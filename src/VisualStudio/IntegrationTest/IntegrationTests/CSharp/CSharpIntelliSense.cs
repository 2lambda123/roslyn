﻿// Copyright (c) Microsoft.  All Rights Reserved.  Licensed under the Apache License, Version 2.0.  See License.txt in the project root for license information.

using System;
using System.Linq;
using Microsoft.CodeAnalysis;
using Microsoft.CodeAnalysis.Test.Utilities;
using Microsoft.VisualStudio.IntegrationTest.Utilities;
using Microsoft.VisualStudio.IntegrationTest.Utilities.Input;
using Roslyn.Test.Utilities;
using Xunit;
using Xunit.Abstractions;

namespace Roslyn.VisualStudio.IntegrationTests.CSharp
{
    [Collection(nameof(SharedIntegrationHostFixture))]
    public class CSharpIntelliSense : AbstractEditorTest
    {
        protected override string LanguageName => LanguageNames.CSharp;

        public CSharpIntelliSense(VisualStudioInstanceFactory instanceFactory, ITestOutputHelper testOutputHelper)
            : base(instanceFactory, testOutputHelper, nameof(CSharpIntelliSense))
        {
        }

        [WpfFact, Trait(Traits.Feature, Traits.Features.Completion)]
        public void AtNamespaceLevel()
        {
            SetUpEditor(@"$$");

            VisualStudio.Editor.SendKeys("usi");
            VisualStudio.Editor.Verify.CompletionItemsExist("using");

            VisualStudio.Editor.SendKeys(VirtualKey.Tab);
            VisualStudio.Editor.Verify.CurrentLineText("using$$", assertCaretPosition: true);
        }

        [WpfFact, Trait(Traits.Feature, Traits.Features.Completion)]
        public void SpeculativeTInList()
        {
            SetUpEditor(@"
class C
{
    $$
}");

            VisualStudio.Editor.SendKeys("pub");
            VisualStudio.Editor.Verify.CompletionItemsExist("public");

            VisualStudio.Editor.SendKeys(' ');
            VisualStudio.Editor.Verify.CurrentLineText("public $$", assertCaretPosition: true);

            VisualStudio.Editor.SendKeys('t');
            VisualStudio.Editor.Verify.CompletionItemsExist("T");

            VisualStudio.Editor.SendKeys(' ');
            VisualStudio.Editor.SendKeys("Goo<T>() { }");
            VisualStudio.Editor.Verify.TextContains(@"
class C
{
    public T Goo<T>() { }$$
}",
assertCaretPosition: true);
        }

        [WpfFact, Trait(Traits.Feature, Traits.Features.Completion)]
        public void VerifyCompletionListMembersOnStaticTypesAndCompleteThem()
        {
            SetUpEditor(@"
public class Program
{
    static void Main(string[] args)
    {
        NavigateTo$$
    }
}

public static class NavigateTo
{
    public static void Search(string s){ }
    public static void Navigate(int i){ }
}");

            VisualStudio.Editor.SendKeys('.');
            VisualStudio.Editor.Verify.CompletionItemsExist("Search", "Navigate");

            VisualStudio.Editor.SendKeys('S', VirtualKey.Tab);
            VisualStudio.Editor.Verify.CurrentLineText("NavigateTo.Search$$", assertCaretPosition: true);
        }

        [WpfFact, Trait(Traits.Feature, Traits.Features.Completion)]
        public void CtrlAltSpace()
        {
            VisualStudio.Editor.SetUseSuggestionMode(false);

            VisualStudio.Editor.SendKeys("nam Goo", VirtualKey.Enter);
            VisualStudio.Editor.SendKeys('{', VirtualKey.Enter, '}', VirtualKey.Up, VirtualKey.Enter);
            VisualStudio.Editor.SendKeys("pu cla Program", VirtualKey.Enter);
            VisualStudio.Editor.SendKeys('{', VirtualKey.Enter, '}', VirtualKey.Up, VirtualKey.Enter);
            VisualStudio.Editor.SendKeys("pub stati voi Main(string[] args)", VirtualKey.Enter);
            VisualStudio.Editor.SendKeys('{', VirtualKey.Enter, '}', VirtualKey.Up, VirtualKey.Enter);
            VisualStudio.Editor.SendKeys("System.Console.writeline();");
            VisualStudio.Editor.Verify.CurrentLineText("System.Console.WriteLine();$$", assertCaretPosition: true);
            VisualStudio.Editor.SendKeys(VirtualKey.Home, Shift(VirtualKey.End), VirtualKey.Delete);

            VisualStudio.Editor.SendKeys(new KeyPress(VirtualKey.Space, ShiftState.Ctrl | ShiftState.Alt));

            VisualStudio.Editor.SendKeys("System.Console.writeline();");
            VisualStudio.Editor.Verify.CurrentLineText("System.Console.writeline();$$", assertCaretPosition: true);
        }

        [WpfFact, Trait(Traits.Feature, Traits.Features.Completion)]
        public void CtrlAltSpaceOption()
        {
            VisualStudio.Editor.SetUseSuggestionMode(false);

            VisualStudio.Editor.SendKeys("nam Goo");
            VisualStudio.Editor.Verify.CurrentLineText("namespace Goo$$", assertCaretPosition: true);

            ClearEditor();
            VisualStudio.Editor.SetUseSuggestionMode(true);

            VisualStudio.Editor.SendKeys("nam Goo");
            VisualStudio.Editor.Verify.CurrentLineText("nam Goo$$", assertCaretPosition: true);
        }

        [WpfFact, Trait(Traits.Feature, Traits.Features.Completion)]
        public void CtrlSpace()
        {
            SetUpEditor("class c { void M() {$$ } }");
            VisualStudio.Editor.SendKeys(Ctrl(VirtualKey.Space));
            VisualStudio.Editor.Verify.CompletionItemsExist("System");
        }

        [WpfFact, Trait(Traits.Feature, Traits.Features.Completion)]
        public void NavigatingWithDownKey()
        {
            SetUpEditor("class c { void M() {$$ } }");
            VisualStudio.Editor.SendKeys('c');
            VisualStudio.Editor.Verify.CurrentCompletionItem("c");
            VisualStudio.Editor.Verify.CompletionItemsExist("c");

            VisualStudio.Editor.SendKeys(VirtualKey.Down);
            VisualStudio.Editor.Verify.CurrentCompletionItem("char");
            VisualStudio.Editor.Verify.CompletionItemsExist("char");
        }

        [WpfFact, Trait(Traits.Feature, Traits.Features.Completion)]
        public void XmlDocCommentIntelliSense()
        {
            SetUpEditor(@"
class Class1
{
    ///$$
    void Main(string[] args)
    {
    
    }
}");

            VisualStudio.Editor.SendKeys("<s");
            VisualStudio.Editor.Verify.CompletionItemsExist("see", "seealso", "summary");

            if (LegacyCompletionCondition.Instance.ShouldSkip)
            {
                // 🐛 Workaround for https://github.com/dotnet/roslyn/issues/33824
                var completionItems = VisualStudio.Editor.GetCompletionItems();
                var targetIndex = Array.IndexOf(completionItems, "see");
                var currentIndex = Array.IndexOf(completionItems, VisualStudio.Editor.GetCurrentCompletionItem());
                if (currentIndex != targetIndex)
                {
                    var key = currentIndex < targetIndex ? VirtualKey.Down : VirtualKey.Up;
                    var keys = Enumerable.Repeat(key, Math.Abs(currentIndex - targetIndex)).Cast<object>().ToArray();
                    VisualStudio.Editor.SendKeys(keys);
                }
            }

            VisualStudio.Editor.SendKeys(VirtualKey.Enter);
            VisualStudio.Editor.Verify.CurrentLineText("///<see cref=\"$$\"/>", assertCaretPosition: true);
        }

        [WpfFact, Trait(Traits.Feature, Traits.Features.Completion)]
        public void XmlTagCompletion()
        {
            SetUpEditor(@"
/// $$
class C { }
");

            VisualStudio.Editor.SendKeys("<summary>");
            VisualStudio.Editor.Verify.CurrentLineText("/// <summary>$$</summary>", assertCaretPosition: true);

            SetUpEditor(@"
/// <summary>$$
class C { }
");

            VisualStudio.Editor.SendKeys("</");
            VisualStudio.Editor.Verify.CurrentLineText("/// <summary></summary>$$", assertCaretPosition: true);
        }

        [WpfFact, Trait(Traits.Feature, Traits.Features.Completion)]
        public void SignatureHelpShowsUp()
        {
            SetUpEditor(@"
class Class1
{
    void Main(string[] args)
    {
        $$
    }
}");

            VisualStudio.Editor.SetUseSuggestionMode(false);

            VisualStudio.Editor.SendKeys("Mai(");

            VisualStudio.Editor.Verify.CurrentSignature("void Class1.Main(string[] args)");
            VisualStudio.Editor.Verify.CurrentParameter("args", "");
        }

        // 🐛 The async completion controller in 16.0 Preview 4 fails to account for brace completion sessions.
        [ConditionalWpfFact(typeof(LegacyCompletionCondition)), Trait(Traits.Feature, Traits.Features.Completion)]
        [WorkItem(33825, "https://github.com/dotnet/roslyn/issues/33825")]
        public void CompletionUsesTrackingPointsInTheFaceOfAutomaticBraceCompletion()
        {
            SetUpEditor(@"
class Class1
{
    void Main(string[] args)
    $$
}");

            VisualStudio.Editor.SetUseSuggestionMode(false);

            VisualStudio.Editor.SendKeys(
                '{',
                VirtualKey.Enter,
                "                 ");

            VisualStudio.Editor.InvokeCompletionList();

            VisualStudio.Editor.SendKeys('}');

            VisualStudio.Editor.Verify.TextContains(@"
class Class1
{
    void Main(string[] args)
    {
    }$$
}",
assertCaretPosition: true);
        }

<<<<<<< HEAD
        // 🐛 This should work with async completion, but currently does not.
        [ConditionalWpfFact(typeof(LegacyCompletionCondition)), Trait(Traits.Feature, Traits.Features.Completion)]
=======
        [WpfFact, Trait(Traits.Feature, Traits.Features.Completion)]
>>>>>>> 62ac14d5
        [WorkItem(33823, "https://github.com/dotnet/roslyn/issues/33823")]
        public void CommitOnShiftEnter()
        {
            SetUpEditor(@"
class Class1
{
    void Main(string[] args)
    {
        $$
    }
}");

            VisualStudio.Editor.SetUseSuggestionMode(false);

            VisualStudio.Editor.SendKeys(
                'M',
                Shift(VirtualKey.Enter));

            VisualStudio.Editor.Verify.TextContains(@"
class Class1
{
    void Main(string[] args)
    {
        Main$$
    }
}",
assertCaretPosition: true);
        }

        [WpfFact, Trait(Traits.Feature, Traits.Features.Completion)]
        public void LineBreakOnShiftEnter()
        {
            SetUpEditor(@"
class Class1
{
    void Main(string[] args)
    {
        $$
    }
}");

            VisualStudio.Editor.SetUseSuggestionMode(true);

            VisualStudio.Editor.SendKeys(
                'M',
                Shift(VirtualKey.Enter));

            VisualStudio.Editor.Verify.TextContains(@"
class Class1
{
    void Main(string[] args)
    {
        M
$$
    }
}",
assertCaretPosition: true);
        }

        [WpfFact, Trait(Traits.Feature, Traits.Features.Completion)]
        public void CommitOnLeftCurly()
        {
            SetUpEditor(@"
class Class1
{
    $$
}");

            VisualStudio.Editor.SetUseSuggestionMode(false);

            VisualStudio.Editor.SendKeys("int P { g{");

            VisualStudio.Editor.Verify.TextContains(@"
class Class1
{
    int P { get { $$} }
}",
assertCaretPosition: true);
        }

<<<<<<< HEAD
        [ConditionalWpfFact(typeof(LegacyCompletionCondition)), Trait(Traits.Feature, Traits.Features.Completion)]
=======
        [WpfFact, Trait(Traits.Feature, Traits.Features.Completion)]
>>>>>>> 62ac14d5
        [WorkItem(33822, "https://github.com/dotnet/roslyn/issues/33822")]
        public void EnsureTheCaretIsVisibleAfterALongEdit()
        {
            var visibleColumns = VisualStudio.Editor.GetVisibleColumnCount();
            var variableName = new string('a', (int)(0.75 * visibleColumns));
            SetUpEditor($@"
public class Program
{{
    static void Main(string[] args)
    {{
        var {variableName} = 0;
        {variableName} = $$
    }}
}}");

            Assert.True(variableName.Length > 0);
            VisualStudio.Editor.SendKeys(
                VirtualKey.Delete,
                "aaa",
                VirtualKey.Tab);
            var actualText = VisualStudio.Editor.GetText();
            Assert.Contains($"{variableName} = {variableName}", actualText);
            Assert.True(VisualStudio.Editor.IsCaretOnScreen());
            Assert.True(VisualStudio.Editor.GetCaretColumn() > visibleColumns, "This test is inconclusive if the view didn't need to move to keep the caret on screen.");
        }

        [WpfFact, Trait(Traits.Feature, Traits.Features.Completion)]
        public void DismissOnSelect()
        {
            SetUpEditor(@"$$");

            VisualStudio.Editor.SendKeys(Ctrl(VirtualKey.Space));
            Assert.Equal(true, VisualStudio.Editor.IsCompletionActive());

            VisualStudio.Editor.SendKeys(Ctrl(VirtualKey.A));
            Assert.Equal(false, VisualStudio.Editor.IsCompletionActive());
        }
    }
}<|MERGE_RESOLUTION|>--- conflicted
+++ resolved
@@ -251,12 +251,7 @@
 assertCaretPosition: true);
         }
 
-<<<<<<< HEAD
-        // 🐛 This should work with async completion, but currently does not.
-        [ConditionalWpfFact(typeof(LegacyCompletionCondition)), Trait(Traits.Feature, Traits.Features.Completion)]
-=======
-        [WpfFact, Trait(Traits.Feature, Traits.Features.Completion)]
->>>>>>> 62ac14d5
+        [WpfFact, Trait(Traits.Feature, Traits.Features.Completion)]
         [WorkItem(33823, "https://github.com/dotnet/roslyn/issues/33823")]
         public void CommitOnShiftEnter()
         {
@@ -337,11 +332,7 @@
 assertCaretPosition: true);
         }
 
-<<<<<<< HEAD
-        [ConditionalWpfFact(typeof(LegacyCompletionCondition)), Trait(Traits.Feature, Traits.Features.Completion)]
-=======
-        [WpfFact, Trait(Traits.Feature, Traits.Features.Completion)]
->>>>>>> 62ac14d5
+        [WpfFact, Trait(Traits.Feature, Traits.Features.Completion)]
         [WorkItem(33822, "https://github.com/dotnet/roslyn/issues/33822")]
         public void EnsureTheCaretIsVisibleAfterALongEdit()
         {
