﻿// Licensed to the .NET Foundation under one or more agreements.
// The .NET Foundation licenses this file to you under the MIT license.
// See the LICENSE file in the project root for more information.

using Microsoft.CodeAnalysis.Completion;
using Microsoft.CodeAnalysis.Editor.InlineRename;
using Microsoft.CodeAnalysis.Host;
using Microsoft.CodeAnalysis.InlineRename;
using Microsoft.CodeAnalysis.MetadataAsSource;
using Microsoft.CodeAnalysis.Options;
using Microsoft.CodeAnalysis.SolutionCrawler;
using Microsoft.VisualStudio.LanguageServices.Telemetry;
using Roslyn.Utilities;

namespace Microsoft.VisualStudio.IntegrationTest.Utilities
{
    /// <summary>
    /// Options settable by integration tests.
    /// 
    /// TODO: Options are currently explicitly listed since <see cref="OptionKey2"/> is not serializable.
    /// https://github.com/dotnet/roslyn/issues/59267
    /// </summary>
    public enum WellKnownGlobalOption
    {
        CompletionOptions_ShowItemsFromUnimportedNamespaces,
        CompletionViewOptions_EnableArgumentCompletionSnippets,
        CompletionOptions_TriggerInArgumentLists,
        MetadataAsSourceOptions_NavigateToDecompiledSources,
        VisualStudioSyntaxTreeConfigurationService_EnableOpeningSourceGeneratedFilesInWorkspace,
        WorkspaceConfigurationOptions_EnableOpeningSourceGeneratedFilesInWorkspace,
        SolutionCrawlerOptions_BackgroundAnalysisScopeOption,
        SolutionCrawlerOptions_CompilerDiagnosticsScopeOption,
        InlineRenameSessionOptions_UseNewUI,
    }

    internal static class WellKnownGlobalOptions
    {
        public static IOption2 GetOption(this WellKnownGlobalOption option)
            => option switch
            {
                WellKnownGlobalOption.CompletionOptions_ShowItemsFromUnimportedNamespaces => CompletionOptionsStorage.ShowItemsFromUnimportedNamespaces,
                WellKnownGlobalOption.CompletionOptions_TriggerInArgumentLists => CompletionOptionsStorage.TriggerInArgumentLists,
<<<<<<< HEAD
                WellKnownGlobalOption.CompletionViewOptions_EnableArgumentCompletionSnippets => CompletionViewOptions.EnableArgumentCompletionSnippets,
=======
                WellKnownGlobalOption.CompletionViewOptions_EnableArgumentCompletionSnippets => CompletionViewOptionsStorage.EnableArgumentCompletionSnippets,
                WellKnownGlobalOption.InlineRenameSessionOptions_RenameInComments => InlineRenameSessionOptionsStorage.RenameInComments,
                WellKnownGlobalOption.InlineRenameSessionOptions_RenameInStrings => InlineRenameSessionOptionsStorage.RenameInStrings,
                WellKnownGlobalOption.InlineRenameSessionOptions_RenameOverloads => InlineRenameSessionOptionsStorage.RenameOverloads,
                WellKnownGlobalOption.InlineRenameSessionOptions_RenameFile => InlineRenameSessionOptionsStorage.RenameFile,
                WellKnownGlobalOption.InlineRenameSessionOptions_PreviewChanges => InlineRenameSessionOptionsStorage.PreviewChanges,
>>>>>>> 6c98e5cb
                WellKnownGlobalOption.MetadataAsSourceOptions_NavigateToDecompiledSources => MetadataAsSourceOptionsStorage.NavigateToDecompiledSources,
                WellKnownGlobalOption.WorkspaceConfigurationOptions_EnableOpeningSourceGeneratedFilesInWorkspace => WorkspaceConfigurationOptionsStorage.EnableOpeningSourceGeneratedFilesInWorkspace,
                WellKnownGlobalOption.SolutionCrawlerOptions_BackgroundAnalysisScopeOption => SolutionCrawlerOptionsStorage.BackgroundAnalysisScopeOption,
                WellKnownGlobalOption.SolutionCrawlerOptions_CompilerDiagnosticsScopeOption => SolutionCrawlerOptionsStorage.CompilerDiagnosticsScopeOption,
                WellKnownGlobalOption.InlineRenameSessionOptions_UseNewUI => InlineRenameUIOptionsStorage.UseInlineAdornment,
                _ => throw ExceptionUtilities.Unreachable()
            };

        public static OptionKey2 GetKey(this WellKnownGlobalOption option, string? language)
            => new OptionKey2(GetOption(option), language);
    }
}<|MERGE_RESOLUTION|>--- conflicted
+++ resolved
@@ -40,16 +40,7 @@
             {
                 WellKnownGlobalOption.CompletionOptions_ShowItemsFromUnimportedNamespaces => CompletionOptionsStorage.ShowItemsFromUnimportedNamespaces,
                 WellKnownGlobalOption.CompletionOptions_TriggerInArgumentLists => CompletionOptionsStorage.TriggerInArgumentLists,
-<<<<<<< HEAD
-                WellKnownGlobalOption.CompletionViewOptions_EnableArgumentCompletionSnippets => CompletionViewOptions.EnableArgumentCompletionSnippets,
-=======
                 WellKnownGlobalOption.CompletionViewOptions_EnableArgumentCompletionSnippets => CompletionViewOptionsStorage.EnableArgumentCompletionSnippets,
-                WellKnownGlobalOption.InlineRenameSessionOptions_RenameInComments => InlineRenameSessionOptionsStorage.RenameInComments,
-                WellKnownGlobalOption.InlineRenameSessionOptions_RenameInStrings => InlineRenameSessionOptionsStorage.RenameInStrings,
-                WellKnownGlobalOption.InlineRenameSessionOptions_RenameOverloads => InlineRenameSessionOptionsStorage.RenameOverloads,
-                WellKnownGlobalOption.InlineRenameSessionOptions_RenameFile => InlineRenameSessionOptionsStorage.RenameFile,
-                WellKnownGlobalOption.InlineRenameSessionOptions_PreviewChanges => InlineRenameSessionOptionsStorage.PreviewChanges,
->>>>>>> 6c98e5cb
                 WellKnownGlobalOption.MetadataAsSourceOptions_NavigateToDecompiledSources => MetadataAsSourceOptionsStorage.NavigateToDecompiledSources,
                 WellKnownGlobalOption.WorkspaceConfigurationOptions_EnableOpeningSourceGeneratedFilesInWorkspace => WorkspaceConfigurationOptionsStorage.EnableOpeningSourceGeneratedFilesInWorkspace,
                 WellKnownGlobalOption.SolutionCrawlerOptions_BackgroundAnalysisScopeOption => SolutionCrawlerOptionsStorage.BackgroundAnalysisScopeOption,
