// Copyright (c) Microsoft.  All Rights Reserved.  Licensed under the Apache License, Version 2.0.  See License.txt in the project root for license information.

using System;
using System.Collections.Generic;
using System.Collections.Immutable;
using System.Linq;
using Microsoft.CodeAnalysis;
using Microsoft.CodeAnalysis.Diagnostics.Analyzers.NamingStyles;
using Microsoft.CodeAnalysis.Editing;
using Microsoft.CodeAnalysis.Notification;
using Microsoft.VisualStudio.LanguageServices.Implementation.Utilities;
using static Microsoft.CodeAnalysis.Diagnostics.Analyzers.NamingStyles.SymbolSpecification;

namespace Microsoft.VisualStudio.LanguageServices.Implementation.Options.Style.NamingPreferences
{
    internal class SymbolSpecificationViewModel : AbstractNotifyPropertyChanged, INamingStylesInfoDialogViewModel
    {
        public Guid ID { get; set; }
        public List<SymbolKindViewModel> SymbolKindList { get; set; }
        public List<AccessibilityViewModel> AccessibilityList { get; set; }
        public List<ModifierViewModel> ModifierList { get; set; }

        private string _symbolSpecName;

        public bool CanBeDeleted { get; set; }

        private readonly INotificationService _notificationService;

        public SymbolSpecificationViewModel(
            string languageName,
            bool canBeDeleted,
            INotificationService notificationService) : this(languageName, new SymbolSpecification(), canBeDeleted, notificationService) { }

        public SymbolSpecificationViewModel(string languageName, SymbolSpecification specification, bool canBeDeleted, INotificationService notificationService)
        {
            CanBeDeleted = canBeDeleted;
            _notificationService = notificationService;
            ItemName = specification.Name;
            ID = specification.ID;

            // The list of supported SymbolKinds is limited due to https://github.com/dotnet/roslyn/issues/8753.
            if (languageName == LanguageNames.CSharp)
            {
                SymbolKindList = new List<SymbolKindViewModel>
                {
                    new SymbolKindViewModel(TypeKind.Class, "class", specification),
                    new SymbolKindViewModel(TypeKind.Struct, "struct", specification),
                    new SymbolKindViewModel(TypeKind.Interface, "interface", specification),
                    new SymbolKindViewModel(TypeKind.Enum, "enum", specification),
                    new SymbolKindViewModel(SymbolKind.Property, "property", specification),
                    new SymbolKindViewModel(SymbolKind.Method, "method", specification),
                    new SymbolKindViewModel(SymbolKind.Field, "field", specification),
                    new SymbolKindViewModel(SymbolKind.Event, "event", specification),
                    new SymbolKindViewModel(TypeKind.Delegate, "delegate", specification),
                };

                AccessibilityList = new List<AccessibilityViewModel>
                {
                    new AccessibilityViewModel(Accessibility.Public, "public", specification),
                    new AccessibilityViewModel(Accessibility.Internal, "internal", specification),
                    new AccessibilityViewModel(Accessibility.Private, "private", specification),
                    new AccessibilityViewModel(Accessibility.Protected, "protected", specification),
                    new AccessibilityViewModel(Accessibility.ProtectedOrInternal, "protected internal", specification),
                };

                ModifierList = new List<ModifierViewModel>
                {
                    new ModifierViewModel(DeclarationModifiers.Abstract, "abstract", specification),
                    new ModifierViewModel(DeclarationModifiers.Async, "async", specification),
                    new ModifierViewModel(DeclarationModifiers.Const, "const", specification),
                    new ModifierViewModel(DeclarationModifiers.ReadOnly, "readonly", specification),
                    new ModifierViewModel(DeclarationModifiers.Static, "static", specification)
                };
            }
            else if (languageName == LanguageNames.VisualBasic)
            {
                SymbolKindList = new List<SymbolKindViewModel>
                {
                    new SymbolKindViewModel(TypeKind.Class, "Class", specification),
                    new SymbolKindViewModel(TypeKind.Struct, "Structure", specification),
                    new SymbolKindViewModel(TypeKind.Interface, "Interface", specification),
                    new SymbolKindViewModel(TypeKind.Enum, "Enum", specification),
                    new SymbolKindViewModel(TypeKind.Module, "Module", specification),
                    new SymbolKindViewModel(SymbolKind.Property, "Property", specification),
                    new SymbolKindViewModel(SymbolKind.Method, "Method", specification),
                    new SymbolKindViewModel(SymbolKind.Field, "Field", specification),
                    new SymbolKindViewModel(SymbolKind.Event, "Event", specification),
                    new SymbolKindViewModel(TypeKind.Delegate, "Delegate", specification),
                };

                AccessibilityList = new List<AccessibilityViewModel>
                {
                    new AccessibilityViewModel(Accessibility.Public, "Public", specification),
                    new AccessibilityViewModel(Accessibility.Friend, "Friend", specification),
                    new AccessibilityViewModel(Accessibility.Private, "Private", specification),
                    new AccessibilityViewModel(Accessibility.Protected , "Protected", specification),
                    new AccessibilityViewModel(Accessibility.ProtectedOrInternal, "Protected Friend", specification),
                };

                ModifierList = new List<ModifierViewModel>
                {
                    new ModifierViewModel(DeclarationModifiers.Abstract, "MustInherit", specification),
                    new ModifierViewModel(DeclarationModifiers.Async, "Async", specification),
                    new ModifierViewModel(DeclarationModifiers.Const, "Const", specification),
                    new ModifierViewModel(DeclarationModifiers.ReadOnly, "ReadOnly", specification),
                    new ModifierViewModel(DeclarationModifiers.Static, "Shared", specification)
                };
            }
            else
            {
                throw new ArgumentException(string.Format("Unexpected language name: {0}", languageName), nameof(languageName));
            }
        }

        public string ItemName
        {
            get { return _symbolSpecName; }
            set { SetProperty(ref _symbolSpecName, value); }
        }

        internal SymbolSpecification GetSymbolSpecification()
        {
            return new SymbolSpecification(
<<<<<<< HEAD
                ID,
                ItemName,
                SymbolKindList.Where(s => s.IsChecked).Select(s => s.CreateSymbolKindOrTypeKind()).ToImmutableArray(),
                AccessibilityList.Where(a => a.IsChecked).Select(a => new AccessibilityKind(a._accessibility)).ToImmutableArray(),
                ModifierList.Where(m => m.IsChecked).Select(m => new ModifierKind(m._modifier)).ToImmutableArray());
=======
                id: ID,
                symbolSpecName: ItemName,
                symbolKindList: SymbolKindList.Where(s => s.IsChecked).Select(s => s.CreateSymbolKindOrTypeKind()).ToList(),
                accessibilityList: AccessibilityList.Where(a => a.IsChecked).Select(a => a._accessibility).ToList(),
                modifiers: ModifierList.Where(m => m.IsChecked).Select(m => new ModifierKind(m._modifier)).ToList());
>>>>>>> c7bcaed1
        }

        internal bool TrySubmit()
        {
            if (string.IsNullOrWhiteSpace(ItemName))
            {
                _notificationService.SendNotification(ServicesVSResources.Enter_a_title_for_this_Naming_Style);
                return false;
            }

            return true;
        }

        internal interface ISymbolSpecificationViewModelPart
        {
            bool IsChecked { get; set; }
        }

        public class SymbolKindViewModel : AbstractNotifyPropertyChanged, ISymbolSpecificationViewModelPart
        {
            public string Name { get; set; }
            public bool IsChecked
            {
                get { return _isChecked; }
                set { SetProperty(ref _isChecked, value); }
            }

            private readonly SymbolKind? _symbolKind;
            private readonly TypeKind? _typeKind;

            private bool _isChecked;

            public SymbolKindViewModel(SymbolKind symbolKind, string name, SymbolSpecification specification)
            {
                _symbolKind = symbolKind;
                Name = name;
                IsChecked = specification.ApplicableSymbolKindList.Any(k => k.SymbolKind == symbolKind);
            }

            public SymbolKindViewModel(TypeKind typeKind, string name, SymbolSpecification specification)
            {
                _typeKind = typeKind;
                Name = name;
                IsChecked = specification.ApplicableSymbolKindList.Any(k => k.TypeKind == typeKind);
            }

            internal SymbolKindOrTypeKind CreateSymbolKindOrTypeKind()
            {
                if (_symbolKind.HasValue)
                {
                    return new SymbolKindOrTypeKind(_symbolKind.Value);
                }
                else
                {
                    return new SymbolKindOrTypeKind(_typeKind.Value);
                }
            }
        }

        public class AccessibilityViewModel : AbstractNotifyPropertyChanged, ISymbolSpecificationViewModelPart
        {
            internal readonly Accessibility _accessibility;

            public string Name { get; set; }

            private bool _isChecked;
            public bool IsChecked
            {
                get { return _isChecked; }
                set { SetProperty(ref _isChecked, value); }
            }

            public AccessibilityViewModel(Accessibility accessibility, string name, SymbolSpecification specification)
            {
                _accessibility = accessibility;
                Name = name;

                IsChecked = specification.ApplicableAccessibilityList.Any(a => a == accessibility);
            }
        }

        public class ModifierViewModel : AbstractNotifyPropertyChanged, ISymbolSpecificationViewModelPart
        {
            public string Name { get; set; }

            private bool _isChecked;
            public bool IsChecked
            {
                get { return _isChecked; }
                set { SetProperty(ref _isChecked, value); }
            }

            internal readonly DeclarationModifiers _modifier;

            public ModifierViewModel(DeclarationModifiers modifier, string name, SymbolSpecification specification)
            {
                _modifier = modifier;
                Name = name;

                IsChecked = specification.RequiredModifierList.Any(m => m.Modifier == modifier);
            }
        }
    }
}<|MERGE_RESOLUTION|>--- conflicted
+++ resolved
@@ -121,19 +121,11 @@
         internal SymbolSpecification GetSymbolSpecification()
         {
             return new SymbolSpecification(
-<<<<<<< HEAD
                 ID,
                 ItemName,
                 SymbolKindList.Where(s => s.IsChecked).Select(s => s.CreateSymbolKindOrTypeKind()).ToImmutableArray(),
-                AccessibilityList.Where(a => a.IsChecked).Select(a => new AccessibilityKind(a._accessibility)).ToImmutableArray(),
+                AccessibilityList.Where(a => a.IsChecked).Select(a => a._accessibility).ToImmutableArray(),
                 ModifierList.Where(m => m.IsChecked).Select(m => new ModifierKind(m._modifier)).ToImmutableArray());
-=======
-                id: ID,
-                symbolSpecName: ItemName,
-                symbolKindList: SymbolKindList.Where(s => s.IsChecked).Select(s => s.CreateSymbolKindOrTypeKind()).ToList(),
-                accessibilityList: AccessibilityList.Where(a => a.IsChecked).Select(a => a._accessibility).ToList(),
-                modifiers: ModifierList.Where(m => m.IsChecked).Select(m => new ModifierKind(m._modifier)).ToList());
->>>>>>> c7bcaed1
         }
 
         internal bool TrySubmit()
@@ -212,7 +204,7 @@
                 Name = name;
 
                 IsChecked = specification.ApplicableAccessibilityList.Any(a => a == accessibility);
-            }
+            }   
         }
 
         public class ModifierViewModel : AbstractNotifyPropertyChanged, ISymbolSpecificationViewModelPart
