<?xml version="1.0" encoding="utf-8"?>
<root>
  <!-- 
    Microsoft ResX Schema 
    
    Version 2.0
    
    The primary goals of this format is to allow a simple XML format 
    that is mostly human readable. The generation and parsing of the 
    various data types are done through the TypeConverter classes 
    associated with the data types.
    
    Example:
    
    ... ado.net/XML headers & schema ...
    <resheader name="resmimetype">text/microsoft-resx</resheader>
    <resheader name="version">2.0</resheader>
    <resheader name="reader">System.Resources.ResXResourceReader, System.Windows.Forms, ...</resheader>
    <resheader name="writer">System.Resources.ResXResourceWriter, System.Windows.Forms, ...</resheader>
    <data name="Name1"><value>this is my long string</value><comment>this is a comment</comment></data>
    <data name="Color1" type="System.Drawing.Color, System.Drawing">Blue</data>
    <data name="Bitmap1" mimetype="application/x-microsoft.net.object.binary.base64">
        <value>[base64 mime encoded serialized .NET Framework object]</value>
    </data>
    <data name="Icon1" type="System.Drawing.Icon, System.Drawing" mimetype="application/x-microsoft.net.object.bytearray.base64">
        <value>[base64 mime encoded string representing a byte array form of the .NET Framework object]</value>
        <comment>This is a comment</comment>
    </data>
                
    There are any number of "resheader" rows that contain simple 
    name/value pairs.
    
    Each data row contains a name, and value. The row also contains a 
    type or mimetype. Type corresponds to a .NET class that support 
    text/value conversion through the TypeConverter architecture. 
    Classes that don't support this are serialized and stored with the 
    mimetype set.
    
    The mimetype is used for serialized objects, and tells the 
    ResXResourceReader how to depersist the object. This is currently not 
    extensible. For a given mimetype the value must be set accordingly:
    
    Note - application/x-microsoft.net.object.binary.base64 is the format 
    that the ResXResourceWriter will generate, however the reader can 
    read any of the formats listed below.
    
    mimetype: application/x-microsoft.net.object.binary.base64
    value   : The object must be serialized with 
            : System.Runtime.Serialization.Formatters.Binary.BinaryFormatter
            : and then encoded with base64 encoding.
    
    mimetype: application/x-microsoft.net.object.soap.base64
    value   : The object must be serialized with 
            : System.Runtime.Serialization.Formatters.Soap.SoapFormatter
            : and then encoded with base64 encoding.

    mimetype: application/x-microsoft.net.object.bytearray.base64
    value   : The object must be serialized into a byte array 
            : using a System.ComponentModel.TypeConverter
            : and then encoded with base64 encoding.
    -->
  <xsd:schema id="root" xmlns="" xmlns:xsd="http://www.w3.org/2001/XMLSchema" xmlns:msdata="urn:schemas-microsoft-com:xml-msdata">
    <xsd:import namespace="http://www.w3.org/XML/1998/namespace" />
    <xsd:element name="root" msdata:IsDataSet="true">
      <xsd:complexType>
        <xsd:choice maxOccurs="unbounded">
          <xsd:element name="metadata">
            <xsd:complexType>
              <xsd:sequence>
                <xsd:element name="value" type="xsd:string" minOccurs="0" />
              </xsd:sequence>
              <xsd:attribute name="name" use="required" type="xsd:string" />
              <xsd:attribute name="type" type="xsd:string" />
              <xsd:attribute name="mimetype" type="xsd:string" />
              <xsd:attribute ref="xml:space" />
            </xsd:complexType>
          </xsd:element>
          <xsd:element name="assembly">
            <xsd:complexType>
              <xsd:attribute name="alias" type="xsd:string" />
              <xsd:attribute name="name" type="xsd:string" />
            </xsd:complexType>
          </xsd:element>
          <xsd:element name="data">
            <xsd:complexType>
              <xsd:sequence>
                <xsd:element name="value" type="xsd:string" minOccurs="0" msdata:Ordinal="1" />
                <xsd:element name="comment" type="xsd:string" minOccurs="0" msdata:Ordinal="2" />
              </xsd:sequence>
              <xsd:attribute name="name" type="xsd:string" use="required" msdata:Ordinal="1" />
              <xsd:attribute name="type" type="xsd:string" msdata:Ordinal="3" />
              <xsd:attribute name="mimetype" type="xsd:string" msdata:Ordinal="4" />
              <xsd:attribute ref="xml:space" />
            </xsd:complexType>
          </xsd:element>
          <xsd:element name="resheader">
            <xsd:complexType>
              <xsd:sequence>
                <xsd:element name="value" type="xsd:string" minOccurs="0" msdata:Ordinal="1" />
              </xsd:sequence>
              <xsd:attribute name="name" type="xsd:string" use="required" />
            </xsd:complexType>
          </xsd:element>
        </xsd:choice>
      </xsd:complexType>
    </xsd:element>
  </xsd:schema>
  <resheader name="resmimetype">
    <value>text/microsoft-resx</value>
  </resheader>
  <resheader name="version">
    <value>2.0</value>
  </resheader>
  <resheader name="reader">
    <value>System.Resources.ResXResourceReader, System.Windows.Forms, Version=4.0.0.0, Culture=neutral, PublicKeyToken=b77a5c561934e089</value>
  </resheader>
  <resheader name="writer">
    <value>System.Resources.ResXResourceWriter, System.Windows.Forms, Version=4.0.0.0, Culture=neutral, PublicKeyToken=b77a5c561934e089</value>
  </resheader>
  <data name="Element_is_not_valid" xml:space="preserve">
    <value>Element is not valid.</value>
  </data>
  <data name="You_must_select_at_least_one_member" xml:space="preserve">
    <value>You must select at least one member.</value>
  </data>
  <data name="Name_conflicts_with_an_existing_type_name" xml:space="preserve">
    <value>Name conflicts with an existing type name.</value>
  </data>
  <data name="Name_is_not_a_valid_0_identifier" xml:space="preserve">
    <value>Name is not a valid {0} identifier.</value>
  </data>
  <data name="Illegal_characters_in_path" xml:space="preserve">
    <value>Illegal characters in path.</value>
  </data>
  <data name="File_name_must_have_the_0_extension" xml:space="preserve">
    <value>File name must have the "{0}" extension.</value>
  </data>
  <data name="Debugger" xml:space="preserve">
    <value>Debugger</value>
  </data>
  <data name="Determining_breakpoint_location" xml:space="preserve">
    <value>Determining breakpoint location...</value>
  </data>
  <data name="Determining_autos" xml:space="preserve">
    <value>Determining autos...</value>
  </data>
  <data name="Resolving_breakpoint_location" xml:space="preserve">
    <value>Resolving breakpoint location...</value>
  </data>
  <data name="Validating_breakpoint_location" xml:space="preserve">
    <value>Validating breakpoint location...</value>
  </data>
  <data name="Getting_DataTip_text" xml:space="preserve">
    <value>Getting DataTip text...</value>
  </data>
  <data name="Preview_unavailable" xml:space="preserve">
    <value>Preview unavailable</value>
  </data>
  <data name="Overrides_" xml:space="preserve">
    <value>Overrides</value>
  </data>
  <data name="Overridden_By" xml:space="preserve">
    <value>Overridden By</value>
  </data>
  <data name="Inherits_" xml:space="preserve">
    <value>Inherits</value>
  </data>
  <data name="Inherited_By" xml:space="preserve">
    <value>Inherited By</value>
  </data>
  <data name="Implements_" xml:space="preserve">
    <value>Implements</value>
  </data>
  <data name="Implemented_By" xml:space="preserve">
    <value>Implemented By</value>
  </data>
  <data name="Maximum_number_of_documents_are_open" xml:space="preserve">
    <value>Maximum number of documents are open.</value>
  </data>
  <data name="Failed_to_create_document_in_miscellaneous_files_project" xml:space="preserve">
    <value>Failed to create document in miscellaneous files project.</value>
  </data>
  <data name="Invalid_access" xml:space="preserve">
    <value>Invalid access.</value>
  </data>
  <data name="The_following_references_were_not_found_0_Please_locate_and_add_them_manually" xml:space="preserve">
    <value>The following references were not found. {0}Please locate and add them manually.</value>
  </data>
  <data name="End_position_must_be_start_position" xml:space="preserve">
    <value>End position must be &gt;= start position</value>
  </data>
  <data name="Not_a_valid_value" xml:space="preserve">
    <value>Not a valid value</value>
  </data>
  <data name="given_workspace_doesn_t_support_undo" xml:space="preserve">
    <value>given workspace doesn't support undo</value>
  </data>
  <data name="Add_a_reference_to_0" xml:space="preserve">
    <value>Add a reference to '{0}'</value>
  </data>
  <data name="Event_type_is_invalid" xml:space="preserve">
    <value>Event type is invalid</value>
  </data>
  <data name="Can_t_find_where_to_insert_member" xml:space="preserve">
    <value>Can't find where to insert member</value>
  </data>
  <data name="Can_t_rename_other_elements" xml:space="preserve">
    <value>Can't rename 'other' elements</value>
  </data>
  <data name="Unknown_rename_type" xml:space="preserve">
    <value>Unknown rename type</value>
  </data>
  <data name="IDs_are_not_supported_for_this_symbol_type" xml:space="preserve">
    <value>IDs are not supported for this symbol type.</value>
  </data>
  <data name="Can_t_create_a_node_id_for_this_symbol_kind_colon_0" xml:space="preserve">
    <value>Can't create a node id for this symbol kind: '{0}'</value>
  </data>
  <data name="Project_References" xml:space="preserve">
    <value>Project References</value>
  </data>
  <data name="Base_Types" xml:space="preserve">
    <value>Base Types</value>
  </data>
  <data name="Could_not_find_project_0" xml:space="preserve">
    <value>Could not find project '{0}'</value>
  </data>
  <data name="Could_not_find_location_of_folder_on_disk" xml:space="preserve">
    <value>Could not find location of folder on disk</value>
  </data>
  <data name="Assembly" xml:space="preserve">
    <value>Assembly </value>
  </data>
  <data name="Exceptions_colon" xml:space="preserve">
    <value>Exceptions:</value>
  </data>
  <data name="Member_of_0" xml:space="preserve">
    <value>Member of {0}</value>
  </data>
  <data name="Parameters_colon1" xml:space="preserve">
    <value>Parameters:</value>
  </data>
  <data name="Project" xml:space="preserve">
    <value>Project </value>
  </data>
  <data name="Remarks_colon" xml:space="preserve">
    <value>Remarks:</value>
  </data>
  <data name="Returns_colon" xml:space="preserve">
    <value>Returns:</value>
  </data>
  <data name="Summary_colon" xml:space="preserve">
    <value>Summary:</value>
  </data>
  <data name="Type_Parameters_colon" xml:space="preserve">
    <value>Type Parameters:</value>
  </data>
  <data name="File_already_exists" xml:space="preserve">
    <value>File already exists</value>
  </data>
  <data name="File_path_cannot_use_reserved_keywords" xml:space="preserve">
    <value>File path cannot use reserved keywords</value>
  </data>
  <data name="DocumentPath_is_illegal" xml:space="preserve">
    <value>DocumentPath is illegal</value>
  </data>
  <data name="Project_Path_is_illegal" xml:space="preserve">
    <value>Project Path is illegal</value>
  </data>
  <data name="Path_cannot_have_empty_filename" xml:space="preserve">
    <value>Path cannot have empty filename</value>
  </data>
  <data name="The_given_DocumentId_did_not_come_from_the_Visual_Studio_workspace" xml:space="preserve">
    <value>The given DocumentId did not come from the Visual Studio workspace.</value>
  </data>
  <data name="Project_colon_0_1_Use_the_dropdown_to_view_and_switch_to_other_projects_this_file_may_belong_to" xml:space="preserve">
    <value>Project: {0} ({1})

Use the dropdown to view and switch to other projects this file may belong to.</value>
  </data>
  <data name="_0_Use_the_dropdown_to_view_and_navigate_to_other_items_in_this_file" xml:space="preserve">
    <value>{0}

Use the dropdown to view and navigate to other items in this file.</value>
  </data>
  <data name="Project_colon_0_Use_the_dropdown_to_view_and_switch_to_other_projects_this_file_may_belong_to" xml:space="preserve">
    <value>Project: {0}

Use the dropdown to view and switch to other projects this file may belong to.</value>
  </data>
  <data name="AnalyzerChangedOnDisk" xml:space="preserve">
    <value>AnalyzerChangedOnDisk</value>
  </data>
  <data name="The_analyzer_assembly_0_has_changed_Diagnostics_may_be_incorrect_until_Visual_Studio_is_restarted" xml:space="preserve">
    <value>The analyzer assembly '{0}' has changed. Diagnostics may be incorrect until Visual Studio is restarted.</value>
  </data>
  <data name="CSharp_VB_Diagnostics_Table_Data_Source" xml:space="preserve">
    <value>C#/VB Diagnostics Table Data Source</value>
  </data>
  <data name="CSharp_VB_Todo_List_Table_Data_Source" xml:space="preserve">
    <value>C#/VB Todo List Table Data Source</value>
  </data>
  <data name="Cancel" xml:space="preserve">
    <value>Cancel</value>
  </data>
  <data name="Deselect_All" xml:space="preserve">
    <value>_Deselect All</value>
  </data>
  <data name="Extract_Interface" xml:space="preserve">
    <value>Extract Interface</value>
  </data>
  <data name="Generated_name_colon" xml:space="preserve">
    <value>Generated name:</value>
  </data>
  <data name="New_file_name_colon" xml:space="preserve">
    <value>New _file name:</value>
  </data>
  <data name="New_interface_name_colon" xml:space="preserve">
    <value>New _interface name:</value>
  </data>
  <data name="OK" xml:space="preserve">
    <value>OK</value>
  </data>
  <data name="Select_All" xml:space="preserve">
    <value>_Select All</value>
  </data>
  <data name="Select_public_members_to_form_interface" xml:space="preserve">
    <value>Select public _members to form interface</value>
  </data>
  <data name="Access_colon" xml:space="preserve">
    <value>_Access:</value>
  </data>
  <data name="Add_to_existing_file" xml:space="preserve">
    <value>Add to _existing file</value>
  </data>
  <data name="Add_to_current_file" xml:space="preserve">
    <value>Add to _current file</value>
  </data>
  <data name="Change_Signature" xml:space="preserve">
    <value>Change Signature</value>
  </data>
  <data name="Create_new_file" xml:space="preserve">
    <value>_Create new file</value>
  </data>
  <data name="Default_" xml:space="preserve">
    <value>Default</value>
  </data>
  <data name="File_Name_colon" xml:space="preserve">
    <value>File Name:</value>
  </data>
  <data name="Generate_Type" xml:space="preserve">
    <value>Generate Type</value>
  </data>
  <data name="Kind_colon" xml:space="preserve">
    <value>_Kind:</value>
  </data>
  <data name="Location_colon" xml:space="preserve">
    <value>Location:</value>
  </data>
  <data name="Select_destination" xml:space="preserve">
    <value>Select destination</value>
  </data>
  <data name="Modifier" xml:space="preserve">
    <value>Modifier</value>
  </data>
  <data name="Name_colon1" xml:space="preserve">
    <value>Name:</value>
  </data>
  <data name="Parameter" xml:space="preserve">
    <value>Parameter</value>
  </data>
  <data name="Parameters_colon2" xml:space="preserve">
    <value>Parameters:</value>
  </data>
  <data name="Preview_method_signature_colon" xml:space="preserve">
    <value>Preview method signature:</value>
  </data>
  <data name="Preview_reference_changes" xml:space="preserve">
    <value>Preview reference changes</value>
  </data>
  <data name="Project_colon" xml:space="preserve">
    <value>_Project:</value>
  </data>
  <data name="Type" xml:space="preserve">
    <value>Type</value>
  </data>
  <data name="Type_Details_colon" xml:space="preserve">
    <value>Type Details:</value>
  </data>
  <data name="Re_move" xml:space="preserve">
    <value>Re_move</value>
  </data>
  <data name="Restore" xml:space="preserve">
    <value>_Restore</value>
  </data>
  <data name="More_about_0" xml:space="preserve">
    <value>More about {0}</value>
  </data>
  <data name="Navigation_must_be_performed_on_the_foreground_thread" xml:space="preserve">
    <value>Navigation must be performed on the foreground thread.</value>
  </data>
  <data name="bracket_plus_bracket" xml:space="preserve">
    <value>[+] </value>
  </data>
  <data name="bracket_bracket" xml:space="preserve">
    <value>[-] </value>
  </data>
  <data name="Reference_to_0_in_project_1" xml:space="preserve">
    <value>Reference to '{0}' in project '{1}'</value>
  </data>
  <data name="Unknown1" xml:space="preserve">
    <value>&lt;Unknown&gt;</value>
  </data>
  <data name="Analyzer_reference_to_0_in_project_1" xml:space="preserve">
    <value>Analyzer reference to '{0}' in project '{1}'</value>
  </data>
  <data name="Project_reference_to_0_in_project_1" xml:space="preserve">
    <value>Project reference to '{0}' in project '{1}'</value>
  </data>
  <data name="AnalyzerDependencyConflict" xml:space="preserve">
    <value>AnalyzerDependencyConflict</value>
  </data>
  <data name="Analyzer_assemblies_0_and_1_both_have_identity_2_but_different_contents_Only_one_will_be_loaded_and_analyzers_using_these_assemblies_may_not_run_correctly" xml:space="preserve">
    <value>Analyzer assemblies '{0}' and '{1}' both have identity '{2}' but different contents. Only one will be loaded and analyzers using these assemblies may not run correctly.</value>
  </data>
  <data name="_0_references" xml:space="preserve">
    <value>{0} references</value>
  </data>
  <data name="_1_reference" xml:space="preserve">
    <value>1 reference</value>
  </data>
  <data name="_0_encountered_an_error_and_has_been_disabled" xml:space="preserve">
    <value>'{0}' encountered an error and has been disabled.</value>
  </data>
  <data name="Enable" xml:space="preserve">
    <value>Enable</value>
  </data>
  <data name="Enable_and_ignore_future_errors" xml:space="preserve">
    <value>Enable and ignore future errors</value>
  </data>
  <data name="No_Changes" xml:space="preserve">
    <value>No Changes</value>
  </data>
  <data name="Current_block" xml:space="preserve">
    <value>Current block</value>
  </data>
  <data name="Determining_current_block" xml:space="preserve">
    <value>Determining current block.</value>
  </data>
  <data name="IntelliSense" xml:space="preserve">
    <value>IntelliSense</value>
  </data>
  <data name="CSharp_VB_Build_Table_Data_Source" xml:space="preserve">
    <value>C#/VB Build Table Data Source</value>
  </data>
  <data name="MissingAnalyzerReference" xml:space="preserve">
    <value>MissingAnalyzerReference</value>
  </data>
  <data name="Analyzer_assembly_0_depends_on_1_but_it_was_not_found_Analyzers_may_not_run_correctly_unless_the_missing_assembly_is_added_as_an_analyzer_reference_as_well" xml:space="preserve">
    <value>Analyzer assembly '{0}' depends on '{1}' but it was not found. Analyzers may not run correctly unless the missing assembly is added as an analyzer reference as well.</value>
  </data>
  <data name="Suppress_diagnostics" xml:space="preserve">
    <value>Suppress diagnostics</value>
  </data>
  <data name="Computing_suppressions_fix" xml:space="preserve">
    <value>Computing suppressions fix...</value>
  </data>
  <data name="Applying_suppressions_fix" xml:space="preserve">
    <value>Applying suppressions fix...</value>
  </data>
  <data name="Remove_suppressions" xml:space="preserve">
    <value>Remove suppressions</value>
  </data>
  <data name="Computing_remove_suppressions_fix" xml:space="preserve">
    <value>Computing remove suppressions fix...</value>
  </data>
  <data name="Applying_remove_suppressions_fix" xml:space="preserve">
    <value>Applying remove suppressions fix...</value>
  </data>
  <data name="This_workspace_only_supports_opening_documents_on_the_UI_thread" xml:space="preserve">
    <value>This workspace only supports opening documents on the UI thread.</value>
  </data>
  <data name="This_workspace_does_not_support_updating_Visual_Basic_compilation_options" xml:space="preserve">
    <value>This workspace does not support updating Visual Basic compilation options.</value>
  </data>
  <data name="This_workspace_does_not_support_updating_Visual_Basic_parse_options" xml:space="preserve">
    <value>This workspace does not support updating Visual Basic parse options.</value>
  </data>
  <data name="Synchronize_0" xml:space="preserve">
    <value>Synchronize {0}</value>
  </data>
  <data name="Synchronizing_with_0" xml:space="preserve">
    <value>Synchronizing with {0}...</value>
  </data>
  <data name="Visual_Studio_has_suspended_some_advanced_features_to_improve_performance" xml:space="preserve">
    <value>Visual Studio has suspended some advanced features to improve performance.</value>
  </data>
  <data name="Installing_0" xml:space="preserve">
    <value>Installing '{0}'</value>
  </data>
  <data name="Installing_0_completed" xml:space="preserve">
    <value>Installing '{0}' completed</value>
  </data>
  <data name="Package_install_failed_colon_0" xml:space="preserve">
    <value>Package install failed: {0}</value>
  </data>
  <data name="Unknown2" xml:space="preserve">
    <value>&lt;Unknown&gt;</value>
  </data>
  <data name="No" xml:space="preserve">
    <value>No</value>
  </data>
  <data name="Yes" xml:space="preserve">
    <value>Yes</value>
  </data>
  <data name="Choose_a_Symbol_Specification_and_a_Naming_Style" xml:space="preserve">
    <value>Choose a Symbol Specification and a Naming Style.</value>
  </data>
  <data name="Enter_a_title_for_this_Naming_Rule" xml:space="preserve">
    <value>Enter a title for this Naming Rule.</value>
  </data>
  <data name="Enter_a_title_for_this_Naming_Style" xml:space="preserve">
    <value>Enter a title for this Naming Style.</value>
  </data>
  <data name="Enter_a_title_for_this_Symbol_Specification" xml:space="preserve">
    <value>Enter a title for this Symbol Specification.</value>
  </data>
  <data name="Accessibilities_can_match_any" xml:space="preserve">
    <value>Accessibilities (can match any)</value>
  </data>
  <data name="Capitalization_colon" xml:space="preserve">
    <value>Capitalization:</value>
  </data>
  <data name="all_lower" xml:space="preserve">
    <value>all lower</value>
  </data>
  <data name="ALL_UPPER" xml:space="preserve">
    <value>ALL UPPER</value>
  </data>
  <data name="camel_Case_Name" xml:space="preserve">
    <value>camel Case Name</value>
  </data>
  <data name="First_word_upper" xml:space="preserve">
    <value>First word upper</value>
  </data>
  <data name="Pascal_Case_Name" xml:space="preserve">
    <value>Pascal Case Name</value>
  </data>
  <data name="Severity_colon" xml:space="preserve">
    <value>Severity:</value>
  </data>
  <data name="Modifiers_must_match_all" xml:space="preserve">
    <value>Modifiers (must match all)</value>
  </data>
  <data name="Name_colon2" xml:space="preserve">
    <value>Name:</value>
  </data>
  <data name="Naming_Rule" xml:space="preserve">
    <value>Naming Rule</value>
  </data>
  <data name="Naming_Style" xml:space="preserve">
    <value>Naming Style</value>
  </data>
  <data name="Naming_Style_colon" xml:space="preserve">
    <value>Naming Style:</value>
  </data>
  <data name="Naming_Rules_allow_you_to_define_how_particular_sets_of_symbols_should_be_named_and_how_incorrectly_named_symbols_should_be_handled" xml:space="preserve">
    <value>Naming Rules allow you to define how particular sets of symbols should be named and how incorrectly-named symbols should be handled.</value>
  </data>
  <data name="The_first_matching_top_level_Naming_Rule_is_used_by_default_when_naming_a_symbol_while_any_special_cases_are_handled_by_a_matching_child_rule" xml:space="preserve">
    <value>The first matching top-level Naming Rule is used by default when naming a symbol, while any special cases are handled by a matching child rule.</value>
  </data>
  <data name="Naming_Style_Title_colon" xml:space="preserve">
    <value>Naming Style Title:</value>
  </data>
  <data name="Parent_Rule_colon" xml:space="preserve">
    <value>Parent Rule:</value>
  </data>
  <data name="Required_Prefix_colon" xml:space="preserve">
    <value>Required Prefix:</value>
  </data>
  <data name="Required_Suffix_colon" xml:space="preserve">
    <value>Required Suffix:</value>
  </data>
  <data name="Sample_Identifier_colon" xml:space="preserve">
    <value>Sample Identifier:</value>
  </data>
  <data name="Symbol_Kinds_can_match_any" xml:space="preserve">
    <value>Symbol Kinds (can match any)</value>
  </data>
  <data name="Symbol_Specification" xml:space="preserve">
    <value>Symbol Specification</value>
  </data>
  <data name="Symbol_Specification_colon" xml:space="preserve">
    <value>Symbol Specification:</value>
  </data>
  <data name="Symbol_Specification_Title_colon" xml:space="preserve">
    <value>Symbol Specification Title:</value>
  </data>
  <data name="Word_Separator_colon" xml:space="preserve">
    <value>Word Separator:</value>
  </data>
  <data name="example" xml:space="preserve">
    <value>example</value>
    <comment>IdentifierWord_Example and IdentifierWord_Identifier are combined (with prefixes, suffixes, and word separators) into an example identifier name in the NamingStyle UI.</comment>
  </data>
  <data name="identifier" xml:space="preserve">
    <value>identifier</value>
    <comment>IdentifierWord_Example and IdentifierWord_Identifier are combined (with prefixes, suffixes, and word separators) into an example identifier name in the NamingStyle UI.</comment>
  </data>
  <data name="Install_0" xml:space="preserve">
    <value>Install '{0}'</value>
  </data>
  <data name="Uninstalling_0" xml:space="preserve">
    <value>Uninstalling '{0}'</value>
  </data>
  <data name="Uninstalling_0_completed" xml:space="preserve">
    <value>Uninstalling '{0}' completed</value>
  </data>
  <data name="Uninstall_0" xml:space="preserve">
    <value>Uninstall '{0}'</value>
  </data>
  <data name="Package_uninstall_failed_colon_0" xml:space="preserve">
    <value>Package uninstall failed: {0}</value>
  </data>
  <data name="Error_encountered_while_loading_the_project_Some_project_features_such_as_full_solution_analysis_for_the_failed_project_and_projects_that_depend_on_it_have_been_disabled" xml:space="preserve">
    <value>Error encountered while loading the project. Some project features, such as full solution analysis for the failed project and projects that depend on it, have been disabled.</value>
  </data>
  <data name="Project_loading_failed" xml:space="preserve">
    <value>Project loading failed.</value>
  </data>
  <data name="To_see_what_caused_the_issue_please_try_below_1_Close_Visual_Studio_long_paragraph_follows" xml:space="preserve">
    <value>To see what caused the issue, please try below.

1. Close Visual Studio
2. Open a Visual Studio Developer Command Prompt
3. Set environment variable “TraceDesignTime” to true (set TraceDesignTime=true)
4. Delete .vs directory/.suo file
5. Restart VS from the command prompt you set the environment variable (devenv)
6. Open the solution
7. Check '{0}' and look for the failed tasks (FAILED)</value>
  </data>
  <data name="Additional_information_colon" xml:space="preserve">
    <value>Additional information:</value>
  </data>
  <data name="Installing_0_failed_Additional_information_colon_1" xml:space="preserve">
    <value>Installing '{0}' failed.

Additional information: {1}</value>
  </data>
  <data name="Uninstalling_0_failed_Additional_information_colon_1" xml:space="preserve">
    <value>Uninstalling '{0}' failed.

Additional information: {1}</value>
  </data>
  <data name="Move_0_below_1" xml:space="preserve">
    <value>Move {0} below {1}</value>
    <comment>{0} and {1} are parameter descriptions</comment>
  </data>
  <data name="Move_0_above_1" xml:space="preserve">
    <value>Move {0} above {1}</value>
    <comment>{0} and {1} are parameter descriptions</comment>
  </data>
  <data name="Remove_0" xml:space="preserve">
    <value>Remove {0}</value>
    <comment>{0} is a parameter description</comment>
  </data>
  <data name="Restore_0" xml:space="preserve">
    <value>Restore {0}</value>
    <comment>{0} is a parameter description</comment>
  </data>
  <data name="Re_enable" xml:space="preserve">
    <value>Re-enable</value>
  </data>
  <data name="Learn_more" xml:space="preserve">
    <value>Learn more</value>
  </data>
  <data name="Build_plus_live_analysis_NuGet_package" xml:space="preserve">
    <value>Build + live analysis (NuGet package)</value>
  </data>
  <data name="Live_analysis_VSIX_extension" xml:space="preserve">
    <value>Live analysis (VSIX extension)</value>
  </data>
  <data name="Prefer_framework_type" xml:space="preserve">
    <value>Prefer framework type</value>
  </data>
  <data name="Prefer_predefined_type" xml:space="preserve">
    <value>Prefer predefined type</value>
  </data>
  <data name="Copy_to_Clipboard" xml:space="preserve">
    <value>Copy to Clipboard</value>
  </data>
  <data name="Close" xml:space="preserve">
    <value>Close</value>
  </data>
  <data name="Unknown_parameters" xml:space="preserve">
    <value>&lt;Unknown Parameters&gt;</value>
  </data>
  <data name="End_of_inner_exception_stack" xml:space="preserve">
    <value>--- End of inner exception stack trace ---</value>
  </data>
  <data name="For_locals_parameters_and_members" xml:space="preserve">
    <value>For locals, parameters and members</value>
  </data>
  <data name="For_member_access_expressions" xml:space="preserve">
    <value>For member access expressions</value>
  </data>
  <data name="Prefer_object_initializer" xml:space="preserve">
    <value>Prefer object initializer</value>
  </data>
  <data name="Expression_preferences_colon" xml:space="preserve">
    <value>Expression preferences:</value>
  </data>
  <data name="Block_Structure_Guides" xml:space="preserve">
    <value>Block Structure Guides</value>
  </data>
  <data name="Outlining" xml:space="preserve">
    <value>Outlining</value>
  </data>
  <data name="Show_guides_for_code_level_constructs" xml:space="preserve">
    <value>Show guides for code level constructs</value>
  </data>
  <data name="Show_guides_for_comments_and_preprocessor_regions" xml:space="preserve">
    <value>Show guides for comments and preprocessor regions</value>
  </data>
  <data name="Show_guides_for_declaration_level_constructs" xml:space="preserve">
    <value>Show guides for declaration level constructs</value>
  </data>
  <data name="Show_outlining_for_code_level_constructs" xml:space="preserve">
    <value>Show outlining for code level constructs</value>
  </data>
  <data name="Show_outlining_for_comments_and_preprocessor_regions" xml:space="preserve">
    <value>Show outlining for comments and preprocessor regions</value>
  </data>
  <data name="Show_outlining_for_declaration_level_constructs" xml:space="preserve">
    <value>Show outlining for declaration level constructs</value>
  </data>
  <data name="Variable_preferences_colon" xml:space="preserve">
    <value>Variable preferences:</value>
  </data>
  <data name="Prefer_inlined_variable_declaration" xml:space="preserve">
    <value>Prefer inlined variable declaration</value>
  </data>
  <data name="Use_expression_body_for_methods" xml:space="preserve">
    <value>Use expression body for methods</value>
  </data>
  <data name="Code_block_preferences_colon" xml:space="preserve">
    <value>Code block preferences:</value>
  </data>
  <data name="Use_expression_body_for_accessors" xml:space="preserve">
    <value>Use expression body for accessors</value>
  </data>
  <data name="Use_expression_body_for_constructors" xml:space="preserve">
    <value>Use expression body for constructors</value>
  </data>
  <data name="Use_expression_body_for_indexers" xml:space="preserve">
    <value>Use expression body for indexers</value>
  </data>
  <data name="Use_expression_body_for_operators" xml:space="preserve">
    <value>Use expression body for operators</value>
  </data>
  <data name="Use_expression_body_for_properties" xml:space="preserve">
    <value>Use expression body for properties</value>
  </data>
  <data name="Some_naming_rules_are_incomplete_Please_complete_or_remove_them" xml:space="preserve">
    <value>Some naming rules are incomplete. Please complete or remove them.</value>
  </data>
  <data name="Manage_specifications" xml:space="preserve">
    <value>Manage specifications</value>
  </data>
  <data name="Manage_naming_styles" xml:space="preserve">
    <value>Manage naming styles</value>
  </data>
  <data name="Reorder" xml:space="preserve">
    <value>Reorder</value>
  </data>
  <data name="Severity" xml:space="preserve">
    <value>Severity</value>
  </data>
  <data name="Specification" xml:space="preserve">
    <value>Specification</value>
  </data>
  <data name="Required_Style" xml:space="preserve">
    <value>Required Style</value>
  </data>
  <data name="This_item_cannot_be_deleted_because_it_is_used_by_an_existing_Naming_Rule" xml:space="preserve">
    <value>This item cannot be deleted because it is used by an existing Naming Rule.</value>
  </data>
  <data name="Prefer_collection_initializer" xml:space="preserve">
    <value>Prefer collection initializer</value>
  </data>
  <data name="Prefer_coalesce_expression" xml:space="preserve">
    <value>Prefer coalesce expression</value>
  </data>
  <data name="Collapse_regions_when_collapsing_to_definitions" xml:space="preserve">
    <value>Collapse #regions when collapsing to definitions</value>
  </data>
  <data name="Prefer_null_propagation" xml:space="preserve">
    <value>Prefer null propagation</value>
  </data>
  <data name="Prefer_explicit_tuple_name" xml:space="preserve">
    <value>Prefer explicit tuple name</value>
  </data>
  <data name="Description" xml:space="preserve">
    <value>Description</value>
  </data>
  <data name="Preference" xml:space="preserve">
    <value>Preference</value>
  </data>
  <data name="Implement_Interface_or_Abstract_Class" xml:space="preserve">
    <value>Implement Interface or Abstract Class</value>
  </data>
  <data name="For_a_given_symbol_only_the_topmost_rule_with_a_matching_Specification_will_be_applied_Violation_of_that_rules_Required_Style_will_be_reported_at_the_chosen_Severity_level" xml:space="preserve">
    <value>For a given symbol, only the topmost rule with a matching 'Specification' will be applied. Violation of that rule's 'Required Style' will be reported at the chosen 'Severity' level.</value>
  </data>
  <data name="at_the_end" xml:space="preserve">
    <value>at the end</value>
  </data>
  <data name="When_inserting_properties_events_and_methods_place_them" xml:space="preserve">
    <value>When inserting properties, events and methods, place them:</value>
  </data>
  <data name="with_other_members_of_the_same_kind" xml:space="preserve">
    <value>with other members of the same kind</value>
  </data>
  <data name="Prefer_braces" xml:space="preserve">
    <value>Prefer braces</value>
  </data>
  <data name="Over_colon" xml:space="preserve">
    <value>Over:</value>
  </data>
  <data name="Prefer_colon" xml:space="preserve">
    <value>Prefer:</value>
  </data>
  <data name="or" xml:space="preserve">
    <value>or</value>
  </data>
  <data name="built_in_types" xml:space="preserve">
    <value>built-in types</value>
  </data>
  <data name="everywhere_else" xml:space="preserve">
    <value>everywhere else</value>
  </data>
  <data name="type_is_apparent_from_assignment_expression" xml:space="preserve">
    <value>type is apparent from assignment expression</value>
  </data>
  <data name="Move_down" xml:space="preserve">
    <value>Move down</value>
  </data>
  <data name="Move_up" xml:space="preserve">
    <value>Move up</value>
  </data>
  <data name="Remove" xml:space="preserve">
    <value>Remove</value>
  </data>
  <data name="Pick_members" xml:space="preserve">
    <value>Pick members</value>
  </data>
  <data name="analyzer_Prefer_auto_properties" xml:space="preserve">
    <value>Prefer auto properties</value>
  </data>
  <data name="Add_a_symbol_specification" xml:space="preserve">
    <value>Add a symbol specification</value>
  </data>
  <data name="Remove_symbol_specification" xml:space="preserve">
    <value>Remove symbol specification</value>
  </data>
  <data name="Add_item" xml:space="preserve">
    <value>Add item</value>
  </data>
  <data name="Edit_item" xml:space="preserve">
    <value>Edit item</value>
  </data>
  <data name="Remove_item" xml:space="preserve">
    <value>Remove item</value>
  </data>
  <data name="Add_a_naming_rule" xml:space="preserve">
    <value>Add a naming rule</value>
  </data>
  <data name="Remove_naming_rule" xml:space="preserve">
    <value>Remove naming rule</value>
  </data>
  <data name="VisualStudioWorkspace_TryApplyChanges_cannot_be_called_from_a_background_thread" xml:space="preserve">
    <value>VisualStudioWorkspace.TryApplyChanges cannot be called from a background thread.</value>
  </data>
  <data name="codegen_prefer_auto_properties" xml:space="preserve">
    <value>prefer auto properties</value>
  </data>
  <data name="prefer_throwing_properties" xml:space="preserve">
    <value>prefer throwing properties</value>
  </data>
  <data name="When_generating_properties" xml:space="preserve">
    <value>When generating properties:</value>
  </data>
  <data name="Options" xml:space="preserve">
    <value>Options</value>
  </data>
  <data name="Install_Microsoft_recommended_Roslyn_analyzers_which_provide_additional_diagnostics_and_fixes_for_common_API_design_security_performance_and_reliability_issues" xml:space="preserve">
    <value>Install Microsoft-recommended Roslyn analyzers, which provide additional diagnostics and fixes for common API design, security, performance, and reliability issues</value>
  </data>
  <data name="Never_show_this_again" xml:space="preserve">
    <value>Never show this again</value>
  </data>
  <data name="Prefer_simple_default_expression" xml:space="preserve">
    <value>Prefer simple 'default' expression</value>
  </data>
  <data name="Prefer_inferred_tuple_names" xml:space="preserve">
    <value>Prefer inferred tuple element names</value>
  </data>
  <data name="Prefer_inferred_anonymous_type_member_names" xml:space="preserve">
    <value>Prefer inferred anonymous type member names</value>
  </data>
  <data name="Preview_pane" xml:space="preserve">
    <value>Preview pane</value>
  </data>
  <data name="Analysis" xml:space="preserve">
    <value>Analysis</value>
  </data>
  <data name="Fade_out_unreachable_code" xml:space="preserve">
    <value>Fade out unreachable code</value>
  </data>
  <data name="Fading" xml:space="preserve">
    <value>Fading</value>
  </data>
  <data name="Prefer_local_function_over_anonymous_function" xml:space="preserve">
    <value>Prefer local function over anonymous function</value>
  </data>
  <data name="Keep_all_parentheses_in_colon" xml:space="preserve">
    <value>Keep all parentheses in:</value>
  </data>
  <data name="In_other_operators" xml:space="preserve">
    <value>In other operators</value>
  </data>
  <data name="Never_if_unnecessary" xml:space="preserve">
    <value>Never if unnecessary</value>
  </data>
  <data name="Always_for_clarity" xml:space="preserve">
    <value>Always for clarity</value>
  </data>
  <data name="Parentheses_preferences_colon" xml:space="preserve">
    <value>Parentheses preferences:</value>
  </data>
  <data name="ModuleHasBeenUnloaded" xml:space="preserve">
    <value>Module has been unloaded.</value>
  </data>
  <data name="Prefer_deconstructed_variable_declaration" xml:space="preserve">
    <value>Prefer deconstructed variable declaration</value>
  </data>
  <data name="External_reference_found" xml:space="preserve">
    <value>External reference found</value>
  </data>
  <data name="No_references_found_to_0" xml:space="preserve">
    <value>No references found to '{0}'</value>
  </data>
  <data name="Search_found_no_results" xml:space="preserve">
    <value>Search found no results</value>
  </data>
  <data name="Sync_Class_View" xml:space="preserve">
    <value>Sync Class View</value>
  </data>
  <data name="Reset_Visual_Studio_default_keymapping" xml:space="preserve">
    <value>Reset Visual Studio default keymapping</value>
  </data>
  <data name="Enable_navigation_to_decompiled_sources" xml:space="preserve">
    <value>Enable navigation to decompiled sources</value>
  </data>
  <data name="Colorize_regular_expressions" xml:space="preserve">
    <value>Colorize regular expressions</value>
  </data>
  <data name="Highlight_related_components_under_cursor" xml:space="preserve">
    <value>Highlight related components under cursor</value>
  </data>
  <data name="Regular_Expressions" xml:space="preserve">
    <value>Regular Expressions</value>
  </data>
  <data name="Report_invalid_regular_expressions" xml:space="preserve">
    <value>Report invalid regular expressions</value>
  </data>
  <data name="Colorize_JSON_strings" xml:space="preserve">
    <value>Colorize JSON strings</value>
  </data>
  <data name="JSON_strings" xml:space="preserve">
    <value>JSON strings</value>
  </data>
  <data name="Report_invalid_JSON_strings" xml:space="preserve">
    <value>Report invalid JSON strings</value>
  </data>
  <data name="Code_style_header_use_editor_config" xml:space="preserve">
    <value>Your .editorconfig file might override the local settings configured on this page which only apply to your machine. To configure these settings to travel with your solution use EditorConfig files. More info</value>
  </data>
  <data name="Modifier_preferences_colon" xml:space="preserve">
    <value>Modifier preferences:</value>
  </data>
  <data name="Prefer_readonly_fields" xml:space="preserve">
    <value>Prefer readonly fields</value>
  </data>
  <data name="Analyzing_0" xml:space="preserve">
    <value>Analyzing '{0}'</value>
  </data>
  <data name="Prefer_conditional_expression_over_if_with_assignments" xml:space="preserve">
    <value>Prefer conditional expression over 'if' with assignments</value>
  </data>
  <data name="Prefer_conditional_expression_over_if_with_returns" xml:space="preserve">
    <value>Prefer conditional expression over 'if' with returns</value>
  </data>
  <data name="Apply_0_keymapping_scheme" xml:space="preserve">
    <value>Apply '{0}' keymapping scheme</value>
  </data>
  <data name="We_notice_you_suspended_0_Reset_keymappings_to_continue_to_navigate_and_refactor" xml:space="preserve">
    <value>We notice you suspended '{0}'. Reset keymappings to continue to navigate and refactor.</value>
  </data>
  <data name="Use_expression_body_for_lambdas" xml:space="preserve">
    <value>Use expression body for lambdas</value>
  </data>
  <data name="Prefer_compound_assignments" xml:space="preserve">
    <value>Prefer compound assignments</value>
  </data>
  <data name="Generate_dot_editorconfig_file_from_settings" xml:space="preserve">
    <value>Generate .editorconfig file from settings</value>
  </data>
  <data name="Save_dot_editorconfig_file" xml:space="preserve">
    <value>Save .editorconfig file</value>
  </data>
  <data name="Kind" xml:space="preserve">
    <value>Kind</value>
  </data>
  <data name="Prefer_index_operator" xml:space="preserve">
    <value>Prefer index operator</value>
  </data>
  <data name="Prefer_range_operator" xml:space="preserve">
    <value>Prefer range operator</value>
  </data>
  <data name="All_methods" xml:space="preserve">
    <value>All methods</value>
  </data>
  <data name="Avoid_expression_statements_that_implicitly_ignore_value" xml:space="preserve">
    <value>Avoid expression statements that implicitly ignore value</value>
  </data>
  <data name="Avoid_unused_parameters" xml:space="preserve">
    <value>Avoid unused parameters</value>
  </data>
  <data name="Avoid_unused_value_assignments" xml:space="preserve">
    <value>Avoid unused value assignments</value>
  </data>
  <data name="Parameter_name_contains_invalid_characters" xml:space="preserve">
    <value>Parameter name contains invalid character(s).</value>
  </data>
  <data name="Parameter_preferences_colon" xml:space="preserve">
    <value>Parameter preferences:</value>
  </data>
  <data name="Parameter_type_contains_invalid_characters" xml:space="preserve">
    <value>Parameter type contains invalid character(s).</value>
  </data>
  <data name="Non_public_methods" xml:space="preserve">
    <value>Non-public methods</value>
  </data>
  <data name="Unused_value_is_explicitly_assigned_to_an_unused_local" xml:space="preserve">
    <value>Unused value is explicitly assigned to an unused local</value>
  </data>
  <data name="Unused_value_is_explicitly_assigned_to_discard" xml:space="preserve">
    <value>Unused value is explicitly assigned to discard</value>
  </data>
  <data name="Value_assigned_here_is_never_used" xml:space="preserve">
    <value>Value assigned here is never used</value>
  </data>
  <data name="Value_returned_by_invocation_is_implicitly_ignored" xml:space="preserve">
    <value>Value returned by invocation is implicitly ignored</value>
  </data>
  <data name="Back" xml:space="preserve">
    <value>Back</value>
  </data>
  <data name="Finish" xml:space="preserve">
    <value>Finish</value>
  </data>
  <data name="Interface_cannot_have_field" xml:space="preserve">
    <value>Interface cannot have field.</value>
  </data>
  <data name="Make_abstract" xml:space="preserve">
    <value>Make abstract</value>
  </data>
  <data name="Members" xml:space="preserve">
    <value>Members</value>
  </data>
  <data name="Namespace_0" xml:space="preserve">
    <value>Namespace: '{0}'</value>
  </data>
  <data name="Pull_Members_Up" xml:space="preserve">
    <value>Pull Members Up</value>
  </data>
  <data name="Additional_changes_are_needed_to_complete_the_refactoring_Review_changes_below" xml:space="preserve">
    <value>Additional changes are needed to complete the refactoring. Review changes below.</value>
  </data>
  <data name="Select_Dependents" xml:space="preserve">
    <value>Select _Dependents</value>
  </data>
  <data name="Select_destination_and_members_to_pull_up" xml:space="preserve">
    <value>Select destination and members to pull up.</value>
  </data>
  <data name="Select_members_colon" xml:space="preserve">
    <value>Select members:</value>
  </data>
  <data name="Select_Public" xml:space="preserve">
    <value>Select _Public</value>
  </data>
  <data name="_0_will_be_changed_to_abstract" xml:space="preserve">
    <value>'{0}' will be changed to abstract.</value>
  </data>
  <data name="_0_will_be_changed_to_non_static" xml:space="preserve">
    <value>'{0}' will be changed to non-static.</value>
  </data>
  <data name="_0_will_be_changed_to_public" xml:space="preserve">
    <value>'{0}' will be changed to public.</value>
  </data>
  <data name="Calculating_dependents" xml:space="preserve">
    <value>Calculating dependents...</value>
  </data>
  <data name="Select_destination_colon" xml:space="preserve">
    <value>Select destination:</value>
  </data>
  <data name="Use_expression_body_for_local_functions" xml:space="preserve">
    <value>Use expression body for local functions</value>
  </data>
  <data name="Allow_colon" xml:space="preserve">
    <value>Allow:</value>
  </data>
  <data name="Make_0_abstract" xml:space="preserve">
    <value>Make '{0}' abstract</value>
  </data>
  <data name="Review_Changes" xml:space="preserve">
    <value>Review Changes</value>
  </data>
  <data name="Select_member" xml:space="preserve">
    <value>Select member</value>
  </data>
  <data name="Prefer_static_local_functions" xml:space="preserve">
    <value>Prefer static local functions</value>
  </data>
  <data name="Prefer_simple_using_statement" xml:space="preserve">
    <value>Prefer simple 'using' statement</value>
  </data>
  <data name="Show_completion_list" xml:space="preserve">
    <value>Show completion list</value>
  </data>
  <data name="Move_to_namespace" xml:space="preserve">
    <value>Move to Namespace</value>
  </data>
  <data name="Namespace" xml:space="preserve">
    <value>Namespace</value>
  </data>
  <data name="Target_Namespace_colon" xml:space="preserve">
    <value>Target Namespace:</value>
  </data>
  <data name="This_is_an_invalid_namespace" xml:space="preserve">
    <value>This is an invalid namespace</value>
  </data>
  <data name="A_new_namespace_will_be_created" xml:space="preserve">
    <value>A new namespace will be created</value>
  </data>
  <data name="A_type_and_name_must_be_provided" xml:space="preserve">
    <value>A type and name must be provided.</value>
  </data>
  <data name="Rename_0_to_1" xml:space="preserve">
    <value>Rename {0} to {1}</value>
  </data>
  <data name="NamingSpecification_CSharp_Class" xml:space="preserve">
    <value>class</value>
    <comment>{Locked} This string can be found under "Tools | Options | Text Editor | C# | Code Style | Naming | Manage Specifications | + | Symbol kinds". All of the "NamingSpecification_CSharp_*" strings represent language constructs, and some of them are also actual keywords (including this one).</comment>
  </data>
  <data name="NamingSpecification_CSharp_Delegate" xml:space="preserve">
    <value>delegate</value>
    <comment>{Locked} This string can be found under "Tools | Options | Text Editor | C# | Code Style | Naming | Manage Specifications | + | Symbol kinds". All of the "NamingSpecification_CSharp_*" strings represent language constructs, and some of them are also actual keywords (including this one).</comment>
  </data>
  <data name="NamingSpecification_CSharp_Enum" xml:space="preserve">
    <value>enum</value>
    <comment>{Locked} This string can be found under "Tools | Options | Text Editor | C# | Code Style | Naming | Manage Specifications | + | Symbol kinds". All of the "NamingSpecification_CSharp_*" strings represent language constructs, and some of them are also actual keywords (including this one).</comment>
  </data>
  <data name="NamingSpecification_CSharp_Event" xml:space="preserve">
    <value>event</value>
    <comment>{Locked} This string can be found under "Tools | Options | Text Editor | C# | Code Style | Naming | Manage Specifications | + | Symbol kinds". All of the "NamingSpecification_CSharp_*" strings represent language constructs, and some of them are also actual keywords (including this one).</comment>
  </data>
  <data name="NamingSpecification_CSharp_Field" xml:space="preserve">
    <value>field</value>
    <comment>This string can be found under "Tools | Options | Text Editor | C# | Code Style | Naming | Manage Specifications | + | Symbol kinds". All of the "NamingSpecification_CSharp_*" strings represent language constructs, and some of them are also actual keywords (NOT this one). Refers to the C# programming language concept of a "field" (which stores data).</comment>
  </data>
  <data name="NamingSpecification_CSharp_Interface" xml:space="preserve">
    <value>interface</value>
    <comment>{Locked} This string can be found under "Tools | Options | Text Editor | C# | Code Style | Naming | Manage Specifications | + | Symbol kinds". All of the "NamingSpecification_CSharp_*" strings represent language constructs, and some of them are also actual keywords (including this one).</comment>
  </data>
  <data name="NamingSpecification_CSharp_Local" xml:space="preserve">
    <value>local</value>
    <comment>This string can be found under "Tools | Options | Text Editor | C# | Code Style | Naming | Manage Specifications | + | Symbol kinds". All of the "NamingSpecification_CSharp_*" strings represent language constructs, and some of them are also actual keywords (NOT this one). Refers to the C# language concept of a "local variable".</comment>
  </data>
  <data name="NamingSpecification_CSharp_LocalFunction" xml:space="preserve">
    <value>local function</value>
    <comment>This string can be found under "Tools | Options | Text Editor | C# | Code Style | Naming | Manage Specifications | + | Symbol kinds". All of the "NamingSpecification_CSharp_*" strings represent language constructs, and some of them are also actual keywords (NOT this one). Refers to the C# language concept of a "local function" that exists locally within another function.</comment>
  </data>
  <data name="NamingSpecification_CSharp_Method" xml:space="preserve">
    <value>method</value>
    <comment>This string can be found under "Tools | Options | Text Editor | C# | Code Style | Naming | Manage Specifications | + | Symbol kinds". All of the "NamingSpecification_CSharp_*" strings represent language constructs, and some of them are also actual keywords (NOT this one). Refers to the C# language concept of a "method" that can be called by other code.</comment>
  </data>
  <data name="NamingSpecification_CSharp_Namespace" xml:space="preserve">
    <value>namespace</value>
    <comment>{Locked} This string can be found under "Tools | Options | Text Editor | C# | Code Style | Naming | Manage Specifications | + | Symbol kinds". All of the "NamingSpecification_CSharp_*" strings represent language constructs, and some of them are also actual keywords (including this one).</comment>
  </data>
  <data name="NamingSpecification_CSharp_Parameter" xml:space="preserve">
    <value>parameter</value>
    <comment>This string can be found under "Tools | Options | Text Editor | C# | Code Style | Naming | Manage Specifications | + | Symbol kinds". All of the "NamingSpecification_CSharp_*" strings represent language constructs, and some of them are also actual keywords (NOT this one). Refers to the C# language concept of a "parameter" being passed to a method.</comment>
  </data>
  <data name="NamingSpecification_CSharp_Property" xml:space="preserve">
    <value>property</value>
    <comment>This string can be found under "Tools | Options | Text Editor | C# | Code Style | Naming | Manage Specifications | + | Symbol kinds". All of the "NamingSpecification_CSharp_*" strings represent language constructs, and some of them are also actual keywords (NOT this one). Refers to the C# language concept of a "property" (which allows for the retrieval of data).</comment>
  </data>
  <data name="NamingSpecification_CSharp_Struct" xml:space="preserve">
    <value>struct</value>
    <comment>{Locked} This string can be found under "Tools | Options | Text Editor | C# | Code Style | Naming | Manage Specifications | + | Symbol kinds". All of the "NamingSpecification_CSharp_*" strings represent language constructs, and some of them are also actual keywords (including this one).</comment>
  </data>
  <data name="NamingSpecification_CSharp_TypeParameter" xml:space="preserve">
    <value>type parameter</value>
    <comment>This string can be found under "Tools | Options | Text Editor | C# | Code Style | Naming | Manage Specifications | + | Symbol kinds". All of the "NamingSpecification_CSharp_*" strings represent language constructs, and some of them are also actual keywords (NOT this one). Refers to the C# language concept of a "type parameter".</comment>
  </data>
  <data name="NamingSpecification_VisualBasic_Class" xml:space="preserve">
    <value>Class</value>
    <comment>{Locked} This string can be found under "Tools | Options | Text Editor | Basic | Code Style | Naming | Manage Specifications | + | Symbol kinds". All of the "NamingSpecification_VisualBasic_*" strings represent language constructs, and some of them are also actual keywords (including this one).</comment>
  </data>
  <data name="NamingSpecification_VisualBasic_Delegate" xml:space="preserve">
    <value>Delegate</value>
    <comment>{Locked} This string can be found under "Tools | Options | Text Editor | Basic | Code Style | Naming | Manage Specifications | + | Symbol kinds". All of the "NamingSpecification_VisualBasic_*" strings represent language constructs, and some of them are also actual keywords (including this one).</comment>
  </data>
  <data name="NamingSpecification_VisualBasic_Enum" xml:space="preserve">
    <value>Enum</value>
    <comment>{Locked} This string can be found under "Tools | Options | Text Editor | Basic | Code Style | Naming | Manage Specifications | + | Symbol kinds". All of the "NamingSpecification_VisualBasic_*" strings represent language constructs, and some of them are also actual keywords (including this one).</comment>
  </data>
  <data name="NamingSpecification_VisualBasic_Event" xml:space="preserve">
    <value>Event</value>
    <comment>{Locked} This string can be found under "Tools | Options | Text Editor | Basic | Code Style | Naming | Manage Specifications | + | Symbol kinds". All of the "NamingSpecification_VisualBasic_*" strings represent language constructs, and some of them are also actual keywords (including this one).</comment>
  </data>
  <data name="NamingSpecification_VisualBasic_Field" xml:space="preserve">
    <value>Field</value>
    <comment>This string can be found under "Tools | Options | Text Editor | Basic | Code Style | Naming | Manage Specifications | + | Symbol kinds". All of the "NamingSpecification_VisualBasic_*" strings represent language constructs, and some of them are also actual keywords (NOT this one). Refers to the Visual Basic language concept of a "field" (which stores data).</comment>
  </data>
  <data name="NamingSpecification_VisualBasic_Interface" xml:space="preserve">
    <value>Interface</value>
    <comment>{Locked} This string can be found under "Tools | Options | Text Editor | Basic | Code Style | Naming | Manage Specifications | + | Symbol kinds". All of the "NamingSpecification_VisualBasic_*" strings represent language constructs, and some of them are also actual keywords (including this one).</comment>
  </data>
  <data name="NamingSpecification_VisualBasic_Local" xml:space="preserve">
    <value>Local</value>
    <comment>This string can be found under "Tools | Options | Text Editor | Basic | Code Style | Naming | Manage Specifications | + | Symbol kinds". All of the "NamingSpecification_VisualBasic_*" strings represent language constructs, and some of them are also actual keywords (NOT this one). Refers to the Visual Basic language concept of a "local variable".</comment>
  </data>
  <data name="NamingSpecification_VisualBasic_Method" xml:space="preserve">
    <value>Method</value>
    <comment>This string can be found under "Tools | Options | Text Editor | Basic | Code Style | Naming | Manage Specifications | + | Symbol kinds". All of the "NamingSpecification_VisualBasic_*" strings represent language constructs, and some of them are also actual keywords (NOT this one). Refers to the Visual Basic language concept of a "method".</comment>
  </data>
  <data name="NamingSpecification_VisualBasic_Module" xml:space="preserve">
    <value>Module</value>
    <comment>{Locked} This string can be found under "Tools | Options | Text Editor | Basic | Code Style | Naming | Manage Specifications | + | Symbol kinds". All of the "NamingSpecification_VisualBasic_*" strings represent language constructs, and some of them are also actual keywords (including this one).</comment>
  </data>
  <data name="NamingSpecification_VisualBasic_Namespace" xml:space="preserve">
    <value>Namespace</value>
    <comment>{Locked} This string can be found under "Tools | Options | Text Editor | Basic | Code Style | Naming | Manage Specifications | + | Symbol kinds". All of the "NamingSpecification_VisualBasic_*" strings represent language constructs, and some of them are also actual keywords (including this one).</comment>
  </data>
  <data name="NamingSpecification_VisualBasic_Parameter" xml:space="preserve">
    <value>Parameter</value>
    <comment>This string can be found under "Tools | Options | Text Editor | Basic | Code Style | Naming | Manage Specifications | + | Symbol kinds". All of the "NamingSpecification_VisualBasic_*" strings represent language constructs, and some of them are also actual keywords (NOT this one). Refers to the Visual Basic language concept of a "parameter" which can be passed to a method.</comment>
  </data>
  <data name="NamingSpecification_VisualBasic_Property" xml:space="preserve">
    <value>Property</value>
    <comment>{Locked} This string can be found under "Tools | Options | Text Editor | Basic | Code Style | Naming | Manage Specifications | + | Symbol kinds". All of the "NamingSpecification_VisualBasic_*" strings represent language constructs, and some of them are also actual keywords (including this one).</comment>
  </data>
  <data name="NamingSpecification_VisualBasic_Structure" xml:space="preserve">
    <value>Structure</value>
    <comment>{Locked} This string can be found under "Tools | Options | Text Editor | Basic | Code Style | Naming | Manage Specifications | + | Symbol kinds". All of the "NamingSpecification_VisualBasic_*" strings represent language constructs, and some of them are also actual keywords (including this one).</comment>
  </data>
  <data name="NamingSpecification_VisualBasic_TypeParameter" xml:space="preserve">
    <value>Type Parameter</value>
    <comment>This string can be found under "Tools | Options | Text Editor | Basic | Code Style | Naming | Manage Specifications | + | Symbol kinds". All of the "NamingSpecification_VisualBasic_*" strings represent language constructs, and some of them are also actual keywords (NOT this one). Refers to the Visual Basic language concept of a "type parameter".</comment>
  </data>
  <data name="Containing_member" xml:space="preserve">
    <value>Containing Member</value>
  </data>
  <data name="Containing_type" xml:space="preserve">
    <value>Containing Type</value>
  </data>
  <data name="Running_low_priority_background_processes" xml:space="preserve">
    <value>Running low priority background processes</value>
  </data>
  <data name="Evaluating_0_tasks_in_queue" xml:space="preserve">
    <value>Evaluating ({0} tasks in queue)</value>
  </data>
  <data name="Paused_0_tasks_in_queue" xml:space="preserve">
    <value>Paused ({0} tasks in queue)</value>
  </data>
  <data name="Naming_rules" xml:space="preserve">
    <value>Naming rules</value>
  </data>
  <data name="Updating_severity" xml:space="preserve">
    <value>Updating severity</value>
  </data>
  <data name="Prefer_System_HashCode_in_GetHashCode" xml:space="preserve">
    <value>Prefer 'System.HashCode' in 'GetHashCode'</value>
  </data>
  <data name="Requires_System_HashCode_be_present_in_project" xml:space="preserve">
    <value>Requires 'System.HashCode' be present in project</value>
  </data>
  <data name="Run_Code_Analysis_on_0" xml:space="preserve">
    <value>Run Code Analysis on {0}</value>
  </data>
  <data name="Running_code_analysis_for_0" xml:space="preserve">
    <value>Running code analysis for '{0}'...</value>
  </data>
  <data name="Running_code_analysis_for_Solution" xml:space="preserve">
    <value>Running code analysis for Solution...</value>
  </data>
  <data name="Code_analysis_completed_for_0" xml:space="preserve">
    <value>Code analysis completed for '{0}'.</value>
  </data>
  <data name="Code_analysis_completed_for_Solution" xml:space="preserve">
    <value>Code analysis completed for Solution.</value>
  </data>
  <data name="Code_analysis_terminated_before_completion_for_0" xml:space="preserve">
    <value>Code analysis terminated before completion for '{0}'.</value>
  </data>
  <data name="Code_analysis_terminated_before_completion_for_Solution" xml:space="preserve">
    <value>Code analysis terminated before completion for Solution.</value>
  </data>
  <data name="Run_background_code_analysis_for_colon" xml:space="preserve">
    <value>Run background code analysis for:</value>
  </data>
  <data name="Current_document" xml:space="preserve">
    <value>Current document</value>
  </data>
  <data name="Open_documents" xml:space="preserve">
    <value>Open documents</value>
  </data>
  <data name="Entire_solution" xml:space="preserve">
    <value>Entire solution</value>
  </data>
  <data name="Show_compiler_errors_and_warnings_for_colon" xml:space="preserve">
    <value>Show compiler errors and warnings for:</value>
  </data>
  <data name="Edit" xml:space="preserve">
    <value>_Edit</value>
  </data>
  <data name="Edit_0" xml:space="preserve">
    <value>Edit {0}</value>
    <comment>{0} is a parameter description</comment>
  </data>
  <data name="Parameter_Details" xml:space="preserve">
    <value>Parameter Details</value>
  </data>
  <data name="Add" xml:space="preserve">
    <value>_Add</value>
    <comment>Adding an element to a list</comment>
  </data>
  <data name="Callsite" xml:space="preserve">
    <value>Call site</value>
  </data>
  <data name="Add_Parameter" xml:space="preserve">
    <value>Add Parameter</value>
  </data>
  <data name="Call_site_value" xml:space="preserve">
    <value>Call site value:</value>
  </data>
  <data name="Parameter_Name" xml:space="preserve">
    <value>Parameter name:</value>
  </data>
  <data name="Type_Name" xml:space="preserve">
    <value>Type name:</value>
  </data>
  <data name="You_must_change_the_signature" xml:space="preserve">
    <value>You must change the signature</value>
    <comment>"signature" here means the definition of a method</comment>
  </data>
  <data name="Added_Parameter" xml:space="preserve">
    <value>Added parameter.</value>
  </data>
  <data name="Inserting_call_site_value_0" xml:space="preserve">
    <value>Inserting call site value '{0}'</value>
  </data>
  <data name="Index" xml:space="preserve">
    <value>Index</value>
    <comment>Index of parameter in original signature</comment>
  </data>
  <data name="IntroduceUndefinedTodoVariables" xml:space="preserve">
    <value>Introduce undefined TODO variables</value>
    <comment>"TODO" is an indicator that more work should be done at the location where the TODO is inserted</comment>
  </data>
  <data name="Omit_only_for_optional_parameters" xml:space="preserve">
    <value>Omit (only for optional parameters)</value>
  </data>
  <data name="Optional_with_default_value_colon" xml:space="preserve">
    <value>Optional with default value:</value>
  </data>
  <data name="Parameter_kind" xml:space="preserve">
    <value>Parameter kind</value>
  </data>
  <data name="Required" xml:space="preserve">
    <value>Required</value>
  </data>
  <data name="Use_named_argument" xml:space="preserve">
    <value>Use named argument</value>
    <comment>"argument" is a programming term for a value passed to a function</comment>
  </data>
  <data name="Value_to_inject_at_call_sites" xml:space="preserve">
    <value>Value to inject at call sites</value>
  </data>
  <data name="Value_colon" xml:space="preserve">
    <value>Value:</value>
  </data>
  <data name="Editor_Color_Scheme" xml:space="preserve">
    <value>Editor Color Scheme</value>
  </data>
  <data name="Visual_Studio_2019" xml:space="preserve">
    <value>Visual Studio 2019</value>
  </data>
  <data name="Visual_Studio_2017" xml:space="preserve">
    <value>Visual Studio 2017</value>
  </data>
  <data name="Editor_color_scheme_options_are_only_available_when_using_a_color_theme_bundled_with_Visual_Studio_The_color_theme_can_be_configured_from_the_Environment_General_options_page" xml:space="preserve">
    <value>Editor color scheme options are only available when using a color theme bundled with Visual Studio. The color theme can be configured from the Environment &gt; General options page.</value>
  </data>
  <data name="Some_color_scheme_colors_are_being_overridden_by_changes_made_in_the_Environment_Fonts_and_Colors_options_page_Choose_Use_Defaults_in_the_Fonts_and_Colors_page_to_revert_all_customizations" xml:space="preserve">
    <value>Some color scheme colors are being overridden by changes made in the Environment &gt; Fonts and Colors options page. Choose `Use Defaults` in the Fonts and Colors page to revert all customizations.</value>
  </data>
  <data name="Prefer_simplified_boolean_expressions" xml:space="preserve">
    <value>Prefer simplified boolean expressions</value>
  </data>
  <data name="All_sources" xml:space="preserve">
    <value>All sources</value>
  </data>
  <data name="Entire_repository" xml:space="preserve">
    <value>Entire repository</value>
  </data>
  <data name="Indexed_in_organization" xml:space="preserve">
    <value>Indexed in organization</value>
  </data>
  <data name="Indexed_in_repo" xml:space="preserve">
    <value>Indexed in repo</value>
  </data>
  <data name="Item_origin" xml:space="preserve">
    <value>Item origin</value>
  </data>
  <data name="Loaded_items" xml:space="preserve">
    <value>Loaded items</value>
  </data>
  <data name="Loaded_solution" xml:space="preserve">
    <value>Loaded solution</value>
  </data>
  <data name="Local" xml:space="preserve">
    <value>Local</value>
  </data>
  <data name="Local_metadata" xml:space="preserve">
    <value>Local metadata</value>
  </data>
  <data name="Other" xml:space="preserve">
    <value>Others</value>
  </data>
  <data name="Repository" xml:space="preserve">
    <value>Repository</value>
  </data>
  <data name="Type_name_has_a_syntax_error" xml:space="preserve">
    <value>Type name has a syntax error</value>
    <comment>"Type" is the programming language concept</comment>
  </data>
  <data name="Type_name_is_not_recognized" xml:space="preserve">
    <value>Type name is not recognized</value>
    <comment>"Type" is the programming language concept</comment>
  </data>
  <data name="Type_name_is_recognized" xml:space="preserve">
    <value>Type name is recognized</value>
    <comment>"Type" is the programming language concept</comment>
  </data>
  <data name="Please_enter_a_type_name" xml:space="preserve">
    <value>Please enter a type name</value>
    <comment>"Type" is the programming language concept</comment>
  </data>
  <data name="Enter_a_call_site_value_or_choose_a_different_value_injection_kind" xml:space="preserve">
    <value>Enter a call site value or choose a different value injection kind</value>
  </data>
  <data name="Optional_parameters_must_provide_a_default_value" xml:space="preserve">
    <value>Optional parameters must provide a default value</value>
  </data>
  <data name="Parameter_information" xml:space="preserve">
    <value>Parameter information</value>
  </data>
  <data name="Infer_from_context" xml:space="preserve">
    <value>Infer from context</value>
  </data>
  <data name="None" xml:space="preserve">
    <value>None</value>
  </data>
  <data name="Warning_colon_duplicate_parameter_name" xml:space="preserve">
    <value>Warning: duplicate parameter name</value>
  </data>
  <data name="Warning_colon_type_does_not_bind" xml:space="preserve">
    <value>Warning: type does not bind</value>
  </data>
  <data name="Display_inline_parameter_name_hints" xml:space="preserve">
    <value>Disp_lay inline parameter name hints</value>
  </data>
  <data name="Current_parameter" xml:space="preserve">
    <value>Current parameter</value>
  </data>
  <data name="Bitness32" xml:space="preserve">
    <value>32-bit</value>
  </data>
  <data name="Bitness64" xml:space="preserve">
    <value>64-bit</value>
  </data>
  <data name="Extract_Base_Class" xml:space="preserve">
    <value>Extract Base Class</value>
  </data>
  <data name="This_file_is_autogenerated_by_0_and_cannot_be_edited" xml:space="preserve">
    <value>This file is auto-generated by the generator '{0}' and cannot be edited.</value>
  </data>
  <data name="generated_by_0_suffix" xml:space="preserve">
    <value>[generated by {0}]</value>
    <comment>{0} is the name of a generator.</comment>
  </data>
  <data name="generated_suffix" xml:space="preserve">
    <value>[generated]</value>
  </data>
  <data name="The_generator_0_that_generated_this_file_has_been_removed_from_the_project" xml:space="preserve">
    <value>The generator '{0}' that generated this file has been removed from the project; this file is no longer being included in your project.</value>
  </data>
  <data name="The_generator_0_that_generated_this_file_has_stopped_generating_this_file" xml:space="preserve">
    <value>The generator '{0}' that generated this file has stopped generating this file; this file is no longer being included in your project.</value>
  </data>
  <data name="Comments" xml:space="preserve">
    <value>Comments</value>
  </data>
  <data name="Inline_Hints" xml:space="preserve">
    <value>Inline Hints</value>
  </data>
  <data name="Show_hints_for_everything_else" xml:space="preserve">
    <value>Show hints for everything else</value>
  </data>
  <data name="Show_hints_for_literals" xml:space="preserve">
    <value>Show hints for literals</value>
  </data>
  <data name="Suppress_hints_when_parameter_name_matches_the_method_s_intent" xml:space="preserve">
    <value>Suppress hints when parameter name matches the method's intent</value>
  </data>
  <data name="Suppress_hints_when_parameter_names_differ_only_by_suffix" xml:space="preserve">
    <value>Suppress hints when parameter names differ only by suffix</value>
  </data>
  <data name="Display_inline_type_hints" xml:space="preserve">
    <value>Display inline type hints</value>
  </data>
  <data name="Show_hints_for_lambda_parameter_types" xml:space="preserve">
    <value>Show hints for lambda parameter types</value>
  </data>
  <data name="Show_hints_for_implicit_object_creation" xml:space="preserve">
    <value>Show hints for implicit object creation</value>
  </data>
  <data name="Show_hints_for_variables_with_inferred_types" xml:space="preserve">
    <value>Show hints for variables with inferred types</value>
  </data>
  <data name="Color_hints" xml:space="preserve">
    <value>Color hints</value>
  </data>
  <data name="Display_all_hints_while_pressing_Alt_F1" xml:space="preserve">
    <value>Display all hints while pressing Alt+F1</value>
  </data>
  <data name="Enable_pull_diagnostics_experimental_requires_restart" xml:space="preserve">
    <value>Enable 'pull' diagnostics (experimental, requires restart)</value>
  </data>
  <data name="Enable_Razor_pull_diagnostics_experimental_requires_restart" xml:space="preserve">
    <value>Enable Razor 'pull' diagnostics (experimental, requires restart)</value>
  </data>
  <data name="CSharp_Visual_Basic_Diagnostics_Language_Client" xml:space="preserve">
    <value>C#/Visual Basic Diagnostics Language Client</value>
  </data>
  <data name="New_Type_Name_colon" xml:space="preserve">
    <value>New Type Name:</value>
  </data>
  <data name="Format_document" xml:space="preserve">
    <value>Format document</value>
  </data>
  <data name="New_line_preferences_experimental_colon" xml:space="preserve">
    <value>New line preferences (experimental):</value>
  </data>
  <data name="Require_colon" xml:space="preserve">
    <value>Require:</value>
  </data>
  <data name="Allow_multiple_blank_lines" xml:space="preserve">
    <value>Allow multiple blank lines</value>
  </data>
  <data name="Allow_statement_immediately_after_block" xml:space="preserve">
    <value>Allow statement immediately after block</value>
  </data>
  <data name="Symbols_without_references" xml:space="preserve">
    <value>Symbols without references</value>
  </data>
  <data name="Tab_twice_to_insert_arguments" xml:space="preserve">
    <value>Tab twice to insert arguments (experimental)</value>
  </data>
  <data name="Apply" xml:space="preserve">
    <value>Apply</value>
  </data>
  <data name="Remove_All" xml:space="preserve">
    <value>Remove All</value>
  </data>
  <data name="Action" xml:space="preserve">
    <value>Action</value>
    <comment>Action to perform on an unused reference, such as remove or keep</comment>
  </data>
  <data name="Assemblies" xml:space="preserve">
    <value>Assemblies</value>
  </data>
  <data name="Choose_which_action_you_would_like_to_perform_on_the_unused_references" xml:space="preserve">
    <value>Choose which action you would like to perform on the unused references.</value>
  </data>
  <data name="Keep" xml:space="preserve">
    <value>Keep</value>
  </data>
  <data name="Packages" xml:space="preserve">
    <value>Packages</value>
  </data>
  <data name="Projects" xml:space="preserve">
    <value>Projects</value>
  </data>
  <data name="Reference" xml:space="preserve">
    <value>Reference</value>
  </data>
  <data name="Enable_all_features_in_opened_files_from_source_generators_experimental" xml:space="preserve">
    <value>Enable all features in opened files from source generators (experimental)</value>
  </data>
  <data name="Remove_Unused_References" xml:space="preserve">
    <value>Remove Unused References</value>
  </data>
  <data name="Analyzing_project_references" xml:space="preserve">
    <value>Analyzing project references...</value>
  </data>
  <data name="Updating_project_references" xml:space="preserve">
    <value>Updating project references...</value>
  </data>
  <data name="No_unused_references_were_found" xml:space="preserve">
    <value>No unused references were found.</value>
  </data>
  <data name="Show_Remove_Unused_References_command_in_Solution_Explorer_experimental" xml:space="preserve">
    <value>Show "Remove Unused References" command in Solution Explorer (experimental)</value>
  </data>
  <data name="Enable_file_logging_for_diagnostics" xml:space="preserve">
    <value>Enable file logging for diagnostics (logged in '%Temp%\Roslyn' folder)</value>
  </data>
  <data name="Skip_analyzers_for_implicitly_triggered_builds" xml:space="preserve">
    <value>Skip analyzers for implicitly triggered builds</value>
  </data>
  <data name="This_action_cannot_be_undone_Do_you_wish_to_continue" xml:space="preserve">
    <value>This action cannot be undone. Do you wish to continue?</value>
  </data>
  <data name="Show_inheritance_margin" xml:space="preserve">
    <value>Show inheritance margin</value>
  </data>
  <data name="Include_global_imports" xml:space="preserve">
    <value>Include global imports</value>
  </data>
  <data name="Inheritance_Margin" xml:space="preserve">
    <value>Inheritance Margin</value>
  </data>
  <data name="Analyzers" xml:space="preserve">
    <value>Analyzers</value>
  </data>
  <data name="Carriage_Return_Newline_rn" xml:space="preserve">
    <value>Carriage Return + Newline (\r\n)</value>
  </data>
  <data name="Carriage_Return_r" xml:space="preserve">
    <value>Carriage Return (\r)</value>
  </data>
  <data name="Category" xml:space="preserve">
    <value>Category</value>
  </data>
  <data name="Code_Style" xml:space="preserve">
    <value>Code Style</value>
  </data>
  <data name="Disabled" xml:space="preserve">
    <value>Disabled</value>
  </data>
  <data name="Enabled" xml:space="preserve">
    <value>Enabled</value>
  </data>
  <data name="Error" xml:space="preserve">
    <value>Error</value>
  </data>
  <data name="Whitespace" xml:space="preserve">
    <value>Whitespace</value>
  </data>
  <data name="Id" xml:space="preserve">
    <value>Id</value>
  </data>
  <data name="Newline_n" xml:space="preserve">
    <value>Newline (\\n)</value>
  </data>
  <data name="Refactoring_Only" xml:space="preserve">
    <value>Refactoring Only</value>
  </data>
  <data name="Suggestion" xml:space="preserve">
    <value>Suggestion</value>
  </data>
  <data name="Title" xml:space="preserve">
    <value>Title</value>
  </data>
  <data name="Value" xml:space="preserve">
    <value>Value</value>
  </data>
  <data name="Warning" xml:space="preserve">
    <value>Warning</value>
  </data>
  <data name="Search_Settings" xml:space="preserve">
    <value>Search Settings</value>
  </data>
  <data name="This_rule_is_not_configurable" xml:space="preserve">
    <value>This rule is not configurable</value>
  </data>
  <data name="Inline_Diagnostics_experimental" xml:space="preserve">
    <value>Inline Diagnostics (experimental)</value>
  </data>
  <data name="Display_diagnostics_inline_experimental" xml:space="preserve">
    <value>Display diagnostics inline (experimental)</value>
  </data>
  <data name="at_the_end_of_the_line_of_code" xml:space="preserve">
    <value>at the end of the line of code</value>
  </data>
  <data name="on_the_right_edge_of_the_editor_window" xml:space="preserve">
    <value>on the right edge of the editor window</value>
  </data>
  <data name="Multiple_members_are_inherited" xml:space="preserve">
    <value>Multiple members are inherited</value>
  </data>
  <data name="_0_is_inherited" xml:space="preserve">
    <value>'{0}' is inherited</value>
  </data>
  <data name="Navigate_to_0" xml:space="preserve">
    <value>Navigate to '{0}'</value>
  </data>
  <data name="Multiple_members_are_inherited_on_line_0" xml:space="preserve">
    <value>Multiple members are inherited on line {0}</value>
    <comment>Line number info is needed for accessibility purpose.</comment>
  </data>
  <data name="Implemented_members" xml:space="preserve">
    <value>Implemented members</value>
  </data>
  <data name="Implementing_members" xml:space="preserve">
    <value>Implementing members</value>
  </data>
  <data name="Overriding_members" xml:space="preserve">
    <value>Overriding members</value>
  </data>
  <data name="Overridden_members" xml:space="preserve">
    <value>Overridden members</value>
  </data>
  <data name="Value_Tracking" xml:space="preserve">
    <value>Value Tracking</value>
    <comment>Title of the "Value Tracking" tool window. "Value" is the variable/symbol and "Tracking" is the action the tool is doing to follow where the value can originate from.</comment>
  </data>
  <data name="Calculating" xml:space="preserve">
    <value>Calculating...</value>
    <comment>Used in UI to represent progress in the context of loading items. </comment>
  </data>
  <data name="Derived_types" xml:space="preserve">
    <value>Derived types</value>
  </data>
  <data name="Implemented_interfaces" xml:space="preserve">
    <value>Implemented interfaces</value>
  </data>
  <data name="Implementing_types" xml:space="preserve">
    <value>Implementing types</value>
  </data>
  <data name="Inherited_interfaces" xml:space="preserve">
    <value>Inherited interfaces</value>
  </data>
  <data name="Invalid_type_name" xml:space="preserve">
    <value>Invalid type name</value>
  </data>
  <data name="Move_static_members_to_another_type_colon" xml:space="preserve">
    <value>Move Static Members to Another Type:</value>
  </data>
  <data name="Select_an_appropriate_symbol_to_start_value_tracking" xml:space="preserve">
    <value>Select an appropriate symbol to start value tracking</value>
  </data>
  <data name="Namespace_declarations" xml:space="preserve">
    <value>Namespace declarations</value>
  </data>
  <data name="Error_updating_suppressions_0" xml:space="preserve">
    <value>Error updating suppressions: {0}</value>
  </data>
  <data name="Underline_reassigned_variables" xml:space="preserve">
    <value>Underline reassigned variables</value>
  </data>
  <data name="Analyzer_Defaults" xml:space="preserve">
    <value>Analyzer Defaults</value>
  </data>
  <data name="Location" xml:space="preserve">
    <value>Location</value>
  </data>
  <data name="Visual_Studio_Settings" xml:space="preserve">
    <value>Visual Studio Settings</value>
  </data>
  <data name="Show_hints_for_indexers" xml:space="preserve">
    <value>Show hints for indexers</value>
  </data>
  <data name="Sync_Namespaces" xml:space="preserve">
    <value>Sync Namespaces</value>
    <comment>"Namespaces" is the programming language concept</comment>
  </data>
  <data name="Updating_namspaces" xml:space="preserve">
    <value>Updating namespaces...</value>
    <comment>"namespaces" is the programming language concept</comment>
  </data>
  <data name="Namespaces_have_been_updated" xml:space="preserve">
    <value>Namespaces have been updated.</value>
    <comment>"Namespaces" is the programming language concept</comment>
  </data>
  <data name="No_namespaces_needed_updating" xml:space="preserve">
    <value>No namespaces needed updating.</value>
    <comment>"Namespaces" is the programming language concept</comment>
  </data>
  <data name="Run_code_analysis_in_separate_process_requires_restart" xml:space="preserve">
    <value>Run code analysis in separate process (requires restart)</value>
  </data>
  <data name="Compute_Quick_Actions_asynchronously_experimental" xml:space="preserve">
    <value>Compute Quick Actions asynchronously (experimental, requires restart)</value>
  </data>
  <data name="Quick_Actions" xml:space="preserve">
    <value>Quick Actions</value>
  </data>
  <data name="Combine_inheritance_margin_with_indicator_margin" xml:space="preserve">
    <value>Combine inheritance margin with indicator margin</value>
  </data>
  <data name="Default_Current_Document" xml:space="preserve">
    <value>Default (Current Document)</value>
    <comment>This text is a menu command</comment>
  </data>
  <data name="Default_Entire_Solution" xml:space="preserve">
    <value>Default (Entire Solution)</value>
    <comment>This text is a menu command</comment>
  </data>
  <data name="Default_Open_Documents" xml:space="preserve">
    <value>Default (Open Documents)</value>
    <comment>This text is a menu command</comment>
  </data>
  <data name="Default_None" xml:space="preserve">
    <value>Default (None)</value>
    <comment>This text is a menu command</comment>
  </data>
  <data name="Suppress_hints_when_argument_matches_parameter_name" xml:space="preserve">
    <value>Suppress hints when argument matches parameter name</value>
  </data>
  <data name="Package_install_canceled" xml:space="preserve">
    <value>Package install canceled</value>
  </data>
  <data name="Package_uninstall_canceled" xml:space="preserve">
    <value>Package uninstall canceled</value>
  </data>
  <data name="Prefer_tuple_swap" xml:space="preserve">
    <value>Prefer tuple swap</value>
  </data>
  <data name="Always" xml:space="preserve">
    <value>Always</value>
  </data>
  <data name="For_non_interface_members" xml:space="preserve">
    <value>For non interface members</value>
  </data>
  <data name="Never" xml:space="preserve">
    <value>Never</value>
  </data>
  <data name="Omit_if_default" xml:space="preserve">
    <value>Omit if default</value>
  </data>
  <data name="Operator_placement_when_wrapping" xml:space="preserve">
    <value>Operator placement when wrapping</value>
  </data>
  <data name="Prefer_namespace_and_folder_match_structure" xml:space="preserve">
    <value>Prefer namespace and folder match structure</value>
  </data>
  <data name="Prefer_simplified_interpolation" xml:space="preserve">
    <value>Prefer simplified interpolation</value>
  </data>
  <data name="Require_accessibility_modifiers" xml:space="preserve">
    <value>Require accessibility modifiers</value>
  </data>
  <data name="Beginning_of_line" xml:space="preserve">
    <value>Beginning of line</value>
  </data>
  <data name="End_of_line" xml:space="preserve">
    <value>End of line</value>
  </data>
  <data name="Paste_valid_stack_trace" xml:space="preserve">
    <value>Paste a stack trace to view and navigate its values.</value>
    <comment>"Stack Trace" is a language term and should be kept the same. </comment>
  </data>
  <data name="Stack_Trace_Explorer" xml:space="preserve">
    <value>Stack Trace Explorer</value>
    <comment>"Stack Trace" is a language term and should be kept the same. This is for viewing/exploring stack traces</comment>
  </data>
  <data name="Clear" xml:space="preserve">
    <value>Clear</value>
    <comment>Clear content action</comment>
  </data>
  <data name="Close_tab" xml:space="preserve">
    <value>Close Tab</value>
  </data>
  <data name="Paste" xml:space="preserve">
    <value>Paste</value>
  </data>
  <data name="Stack_trace_0" xml:space="preserve">
    <value>Stack Trace {0}</value>
    <comment>Header for numbered stack trace view tabs</comment>
  </data>
  <data name="Remove_unnecessary_usings" xml:space="preserve">
    <value>Remove unnecessary usings</value>
  </data>
  <data name="Sort_usings" xml:space="preserve">
    <value>Sort usings</value>
  </data>
  <data name="Navigate_to_external_sources" xml:space="preserve">
    <value>Navigate to External Sources</value>
  </data>
  <data name="Automatically_open_stack_trace_explorer_on_focus" xml:space="preserve">
    <value>Automatically open Stack Trace Explorer on focus</value>
    <comment>"Stack Trace Explorer" is a tool window that is owned by the Roslyn package</comment>
  </data>
  <data name="Prefer_method_group_conversion" xml:space="preserve">
    <value>Prefer method group conversion</value>
  </data>
  <data name="Entire_solution_and_external_sources" xml:space="preserve">
    <value>Entire Solution and External Sources</value>
  </data>
  <data name="External_sources" xml:space="preserve">
    <value>External Sources</value>
  </data>
  <data name="Call_Hierarchy" xml:space="preserve">
    <value>Call Hierarchy</value>
  </data>
  <data name="Navigating" xml:space="preserve">
    <value>Navigating</value>
  </data>
  <data name="Fix_text_pasted_into_string_literals_experimental" xml:space="preserve">
    <value>Fix text pasted into string literals (experimental)</value>
  </data>
  <data name="Go_To_Definition" xml:space="preserve">
    <value>Go To Definition</value>
  </data>
  <data name="Navigate_asynchronously_exerimental" xml:space="preserve">
    <value>Navigate asynchronously (experimental)</value>
  </data>
  <data name="Always_use_default_symbol_servers_for_navigation" xml:space="preserve">
    <value>Always use default symbol servers for navigation</value>
  </data>
  <data name="Prefer_top_level_statements" xml:space="preserve">
    <value>Prefer top-level statements</value>
  </data>
  <data name="_0_1" xml:space="preserve">
    <value>{0} ({1})</value>
    <comment>Used to show a symbol name, followed by the project name it came from</comment>
  </data>
  <data name="Prefer_Utf8_string_literals" xml:space="preserve">
    <value>Prefer UTF-8 string literals</value>
  </data>
  <data name="Collapse_regions_on_file_open" xml:space="preserve">
    <value>Collapse #regions on file open</value>
  </data>
  <data name="Collapse_metadata_signature_files_on_open" xml:space="preserve">
    <value>Collapse metadata signature files to definitions on file open</value>
  </data>
  <data name="Collapse_sourcelink_embedded_decompiled_files_on_open" xml:space="preserve">
    <value>Collapse Source Link, Embedded, and Decompiled source to definitions on file open</value>
  </data>
<<<<<<< HEAD
  <data name="Document_Outline_Search" xml:space="preserve">
    <value>Search Document Outline</value>
  </data>
  <data name="Document_Outline_Collapse_All" xml:space="preserve">
    <value>Collapse All</value>
  </data>
  <data name="Document_Outline_Expand_All" xml:space="preserve">
    <value>Expand All</value>
  </data>
  <data name="Document_Outline_Sort_Name" xml:space="preserve">
    <value>Sort By Name</value>
  </data>
  <data name="Document_Outline_Sort_Order" xml:space="preserve">
    <value>Sort By Order</value>
  </data>
  <data name="Document_Outline_Sort_Type" xml:space="preserve">
    <value>Sort By Type</value>
=======
  <data name="Rename" xml:space="preserve">
    <value>Rename</value>
  </data>
  <data name="Rename_asynchronously_experimental" xml:space="preserve">
    <value>Rename asynchronously experimental</value>
  </data>
  <data name="Fix_analyzer_warnings_and_errors" xml:space="preserve">
    <value>Fix analyzer warnings and errors</value>
  </data>
  <data name="Fix_analyzer_warnings_and_errors_set_in_EditorConfig" xml:space="preserve">
    <value>Fix analyzer warnings and errors set in EditorConfig</value>
  </data>
  <data name="Fix_all_warnings_and_errors_set_in_EditorConfig" xml:space="preserve">
    <value>Fix all warnings and errors set in EditorConfig</value>
  </data>
  <data name="Stack_Trace" xml:space="preserve">
    <value>Stack Trace</value>
>>>>>>> da7e855f
  </data>
</root><|MERGE_RESOLUTION|>--- conflicted
+++ resolved
@@ -1965,7 +1965,6 @@
   <data name="Collapse_sourcelink_embedded_decompiled_files_on_open" xml:space="preserve">
     <value>Collapse Source Link, Embedded, and Decompiled source to definitions on file open</value>
   </data>
-<<<<<<< HEAD
   <data name="Document_Outline_Search" xml:space="preserve">
     <value>Search Document Outline</value>
   </data>
@@ -1983,7 +1982,7 @@
   </data>
   <data name="Document_Outline_Sort_Type" xml:space="preserve">
     <value>Sort By Type</value>
-=======
+  </data>
   <data name="Rename" xml:space="preserve">
     <value>Rename</value>
   </data>
@@ -2001,6 +2000,5 @@
   </data>
   <data name="Stack_Trace" xml:space="preserve">
     <value>Stack Trace</value>
->>>>>>> da7e855f
   </data>
 </root>