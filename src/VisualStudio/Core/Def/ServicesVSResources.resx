<?xml version="1.0" encoding="utf-8"?>
<root>
  <!-- 
    Microsoft ResX Schema 
    
    Version 2.0
    
    The primary goals of this format is to allow a simple XML format 
    that is mostly human readable. The generation and parsing of the 
    various data types are done through the TypeConverter classes 
    associated with the data types.
    
    Example:
    
    ... ado.net/XML headers & schema ...
    <resheader name="resmimetype">text/microsoft-resx</resheader>
    <resheader name="version">2.0</resheader>
    <resheader name="reader">System.Resources.ResXResourceReader, System.Windows.Forms, ...</resheader>
    <resheader name="writer">System.Resources.ResXResourceWriter, System.Windows.Forms, ...</resheader>
    <data name="Name1"><value>this is my long string</value><comment>this is a comment</comment></data>
    <data name="Color1" type="System.Drawing.Color, System.Drawing">Blue</data>
    <data name="Bitmap1" mimetype="application/x-microsoft.net.object.binary.base64">
        <value>[base64 mime encoded serialized .NET Framework object]</value>
    </data>
    <data name="Icon1" type="System.Drawing.Icon, System.Drawing" mimetype="application/x-microsoft.net.object.bytearray.base64">
        <value>[base64 mime encoded string representing a byte array form of the .NET Framework object]</value>
        <comment>This is a comment</comment>
    </data>
                
    There are any number of "resheader" rows that contain simple 
    name/value pairs.
    
    Each data row contains a name, and value. The row also contains a 
    type or mimetype. Type corresponds to a .NET class that support 
    text/value conversion through the TypeConverter architecture. 
    Classes that don't support this are serialized and stored with the 
    mimetype set.
    
    The mimetype is used for serialized objects, and tells the 
    ResXResourceReader how to depersist the object. This is currently not 
    extensible. For a given mimetype the value must be set accordingly:
    
    Note - application/x-microsoft.net.object.binary.base64 is the format 
    that the ResXResourceWriter will generate, however the reader can 
    read any of the formats listed below.
    
    mimetype: application/x-microsoft.net.object.binary.base64
    value   : The object must be serialized with 
            : System.Runtime.Serialization.Formatters.Binary.BinaryFormatter
            : and then encoded with base64 encoding.
    
    mimetype: application/x-microsoft.net.object.soap.base64
    value   : The object must be serialized with 
            : System.Runtime.Serialization.Formatters.Soap.SoapFormatter
            : and then encoded with base64 encoding.

    mimetype: application/x-microsoft.net.object.bytearray.base64
    value   : The object must be serialized into a byte array 
            : using a System.ComponentModel.TypeConverter
            : and then encoded with base64 encoding.
    -->
  <xsd:schema id="root" xmlns="" xmlns:xsd="http://www.w3.org/2001/XMLSchema" xmlns:msdata="urn:schemas-microsoft-com:xml-msdata">
    <xsd:import namespace="http://www.w3.org/XML/1998/namespace" />
    <xsd:element name="root" msdata:IsDataSet="true">
      <xsd:complexType>
        <xsd:choice maxOccurs="unbounded">
          <xsd:element name="metadata">
            <xsd:complexType>
              <xsd:sequence>
                <xsd:element name="value" type="xsd:string" minOccurs="0" />
              </xsd:sequence>
              <xsd:attribute name="name" use="required" type="xsd:string" />
              <xsd:attribute name="type" type="xsd:string" />
              <xsd:attribute name="mimetype" type="xsd:string" />
              <xsd:attribute ref="xml:space" />
            </xsd:complexType>
          </xsd:element>
          <xsd:element name="assembly">
            <xsd:complexType>
              <xsd:attribute name="alias" type="xsd:string" />
              <xsd:attribute name="name" type="xsd:string" />
            </xsd:complexType>
          </xsd:element>
          <xsd:element name="data">
            <xsd:complexType>
              <xsd:sequence>
                <xsd:element name="value" type="xsd:string" minOccurs="0" msdata:Ordinal="1" />
                <xsd:element name="comment" type="xsd:string" minOccurs="0" msdata:Ordinal="2" />
              </xsd:sequence>
              <xsd:attribute name="name" type="xsd:string" use="required" msdata:Ordinal="1" />
              <xsd:attribute name="type" type="xsd:string" msdata:Ordinal="3" />
              <xsd:attribute name="mimetype" type="xsd:string" msdata:Ordinal="4" />
              <xsd:attribute ref="xml:space" />
            </xsd:complexType>
          </xsd:element>
          <xsd:element name="resheader">
            <xsd:complexType>
              <xsd:sequence>
                <xsd:element name="value" type="xsd:string" minOccurs="0" msdata:Ordinal="1" />
              </xsd:sequence>
              <xsd:attribute name="name" type="xsd:string" use="required" />
            </xsd:complexType>
          </xsd:element>
        </xsd:choice>
      </xsd:complexType>
    </xsd:element>
  </xsd:schema>
  <resheader name="resmimetype">
    <value>text/microsoft-resx</value>
  </resheader>
  <resheader name="version">
    <value>2.0</value>
  </resheader>
  <resheader name="reader">
    <value>System.Resources.ResXResourceReader, System.Windows.Forms, Version=4.0.0.0, Culture=neutral, PublicKeyToken=b77a5c561934e089</value>
  </resheader>
  <resheader name="writer">
    <value>System.Resources.ResXResourceWriter, System.Windows.Forms, Version=4.0.0.0, Culture=neutral, PublicKeyToken=b77a5c561934e089</value>
  </resheader>
  <data name="Element_is_not_valid" xml:space="preserve">
    <value>Element is not valid.</value>
  </data>
  <data name="You_must_select_at_least_one_member" xml:space="preserve">
    <value>You must select at least one member.</value>
  </data>
  <data name="Name_conflicts_with_an_existing_type_name" xml:space="preserve">
    <value>Name conflicts with an existing type name.</value>
  </data>
  <data name="Name_is_not_a_valid_0_identifier" xml:space="preserve">
    <value>Name is not a valid {0} identifier.</value>
  </data>
  <data name="Illegal_characters_in_path" xml:space="preserve">
    <value>Illegal characters in path.</value>
  </data>
  <data name="File_name_must_have_the_0_extension" xml:space="preserve">
    <value>File name must have the "{0}" extension.</value>
  </data>
  <data name="Debugger" xml:space="preserve">
    <value>Debugger</value>
  </data>
  <data name="Determining_breakpoint_location" xml:space="preserve">
    <value>Determining breakpoint location...</value>
  </data>
  <data name="Determining_autos" xml:space="preserve">
    <value>Determining autos...</value>
  </data>
  <data name="Resolving_breakpoint_location" xml:space="preserve">
    <value>Resolving breakpoint location...</value>
  </data>
  <data name="Validating_breakpoint_location" xml:space="preserve">
    <value>Validating breakpoint location...</value>
  </data>
  <data name="Getting_DataTip_text" xml:space="preserve">
    <value>Getting DataTip text...</value>
  </data>
  <data name="Preview_unavailable" xml:space="preserve">
    <value>Preview unavailable</value>
  </data>
  <data name="Overrides_" xml:space="preserve">
    <value>Overrides</value>
  </data>
  <data name="Overridden_By" xml:space="preserve">
    <value>Overridden By</value>
  </data>
  <data name="Inherits_" xml:space="preserve">
    <value>Inherits</value>
  </data>
  <data name="Inherited_By" xml:space="preserve">
    <value>Inherited By</value>
  </data>
  <data name="Implements_" xml:space="preserve">
    <value>Implements</value>
  </data>
  <data name="Implemented_By" xml:space="preserve">
    <value>Implemented By</value>
  </data>
  <data name="Maximum_number_of_documents_are_open" xml:space="preserve">
    <value>Maximum number of documents are open.</value>
  </data>
  <data name="Failed_to_create_document_in_miscellaneous_files_project" xml:space="preserve">
    <value>Failed to create document in miscellaneous files project.</value>
  </data>
  <data name="Invalid_access" xml:space="preserve">
    <value>Invalid access.</value>
  </data>
  <data name="The_following_references_were_not_found_0_Please_locate_and_add_them_manually" xml:space="preserve">
    <value>The following references were not found. {0}Please locate and add them manually.</value>
  </data>
  <data name="End_position_must_be_start_position" xml:space="preserve">
    <value>End position must be &gt;= start position</value>
  </data>
  <data name="Not_a_valid_value" xml:space="preserve">
    <value>Not a valid value</value>
  </data>
  <data name="given_workspace_doesn_t_support_undo" xml:space="preserve">
    <value>given workspace doesn't support undo</value>
  </data>
  <data name="Add_a_reference_to_0" xml:space="preserve">
    <value>Add a reference to '{0}'</value>
  </data>
  <data name="Event_type_is_invalid" xml:space="preserve">
    <value>Event type is invalid</value>
  </data>
  <data name="Can_t_find_where_to_insert_member" xml:space="preserve">
    <value>Can't find where to insert member</value>
  </data>
  <data name="Can_t_rename_other_elements" xml:space="preserve">
    <value>Can't rename 'other' elements</value>
  </data>
  <data name="Unknown_rename_type" xml:space="preserve">
    <value>Unknown rename type</value>
  </data>
  <data name="IDs_are_not_supported_for_this_symbol_type" xml:space="preserve">
    <value>IDs are not supported for this symbol type.</value>
  </data>
  <data name="Can_t_create_a_node_id_for_this_symbol_kind_colon_0" xml:space="preserve">
    <value>Can't create a node id for this symbol kind: '{0}'</value>
  </data>
  <data name="Project_References" xml:space="preserve">
    <value>Project References</value>
  </data>
  <data name="Base_Types" xml:space="preserve">
    <value>Base Types</value>
  </data>
  <data name="Miscellaneous_Files" xml:space="preserve">
    <value>Miscellaneous Files</value>
  </data>
  <data name="Could_not_find_project_0" xml:space="preserve">
    <value>Could not find project '{0}'</value>
  </data>
  <data name="Could_not_find_location_of_folder_on_disk" xml:space="preserve">
    <value>Could not find location of folder on disk</value>
  </data>
  <data name="Assembly" xml:space="preserve">
    <value>Assembly </value>
  </data>
  <data name="Exceptions_colon" xml:space="preserve">
    <value>Exceptions:</value>
  </data>
  <data name="Member_of_0" xml:space="preserve">
    <value>Member of {0}</value>
  </data>
  <data name="Parameters_colon1" xml:space="preserve">
    <value>Parameters:</value>
  </data>
  <data name="Project" xml:space="preserve">
    <value>Project </value>
  </data>
  <data name="Remarks_colon" xml:space="preserve">
    <value>Remarks:</value>
  </data>
  <data name="Returns_colon" xml:space="preserve">
    <value>Returns:</value>
  </data>
  <data name="Summary_colon" xml:space="preserve">
    <value>Summary:</value>
  </data>
  <data name="Type_Parameters_colon" xml:space="preserve">
    <value>Type Parameters:</value>
  </data>
  <data name="File_already_exists" xml:space="preserve">
    <value>File already exists</value>
  </data>
  <data name="File_path_cannot_use_reserved_keywords" xml:space="preserve">
    <value>File path cannot use reserved keywords</value>
  </data>
  <data name="DocumentPath_is_illegal" xml:space="preserve">
    <value>DocumentPath is illegal</value>
  </data>
  <data name="Project_Path_is_illegal" xml:space="preserve">
    <value>Project Path is illegal</value>
  </data>
  <data name="Path_cannot_have_empty_filename" xml:space="preserve">
    <value>Path cannot have empty filename</value>
  </data>
  <data name="The_given_DocumentId_did_not_come_from_the_Visual_Studio_workspace" xml:space="preserve">
    <value>The given DocumentId did not come from the Visual Studio workspace.</value>
  </data>
  <data name="Project_colon_0_1_Use_the_dropdown_to_view_and_switch_to_other_projects_this_file_may_belong_to" xml:space="preserve">
    <value>Project: {0} ({1})

Use the dropdown to view and switch to other projects this file may belong to.</value>
  </data>
  <data name="_0_Use_the_dropdown_to_view_and_navigate_to_other_items_in_this_file" xml:space="preserve">
    <value>{0}

Use the dropdown to view and navigate to other items in this file.</value>
  </data>
  <data name="Project_colon_0_Use_the_dropdown_to_view_and_switch_to_other_projects_this_file_may_belong_to" xml:space="preserve">
    <value>Project: {0}

Use the dropdown to view and switch to other projects this file may belong to.</value>
  </data>
  <data name="AnalyzerChangedOnDisk" xml:space="preserve">
    <value>AnalyzerChangedOnDisk</value>
  </data>
  <data name="The_analyzer_assembly_0_has_changed_Diagnostics_may_be_incorrect_until_Visual_Studio_is_restarted" xml:space="preserve">
    <value>The analyzer assembly '{0}' has changed. Diagnostics may be incorrect until Visual Studio is restarted.</value>
  </data>
  <data name="CSharp_VB_Diagnostics_Table_Data_Source" xml:space="preserve">
    <value>C#/VB Diagnostics Table Data Source</value>
  </data>
  <data name="CSharp_VB_Todo_List_Table_Data_Source" xml:space="preserve">
    <value>C#/VB Todo List Table Data Source</value>
  </data>
  <data name="Cancel" xml:space="preserve">
    <value>Cancel</value>
  </data>
  <data name="Deselect_All" xml:space="preserve">
    <value>_Deselect All</value>
  </data>
  <data name="Extract_Interface" xml:space="preserve">
    <value>Extract Interface</value>
  </data>
  <data name="Generated_name_colon" xml:space="preserve">
    <value>Generated name:</value>
  </data>
  <data name="New_file_name_colon" xml:space="preserve">
    <value>New _file name:</value>
  </data>
  <data name="New_interface_name_colon" xml:space="preserve">
    <value>New _interface name:</value>
  </data>
  <data name="OK" xml:space="preserve">
    <value>OK</value>
  </data>
  <data name="Select_All" xml:space="preserve">
    <value>_Select All</value>
  </data>
  <data name="Select_public_members_to_form_interface" xml:space="preserve">
    <value>Select public _members to form interface</value>
  </data>
  <data name="Access_colon" xml:space="preserve">
    <value>_Access:</value>
  </data>
  <data name="Add_to_existing_file" xml:space="preserve">
    <value>Add to _existing file</value>
  </data>
  <data name="Add_to_current_file" xml:space="preserve">
    <value>Add to _current file</value>
  </data>
  <data name="Change_Signature" xml:space="preserve">
    <value>Change Signature</value>
  </data>
  <data name="Create_new_file" xml:space="preserve">
    <value>_Create new file</value>
  </data>
  <data name="Default_" xml:space="preserve">
    <value>Default</value>
  </data>
  <data name="File_Name_colon" xml:space="preserve">
    <value>File Name:</value>
  </data>
  <data name="Generate_Type" xml:space="preserve">
    <value>Generate Type</value>
  </data>
  <data name="Kind_colon" xml:space="preserve">
    <value>_Kind:</value>
  </data>
  <data name="Location_colon" xml:space="preserve">
    <value>Location:</value>
  </data>
  <data name="Select_destination" xml:space="preserve">
    <value>Select destination</value>
  </data>
  <data name="Modifier" xml:space="preserve">
    <value>Modifier</value>
  </data>
  <data name="Name_colon1" xml:space="preserve">
    <value>Name:</value>
  </data>
  <data name="Parameter" xml:space="preserve">
    <value>Parameter</value>
  </data>
  <data name="Parameters_colon2" xml:space="preserve">
    <value>Parameters:</value>
  </data>
  <data name="Preview_method_signature_colon" xml:space="preserve">
    <value>Preview method signature:</value>
  </data>
  <data name="Preview_reference_changes" xml:space="preserve">
    <value>Preview reference changes</value>
  </data>
  <data name="Project_colon" xml:space="preserve">
    <value>_Project:</value>
  </data>
  <data name="Type" xml:space="preserve">
    <value>Type</value>
  </data>
  <data name="Type_Details_colon" xml:space="preserve">
    <value>Type Details:</value>
  </data>
  <data name="Re_move" xml:space="preserve">
    <value>Re_move</value>
  </data>
  <data name="Restore" xml:space="preserve">
    <value>_Restore</value>
  </data>
  <data name="More_about_0" xml:space="preserve">
    <value>More about {0}</value>
  </data>
  <data name="Navigation_must_be_performed_on_the_foreground_thread" xml:space="preserve">
    <value>Navigation must be performed on the foreground thread.</value>
  </data>
  <data name="bracket_plus_bracket" xml:space="preserve">
    <value>[+] </value>
  </data>
  <data name="bracket_bracket" xml:space="preserve">
    <value>[-] </value>
  </data>
  <data name="Reference_to_0_in_project_1" xml:space="preserve">
    <value>Reference to '{0}' in project '{1}'</value>
  </data>
  <data name="Unknown1" xml:space="preserve">
    <value>&lt;Unknown&gt;</value>
  </data>
  <data name="Analyzer_reference_to_0_in_project_1" xml:space="preserve">
    <value>Analyzer reference to '{0}' in project '{1}'</value>
  </data>
  <data name="Project_reference_to_0_in_project_1" xml:space="preserve">
    <value>Project reference to '{0}' in project '{1}'</value>
  </data>
  <data name="AnalyzerDependencyConflict" xml:space="preserve">
    <value>AnalyzerDependencyConflict</value>
  </data>
  <data name="Analyzer_assemblies_0_and_1_both_have_identity_2_but_different_contents_Only_one_will_be_loaded_and_analyzers_using_these_assemblies_may_not_run_correctly" xml:space="preserve">
    <value>Analyzer assemblies '{0}' and '{1}' both have identity '{2}' but different contents. Only one will be loaded and analyzers using these assemblies may not run correctly.</value>
  </data>
  <data name="_0_references" xml:space="preserve">
    <value>{0} references</value>
  </data>
  <data name="_1_reference" xml:space="preserve">
    <value>1 reference</value>
  </data>
  <data name="_0_encountered_an_error_and_has_been_disabled" xml:space="preserve">
    <value>'{0}' encountered an error and has been disabled.</value>
  </data>
  <data name="Enable" xml:space="preserve">
    <value>Enable</value>
  </data>
  <data name="Enable_and_ignore_future_errors" xml:space="preserve">
    <value>Enable and ignore future errors</value>
  </data>
  <data name="No_Changes" xml:space="preserve">
    <value>No Changes</value>
  </data>
  <data name="Current_block" xml:space="preserve">
    <value>Current block</value>
  </data>
  <data name="Determining_current_block" xml:space="preserve">
    <value>Determining current block.</value>
  </data>
  <data name="IntelliSense" xml:space="preserve">
    <value>IntelliSense</value>
  </data>
  <data name="CSharp_VB_Build_Table_Data_Source" xml:space="preserve">
    <value>C#/VB Build Table Data Source</value>
  </data>
  <data name="MissingAnalyzerReference" xml:space="preserve">
    <value>MissingAnalyzerReference</value>
  </data>
  <data name="Analyzer_assembly_0_depends_on_1_but_it_was_not_found_Analyzers_may_not_run_correctly_unless_the_missing_assembly_is_added_as_an_analyzer_reference_as_well" xml:space="preserve">
    <value>Analyzer assembly '{0}' depends on '{1}' but it was not found. Analyzers may not run correctly unless the missing assembly is added as an analyzer reference as well.</value>
  </data>
  <data name="Suppress_diagnostics" xml:space="preserve">
    <value>Suppress diagnostics</value>
  </data>
  <data name="Computing_suppressions_fix" xml:space="preserve">
    <value>Computing suppressions fix...</value>
  </data>
  <data name="Applying_suppressions_fix" xml:space="preserve">
    <value>Applying suppressions fix...</value>
  </data>
  <data name="Remove_suppressions" xml:space="preserve">
    <value>Remove suppressions</value>
  </data>
  <data name="Computing_remove_suppressions_fix" xml:space="preserve">
    <value>Computing remove suppressions fix...</value>
  </data>
  <data name="Applying_remove_suppressions_fix" xml:space="preserve">
    <value>Applying remove suppressions fix...</value>
  </data>
  <data name="This_workspace_only_supports_opening_documents_on_the_UI_thread" xml:space="preserve">
    <value>This workspace only supports opening documents on the UI thread.</value>
  </data>
  <data name="This_workspace_does_not_support_updating_Visual_Basic_compilation_options" xml:space="preserve">
    <value>This workspace does not support updating Visual Basic compilation options.</value>
  </data>
  <data name="This_workspace_does_not_support_updating_Visual_Basic_parse_options" xml:space="preserve">
    <value>This workspace does not support updating Visual Basic parse options.</value>
  </data>
  <data name="Synchronize_0" xml:space="preserve">
    <value>Synchronize {0}</value>
  </data>
  <data name="Synchronizing_with_0" xml:space="preserve">
    <value>Synchronizing with {0}...</value>
  </data>
  <data name="Visual_Studio_has_suspended_some_advanced_features_to_improve_performance" xml:space="preserve">
    <value>Visual Studio has suspended some advanced features to improve performance.</value>
  </data>
  <data name="Installing_0" xml:space="preserve">
    <value>Installing '{0}'</value>
  </data>
  <data name="Installing_0_completed" xml:space="preserve">
    <value>Installing '{0}' completed</value>
  </data>
  <data name="Package_install_failed_colon_0" xml:space="preserve">
    <value>Package install failed: {0}</value>
  </data>
  <data name="Unknown2" xml:space="preserve">
    <value>&lt;Unknown&gt;</value>
  </data>
  <data name="No" xml:space="preserve">
    <value>No</value>
  </data>
  <data name="Yes" xml:space="preserve">
    <value>Yes</value>
  </data>
  <data name="Choose_a_Symbol_Specification_and_a_Naming_Style" xml:space="preserve">
    <value>Choose a Symbol Specification and a Naming Style.</value>
  </data>
  <data name="Enter_a_title_for_this_Naming_Rule" xml:space="preserve">
    <value>Enter a title for this Naming Rule.</value>
  </data>
  <data name="Enter_a_title_for_this_Naming_Style" xml:space="preserve">
    <value>Enter a title for this Naming Style.</value>
  </data>
  <data name="Enter_a_title_for_this_Symbol_Specification" xml:space="preserve">
    <value>Enter a title for this Symbol Specification.</value>
  </data>
  <data name="Accessibilities_can_match_any" xml:space="preserve">
    <value>Accessibilities (can match any)</value>
  </data>
  <data name="Capitalization_colon" xml:space="preserve">
    <value>Capitalization:</value>
  </data>
  <data name="all_lower" xml:space="preserve">
    <value>all lower</value>
  </data>
  <data name="ALL_UPPER" xml:space="preserve">
    <value>ALL UPPER</value>
  </data>
  <data name="camel_Case_Name" xml:space="preserve">
    <value>camel Case Name</value>
  </data>
  <data name="First_word_upper" xml:space="preserve">
    <value>First word upper</value>
  </data>
  <data name="Pascal_Case_Name" xml:space="preserve">
    <value>Pascal Case Name</value>
  </data>
  <data name="Severity_colon" xml:space="preserve">
    <value>Severity:</value>
  </data>
  <data name="Modifiers_must_match_all" xml:space="preserve">
    <value>Modifiers (must match all)</value>
  </data>
  <data name="Name_colon2" xml:space="preserve">
    <value>Name:</value>
  </data>
  <data name="Naming_Rule" xml:space="preserve">
    <value>Naming Rule</value>
  </data>
  <data name="Naming_Style" xml:space="preserve">
    <value>Naming Style</value>
  </data>
  <data name="Naming_Style_colon" xml:space="preserve">
    <value>Naming Style:</value>
  </data>
  <data name="Naming_Rules_allow_you_to_define_how_particular_sets_of_symbols_should_be_named_and_how_incorrectly_named_symbols_should_be_handled" xml:space="preserve">
    <value>Naming Rules allow you to define how particular sets of symbols should be named and how incorrectly-named symbols should be handled.</value>
  </data>
  <data name="The_first_matching_top_level_Naming_Rule_is_used_by_default_when_naming_a_symbol_while_any_special_cases_are_handled_by_a_matching_child_rule" xml:space="preserve">
    <value>The first matching top-level Naming Rule is used by default when naming a symbol, while any special cases are handled by a matching child rule.</value>
  </data>
  <data name="Naming_Style_Title_colon" xml:space="preserve">
    <value>Naming Style Title:</value>
  </data>
  <data name="Parent_Rule_colon" xml:space="preserve">
    <value>Parent Rule:</value>
  </data>
  <data name="Required_Prefix_colon" xml:space="preserve">
    <value>Required Prefix:</value>
  </data>
  <data name="Required_Suffix_colon" xml:space="preserve">
    <value>Required Suffix:</value>
  </data>
  <data name="Sample_Identifier_colon" xml:space="preserve">
    <value>Sample Identifier:</value>
  </data>
  <data name="Symbol_Kinds_can_match_any" xml:space="preserve">
    <value>Symbol Kinds (can match any)</value>
  </data>
  <data name="Symbol_Specification" xml:space="preserve">
    <value>Symbol Specification</value>
  </data>
  <data name="Symbol_Specification_colon" xml:space="preserve">
    <value>Symbol Specification:</value>
  </data>
  <data name="Symbol_Specification_Title_colon" xml:space="preserve">
    <value>Symbol Specification Title:</value>
  </data>
  <data name="Word_Separator_colon" xml:space="preserve">
    <value>Word Separator:</value>
  </data>
  <data name="example" xml:space="preserve">
    <value>example</value>
    <comment>IdentifierWord_Example and IdentifierWord_Identifier are combined (with prefixes, suffixes, and word separators) into an example identifier name in the NamingStyle UI.</comment>
  </data>
  <data name="identifier" xml:space="preserve">
    <value>identifier</value>
    <comment>IdentifierWord_Example and IdentifierWord_Identifier are combined (with prefixes, suffixes, and word separators) into an example identifier name in the NamingStyle UI.</comment>
  </data>
  <data name="Install_0" xml:space="preserve">
    <value>Install '{0}'</value>
  </data>
  <data name="Uninstalling_0" xml:space="preserve">
    <value>Uninstalling '{0}'</value>
  </data>
  <data name="Uninstalling_0_completed" xml:space="preserve">
    <value>Uninstalling '{0}' completed</value>
  </data>
  <data name="Uninstall_0" xml:space="preserve">
    <value>Uninstall '{0}'</value>
  </data>
  <data name="Package_uninstall_failed_colon_0" xml:space="preserve">
    <value>Package uninstall failed: {0}</value>
  </data>
  <data name="Error_encountered_while_loading_the_project_Some_project_features_such_as_full_solution_analysis_for_the_failed_project_and_projects_that_depend_on_it_have_been_disabled" xml:space="preserve">
    <value>Error encountered while loading the project. Some project features, such as full solution analysis for the failed project and projects that depend on it, have been disabled.</value>
  </data>
  <data name="Project_loading_failed" xml:space="preserve">
    <value>Project loading failed.</value>
  </data>
  <data name="To_see_what_caused_the_issue_please_try_below_1_Close_Visual_Studio_long_paragraph_follows" xml:space="preserve">
    <value>To see what caused the issue, please try below.

1. Close Visual Studio
2. Open a Visual Studio Developer Command Prompt
3. Set environment variable “TraceDesignTime” to true (set TraceDesignTime=true)
4. Delete .vs directory/.suo file
5. Restart VS from the command prompt you set the environment variable (devenv)
6. Open the solution
7. Check '{0}' and look for the failed tasks (FAILED)</value>
  </data>
  <data name="Additional_information_colon" xml:space="preserve">
    <value>Additional information:</value>
  </data>
  <data name="Installing_0_failed_Additional_information_colon_1" xml:space="preserve">
    <value>Installing '{0}' failed.

Additional information: {1}</value>
  </data>
  <data name="Uninstalling_0_failed_Additional_information_colon_1" xml:space="preserve">
    <value>Uninstalling '{0}' failed.

Additional information: {1}</value>
  </data>
  <data name="Move_0_below_1" xml:space="preserve">
    <value>Move {0} below {1}</value>
    <comment>{0} and {1} are parameter descriptions</comment>
  </data>
  <data name="Move_0_above_1" xml:space="preserve">
    <value>Move {0} above {1}</value>
    <comment>{0} and {1} are parameter descriptions</comment>
  </data>
  <data name="Remove_0" xml:space="preserve">
    <value>Remove {0}</value>
    <comment>{0} is a parameter description</comment>
  </data>
  <data name="Restore_0" xml:space="preserve">
    <value>Restore {0}</value>
    <comment>{0} is a parameter description</comment>
  </data>
  <data name="Re_enable" xml:space="preserve">
    <value>Re-enable</value>
  </data>
  <data name="Learn_more" xml:space="preserve">
    <value>Learn more</value>
  </data>
  <data name="Build_plus_live_analysis_NuGet_package" xml:space="preserve">
    <value>Build + live analysis (NuGet package)</value>
  </data>
  <data name="Live_analysis_VSIX_extension" xml:space="preserve">
    <value>Live analysis (VSIX extension)</value>
  </data>
  <data name="Prefer_framework_type" xml:space="preserve">
    <value>Prefer framework type</value>
  </data>
  <data name="Prefer_predefined_type" xml:space="preserve">
    <value>Prefer predefined type</value>
  </data>
  <data name="Copy_to_Clipboard" xml:space="preserve">
    <value>Copy to Clipboard</value>
  </data>
  <data name="Close" xml:space="preserve">
    <value>Close</value>
  </data>
  <data name="Unknown_parameters" xml:space="preserve">
    <value>&lt;Unknown Parameters&gt;</value>
  </data>
  <data name="End_of_inner_exception_stack" xml:space="preserve">
    <value>--- End of inner exception stack trace ---</value>
  </data>
  <data name="For_locals_parameters_and_members" xml:space="preserve">
    <value>For locals, parameters and members</value>
  </data>
  <data name="For_member_access_expressions" xml:space="preserve">
    <value>For member access expressions</value>
  </data>
  <data name="Prefer_object_initializer" xml:space="preserve">
    <value>Prefer object initializer</value>
  </data>
  <data name="Expression_preferences_colon" xml:space="preserve">
    <value>Expression preferences:</value>
  </data>
  <data name="Block_Structure_Guides" xml:space="preserve">
    <value>Block Structure Guides</value>
  </data>
  <data name="Outlining" xml:space="preserve">
    <value>Outlining</value>
  </data>
  <data name="Show_guides_for_code_level_constructs" xml:space="preserve">
    <value>Show guides for code level constructs</value>
  </data>
  <data name="Show_guides_for_comments_and_preprocessor_regions" xml:space="preserve">
    <value>Show guides for comments and preprocessor regions</value>
  </data>
  <data name="Show_guides_for_declaration_level_constructs" xml:space="preserve">
    <value>Show guides for declaration level constructs</value>
  </data>
  <data name="Show_outlining_for_code_level_constructs" xml:space="preserve">
    <value>Show outlining for code level constructs</value>
  </data>
  <data name="Show_outlining_for_comments_and_preprocessor_regions" xml:space="preserve">
    <value>Show outlining for comments and preprocessor regions</value>
  </data>
  <data name="Show_outlining_for_declaration_level_constructs" xml:space="preserve">
    <value>Show outlining for declaration level constructs</value>
  </data>
  <data name="Variable_preferences_colon" xml:space="preserve">
    <value>Variable preferences:</value>
  </data>
  <data name="Prefer_inlined_variable_declaration" xml:space="preserve">
    <value>Prefer inlined variable declaration</value>
  </data>
  <data name="Use_expression_body_for_methods" xml:space="preserve">
    <value>Use expression body for methods</value>
  </data>
  <data name="Code_block_preferences_colon" xml:space="preserve">
    <value>Code block preferences:</value>
  </data>
  <data name="Use_expression_body_for_accessors" xml:space="preserve">
    <value>Use expression body for accessors</value>
  </data>
  <data name="Use_expression_body_for_constructors" xml:space="preserve">
    <value>Use expression body for constructors</value>
  </data>
  <data name="Use_expression_body_for_indexers" xml:space="preserve">
    <value>Use expression body for indexers</value>
  </data>
  <data name="Use_expression_body_for_operators" xml:space="preserve">
    <value>Use expression body for operators</value>
  </data>
  <data name="Use_expression_body_for_properties" xml:space="preserve">
    <value>Use expression body for properties</value>
  </data>
  <data name="Some_naming_rules_are_incomplete_Please_complete_or_remove_them" xml:space="preserve">
    <value>Some naming rules are incomplete. Please complete or remove them.</value>
  </data>
  <data name="Manage_specifications" xml:space="preserve">
    <value>Manage specifications</value>
  </data>
  <data name="Manage_naming_styles" xml:space="preserve">
    <value>Manage naming styles</value>
  </data>
  <data name="Reorder" xml:space="preserve">
    <value>Reorder</value>
  </data>
  <data name="Severity" xml:space="preserve">
    <value>Severity</value>
  </data>
  <data name="Specification" xml:space="preserve">
    <value>Specification</value>
  </data>
  <data name="Required_Style" xml:space="preserve">
    <value>Required Style</value>
  </data>
  <data name="This_item_cannot_be_deleted_because_it_is_used_by_an_existing_Naming_Rule" xml:space="preserve">
    <value>This item cannot be deleted because it is used by an existing Naming Rule.</value>
  </data>
  <data name="Prefer_collection_initializer" xml:space="preserve">
    <value>Prefer collection initializer</value>
  </data>
  <data name="Prefer_coalesce_expression" xml:space="preserve">
    <value>Prefer coalesce expression</value>
  </data>
  <data name="Collapse_regions_when_collapsing_to_definitions" xml:space="preserve">
    <value>Collapse #regions when collapsing to definitions</value>
  </data>
  <data name="Prefer_null_propagation" xml:space="preserve">
    <value>Prefer null propagation</value>
  </data>
  <data name="Prefer_explicit_tuple_name" xml:space="preserve">
    <value>Prefer explicit tuple name</value>
  </data>
  <data name="Description" xml:space="preserve">
    <value>Description</value>
  </data>
  <data name="Preference" xml:space="preserve">
    <value>Preference</value>
  </data>
  <data name="Implement_Interface_or_Abstract_Class" xml:space="preserve">
    <value>Implement Interface or Abstract Class</value>
  </data>
  <data name="For_a_given_symbol_only_the_topmost_rule_with_a_matching_Specification_will_be_applied_Violation_of_that_rules_Required_Style_will_be_reported_at_the_chosen_Severity_level" xml:space="preserve">
    <value>For a given symbol, only the topmost rule with a matching 'Specification' will be applied. Violation of that rule's 'Required Style' will be reported at the chosen 'Severity' level.</value>
  </data>
  <data name="at_the_end" xml:space="preserve">
    <value>at the end</value>
  </data>
  <data name="When_inserting_properties_events_and_methods_place_them" xml:space="preserve">
    <value>When inserting properties, events and methods, place them:</value>
  </data>
  <data name="with_other_members_of_the_same_kind" xml:space="preserve">
    <value>with other members of the same kind</value>
  </data>
  <data name="Prefer_braces" xml:space="preserve">
    <value>Prefer braces</value>
  </data>
  <data name="Over_colon" xml:space="preserve">
    <value>Over:</value>
  </data>
  <data name="Prefer_colon" xml:space="preserve">
    <value>Prefer:</value>
  </data>
  <data name="or" xml:space="preserve">
    <value>or</value>
  </data>
  <data name="built_in_types" xml:space="preserve">
    <value>built-in types</value>
  </data>
  <data name="everywhere_else" xml:space="preserve">
    <value>everywhere else</value>
  </data>
  <data name="type_is_apparent_from_assignment_expression" xml:space="preserve">
    <value>type is apparent from assignment expression</value>
  </data>
  <data name="Move_down" xml:space="preserve">
    <value>Move down</value>
  </data>
  <data name="Move_up" xml:space="preserve">
    <value>Move up</value>
  </data>
  <data name="Remove" xml:space="preserve">
    <value>Remove</value>
  </data>
  <data name="Pick_members" xml:space="preserve">
    <value>Pick members</value>
  </data>
  <data name="Unfortunately_a_process_used_by_Visual_Studio_has_encountered_an_unrecoverable_error_We_recommend_saving_your_work_and_then_closing_and_restarting_Visual_Studio" xml:space="preserve">
    <value>Unfortunately, a process used by Visual Studio has encountered an unrecoverable error.  We recommend saving your work, and then closing and restarting Visual Studio.</value>
  </data>
  <data name="analyzer_Prefer_auto_properties" xml:space="preserve">
    <value>Prefer auto properties</value>
  </data>
  <data name="Add_a_symbol_specification" xml:space="preserve">
    <value>Add a symbol specification</value>
  </data>
  <data name="Remove_symbol_specification" xml:space="preserve">
    <value>Remove symbol specification</value>
  </data>
  <data name="Add_item" xml:space="preserve">
    <value>Add item</value>
  </data>
  <data name="Edit_item" xml:space="preserve">
    <value>Edit item</value>
  </data>
  <data name="Remove_item" xml:space="preserve">
    <value>Remove item</value>
  </data>
  <data name="Add_a_naming_rule" xml:space="preserve">
    <value>Add a naming rule</value>
  </data>
  <data name="Remove_naming_rule" xml:space="preserve">
    <value>Remove naming rule</value>
  </data>
  <data name="VisualStudioWorkspace_TryApplyChanges_cannot_be_called_from_a_background_thread" xml:space="preserve">
    <value>VisualStudioWorkspace.TryApplyChanges cannot be called from a background thread.</value>
  </data>
  <data name="codegen_prefer_auto_properties" xml:space="preserve">
    <value>prefer auto properties</value>
  </data>
  <data name="prefer_throwing_properties" xml:space="preserve">
    <value>prefer throwing properties</value>
  </data>
  <data name="When_generating_properties" xml:space="preserve">
    <value>When generating properties:</value>
  </data>
  <data name="Options" xml:space="preserve">
    <value>Options</value>
  </data>
  <data name="Install_Microsoft_recommended_Roslyn_analyzers_which_provide_additional_diagnostics_and_fixes_for_common_API_design_security_performance_and_reliability_issues" xml:space="preserve">
    <value>Install Microsoft-recommended Roslyn analyzers, which provide additional diagnostics and fixes for common API design, security, performance, and reliability issues</value>
  </data>
  <data name="Never_show_this_again" xml:space="preserve">
    <value>Never show this again</value>
  </data>
  <data name="Prefer_simple_default_expression" xml:space="preserve">
    <value>Prefer simple 'default' expression</value>
  </data>
  <data name="Prefer_inferred_tuple_names" xml:space="preserve">
    <value>Prefer inferred tuple element names</value>
  </data>
  <data name="Prefer_inferred_anonymous_type_member_names" xml:space="preserve">
    <value>Prefer inferred anonymous type member names</value>
  </data>
  <data name="Preview_pane" xml:space="preserve">
    <value>Preview pane</value>
  </data>
  <data name="Analysis" xml:space="preserve">
    <value>Analysis</value>
  </data>
  <data name="Fade_out_unreachable_code" xml:space="preserve">
    <value>Fade out unreachable code</value>
  </data>
  <data name="Fading" xml:space="preserve">
    <value>Fading</value>
  </data>
  <data name="Prefer_local_function_over_anonymous_function" xml:space="preserve">
    <value>Prefer local function over anonymous function</value>
  </data>
  <data name="Keep_all_parentheses_in_colon" xml:space="preserve">
    <value>Keep all parentheses in:</value>
  </data>
  <data name="In_other_operators" xml:space="preserve">
    <value>In other operators</value>
  </data>
  <data name="Never_if_unnecessary" xml:space="preserve">
    <value>Never if unnecessary</value>
  </data>
  <data name="Always_for_clarity" xml:space="preserve">
    <value>Always for clarity</value>
  </data>
  <data name="Parentheses_preferences_colon" xml:space="preserve">
    <value>Parentheses preferences:</value>
  </data>
  <data name="ModuleHasBeenUnloaded" xml:space="preserve">
    <value>Module has been unloaded.</value>
  </data>
  <data name="Prefer_deconstructed_variable_declaration" xml:space="preserve">
    <value>Prefer deconstructed variable declaration</value>
  </data>
  <data name="External_reference_found" xml:space="preserve">
    <value>External reference found</value>
  </data>
  <data name="No_references_found_to_0" xml:space="preserve">
    <value>No references found to '{0}'</value>
  </data>
  <data name="Search_found_no_results" xml:space="preserve">
    <value>Search found no results</value>
  </data>
  <data name="Sync_Class_View" xml:space="preserve">
    <value>Sync Class View</value>
  </data>
  <data name="Reset_Visual_Studio_default_keymapping" xml:space="preserve">
    <value>Reset Visual Studio default keymapping</value>
  </data>
  <data name="Enable_navigation_to_decompiled_sources" xml:space="preserve">
    <value>Enable navigation to decompiled sources</value>
  </data>
  <data name="Colorize_regular_expressions" xml:space="preserve">
    <value>Colorize regular expressions</value>
  </data>
  <data name="Highlight_related_components_under_cursor" xml:space="preserve">
    <value>Highlight related components under cursor</value>
  </data>
  <data name="Regular_Expressions" xml:space="preserve">
    <value>Regular Expressions</value>
  </data>
  <data name="Report_invalid_regular_expressions" xml:space="preserve">
    <value>Report invalid regular expressions</value>
  </data>
  <data name="Code_style_header_use_editor_config" xml:space="preserve">
    <value>Your .editorconfig file might override the local settings configured on this page which only apply to your machine. To configure these settings to travel with your solution use EditorConfig files. More info</value>
  </data>
  <data name="Modifier_preferences_colon" xml:space="preserve">
    <value>Modifier preferences:</value>
  </data>
  <data name="Prefer_readonly_fields" xml:space="preserve">
    <value>Prefer readonly fields</value>
  </data>
  <data name="Analyzing_0" xml:space="preserve">
    <value>Analyzing '{0}'</value>
  </data>
  <data name="Prefer_conditional_expression_over_if_with_assignments" xml:space="preserve">
    <value>Prefer conditional expression over 'if' with assignments</value>
  </data>
  <data name="Prefer_conditional_expression_over_if_with_returns" xml:space="preserve">
    <value>Prefer conditional expression over 'if' with returns</value>
  </data>
  <data name="Apply_0_keymapping_scheme" xml:space="preserve">
    <value>Apply '{0}' keymapping scheme</value>
  </data>
  <data name="We_notice_you_suspended_0_Reset_keymappings_to_continue_to_navigate_and_refactor" xml:space="preserve">
    <value>We notice you suspended '{0}'. Reset keymappings to continue to navigate and refactor.</value>
  </data>
  <data name="Use_expression_body_for_lambdas" xml:space="preserve">
    <value>Use expression body for lambdas</value>
  </data>
  <data name="Prefer_compound_assignments" xml:space="preserve">
    <value>Prefer compound assignments</value>
  </data>
  <data name="Generate_dot_editorconfig_file_from_settings" xml:space="preserve">
    <value>Generate .editorconfig file from settings</value>
  </data>
  <data name="Save_dot_editorconfig_file" xml:space="preserve">
    <value>Save .editorconfig file</value>
  </data>
  <data name="Kind" xml:space="preserve">
    <value>Kind</value>
  </data>
  <data name="Prefer_index_operator" xml:space="preserve">
    <value>Prefer index operator</value>
  </data>
  <data name="Prefer_range_operator" xml:space="preserve">
    <value>Prefer range operator</value>
  </data>
  <data name="All_methods" xml:space="preserve">
    <value>All methods</value>
  </data>
  <data name="Avoid_expression_statements_that_implicitly_ignore_value" xml:space="preserve">
    <value>Avoid expression statements that implicitly ignore value</value>
  </data>
  <data name="Avoid_unused_parameters" xml:space="preserve">
    <value>Avoid unused parameters</value>
  </data>
  <data name="Avoid_unused_value_assignments" xml:space="preserve">
    <value>Avoid unused value assignments</value>
  </data>
  <data name="Parameter_name_contains_invalid_characters" xml:space="preserve">
    <value>Parameter name contains invalid character(s).</value>
  </data>
  <data name="Parameter_preferences_colon" xml:space="preserve">
    <value>Parameter preferences:</value>
  </data>
  <data name="Parameter_type_contains_invalid_characters" xml:space="preserve">
    <value>Parameter type contains invalid character(s).</value>
  </data>
  <data name="Non_public_methods" xml:space="preserve">
    <value>Non-public methods</value>
  </data>
  <data name="Unused_value_is_explicitly_assigned_to_an_unused_local" xml:space="preserve">
    <value>Unused value is explicitly assigned to an unused local</value>
  </data>
  <data name="Unused_value_is_explicitly_assigned_to_discard" xml:space="preserve">
    <value>Unused value is explicitly assigned to discard</value>
  </data>
  <data name="Value_assigned_here_is_never_used" xml:space="preserve">
    <value>Value assigned here is never used</value>
  </data>
  <data name="Value_returned_by_invocation_is_implicitly_ignored" xml:space="preserve">
    <value>Value returned by invocation is implicitly ignored</value>
  </data>
  <data name="Back" xml:space="preserve">
    <value>Back</value>
  </data>
  <data name="Finish" xml:space="preserve">
    <value>Finish</value>
  </data>
  <data name="Interface_cannot_have_field" xml:space="preserve">
    <value>Interface cannot have field.</value>
  </data>
  <data name="Make_abstract" xml:space="preserve">
    <value>Make abstract</value>
  </data>
  <data name="Members" xml:space="preserve">
    <value>Members</value>
  </data>
  <data name="Namespace_0" xml:space="preserve">
    <value>Namespace: '{0}'</value>
  </data>
  <data name="Pull_Members_Up" xml:space="preserve">
    <value>Pull Members Up</value>
  </data>
  <data name="Additional_changes_are_needed_to_complete_the_refactoring_Review_changes_below" xml:space="preserve">
    <value>Additional changes are needed to complete the refactoring. Review changes below.</value>
  </data>
  <data name="Select_Dependents" xml:space="preserve">
    <value>Select _Dependents</value>
  </data>
  <data name="Select_destination_and_members_to_pull_up" xml:space="preserve">
    <value>Select destination and members to pull up.</value>
  </data>
  <data name="Select_members_colon" xml:space="preserve">
    <value>Select members:</value>
  </data>
  <data name="Select_Public" xml:space="preserve">
    <value>Select _Public</value>
  </data>
  <data name="_0_will_be_changed_to_abstract" xml:space="preserve">
    <value>'{0}' will be changed to abstract.</value>
  </data>
  <data name="_0_will_be_changed_to_non_static" xml:space="preserve">
    <value>'{0}' will be changed to non-static.</value>
  </data>
  <data name="_0_will_be_changed_to_public" xml:space="preserve">
    <value>'{0}' will be changed to public.</value>
  </data>
  <data name="Calculating_dependents" xml:space="preserve">
    <value>Calculating dependents...</value>
  </data>
  <data name="Select_destination_colon" xml:space="preserve">
    <value>Select destination:</value>
  </data>
  <data name="Use_expression_body_for_local_functions" xml:space="preserve">
    <value>Use expression body for local functions</value>
  </data>
  <data name="Allow_colon" xml:space="preserve">
    <value>Allow:</value>
  </data>
  <data name="Make_0_abstract" xml:space="preserve">
    <value>Make '{0}' abstract</value>
  </data>
  <data name="Review_Changes" xml:space="preserve">
    <value>Review Changes</value>
  </data>
  <data name="Select_member" xml:space="preserve">
    <value>Select member</value>
  </data>
  <data name="Prefer_static_local_functions" xml:space="preserve">
    <value>Prefer static local functions</value>
  </data>
  <data name="Prefer_simple_using_statement" xml:space="preserve">
    <value>Prefer simple 'using' statement</value>
  </data>
  <data name="Show_completion_list" xml:space="preserve">
    <value>Show completion list</value>
  </data>
  <data name="Move_to_namespace" xml:space="preserve">
    <value>Move to Namespace</value>
  </data>
  <data name="Namespace" xml:space="preserve">
    <value>Namespace</value>
  </data>
  <data name="Target_Namespace_colon" xml:space="preserve">
    <value>Target Namespace:</value>
  </data>
  <data name="This_is_an_invalid_namespace" xml:space="preserve">
    <value>This is an invalid namespace</value>
  </data>
  <data name="A_new_namespace_will_be_created" xml:space="preserve">
    <value>A new namespace will be created</value>
  </data>
  <data name="A_type_and_name_must_be_provided" xml:space="preserve">
    <value>A type and name must be provided.</value>
  </data>
  <data name="Rename_0_to_1" xml:space="preserve">
    <value>Rename {0} to {1}</value>
  </data>
  <data name="NamingSpecification_CSharp_Class" xml:space="preserve">
    <value>class</value>
    <comment>{Locked} This string can be found under "Tools | Options | Text Editor | C# | Code Style | Naming | Manage Specifications | + | Symbol kinds". All of the "NamingSpecification_CSharp_*" strings represent language constructs, and some of them are also actual keywords (including this one).</comment>
  </data>
  <data name="NamingSpecification_CSharp_Delegate" xml:space="preserve">
    <value>delegate</value>
    <comment>{Locked} This string can be found under "Tools | Options | Text Editor | C# | Code Style | Naming | Manage Specifications | + | Symbol kinds". All of the "NamingSpecification_CSharp_*" strings represent language constructs, and some of them are also actual keywords (including this one).</comment>
  </data>
  <data name="NamingSpecification_CSharp_Enum" xml:space="preserve">
    <value>enum</value>
    <comment>{Locked} This string can be found under "Tools | Options | Text Editor | C# | Code Style | Naming | Manage Specifications | + | Symbol kinds". All of the "NamingSpecification_CSharp_*" strings represent language constructs, and some of them are also actual keywords (including this one).</comment>
  </data>
  <data name="NamingSpecification_CSharp_Event" xml:space="preserve">
    <value>event</value>
    <comment>{Locked} This string can be found under "Tools | Options | Text Editor | C# | Code Style | Naming | Manage Specifications | + | Symbol kinds". All of the "NamingSpecification_CSharp_*" strings represent language constructs, and some of them are also actual keywords (including this one).</comment>
  </data>
  <data name="NamingSpecification_CSharp_Field" xml:space="preserve">
    <value>field</value>
    <comment>This string can be found under "Tools | Options | Text Editor | C# | Code Style | Naming | Manage Specifications | + | Symbol kinds". All of the "NamingSpecification_CSharp_*" strings represent language constructs, and some of them are also actual keywords (NOT this one). Refers to the C# programming language concept of a "field" (which stores data).</comment>
  </data>
  <data name="NamingSpecification_CSharp_Interface" xml:space="preserve">
    <value>interface</value>
    <comment>{Locked} This string can be found under "Tools | Options | Text Editor | C# | Code Style | Naming | Manage Specifications | + | Symbol kinds". All of the "NamingSpecification_CSharp_*" strings represent language constructs, and some of them are also actual keywords (including this one).</comment>
  </data>
  <data name="NamingSpecification_CSharp_Local" xml:space="preserve">
    <value>local</value>
    <comment>This string can be found under "Tools | Options | Text Editor | C# | Code Style | Naming | Manage Specifications | + | Symbol kinds". All of the "NamingSpecification_CSharp_*" strings represent language constructs, and some of them are also actual keywords (NOT this one). Refers to the C# language concept of a "local variable".</comment>
  </data>
  <data name="NamingSpecification_CSharp_LocalFunction" xml:space="preserve">
    <value>local function</value>
    <comment>This string can be found under "Tools | Options | Text Editor | C# | Code Style | Naming | Manage Specifications | + | Symbol kinds". All of the "NamingSpecification_CSharp_*" strings represent language constructs, and some of them are also actual keywords (NOT this one). Refers to the C# language concept of a "local function" that exists locally within another function.</comment>
  </data>
  <data name="NamingSpecification_CSharp_Method" xml:space="preserve">
    <value>method</value>
    <comment>This string can be found under "Tools | Options | Text Editor | C# | Code Style | Naming | Manage Specifications | + | Symbol kinds". All of the "NamingSpecification_CSharp_*" strings represent language constructs, and some of them are also actual keywords (NOT this one). Refers to the C# language concept of a "method" that can be called by other code.</comment>
  </data>
  <data name="NamingSpecification_CSharp_Namespace" xml:space="preserve">
    <value>namespace</value>
    <comment>{Locked} This string can be found under "Tools | Options | Text Editor | C# | Code Style | Naming | Manage Specifications | + | Symbol kinds". All of the "NamingSpecification_CSharp_*" strings represent language constructs, and some of them are also actual keywords (including this one).</comment>
  </data>
  <data name="NamingSpecification_CSharp_Parameter" xml:space="preserve">
    <value>parameter</value>
    <comment>This string can be found under "Tools | Options | Text Editor | C# | Code Style | Naming | Manage Specifications | + | Symbol kinds". All of the "NamingSpecification_CSharp_*" strings represent language constructs, and some of them are also actual keywords (NOT this one). Refers to the C# language concept of a "parameter" being passed to a method.</comment>
  </data>
  <data name="NamingSpecification_CSharp_Property" xml:space="preserve">
    <value>property</value>
    <comment>This string can be found under "Tools | Options | Text Editor | C# | Code Style | Naming | Manage Specifications | + | Symbol kinds". All of the "NamingSpecification_CSharp_*" strings represent language constructs, and some of them are also actual keywords (NOT this one). Refers to the C# language concept of a "property" (which allows for the retrieval of data).</comment>
  </data>
  <data name="NamingSpecification_CSharp_Struct" xml:space="preserve">
    <value>struct</value>
    <comment>{Locked} This string can be found under "Tools | Options | Text Editor | C# | Code Style | Naming | Manage Specifications | + | Symbol kinds". All of the "NamingSpecification_CSharp_*" strings represent language constructs, and some of them are also actual keywords (including this one).</comment>
  </data>
  <data name="NamingSpecification_CSharp_TypeParameter" xml:space="preserve">
    <value>type parameter</value>
    <comment>This string can be found under "Tools | Options | Text Editor | C# | Code Style | Naming | Manage Specifications | + | Symbol kinds". All of the "NamingSpecification_CSharp_*" strings represent language constructs, and some of them are also actual keywords (NOT this one). Refers to the C# language concept of a "type parameter".</comment>
  </data>
  <data name="NamingSpecification_VisualBasic_Class" xml:space="preserve">
    <value>Class</value>
    <comment>{Locked} This string can be found under "Tools | Options | Text Editor | Basic | Code Style | Naming | Manage Specifications | + | Symbol kinds". All of the "NamingSpecification_VisualBasic_*" strings represent language constructs, and some of them are also actual keywords (including this one).</comment>
  </data>
  <data name="NamingSpecification_VisualBasic_Delegate" xml:space="preserve">
    <value>Delegate</value>
    <comment>{Locked} This string can be found under "Tools | Options | Text Editor | Basic | Code Style | Naming | Manage Specifications | + | Symbol kinds". All of the "NamingSpecification_VisualBasic_*" strings represent language constructs, and some of them are also actual keywords (including this one).</comment>
  </data>
  <data name="NamingSpecification_VisualBasic_Enum" xml:space="preserve">
    <value>Enum</value>
    <comment>{Locked} This string can be found under "Tools | Options | Text Editor | Basic | Code Style | Naming | Manage Specifications | + | Symbol kinds". All of the "NamingSpecification_VisualBasic_*" strings represent language constructs, and some of them are also actual keywords (including this one).</comment>
  </data>
  <data name="NamingSpecification_VisualBasic_Event" xml:space="preserve">
    <value>Event</value>
    <comment>{Locked} This string can be found under "Tools | Options | Text Editor | Basic | Code Style | Naming | Manage Specifications | + | Symbol kinds". All of the "NamingSpecification_VisualBasic_*" strings represent language constructs, and some of them are also actual keywords (including this one).</comment>
  </data>
  <data name="NamingSpecification_VisualBasic_Field" xml:space="preserve">
    <value>Field</value>
    <comment>This string can be found under "Tools | Options | Text Editor | Basic | Code Style | Naming | Manage Specifications | + | Symbol kinds". All of the "NamingSpecification_VisualBasic_*" strings represent language constructs, and some of them are also actual keywords (NOT this one). Refers to the Visual Basic language concept of a "field" (which stores data).</comment>
  </data>
  <data name="NamingSpecification_VisualBasic_Interface" xml:space="preserve">
    <value>Interface</value>
    <comment>{Locked} This string can be found under "Tools | Options | Text Editor | Basic | Code Style | Naming | Manage Specifications | + | Symbol kinds". All of the "NamingSpecification_VisualBasic_*" strings represent language constructs, and some of them are also actual keywords (including this one).</comment>
  </data>
  <data name="NamingSpecification_VisualBasic_Local" xml:space="preserve">
    <value>Local</value>
    <comment>This string can be found under "Tools | Options | Text Editor | Basic | Code Style | Naming | Manage Specifications | + | Symbol kinds". All of the "NamingSpecification_VisualBasic_*" strings represent language constructs, and some of them are also actual keywords (NOT this one). Refers to the Visual Basic language concept of a "local variable".</comment>
  </data>
  <data name="NamingSpecification_VisualBasic_Method" xml:space="preserve">
    <value>Method</value>
    <comment>This string can be found under "Tools | Options | Text Editor | Basic | Code Style | Naming | Manage Specifications | + | Symbol kinds". All of the "NamingSpecification_VisualBasic_*" strings represent language constructs, and some of them are also actual keywords (NOT this one). Refers to the Visual Basic language concept of a "method".</comment>
  </data>
  <data name="NamingSpecification_VisualBasic_Module" xml:space="preserve">
    <value>Module</value>
    <comment>{Locked} This string can be found under "Tools | Options | Text Editor | Basic | Code Style | Naming | Manage Specifications | + | Symbol kinds". All of the "NamingSpecification_VisualBasic_*" strings represent language constructs, and some of them are also actual keywords (including this one).</comment>
  </data>
  <data name="NamingSpecification_VisualBasic_Namespace" xml:space="preserve">
    <value>Namespace</value>
    <comment>{Locked} This string can be found under "Tools | Options | Text Editor | Basic | Code Style | Naming | Manage Specifications | + | Symbol kinds". All of the "NamingSpecification_VisualBasic_*" strings represent language constructs, and some of them are also actual keywords (including this one).</comment>
  </data>
  <data name="NamingSpecification_VisualBasic_Parameter" xml:space="preserve">
    <value>Parameter</value>
    <comment>This string can be found under "Tools | Options | Text Editor | Basic | Code Style | Naming | Manage Specifications | + | Symbol kinds". All of the "NamingSpecification_VisualBasic_*" strings represent language constructs, and some of them are also actual keywords (NOT this one). Refers to the Visual Basic language concept of a "parameter" which can be passed to a method.</comment>
  </data>
  <data name="NamingSpecification_VisualBasic_Property" xml:space="preserve">
    <value>Property</value>
    <comment>{Locked} This string can be found under "Tools | Options | Text Editor | Basic | Code Style | Naming | Manage Specifications | + | Symbol kinds". All of the "NamingSpecification_VisualBasic_*" strings represent language constructs, and some of them are also actual keywords (including this one).</comment>
  </data>
  <data name="NamingSpecification_VisualBasic_Structure" xml:space="preserve">
    <value>Structure</value>
    <comment>{Locked} This string can be found under "Tools | Options | Text Editor | Basic | Code Style | Naming | Manage Specifications | + | Symbol kinds". All of the "NamingSpecification_VisualBasic_*" strings represent language constructs, and some of them are also actual keywords (including this one).</comment>
  </data>
  <data name="NamingSpecification_VisualBasic_TypeParameter" xml:space="preserve">
    <value>Type Parameter</value>
    <comment>This string can be found under "Tools | Options | Text Editor | Basic | Code Style | Naming | Manage Specifications | + | Symbol kinds". All of the "NamingSpecification_VisualBasic_*" strings represent language constructs, and some of them are also actual keywords (NOT this one). Refers to the Visual Basic language concept of a "type parameter".</comment>
  </data>
  <data name="Containing_member" xml:space="preserve">
    <value>Containing Member</value>
  </data>
  <data name="Containing_type" xml:space="preserve">
    <value>Containing Type</value>
  </data>
  <data name="Running_low_priority_background_processes" xml:space="preserve">
    <value>Running low priority background processes</value>
  </data>
  <data name="Evaluating_0_tasks_in_queue" xml:space="preserve">
    <value>Evaluating ({0} tasks in queue)</value>
  </data>
  <data name="Paused_0_tasks_in_queue" xml:space="preserve">
    <value>Paused ({0} tasks in queue)</value>
  </data>
  <data name="Naming_rules" xml:space="preserve">
    <value>Naming rules</value>
  </data>
  <data name="Updating_severity" xml:space="preserve">
    <value>Updating severity</value>
  </data>
  <data name="Prefer_System_HashCode_in_GetHashCode" xml:space="preserve">
    <value>Prefer 'System.HashCode' in 'GetHashCode'</value>
  </data>
  <data name="Requires_System_HashCode_be_present_in_project" xml:space="preserve">
    <value>Requires 'System.HashCode' be present in project</value>
  </data>
  <data name="Run_Code_Analysis_on_0" xml:space="preserve">
    <value>Run Code Analysis on {0}</value>
  </data>
  <data name="Running_code_analysis_for_0" xml:space="preserve">
    <value>Running code analysis for '{0}'...</value>
  </data>
  <data name="Running_code_analysis_for_Solution" xml:space="preserve">
    <value>Running code analysis for Solution...</value>
  </data>
  <data name="Code_analysis_completed_for_0" xml:space="preserve">
    <value>Code analysis completed for '{0}'.</value>
  </data>
  <data name="Code_analysis_completed_for_Solution" xml:space="preserve">
    <value>Code analysis completed for Solution.</value>
  </data>
  <data name="Code_analysis_terminated_before_completion_for_0" xml:space="preserve">
    <value>Code analysis terminated before completion for '{0}'.</value>
  </data>
  <data name="Code_analysis_terminated_before_completion_for_Solution" xml:space="preserve">
    <value>Code analysis terminated before completion for Solution.</value>
  </data>
  <data name="Background_analysis_scope_colon" xml:space="preserve">
    <value>Background analysis scope:</value>
  </data>
  <data name="Current_document" xml:space="preserve">
    <value>Current document</value>
  </data>
  <data name="Open_documents" xml:space="preserve">
    <value>Open documents</value>
  </data>
  <data name="Entire_solution" xml:space="preserve">
    <value>Entire solution</value>
  </data>
  <data name="Edit" xml:space="preserve">
    <value>_Edit</value>
  </data>
  <data name="Edit_0" xml:space="preserve">
    <value>Edit {0}</value>
    <comment>{0} is a parameter description</comment>
  </data>
  <data name="Parameter_Details" xml:space="preserve">
    <value>Parameter Details</value>
  </data>
  <data name="Add" xml:space="preserve">
    <value>_Add</value>
    <comment>Adding an element to a list</comment>
  </data>
  <data name="Callsite" xml:space="preserve">
    <value>Call site</value>
  </data>
  <data name="Add_Parameter" xml:space="preserve">
    <value>Add Parameter</value>
  </data>
  <data name="Call_site_value" xml:space="preserve">
    <value>Call site value:</value>
  </data>
  <data name="Parameter_Name" xml:space="preserve">
    <value>Parameter name:</value>
  </data>
  <data name="Type_Name" xml:space="preserve">
    <value>Type name:</value>
  </data>
  <data name="You_must_change_the_signature" xml:space="preserve">
    <value>You must change the signature</value>
    <comment>"signature" here means the definition of a method</comment>
  </data>
  <data name="Added_Parameter" xml:space="preserve">
    <value>Added parameter.</value>
  </data>
  <data name="Inserting_call_site_value_0" xml:space="preserve">
    <value>Inserting call site value '{0}'</value>
  </data>
  <data name="Index" xml:space="preserve">
    <value>Index</value>
    <comment>Index of parameter in original signature</comment>
  </data>
  <data name="IntroduceUndefinedTodoVariables" xml:space="preserve">
    <value>Introduce undefined TODO variables</value>
    <comment>"TODO" is an indicator that more work should be done at the location where the TODO is inserted</comment>
  </data>
  <data name="Omit_only_for_optional_parameters" xml:space="preserve">
    <value>Omit (only for optional parameters)</value>
  </data>
  <data name="Optional_with_default_value_colon" xml:space="preserve">
    <value>Optional with default value:</value>
  </data>
  <data name="Parameter_kind" xml:space="preserve">
    <value>Parameter kind</value>
  </data>
  <data name="Required" xml:space="preserve">
    <value>Required</value>
  </data>
  <data name="Use_named_argument" xml:space="preserve">
    <value>Use named argument</value>
    <comment>"argument" is a programming term for a value passed to a function</comment>
  </data>
  <data name="Value_to_inject_at_call_sites" xml:space="preserve">
    <value>Value to inject at call sites</value>
  </data>
  <data name="Value_colon" xml:space="preserve">
    <value>Value:</value>
  </data>
  <data name="Editor_Color_Scheme" xml:space="preserve">
    <value>Editor Color Scheme</value>
  </data>
  <data name="Visual_Studio_2019" xml:space="preserve">
    <value>Visual Studio 2019</value>
  </data>
  <data name="Visual_Studio_2017" xml:space="preserve">
    <value>Visual Studio 2017</value>
  </data>
  <data name="Editor_color_scheme_options_are_only_available_when_using_a_color_theme_bundled_with_Visual_Studio_The_color_theme_can_be_configured_from_the_Environment_General_options_page" xml:space="preserve">
    <value>Editor color scheme options are only available when using a color theme bundled with Visual Studio. The color theme can be configured from the Environment &gt; General options page.</value>
  </data>
  <data name="Some_color_scheme_colors_are_being_overridden_by_changes_made_in_the_Environment_Fonts_and_Colors_options_page_Choose_Use_Defaults_in_the_Fonts_and_Colors_page_to_revert_all_customizations" xml:space="preserve">
    <value>Some color scheme colors are being overridden by changes made in the Environment &gt; Fonts and Colors options page. Choose `Use Defaults` in the Fonts and Colors page to revert all customizations.</value>
  </data>
  <data name="Prefer_simplified_boolean_expressions" xml:space="preserve">
    <value>Prefer simplified boolean expressions</value>
  </data>
  <data name="All_sources" xml:space="preserve">
    <value>All sources</value>
  </data>
  <data name="Entire_repository" xml:space="preserve">
    <value>Entire repository</value>
  </data>
  <data name="Indexed_in_organization" xml:space="preserve">
    <value>Indexed in organization</value>
  </data>
  <data name="Indexed_in_repo" xml:space="preserve">
    <value>Indexed in repo</value>
  </data>
  <data name="Item_origin" xml:space="preserve">
    <value>Item origin</value>
  </data>
  <data name="Loaded_items" xml:space="preserve">
    <value>Loaded items</value>
  </data>
  <data name="Loaded_solution" xml:space="preserve">
    <value>Loaded solution</value>
  </data>
  <data name="Local" xml:space="preserve">
    <value>Local</value>
  </data>
  <data name="Local_metadata" xml:space="preserve">
    <value>Local metadata</value>
  </data>
  <data name="Other" xml:space="preserve">
    <value>Others</value>
  </data>
  <data name="Repository" xml:space="preserve">
    <value>Repository</value>
  </data>
  <data name="Type_name_has_a_syntax_error" xml:space="preserve">
    <value>Type name has a syntax error</value>
    <comment>"Type" is the programming language concept</comment>
  </data>
  <data name="Type_name_is_not_recognized" xml:space="preserve">
    <value>Type name is not recognized</value>
    <comment>"Type" is the programming language concept</comment>
  </data>
  <data name="Type_name_is_recognized" xml:space="preserve">
    <value>Type name is recognized</value>
    <comment>"Type" is the programming language concept</comment>
  </data>
  <data name="Please_enter_a_type_name" xml:space="preserve">
    <value>Please enter a type name</value>
    <comment>"Type" is the programming language concept</comment>
  </data>
  <data name="Enter_a_call_site_value_or_choose_a_different_value_injection_kind" xml:space="preserve">
    <value>Enter a call site value or choose a different value injection kind</value>
  </data>
  <data name="Optional_parameters_must_provide_a_default_value" xml:space="preserve">
    <value>Optional parameters must provide a default value</value>
  </data>
  <data name="Parameter_information" xml:space="preserve">
    <value>Parameter information</value>
  </data>
  <data name="Infer_from_context" xml:space="preserve">
    <value>Infer from context</value>
  </data>
  <data name="None" xml:space="preserve">
    <value>None</value>
  </data>
  <data name="Warning_colon_duplicate_parameter_name" xml:space="preserve">
    <value>Warning: duplicate parameter name</value>
  </data>
  <data name="Warning_colon_type_does_not_bind" xml:space="preserve">
    <value>Warning: type does not bind</value>
  </data>
  <data name="Display_inline_parameter_name_hints" xml:space="preserve">
    <value>Disp_lay inline parameter name hints</value>
  </data>
  <data name="Current_parameter" xml:space="preserve">
    <value>Current parameter</value>
  </data>
  <data name="Bitness32" xml:space="preserve">
    <value>32-bit</value>
  </data>
  <data name="Bitness64" xml:space="preserve">
    <value>64-bit</value>
  </data>
  <data name="Extract_Base_Class" xml:space="preserve">
    <value>Extract Base Class</value>
  </data>
  <data name="This_file_is_autogenerated_by_0_and_cannot_be_edited" xml:space="preserve">
    <value>This file is auto-generated by the generator '{0}' and cannot be edited.</value>
  </data>
  <data name="generated_by_0_suffix" xml:space="preserve">
    <value>[generated by {0}]</value>
    <comment>{0} is the name of a generator.</comment>
  </data>
  <data name="generated_suffix" xml:space="preserve">
    <value>[generated]</value>
  </data>
  <data name="The_generator_0_that_generated_this_file_has_been_removed_from_the_project" xml:space="preserve">
    <value>The generator '{0}' that generated this file has been removed from the project; this file is no longer being included in your project.</value>
  </data>
  <data name="The_generator_0_that_generated_this_file_has_stopped_generating_this_file" xml:space="preserve">
    <value>The generator '{0}' that generated this file has stopped generating this file; this file is no longer being included in your project.</value>
  </data>
  <data name="Comments" xml:space="preserve">
    <value>Comments</value>
  </data>
  <data name="Inline_Hints_experimental" xml:space="preserve">
    <value>Inline Hints (experimental)</value>
  </data>
  <data name="Show_hints_for_everything_else" xml:space="preserve">
    <value>Show hints for everything else</value>
  </data>
  <data name="Show_hints_for_literals" xml:space="preserve">
    <value>Show hints for literals</value>
  </data>
  <data name="Suppress_hints_when_parameter_name_matches_the_method_s_intent" xml:space="preserve">
    <value>Suppress hints when parameter name matches the method's intent</value>
  </data>
  <data name="Suppress_hints_when_parameter_names_differ_only_by_suffix" xml:space="preserve">
    <value>Suppress hints when parameter names differ only by suffix</value>
  </data>
  <data name="Display_inline_type_hints" xml:space="preserve">
    <value>Display inline type hints</value>
  </data>
  <data name="Show_hints_for_lambda_parameter_types" xml:space="preserve">
    <value>Show hints for lambda parameter types</value>
  </data>
  <data name="Show_hints_for_implicit_object_creation" xml:space="preserve">
    <value>Show hints for implicit object creation</value>
  </data>
  <data name="Show_hints_for_variables_with_inferred_types" xml:space="preserve">
    <value>Show hints for variables with inferred types</value>
  </data>
  <data name="Color_hints" xml:space="preserve">
    <value>Color hints</value>
  </data>
  <data name="Display_all_hints_while_pressing_Alt_F1" xml:space="preserve">
    <value>Display all hints while pressing Alt+F1</value>
  </data>
  <data name="Enable_pull_diagnostics_experimental_requires_restart" xml:space="preserve">
    <value>Enable 'pull' diagnostics (experimental, requires restart)</value>
  </data>
  <data name="Enable_Razor_pull_diagnostics_experimental_requires_restart" xml:space="preserve">
    <value>Enable Razor 'pull' diagnostics (experimental, requires restart)</value>
  </data>
  <data name="CSharp_Visual_Basic_Diagnostics_Language_Client" xml:space="preserve">
    <value>C#/Visual Basic Diagnostics Language Client</value>
  </data>
  <data name="New_Type_Name_colon" xml:space="preserve">
    <value>New Type Name:</value>
  </data>
  <data name="Format_document" xml:space="preserve">
    <value>Format document</value>
  </data>
  <data name="New_line_preferences_experimental_colon" xml:space="preserve">
    <value>New line preferences (experimental):</value>
  </data>
  <data name="Require_colon" xml:space="preserve">
    <value>Require:</value>
  </data>
  <data name="Allow_multiple_blank_lines" xml:space="preserve">
    <value>Allow multiple blank lines</value>
  </data>
  <data name="Allow_statement_immediately_after_block" xml:space="preserve">
    <value>Allow statement immediately after block</value>
  </data>
  <data name="Symbols_without_references" xml:space="preserve">
    <value>Symbols without references</value>
  </data>
  <data name="Tab_twice_to_insert_arguments" xml:space="preserve">
    <value>Tab twice to insert arguments (experimental)</value>
  </data>
  <data name="Apply" xml:space="preserve">
    <value>Apply</value>
  </data>
  <data name="Remove_All" xml:space="preserve">
    <value>Remove All</value>
  </data>
  <data name="Action" xml:space="preserve">
    <value>Action</value>
    <comment>Action to perform on an unused reference, such as remove or keep</comment>
  </data>
  <data name="Assemblies" xml:space="preserve">
    <value>Assemblies</value>
  </data>
  <data name="Choose_which_action_you_would_like_to_perform_on_the_unused_references" xml:space="preserve">
    <value>Choose which action you would like to perform on the unused references.</value>
  </data>
  <data name="Keep" xml:space="preserve">
    <value>Keep</value>
  </data>
  <data name="Packages" xml:space="preserve">
    <value>Packages</value>
  </data>
  <data name="Projects" xml:space="preserve">
    <value>Projects</value>
  </data>
  <data name="Reference" xml:space="preserve">
    <value>Reference</value>
  </data>
  <data name="Enable_all_features_in_opened_files_from_source_generators_experimental" xml:space="preserve">
    <value>Enable all features in opened files from source generators (experimental)</value>
  </data>
  <data name="Remove_Unused_References" xml:space="preserve">
    <value>Remove Unused References</value>
  </data>
  <data name="Analyzing_project_references" xml:space="preserve">
    <value>Analyzing project references...</value>
  </data>
  <data name="Updating_project_references" xml:space="preserve">
    <value>Updating project references...</value>
  </data>
  <data name="No_unused_references_were_found" xml:space="preserve">
    <value>No unused references were found.</value>
  </data>
  <data name="Show_Remove_Unused_References_command_in_Solution_Explorer_experimental" xml:space="preserve">
    <value>Show "Remove Unused References" command in Solution Explorer (experimental)</value>
  </data>
  <data name="Enable_file_logging_for_diagnostics" xml:space="preserve">
    <value>Enable file logging for diagnostics (logged in '%Temp%\Roslyn' folder)</value>
  </data>
  <data name="Skip_analyzers_for_implicitly_triggered_builds" xml:space="preserve">
    <value>Skip analyzers for implicitly triggered builds</value>
  </data>
  <data name="This_action_cannot_be_undone_Do_you_wish_to_continue" xml:space="preserve">
    <value>This action cannot be undone. Do you wish to continue?</value>
  </data>
  <data name="Show_inheritance_margin" xml:space="preserve">
    <value>Show inheritance margin</value>
  </data>
  <data name="Inheritance_Margin_experimental" xml:space="preserve">
    <value>Inheritance Margin (experimental)</value>
  </data>
  <data name="Analyzers" xml:space="preserve">
    <value>Analyzers</value>
  </data>
  <data name="Carriage_Return_Newline_rn" xml:space="preserve">
    <value>Carriage Return + Newline (\r\n)</value>
  </data>
  <data name="Carriage_Return_r" xml:space="preserve">
    <value>Carriage Return (\r)</value>
  </data>
  <data name="Category" xml:space="preserve">
    <value>Category</value>
  </data>
  <data name="Code_Style" xml:space="preserve">
    <value>Code Style</value>
  </data>
  <data name="Disabled" xml:space="preserve">
    <value>Disabled</value>
  </data>
  <data name="Enabled" xml:space="preserve">
    <value>Enabled</value>
  </data>
  <data name="Error" xml:space="preserve">
    <value>Error</value>
  </data>
  <data name="Whitespace" xml:space="preserve">
    <value>Whitespace</value>
  </data>
  <data name="Id" xml:space="preserve">
    <value>Id</value>
  </data>
  <data name="Newline_n" xml:space="preserve">
    <value>Newline (\\n)</value>
  </data>
  <data name="Refactoring_Only" xml:space="preserve">
    <value>Refactoring Only</value>
  </data>
  <data name="Suggestion" xml:space="preserve">
    <value>Suggestion</value>
  </data>
  <data name="Title" xml:space="preserve">
    <value>Title</value>
  </data>
  <data name="Value" xml:space="preserve">
    <value>Value</value>
  </data>
  <data name="Warning" xml:space="preserve">
    <value>Warning</value>
  </data>
  <data name="Search_Settings" xml:space="preserve">
    <value>Search Settings</value>
  </data>
  <data name="Multiple_members_are_inherited" xml:space="preserve">
    <value>Multiple members are inherited</value>
  </data>
  <data name="_0_is_inherited" xml:space="preserve">
    <value>'{0}' is inherited</value>
  </data>
  <data name="Navigate_to_0" xml:space="preserve">
    <value>Navigate to '{0}'</value>
  </data>
  <data name="Multiple_members_are_inherited_on_line_0" xml:space="preserve">
    <value>Multiple members are inherited on line {0}</value>
    <comment>Line number info is needed for accessibility purpose.</comment>
  </data>
  <data name="Implemented_members" xml:space="preserve">
    <value>Implemented members</value>
  </data>
  <data name="Implementing_members" xml:space="preserve">
    <value>Implementing members</value>
  </data>
  <data name="Overriding_members" xml:space="preserve">
    <value>Overriding members</value>
  </data>
  <data name="Overridden_members" xml:space="preserve">
    <value>Overridden members</value>
  </data>
  <data name="Value_Tracking" xml:space="preserve">
    <value>Value Tracking</value>
    <comment>Title of the "Value Tracking" tool window. "Value" is the variable/symbol and "Tracking" is the action the tool is doing to follow where the value can originate from.</comment>
  </data>
  <data name="Calculating" xml:space="preserve">
    <value>Calculating...</value>
    <comment>Used in UI to represent progress in the context of loading items. </comment>
  </data>
  <data name="Derived_types" xml:space="preserve">
    <value>Derived types</value>
  </data>
  <data name="Implemented_interfaces" xml:space="preserve">
    <value>Implemented interfaces</value>
  </data>
  <data name="Implementing_types" xml:space="preserve">
    <value>Implementing types</value>
  </data>
  <data name="Inherited_interfaces" xml:space="preserve">
    <value>Inherited interfaces</value>
  </data>
  <data name="Select_an_appropriate_symbol_to_start_value_tracking" xml:space="preserve">
    <value>Select an appropriate symbol to start value tracking</value>
  </data>
  <data name="Namespace_declarations" xml:space="preserve">
    <value>Namespace declarations</value>
  </data>
  <data name="Error_updating_suppressions_0" xml:space="preserve">
    <value>Error updating suppressions: {0}</value>
  </data>
  <data name="Underline_reassigned_variables" xml:space="preserve">
    <value>Underline reassigned variables</value>
  </data>
  <data name="Analyzer_Defaults" xml:space="preserve">
    <value>Analyzer Defaults</value>
  </data>
  <data name="Location" xml:space="preserve">
    <value>Location</value>
  </data>
  <data name="Visual_Studio_Settings" xml:space="preserve">
    <value>Visual Studio Settings</value>
  </data>
  <data name="Show_hints_for_indexers" xml:space="preserve">
    <value>Show hints for indexers</value>
  </data>
  <data name="Sync_Namespaces" xml:space="preserve">
    <value>Sync Namespaces</value>
    <comment>"Namespaces" is the programming language concept</comment>
  </data>
  <data name="Updating_namspaces" xml:space="preserve">
    <value>Updating namespaces...</value>
    <comment>"namespaces" is the programming language concept</comment>
  </data>
  <data name="Namespaces_have_been_updated" xml:space="preserve">
    <value>Namespaces have been updated.</value>
    <comment>"Namespaces" is the programming language concept</comment>
  </data>
  <data name="No_namespaces_needed_updating" xml:space="preserve">
    <value>No namespaces needed updating.</value>
    <comment>"Namespaces" is the programming language concept</comment>
  </data>
  <data name="Run_code_analysis_in_separate_process_requires_restart" xml:space="preserve">
    <value>Run code analysis in separate process (requires restart)</value>
  </data>
  <data name="Compute_Quick_Actions_asynchronously_experimental" xml:space="preserve">
    <value>Compute Quick Actions asynchronously (experimental, requires restart)</value>
  </data>
  <data name="Quick_Actions" xml:space="preserve">
    <value>Quick Actions</value>
  </data>
  <data name="Language_client_initialization_failed" xml:space="preserve">
    <value>{0} failed to initialize. Status = {1}. Exception = {2}</value>
    <comment>{0} is the language server name.  Status is the status of the initialization.  Exception is the exception encountered during initialization.</comment>
  </data>
<<<<<<< HEAD
  <data name="Combine_inheritance_margin_with_indicator_margin" xml:space="preserve">
    <value>Combine inheritance margin with indicator margin</value>
=======
  <data name="Package_install_canceled" xml:space="preserve">
    <value>Package install canceled</value>
  </data>
  <data name="Package_uninstall_canceled" xml:space="preserve">
    <value>Package uninstall canceled</value>
>>>>>>> 4b78a9f2
  </data>
  <data name="Default_Current_Document" xml:space="preserve">
    <value>Default (Current Document)</value>
    <comment>This text is a menu command</comment>
  </data>
  <data name="Default_Entire_Solution" xml:space="preserve">
    <value>Default (Entire Solution)</value>
    <comment>This text is a menu command</comment>
  </data>
  <data name="Default_Open_Documents" xml:space="preserve">
    <value>Default (Open Documents)</value>
    <comment>This text is a menu command</comment>
  </data>
</root><|MERGE_RESOLUTION|>--- conflicted
+++ resolved
@@ -1797,16 +1797,14 @@
     <value>{0} failed to initialize. Status = {1}. Exception = {2}</value>
     <comment>{0} is the language server name.  Status is the status of the initialization.  Exception is the exception encountered during initialization.</comment>
   </data>
-<<<<<<< HEAD
   <data name="Combine_inheritance_margin_with_indicator_margin" xml:space="preserve">
     <value>Combine inheritance margin with indicator margin</value>
-=======
+  </data>
   <data name="Package_install_canceled" xml:space="preserve">
     <value>Package install canceled</value>
   </data>
   <data name="Package_uninstall_canceled" xml:space="preserve">
     <value>Package uninstall canceled</value>
->>>>>>> 4b78a9f2
   </data>
   <data name="Default_Current_Document" xml:space="preserve">
     <value>Default (Current Document)</value>
