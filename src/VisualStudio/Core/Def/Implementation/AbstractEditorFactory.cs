--- conflicted
+++ resolved
@@ -70,16 +70,8 @@
             pguidCmdUI = Guid.Empty;
             pgrfCDW = 0;
 
-<<<<<<< HEAD
             var physicalView = pszPhysicalView ?? "Code";
-            IVsTextBuffer textBuffer = null;
-=======
-            var physicalView = pszPhysicalView == null
-                ? "Code"
-                : pszPhysicalView;
-
             IVsTextBuffer? textBuffer = null;
->>>>>>> e01dbb79
 
             // Is this document already open? If so, let's see if it's a IVsTextBuffer we should re-use. This allows us
             // to properly handle multiple windows open for the same document.
