﻿// Licensed to the .NET Foundation under one or more agreements.
// The .NET Foundation licenses this file to you under the MIT license.
// See the LICENSE file in the project root for more information.

using System.Windows;
using Microsoft.CodeAnalysis.Editor.Host;
using Microsoft.CodeAnalysis.Editor.Shared.Options;
using Microsoft.CodeAnalysis.Editor.Shared.Utilities;
<<<<<<< HEAD
using Microsoft.CodeAnalysis.Options;
using Microsoft.CodeAnalysis.Text;
using Microsoft.VisualStudio.LanguageServices.Implementation.InheritanceMargin.MarginGlyph;
=======
using Microsoft.CodeAnalysis.Shared.TestHooks;
>>>>>>> 9703b372
using Microsoft.VisualStudio.Text.Classification;
using Microsoft.VisualStudio.Text.Editor;
using Microsoft.VisualStudio.Text.Formatting;
using Microsoft.VisualStudio.Utilities;
using Roslyn.Utilities;

namespace Microsoft.VisualStudio.LanguageServices.Implementation.InheritanceMargin
{
    /// <summary>
    /// GlyphFactory provides the InheritanceMargin shows in IndicatorMargin. (Margin shared with breakpoint)
    /// </summary>
    internal sealed class InheritanceGlyphFactory : IGlyphFactory
    {
        private readonly IThreadingContext _threadingContext;
        private readonly IStreamingFindUsagesPresenter _streamingFindUsagesPresenter;
        private readonly ClassificationTypeMap _classificationTypeMap;
        private readonly IClassificationFormatMap _classificationFormatMap;
        private readonly IUIThreadOperationExecutor _operationExecutor;
        private readonly IWpfTextView _textView;
        private readonly IAsynchronousOperationListener _listener;

        public InheritanceGlyphFactory(
            IThreadingContext threadingContext,
            IStreamingFindUsagesPresenter streamingFindUsagesPresenter,
            ClassificationTypeMap classificationTypeMap,
            IClassificationFormatMap classificationFormatMap,
            IUIThreadOperationExecutor operationExecutor,
            IWpfTextView textView,
            IAsynchronousOperationListener listener)
        {
            _threadingContext = threadingContext;
            _streamingFindUsagesPresenter = streamingFindUsagesPresenter;
            _classificationTypeMap = classificationTypeMap;
            _classificationFormatMap = classificationFormatMap;
            _operationExecutor = operationExecutor;
            _textView = textView;
            _listener = listener;
        }

        public UIElement? GenerateGlyph(IWpfTextViewLine line, IGlyphTag tag)
        {
<<<<<<< HEAD
            var document = _textView.TextBuffer.CurrentSnapshot.GetOpenDocumentInCurrentContextWithChanges();
            if (document == null)
            {
                return null;
            }

            var optionService = document.Project.Solution.Workspace.Services.GetRequiredService<IOptionService>();
            // The life cycle of the glyphs in Indicator Margin is controlled by the editor,
            // so in order to get the glyphs removed when FeatureOnOffOptions.InheritanceMarginCombinedWithIndicatorMargin is off,
            // we need
            // 1. Generate tags when this option changes.
            // 2. Always return null here to force the editor to remove the glyphs.
            var combineWithIndicatorMargin = optionService.GetOption(FeatureOnOffOptions.InheritanceMarginCombinedWithIndicatorMargin, document.Project.Language);
            if (combineWithIndicatorMargin && tag is InheritanceMarginTag inheritanceMarginTag)
            {
                var membersOnLine = inheritanceMarginTag.MembersOnLine;
                Contract.ThrowIfTrue(membersOnLine.IsEmpty);

                return new InheritanceMarginGlyph(
                    _threadingContext,
                    _streamingFindUsagesPresenter,
                    _classificationTypeMap,
                    _classificationFormatMap,
                    _operationExecutor,
                    inheritanceMarginTag,
                    _textView);
            }
=======
            if (tag is not InheritanceMarginTag inheritanceMarginTag)
                return null;

            var membersOnLine = inheritanceMarginTag.MembersOnLine;
            Contract.ThrowIfTrue(membersOnLine.IsEmpty);
>>>>>>> 9703b372

            return new MarginGlyph.InheritanceMargin(
                _threadingContext,
                _streamingFindUsagesPresenter,
                _classificationTypeMap,
                _classificationFormatMap,
                _operationExecutor,
                inheritanceMarginTag,
                _textView,
                _listener);
        }
    }
}<|MERGE_RESOLUTION|>--- conflicted
+++ resolved
@@ -6,13 +6,10 @@
 using Microsoft.CodeAnalysis.Editor.Host;
 using Microsoft.CodeAnalysis.Editor.Shared.Options;
 using Microsoft.CodeAnalysis.Editor.Shared.Utilities;
-<<<<<<< HEAD
 using Microsoft.CodeAnalysis.Options;
 using Microsoft.CodeAnalysis.Text;
 using Microsoft.VisualStudio.LanguageServices.Implementation.InheritanceMargin.MarginGlyph;
-=======
 using Microsoft.CodeAnalysis.Shared.TestHooks;
->>>>>>> 9703b372
 using Microsoft.VisualStudio.Text.Classification;
 using Microsoft.VisualStudio.Text.Editor;
 using Microsoft.VisualStudio.Text.Formatting;
@@ -54,7 +51,6 @@
 
         public UIElement? GenerateGlyph(IWpfTextViewLine line, IGlyphTag tag)
         {
-<<<<<<< HEAD
             var document = _textView.TextBuffer.CurrentSnapshot.GetOpenDocumentInCurrentContextWithChanges();
             if (document == null)
             {
@@ -80,25 +76,11 @@
                     _classificationFormatMap,
                     _operationExecutor,
                     inheritanceMarginTag,
-                    _textView);
+                    _textView,
+                    _listener);
             }
-=======
-            if (tag is not InheritanceMarginTag inheritanceMarginTag)
-                return null;
 
-            var membersOnLine = inheritanceMarginTag.MembersOnLine;
-            Contract.ThrowIfTrue(membersOnLine.IsEmpty);
->>>>>>> 9703b372
-
-            return new MarginGlyph.InheritanceMargin(
-                _threadingContext,
-                _streamingFindUsagesPresenter,
-                _classificationTypeMap,
-                _classificationFormatMap,
-                _operationExecutor,
-                inheritanceMarginTag,
-                _textView,
-                _listener);
+            return null;
         }
     }
 }