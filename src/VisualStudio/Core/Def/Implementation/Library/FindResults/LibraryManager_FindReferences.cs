﻿// Copyright (c) Microsoft.  All Rights Reserved.  Licensed under the Apache License, Version 2.0.  See License.txt in the project root for license information.

using System;
using System.Collections.Generic;
using System.Collections.Immutable;
using System.Linq;
using Microsoft.CodeAnalysis;
using Microsoft.CodeAnalysis.Editor.Implementation.FindReferences;
using Microsoft.CodeAnalysis.FindSymbols;
using Microsoft.CodeAnalysis.Navigation;
using Microsoft.CodeAnalysis.Shared.Extensions;
using Microsoft.CodeAnalysis.Text;
using Microsoft.VisualStudio.LanguageServices.Implementation.Utilities;
using Roslyn.Utilities;

namespace Microsoft.VisualStudio.LanguageServices.Implementation.Library.FindResults
{
    internal partial class LibraryManager
    {
        public void PresentDefinitionsAndReferences(DefinitionsAndReferences definitionsAndReferences)
        {
            var firstDefinition = definitionsAndReferences.Definitions.FirstOrDefault();
            var title = firstDefinition?.DisplayParts.JoinText();

            PresentObjectList(title, new ObjectList(CreateFindReferencesItems(definitionsAndReferences), this));
        }

        // internal for test purposes
        internal IList<AbstractTreeItem> CreateFindReferencesItems(
<<<<<<< HEAD
            DefinitionsAndReferences definitionsAndReferences)
        {
            var definitionItems = definitionsAndReferences.Definitions;
            return definitionItems.SelectMany(d => CreateDefinitionItems(d, definitionsAndReferences))
                                  .ToList();
=======
            Solution solution, IEnumerable<ReferencedSymbol> referencedSymbols)
        {
            var definitions = new List<AbstractTreeItem>();
            var uniqueLocations = new HashSet<ValueTuple<Document, TextSpan>>();
            var symbolNavigationService = solution.Workspace.Services.GetService<ISymbolNavigationService>();

            var documents = referencedSymbols.SelectMany(s => s.Locations)
                                             .Select(loc => loc.Document)
                                             .WhereNotNull()
                                             .ToSet();
            var commonPathElements = CountCommonPathElements(documents);

            referencedSymbols = referencedSymbols.FilterToItemsToShow().ToList();

            foreach (var referencedSymbol in referencedSymbols.OrderBy(GetDefinitionPrecedence))
            {
                var definition = referencedSymbol.Definition;
                var locations = definition.Locations;

                // When finding references of a namespace, the data provided by the ReferenceFinder
                // will include one definition location for each of its exact namespace
                // declarations and each declaration of its children namespaces that mention
                // its name (e.g. definitions of A.B will include "namespace A.B.C"). The list of
                // reference locations includes both these namespace declarations and their
                // references in usings or fully qualified names. Instead of showing many top-level
                // declaration nodes (one of which will contain the full list of references
                // including declarations, the rest of which will say "0 references" due to
                // reference deduplication and there being no meaningful way to partition them),
                // we pick a single declaration to use as the top-level definition and nest all of
                // the declarations & references underneath.
                var definitionLocations = definition.IsKind(SymbolKind.Namespace)
                    ? SpecializedCollections.SingletonEnumerable(definition.Locations.First())
                    : definition.Locations;

                foreach (var definitionLocation in definitionLocations)
                {
                    var definitionItem = ConvertToDefinitionItem(solution, referencedSymbol, definitionLocation, definition.GetGlyph());
                    if (definitionItem != null)
                    {
                        definitions.Add(definitionItem);

                        var referenceItems = CreateReferenceItems(
                            solution, uniqueLocations,
                            referencedSymbol.Locations.Select(loc => loc.Location),
                            commonPathElements);
                        definitionItem.Children.AddRange(referenceItems);
                        definitionItem.SetReferenceCount(referenceItems.Count);
                    }
                }

                // Add on any definition locations from third party language services
                string filePath;
                int lineNumber, charOffset;
                if (symbolNavigationService.WouldNavigateToSymbol(definition, solution, out filePath, out lineNumber, out charOffset))
                {
                    definitions.Add(new ExternalLanguageDefinitionTreeItem(filePath, lineNumber, charOffset, definition.Name, definition.GetGlyph().GetGlyphIndex(), this.ServiceProvider));
                }
            }

            return definitions;
>>>>>>> 10ef7cf1
        }

        private IEnumerable<AbstractTreeItem> CreateDefinitionItems(
            DefinitionItem definitionItem,
            DefinitionsAndReferences definitionsAndReferences)
        {
            // Each definition item may end up as several top nodes (because of partials).
            // Add the references to the last item actually in the list.
            var definitionTreeItems = ConvertToDefinitionTreeItems(definitionItem);
            if (!definitionTreeItems.IsEmpty)
            {
                var lastTreeItem = definitionTreeItems.Last();
                var referenceItems = CreateReferenceItems(definitionItem, definitionsAndReferences);

                lastTreeItem.Children.AddRange(referenceItems);
                lastTreeItem.SetReferenceCount(referenceItems.Count);
            }

            return definitionTreeItems;

            //    // Add on any definition locations from third party language services
            //    string filePath;
            //    int lineNumber, charOffset;
            //    if (symbolNavigationService.WouldNavigateToSymbol(definition, solution, out filePath, out lineNumber, out charOffset))
            //    {
            //        definitions.Add(new ExternalLanguageDefinitionTreeItem(filePath, lineNumber, charOffset, definition.Name, definition.GetGlyph().GetGlyphIndex(), this.ServiceProvider));
            //    }
            //}

            //return definitions;
        }

        private ImmutableArray<AbstractTreeItem> ConvertToDefinitionTreeItems(
            DefinitionItem definitionItem)
        {
            var result = ImmutableArray.CreateBuilder<AbstractTreeItem>();

            foreach (var location in definitionItem.Locations)
            {
                result.Add(new DefinitionTreeItem(definitionItem, location));
            }

            return result.ToImmutable();
            //if (!location.IsInSource)
            //{
            //    return referencedSymbol.Locations.Any()
            //        ? new MetadataDefinitionTreeItem(
            //            solution.Workspace,
            //            referencedSymbol.Definition,
            //            referencedSymbol.Locations.First().Document.Project.Id,
            //            glyph.GetGlyphIndex())
            //        : null;
            //}

            //var document = solution.GetDocument(location.SourceTree);
            //var sourceSpan = location.SourceSpan;
            //if (!IsValidSourceLocation(document, sourceSpan))
            //{
            //    return null;
            //}

            //return new SourceDefinitionTreeItem(document, sourceSpan, referencedSymbol.Definition, glyph.GetGlyphIndex());
        }

        private IList<SourceReferenceTreeItem> CreateReferenceItems(
<<<<<<< HEAD
            DefinitionItem definitionItem,
            DefinitionsAndReferences definitionsAndReferences)
=======
            Solution solution,
            HashSet<ValueTuple<Document, TextSpan>> uniqueLocations,
            IEnumerable<Location> locations,
            int commonPathElements)
>>>>>>> 10ef7cf1
        {
            var result = new List<SourceReferenceTreeItem>();

            var referenceItems = definitionsAndReferences.References.Where(r => r.Definition == definitionItem);
            foreach (var referenceItem in referenceItems)
            {
<<<<<<< HEAD
                var documentLocation = referenceItem.Location;
                result.Add(new SourceReferenceTreeItem(
                    documentLocation.Document, 
                    documentLocation.SourceSpan,
                    Glyph.Reference.GetGlyphIndex()));
=======
                if (!location.IsInSource)
                {
                    continue;
                }

                var document = solution.GetDocument(location.SourceTree);
                var sourceSpan = location.SourceSpan;
                if (!IsValidSourceLocation(document, sourceSpan))
                {
                    continue;
                }

                if (uniqueLocations.Add(new ValueTuple<Document, TextSpan>(document, sourceSpan)))
                {
                    referenceItems.Add(new SourceReferenceTreeItem(
                        document, sourceSpan, Glyph.Reference.GetGlyphIndex(), commonPathElements));
                }
>>>>>>> 10ef7cf1
            }

            var linkedReferences = result.GroupBy(r => r.DisplayText.ToLowerInvariant()).Where(g => g.Count() > 1).SelectMany(g => g);
            foreach (var linkedReference in linkedReferences)
            {
                linkedReference.AddProjectNameDisambiguator();
            }

            result.Sort();
            return result;
        }
    }
}<|MERGE_RESOLUTION|>--- conflicted
+++ resolved
@@ -1,15 +1,10 @@
 ﻿// Copyright (c) Microsoft.  All Rights Reserved.  Licensed under the Apache License, Version 2.0.  See License.txt in the project root for license information.
 
-using System;
 using System.Collections.Generic;
 using System.Collections.Immutable;
 using System.Linq;
 using Microsoft.CodeAnalysis;
 using Microsoft.CodeAnalysis.Editor.Implementation.FindReferences;
-using Microsoft.CodeAnalysis.FindSymbols;
-using Microsoft.CodeAnalysis.Navigation;
-using Microsoft.CodeAnalysis.Shared.Extensions;
-using Microsoft.CodeAnalysis.Text;
 using Microsoft.VisualStudio.LanguageServices.Implementation.Utilities;
 using Roslyn.Utilities;
 
@@ -27,79 +22,24 @@
 
         // internal for test purposes
         internal IList<AbstractTreeItem> CreateFindReferencesItems(
-<<<<<<< HEAD
             DefinitionsAndReferences definitionsAndReferences)
         {
-            var definitionItems = definitionsAndReferences.Definitions;
-            return definitionItems.SelectMany(d => CreateDefinitionItems(d, definitionsAndReferences))
-                                  .ToList();
-=======
-            Solution solution, IEnumerable<ReferencedSymbol> referencedSymbols)
-        {
-            var definitions = new List<AbstractTreeItem>();
-            var uniqueLocations = new HashSet<ValueTuple<Document, TextSpan>>();
-            var symbolNavigationService = solution.Workspace.Services.GetService<ISymbolNavigationService>();
-
-            var documents = referencedSymbols.SelectMany(s => s.Locations)
-                                             .Select(loc => loc.Document)
-                                             .WhereNotNull()
-                                             .ToSet();
+            var documents = definitionsAndReferences.References.Select(r => r.Location.Document)
+                                                               .WhereNotNull()
+                                                               .ToSet();
             var commonPathElements = CountCommonPathElements(documents);
 
-            referencedSymbols = referencedSymbols.FilterToItemsToShow().ToList();
+            var query = from d in definitionsAndReferences.Definitions
+                        from i in CreateDefinitionItems(d, definitionsAndReferences, commonPathElements)
+                        select i;
 
-            foreach (var referencedSymbol in referencedSymbols.OrderBy(GetDefinitionPrecedence))
-            {
-                var definition = referencedSymbol.Definition;
-                var locations = definition.Locations;
-
-                // When finding references of a namespace, the data provided by the ReferenceFinder
-                // will include one definition location for each of its exact namespace
-                // declarations and each declaration of its children namespaces that mention
-                // its name (e.g. definitions of A.B will include "namespace A.B.C"). The list of
-                // reference locations includes both these namespace declarations and their
-                // references in usings or fully qualified names. Instead of showing many top-level
-                // declaration nodes (one of which will contain the full list of references
-                // including declarations, the rest of which will say "0 references" due to
-                // reference deduplication and there being no meaningful way to partition them),
-                // we pick a single declaration to use as the top-level definition and nest all of
-                // the declarations & references underneath.
-                var definitionLocations = definition.IsKind(SymbolKind.Namespace)
-                    ? SpecializedCollections.SingletonEnumerable(definition.Locations.First())
-                    : definition.Locations;
-
-                foreach (var definitionLocation in definitionLocations)
-                {
-                    var definitionItem = ConvertToDefinitionItem(solution, referencedSymbol, definitionLocation, definition.GetGlyph());
-                    if (definitionItem != null)
-                    {
-                        definitions.Add(definitionItem);
-
-                        var referenceItems = CreateReferenceItems(
-                            solution, uniqueLocations,
-                            referencedSymbol.Locations.Select(loc => loc.Location),
-                            commonPathElements);
-                        definitionItem.Children.AddRange(referenceItems);
-                        definitionItem.SetReferenceCount(referenceItems.Count);
-                    }
-                }
-
-                // Add on any definition locations from third party language services
-                string filePath;
-                int lineNumber, charOffset;
-                if (symbolNavigationService.WouldNavigateToSymbol(definition, solution, out filePath, out lineNumber, out charOffset))
-                {
-                    definitions.Add(new ExternalLanguageDefinitionTreeItem(filePath, lineNumber, charOffset, definition.Name, definition.GetGlyph().GetGlyphIndex(), this.ServiceProvider));
-                }
-            }
-
-            return definitions;
->>>>>>> 10ef7cf1
+            return query.ToList();
         }
 
         private IEnumerable<AbstractTreeItem> CreateDefinitionItems(
             DefinitionItem definitionItem,
-            DefinitionsAndReferences definitionsAndReferences)
+            DefinitionsAndReferences definitionsAndReferences,
+            int commonPathElements)
         {
             // Each definition item may end up as several top nodes (because of partials).
             // Add the references to the last item actually in the list.
@@ -107,24 +47,14 @@
             if (!definitionTreeItems.IsEmpty)
             {
                 var lastTreeItem = definitionTreeItems.Last();
-                var referenceItems = CreateReferenceItems(definitionItem, definitionsAndReferences);
+                var referenceItems = CreateReferenceItems(
+                    definitionItem, definitionsAndReferences, commonPathElements);
 
                 lastTreeItem.Children.AddRange(referenceItems);
                 lastTreeItem.SetReferenceCount(referenceItems.Count);
             }
 
             return definitionTreeItems;
-
-            //    // Add on any definition locations from third party language services
-            //    string filePath;
-            //    int lineNumber, charOffset;
-            //    if (symbolNavigationService.WouldNavigateToSymbol(definition, solution, out filePath, out lineNumber, out charOffset))
-            //    {
-            //        definitions.Add(new ExternalLanguageDefinitionTreeItem(filePath, lineNumber, charOffset, definition.Name, definition.GetGlyph().GetGlyphIndex(), this.ServiceProvider));
-            //    }
-            //}
-
-            //return definitions;
         }
 
         private ImmutableArray<AbstractTreeItem> ConvertToDefinitionTreeItems(
@@ -138,68 +68,24 @@
             }
 
             return result.ToImmutable();
-            //if (!location.IsInSource)
-            //{
-            //    return referencedSymbol.Locations.Any()
-            //        ? new MetadataDefinitionTreeItem(
-            //            solution.Workspace,
-            //            referencedSymbol.Definition,
-            //            referencedSymbol.Locations.First().Document.Project.Id,
-            //            glyph.GetGlyphIndex())
-            //        : null;
-            //}
-
-            //var document = solution.GetDocument(location.SourceTree);
-            //var sourceSpan = location.SourceSpan;
-            //if (!IsValidSourceLocation(document, sourceSpan))
-            //{
-            //    return null;
-            //}
-
-            //return new SourceDefinitionTreeItem(document, sourceSpan, referencedSymbol.Definition, glyph.GetGlyphIndex());
         }
 
         private IList<SourceReferenceTreeItem> CreateReferenceItems(
-<<<<<<< HEAD
             DefinitionItem definitionItem,
-            DefinitionsAndReferences definitionsAndReferences)
-=======
-            Solution solution,
-            HashSet<ValueTuple<Document, TextSpan>> uniqueLocations,
-            IEnumerable<Location> locations,
+            DefinitionsAndReferences definitionsAndReferences,
             int commonPathElements)
->>>>>>> 10ef7cf1
         {
             var result = new List<SourceReferenceTreeItem>();
 
             var referenceItems = definitionsAndReferences.References.Where(r => r.Definition == definitionItem);
             foreach (var referenceItem in referenceItems)
             {
-<<<<<<< HEAD
                 var documentLocation = referenceItem.Location;
                 result.Add(new SourceReferenceTreeItem(
-                    documentLocation.Document, 
+                    documentLocation.Document,
                     documentLocation.SourceSpan,
-                    Glyph.Reference.GetGlyphIndex()));
-=======
-                if (!location.IsInSource)
-                {
-                    continue;
-                }
-
-                var document = solution.GetDocument(location.SourceTree);
-                var sourceSpan = location.SourceSpan;
-                if (!IsValidSourceLocation(document, sourceSpan))
-                {
-                    continue;
-                }
-
-                if (uniqueLocations.Add(new ValueTuple<Document, TextSpan>(document, sourceSpan)))
-                {
-                    referenceItems.Add(new SourceReferenceTreeItem(
-                        document, sourceSpan, Glyph.Reference.GetGlyphIndex(), commonPathElements));
-                }
->>>>>>> 10ef7cf1
+                    Glyph.Reference.GetGlyphIndex(),
+                    commonPathElements));
             }
 
             var linkedReferences = result.GroupBy(r => r.DisplayText.ToLowerInvariant()).Where(g => g.Count() > 1).SelectMany(g => g);
