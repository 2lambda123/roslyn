--- conflicted
+++ resolved
@@ -8,7 +8,6 @@
 using Microsoft.CodeAnalysis.Editor;
 using Microsoft.CodeAnalysis.Editor.Implementation.Structure;
 using Microsoft.CodeAnalysis.Editor.Shared.Utilities;
-using Microsoft.CodeAnalysis.GeneratedCodeRecognition;
 using Microsoft.CodeAnalysis.Navigation;
 using Microsoft.CodeAnalysis.Options;
 using Microsoft.CodeAnalysis.Shared.Extensions;
@@ -24,7 +23,6 @@
 using Microsoft.VisualStudio.Text.Editor;
 using Microsoft.VisualStudio.TextManager.Interop;
 using Roslyn.Utilities;
-using IOleServiceProvider = Microsoft.VisualStudio.OLE.Interop.IServiceProvider;
 
 namespace Microsoft.VisualStudio.LanguageServices.Implementation
 {
@@ -158,17 +156,9 @@
             ISymbol symbol, Solution solution, CancellationToken cancellationToken)
         {
             AssertIsForeground();
-<<<<<<< HEAD
-
-            IVsHierarchy hierarchy;
-            IVsSymbolicNavigationNotify navigationNotify;
-            string rqname;
-            uint itemID;
             if (!TryGetNavigationAPIRequiredArguments(
-                    symbol, solution, cancellationToken, out hierarchy, out itemID, out navigationNotify, out rqname))
-=======
-            if (!TryGetNavigationAPIRequiredArguments(symbol, solution, out var hierarchy, out var itemID, out var navigationNotify, out var rqname))
->>>>>>> 6fb019f2
+                    symbol, solution, cancellationToken,
+                    out var hierarchy, out var itemID, out var navigationNotify, out var rqname))
             {
                 return false;
             }
@@ -219,17 +209,9 @@
             filePath = null;
             lineNumber = 0;
             charOffset = 0;
-<<<<<<< HEAD
-
-            IVsHierarchy hierarchy;
-            IVsSymbolicNavigationNotify navigationNotify;
-            string rqname;
-            uint itemID;
             if (!TryGetNavigationAPIRequiredArguments(
-                    symbol, solution, cancellationToken, out hierarchy, out itemID, out navigationNotify, out rqname))
-=======
-            if (!TryGetNavigationAPIRequiredArguments(symbol, solution, out var hierarchy, out var itemID, out var navigationNotify, out var rqname))
->>>>>>> 6fb019f2
+                    symbol, solution, cancellationToken,
+                    out var hierarchy, out var itemID, out var navigationNotify, out var rqname))
             {
                 return false;
             }
@@ -293,13 +275,7 @@
             // documents we consider to be "generated" to give external language services the best
             // chance of participating.
 
-<<<<<<< HEAD
-            var generatedCodeRecognitionService = solution.Workspace.Services.GetService<IGeneratedCodeRecognitionService>();
-            var generatedDocuments = documents.Where(
-                d => generatedCodeRecognitionService.IsGeneratedCode(d, cancellationToken));
-=======
-            var generatedDocuments = documents.Where(d => d.IsGeneratedCode());
->>>>>>> 6fb019f2
+            var generatedDocuments = documents.Where(d => d.IsGeneratedCode(cancellationToken));
 
             var documentToUse = generatedDocuments.FirstOrDefault() ?? documents.First();
             if (!TryGetVsHierarchyAndItemId(documentToUse, out hierarchy, out itemID))
