﻿// Licensed to the .NET Foundation under one or more agreements.
// The .NET Foundation licenses this file to you under the MIT license.
// See the LICENSE file in the project root for more information.

using System;
using System.Composition;
using System.Diagnostics.CodeAnalysis;
using System.Linq;
using System.Threading;
using System.Threading.Tasks;
using Microsoft.CodeAnalysis;
using Microsoft.CodeAnalysis.DecompiledSource;
using Microsoft.CodeAnalysis.Editor.Shared.Options;
using Microsoft.CodeAnalysis.Editor.Shared.Utilities;
using Microsoft.CodeAnalysis.FindUsages;
using Microsoft.CodeAnalysis.Host.Mef;
using Microsoft.CodeAnalysis.MetadataAsSource;
using Microsoft.CodeAnalysis.Navigation;
using Microsoft.CodeAnalysis.Options;
using Microsoft.CodeAnalysis.PooledObjects;
using Microsoft.CodeAnalysis.Shared.Extensions;
using Microsoft.CodeAnalysis.Text;
using Microsoft.VisualStudio.Editor;
using Microsoft.VisualStudio.LanguageServices.Implementation.Library;
using Microsoft.VisualStudio.LanguageServices.Implementation.ProjectSystem;
using Microsoft.VisualStudio.LanguageServices.Utilities;
using Microsoft.VisualStudio.Shell;
using Microsoft.VisualStudio.Shell.Interop;
using Microsoft.VisualStudio.TextManager.Interop;
using Roslyn.Utilities;

namespace Microsoft.VisualStudio.LanguageServices.Implementation
{
    [ExportWorkspaceService(typeof(ISymbolNavigationService), ServiceLayer.Host), Shared]
    internal partial class VisualStudioSymbolNavigationService : ForegroundThreadAffinitizedObject, ISymbolNavigationService
    {
        private readonly IServiceProvider _serviceProvider;
        private readonly IGlobalOptionService _globalOptions;
        private readonly IVsEditorAdaptersFactoryService _editorAdaptersFactory;
        private readonly IMetadataAsSourceFileService _metadataAsSourceFileService;

        [ImportingConstructor]
        [Obsolete(MefConstruction.ImportingConstructorMessage, error: true)]
        public VisualStudioSymbolNavigationService(
            SVsServiceProvider serviceProvider,
            IGlobalOptionService globalOptions,
            IThreadingContext threadingContext,
            IVsEditorAdaptersFactoryService editorAdaptersFactory,
            IMetadataAsSourceFileService metadataAsSourceFileService)
            : base(threadingContext)
        {
            _serviceProvider = serviceProvider;
            _globalOptions = globalOptions;
            _editorAdaptersFactory = editorAdaptersFactory;
            _metadataAsSourceFileService = metadataAsSourceFileService;
        }

        public async Task<INavigableLocation?> GetNavigableLocationAsync(
            ISymbol symbol, Project project, CancellationToken cancellationToken)
        {
            if (project == null || symbol == null)
            {
                return null;
            }

            symbol = symbol.OriginalDefinition;

            // Prefer visible source locations if possible.
            var sourceLocations = symbol.Locations.Where(loc => loc.IsInSource);
            var visibleSourceLocations = sourceLocations.Where(loc => loc.IsVisibleSourceLocation());
            var sourceLocation = visibleSourceLocations.FirstOrDefault() ?? sourceLocations.FirstOrDefault();

            if (sourceLocation != null)
            {
                var targetDocument = project.Solution.GetDocument(sourceLocation.SourceTree);
                if (targetDocument != null)
                {
                    var editorWorkspace = targetDocument.Project.Solution.Workspace;
                    var navigationService = editorWorkspace.Services.GetRequiredService<IDocumentNavigationService>();
                    return await navigationService.GetLocationForSpanAsync(
                        editorWorkspace, targetDocument.Id, sourceLocation.SourceSpan,
                        allowInvalidSpan: false, cancellationToken).ConfigureAwait(false);
                }
            }

            // We don't have a source document, so show the Metadata as Source view in a preview tab.

            if (!_metadataAsSourceFileService.IsNavigableMetadataSymbol(symbol))
            {
                return null;
            }

            // Should we prefer navigating to the Object Browser over metadata-as-source?
            if (_globalOptions.GetOption(VisualStudioNavigationOptions.NavigateToObjectBrowser, project.Language))
            {
                var libraryService = project.LanguageServices.GetService<ILibraryService>();
                if (libraryService == null)
                {
                    return null;
                }

                var compilation = await project.GetCompilationAsync(cancellationToken).ConfigureAwait(false);
                var navInfo = libraryService.NavInfoFactory.CreateForSymbol(symbol, project, compilation);
                if (navInfo == null)
                {
                    navInfo = libraryService.NavInfoFactory.CreateForProject(project);
                }

                if (navInfo != null)
                {
                    var navigationTool = IServiceProviderExtensions.GetService<SVsObjBrowser, IVsNavigationTool>(_serviceProvider);
                    return new NavigableLocation(async (options, cancellationToken) =>
                    {
                        await this.ThreadingContext.JoinableTaskFactory.SwitchToMainThreadAsync(cancellationToken);
                        return navigationTool.NavigateToNavInfo(navInfo) == VSConstants.S_OK;
                    });
                }

                // Note: we'll fallback to Metadata-As-Source if we fail to get IVsNavInfo, but that should never happen.
            }

            // Generate new source or retrieve existing source for the symbol in question
            return await GetNavigableLocationForMetadataAsync(project, symbol, cancellationToken).ConfigureAwait(false);
        }

        private async Task<INavigableLocation?> GetNavigableLocationForMetadataAsync(
            Project project, ISymbol symbol, CancellationToken cancellationToken)
        {
            var allowDecompilation = _globalOptions.GetOption(FeatureOnOffOptions.NavigateToDecompiledSources);

            var result = await _metadataAsSourceFileService.GetGeneratedFileAsync(project, symbol, signaturesOnly: false, allowDecompilation, cancellationToken).ConfigureAwait(false);

            return new NavigableLocation(async (options, cancellationToken) =>
            {
                await this.ThreadingContext.JoinableTaskFactory.SwitchToMainThreadAsync(cancellationToken);

                var vsRunningDocumentTable4 = IServiceProviderExtensions.GetService<SVsRunningDocumentTable, IVsRunningDocumentTable4>(_serviceProvider);
                var fileAlreadyOpen = vsRunningDocumentTable4.IsMonikerValid(result.FilePath);

                var openDocumentService = IServiceProviderExtensions.GetService<SVsUIShellOpenDocument, IVsUIShellOpenDocument>(_serviceProvider);
                openDocumentService.OpenDocumentViaProject(result.FilePath, VSConstants.LOGVIEWID.TextView_guid, out _, out _, out _, out var windowFrame);

                var documentCookie = vsRunningDocumentTable4.GetDocumentCookie(result.FilePath);

                var vsTextBuffer = (IVsTextBuffer)vsRunningDocumentTable4.GetDocumentData(documentCookie);

                // Set the buffer to read only, just in case the file isn't
                ErrorHandler.ThrowOnFailure(vsTextBuffer.GetStateFlags(out var flags));
                flags |= (int)BUFFERSTATEFLAGS.BSF_USER_READONLY;
                ErrorHandler.ThrowOnFailure(vsTextBuffer.SetStateFlags(flags));

                var textBuffer = _editorAdaptersFactory.GetDataBuffer(vsTextBuffer);

                if (!fileAlreadyOpen)
                {
                    ErrorHandler.ThrowOnFailure(windowFrame.SetProperty((int)__VSFPROPID5.VSFPROPID_IsProvisional, true));
                    ErrorHandler.ThrowOnFailure(windowFrame.SetProperty((int)__VSFPROPID5.VSFPROPID_OverrideCaption, result.DocumentTitle));
                    ErrorHandler.ThrowOnFailure(windowFrame.SetProperty((int)__VSFPROPID5.VSFPROPID_OverrideToolTip, result.DocumentTooltip));
                }

                windowFrame.Show();

                var openedDocument = textBuffer?.AsTextContainer().GetRelatedDocuments().FirstOrDefault();
                if (openedDocument != null)
                {
                    var editorWorkspace = openedDocument.Project.Solution.Workspace;
                    var navigationService = editorWorkspace.Services.GetRequiredService<IDocumentNavigationService>();

                    await navigationService.TryNavigateToSpanAsync(
                        this.ThreadingContext,
                        editorWorkspace,
                        openedDocument.Id,
                        result.IdentifierLocation.SourceSpan,
                        cancellationToken).ConfigureAwait(false);
<<<<<<< HEAD
=======
                    return location != null &&
                        await location.NavigateToAsync(options with { PreferProvisionalTab = true }, cancellationToken).ConfigureAwait(false);
>>>>>>> f67d2e53
                }

                return true;
            });
        }

        public async Task<bool> TrySymbolNavigationNotifyAsync(ISymbol symbol, Project project, CancellationToken cancellationToken)
        {
            await this.ThreadingContext.JoinableTaskFactory.SwitchToMainThreadAsync(cancellationToken);

            AssertIsForeground();

            var definitionItem = symbol.ToNonClassifiedDefinitionItem(project.Solution, includeHiddenLocations: true);
            definitionItem.Properties.TryGetValue(DefinitionItem.RQNameKey1, out var rqName);

            var result = await TryGetNavigationAPIRequiredArgumentsAsync(definitionItem, rqName, cancellationToken).ConfigureAwait(true);
            if (result is not var (hierarchy, itemID, navigationNotify))
                return false;

            var returnCode = navigationNotify.OnBeforeNavigateToSymbol(
                hierarchy,
                itemID,
                rqName,
                out var navigationHandled);

            return returnCode == VSConstants.S_OK && navigationHandled == 1;
        }

        public async Task<(string filePath, LinePosition linePosition)?> GetExternalNavigationSymbolLocationAsync(
            DefinitionItem definitionItem, CancellationToken cancellationToken)
        {
            definitionItem.Properties.TryGetValue(DefinitionItem.RQNameKey1, out var rqName1);
            definitionItem.Properties.TryGetValue(DefinitionItem.RQNameKey2, out var rqName2);

            return await GetExternalNavigationLocationForSpecificSymbolAsync(definitionItem, rqName1, cancellationToken).ConfigureAwait(false) ??
                   await GetExternalNavigationLocationForSpecificSymbolAsync(definitionItem, rqName2, cancellationToken).ConfigureAwait(false);
        }

        public async Task<(string filePath, LinePosition linePosition)?> GetExternalNavigationLocationForSpecificSymbolAsync(
            DefinitionItem definitionItem, string? rqName, CancellationToken cancellationToken)
        {
            if (rqName == null)
                return null;

            var values = await TryGetNavigationAPIRequiredArgumentsAsync(
                definitionItem, rqName, cancellationToken).ConfigureAwait(false);
            if (values is not var (hierarchy, itemID, navigationNotify))
                return null;

            var navigateToTextSpan = new Microsoft.VisualStudio.TextManager.Interop.TextSpan[1];

            await this.ThreadingContext.JoinableTaskFactory.SwitchToMainThreadAsync(cancellationToken);

            var queryNavigateStatusCode = navigationNotify.QueryNavigateToSymbol(
                hierarchy,
                itemID,
                rqName,
                out var navigateToHierarchy,
                out var navigateToItem,
                navigateToTextSpan,
                out var wouldNavigate);

            if (queryNavigateStatusCode != VSConstants.S_OK || wouldNavigate != 1)
                return null;

            navigateToHierarchy.GetCanonicalName(navigateToItem, out var filePath);
            var lineNumber = navigateToTextSpan[0].iStartLine;
            var charOffset = navigateToTextSpan[0].iStartIndex;

            return (filePath, new LinePosition(lineNumber, charOffset));
        }

        private async Task<(IVsHierarchy hierarchy, uint itemId, IVsSymbolicNavigationNotify navigationNotify)?> TryGetNavigationAPIRequiredArgumentsAsync(
            DefinitionItem definitionItem,
            string? rqName,
            CancellationToken cancellationToken)
        {
            if (rqName == null)
                return null;

            var sourceLocations = definitionItem.SourceSpans;
            if (!sourceLocations.Any())
                return null;

            using var _ = ArrayBuilder<Document>.GetInstance(out var documentsBuilder);
            foreach (var loc in sourceLocations)
                documentsBuilder.AddIfNotNull(loc.Document);

            var documents = documentsBuilder.ToImmutable();

            // We can only pass one itemid to IVsSymbolicNavigationNotify, so prefer itemids from
            // documents we consider to be "generated" to give external language services the best
            // chance of participating.

            var generatedDocuments = documents.WhereAsArray(d => d.IsGeneratedCode(cancellationToken));

            var documentToUse = generatedDocuments.FirstOrDefault() ?? documents.First();

            await this.ThreadingContext.JoinableTaskFactory.SwitchToMainThreadAsync(cancellationToken);

            if (!TryGetVsHierarchyAndItemId(documentToUse, out var hierarchy, out var itemID))
                return null;

            var navigationNotify = hierarchy as IVsSymbolicNavigationNotify;
            if (navigationNotify == null)
                return null;

            return (hierarchy, itemID, navigationNotify);
        }

        private bool TryGetVsHierarchyAndItemId(Document document, [NotNullWhen(true)] out IVsHierarchy? hierarchy, out uint itemID)
        {
            AssertIsForeground();

            if (document.Project.Solution.Workspace is VisualStudioWorkspace visualStudioWorkspace
                && document.FilePath is object)
            {
                hierarchy = visualStudioWorkspace.GetHierarchy(document.Project.Id);
                if (hierarchy is object)
                {
                    itemID = hierarchy.TryGetItemId(document.FilePath);
                    if (itemID != VSConstants.VSITEMID_NIL)
                    {
                        return true;
                    }
                }
            }

            hierarchy = null;
            itemID = (uint)VSConstants.VSITEMID.Nil;
            return false;
        }
    }
}<|MERGE_RESOLUTION|>--- conflicted
+++ resolved
@@ -171,12 +171,8 @@
                         editorWorkspace,
                         openedDocument.Id,
                         result.IdentifierLocation.SourceSpan,
+                        options with { PreferProvisionalTab = true },
                         cancellationToken).ConfigureAwait(false);
-<<<<<<< HEAD
-=======
-                    return location != null &&
-                        await location.NavigateToAsync(options with { PreferProvisionalTab = true }, cancellationToken).ConfigureAwait(false);
->>>>>>> f67d2e53
                 }
 
                 return true;
