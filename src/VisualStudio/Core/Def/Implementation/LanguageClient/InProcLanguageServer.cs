﻿// Licensed to the .NET Foundation under one or more agreements.
// The .NET Foundation licenses this file to you under the MIT license.
// See the LICENSE file in the project root for more information.

using System;
using System.Collections.Generic;
using System.Collections.Immutable;
using System.Diagnostics;
using System.IO;
using System.Linq;
using System.Threading;
using System.Threading.Tasks;
using Microsoft.CodeAnalysis;
using Microsoft.CodeAnalysis.Diagnostics;
using Microsoft.CodeAnalysis.ErrorReporting;
using Microsoft.CodeAnalysis.Host;
using Microsoft.CodeAnalysis.LanguageServer;
using Microsoft.CodeAnalysis.LanguageServer.Handler;
using Microsoft.CodeAnalysis.Shared.TestHooks;
using Microsoft.CodeAnalysis.Text;
using Microsoft.ServiceHub.Framework;
using Microsoft.VisualStudio.LanguageServer.Client;
using Microsoft.VisualStudio.LanguageServer.Protocol;
using Microsoft.VisualStudio.LogHub;
using Microsoft.VisualStudio.Shell.ServiceBroker;
using Microsoft.VisualStudio.Utilities.Internal;
using Roslyn.Utilities;
using StreamJsonRpc;

using LSP = Microsoft.VisualStudio.LanguageServer.Protocol;
using VSShell = Microsoft.VisualStudio.Shell;

namespace Microsoft.VisualStudio.LanguageServices.Implementation.LanguageClient
{
    /// <summary>
    /// Defines the language server to be hooked up to an <see cref="ILanguageClient"/> using StreamJsonRpc.  This runs
    /// in proc as not all features provided by this server are available out of proc (e.g. some diagnostics).
    /// </summary>
    internal partial class InProcLanguageServer : IAsyncDisposable
    {
        /// <summary>
        /// A unique, always increasing, ID we use to identify this server in our loghub logs.  Needed so that if our
        /// server is restarted that we can have a new logstream for the new server.
        /// </summary>
        private static int s_logHubSessionId;

        /// <summary>
        /// Legacy support for LSP push diagnostics.
<<<<<<< HEAD
        /// 
=======
        ///
>>>>>>> d51b53ad
        /// </summary>
        private readonly IDiagnosticService? _diagnosticService;
        private readonly IAsynchronousOperationListener _listener;
        private readonly string? _clientName;
        private readonly JsonRpc _jsonRpc;
        private readonly AbstractInProcLanguageClient _languageClient;
        private readonly RequestDispatcher _requestDispatcher;
        private readonly Workspace _workspace;
        private readonly RequestExecutionQueue _queue;
        private readonly LogHubLspLogger? _logger;

        /// <summary>
        /// Legacy support for LSP push diagnostics.
        /// Work queue responsible for receiving notifications about diagnostic updates and publishing those to
        /// interested parties.
        /// </summary>
        private readonly AsyncBatchingWorkQueue<DocumentId> _diagnosticsWorkQueue;

        private VSClientCapabilities? _clientCapabilities;
        private bool _shuttingDown;
        private Task? _errorShutdownTask;

        private InProcLanguageServer(
            AbstractInProcLanguageClient languageClient,
<<<<<<< HEAD
            AbstractRequestHandlerProvider requestHandlerProvider,
=======
            RequestDispatcher requestDispatcher,
>>>>>>> d51b53ad
            Workspace workspace,
            IDiagnosticService? diagnosticService,
            IAsynchronousOperationListenerProvider listenerProvider,
            ILspWorkspaceRegistrationService lspWorkspaceRegistrationService,
            string? clientName,
            JsonRpc jsonRpc,
            LogHubLspLogger? logger)
        {
            _languageClient = languageClient;
            _requestDispatcher = requestDispatcher;
            _workspace = workspace;
            _logger = logger;

            _jsonRpc = jsonRpc;
            _jsonRpc.AddLocalRpcTarget(this);
            _jsonRpc.StartListening();

            _diagnosticService = diagnosticService;
            _listener = listenerProvider.GetListener(FeatureAttribute.LanguageServer);
            _clientName = clientName;

<<<<<<< HEAD
            _queue = new RequestExecutionQueue(logger ?? NoOpLspLogger.Instance, lspWorkspaceRegistrationService, languageClient.Name);
=======
            _queue = new RequestExecutionQueue(logger ?? NoOpLspLogger.Instance, lspWorkspaceRegistrationService, languageClient.Name, _languageClient.GetType().Name);
>>>>>>> d51b53ad
            _queue.RequestServerShutdown += RequestExecutionQueue_Errored;

            // Dedupe on DocumentId.  If we hear about the same document multiple times, we only need to process that id once.
            _diagnosticsWorkQueue = new AsyncBatchingWorkQueue<DocumentId>(
                TimeSpan.FromMilliseconds(250),
                ProcessDiagnosticUpdatedBatchAsync,
                EqualityComparer<DocumentId>.Default,
                _listener,
                _queue.CancellationToken);

            if (_diagnosticService != null)
                _diagnosticService.DiagnosticsUpdated += DiagnosticService_DiagnosticsUpdated;
        }

        public static async Task<InProcLanguageServer> CreateAsync(
            AbstractInProcLanguageClient languageClient,
            Stream inputStream,
            Stream outputStream,
<<<<<<< HEAD
            AbstractRequestHandlerProvider requestHandlerProvider,
=======
            RequestDispatcher requestDispatcher,
>>>>>>> d51b53ad
            Workspace workspace,
            IDiagnosticService? diagnosticService,
            IAsynchronousOperationListenerProvider listenerProvider,
            ILspWorkspaceRegistrationService lspWorkspaceRegistrationService,
            VSShell.IAsyncServiceProvider? asyncServiceProvider,
            string? clientName,
            CancellationToken cancellationToken)
        {
            var jsonMessageFormatter = new JsonMessageFormatter();
            jsonMessageFormatter.JsonSerializer.Converters.Add(new VSExtensionConverter<TextDocumentIdentifier, VSTextDocumentIdentifier>());
            jsonMessageFormatter.JsonSerializer.Converters.Add(new VSExtensionConverter<ClientCapabilities, VSClientCapabilities>());

            var jsonRpc = new JsonRpc(new HeaderDelimitedMessageHandler(outputStream, inputStream, jsonMessageFormatter));
            var logger = await CreateLoggerAsync(asyncServiceProvider, clientName, jsonRpc, cancellationToken).ConfigureAwait(false);

            return new InProcLanguageServer(
                languageClient,
<<<<<<< HEAD
                requestHandlerProvider,
=======
                requestDispatcher,
>>>>>>> d51b53ad
                workspace,
                diagnosticService,
                listenerProvider,
                lspWorkspaceRegistrationService,
                clientName,
                jsonRpc,
                logger);
        }

        private static async Task<LogHubLspLogger?> CreateLoggerAsync(
            VSShell.IAsyncServiceProvider? asyncServiceProvider,
            string? clientName,
            JsonRpc jsonRpc,
            CancellationToken cancellationToken)
        {
            if (asyncServiceProvider == null)
                return null;

            var logName = $"Roslyn.{clientName ?? "Default"}.{Interlocked.Increment(ref s_logHubSessionId)}";
            var logId = new LogId(logName, new ServiceMoniker(typeof(InProcLanguageServer).FullName));

            var serviceContainer = await VSShell.ServiceExtensions.GetServiceAsync<SVsBrokeredServiceContainer, IBrokeredServiceContainer>(asyncServiceProvider).ConfigureAwait(false);
            var service = serviceContainer.GetFullAccessServiceBroker();

            var configuration = await TraceConfiguration.CreateTraceConfigurationInstanceAsync(service, cancellationToken).ConfigureAwait(false);
            var traceSource = await configuration.RegisterLogSourceAsync(logId, new LogHub.LoggerOptions(), cancellationToken).ConfigureAwait(false);

            traceSource.Switch.Level = SourceLevels.ActivityTracing | SourceLevels.Information;

            // Associate this trace source with the jsonrpc conduit.  This ensures that we can associate logs we report
            // with our callers and the operations they are performing.
            jsonRpc.ActivityTracingStrategy = new CorrelationManagerTracingStrategy { TraceSource = traceSource };

            return new LogHubLspLogger(configuration, traceSource);
        }

        public bool HasShutdownStarted => _shuttingDown;

        /// <summary>
        /// Handle the LSP initialize request by storing the client capabilities and responding with the server
        /// capabilities.  The specification assures that the initialize request is sent only once.
        /// </summary>
        [JsonRpcMethod(Methods.InitializeName, UseSingleObjectParameterDeserialization = true)]
        public Task<InitializeResult> InitializeAsync(InitializeParams initializeParams, CancellationToken cancellationToken)
        {
            try
            {
                _logger?.TraceStart("Initialize");

                Contract.ThrowIfTrue(_clientCapabilities != null, $"{nameof(InitializeAsync)} called multiple times");
                _clientCapabilities = (VSClientCapabilities)initializeParams.Capabilities;
                return Task.FromResult(new InitializeResult
                {
                    Capabilities = _languageClient.GetCapabilities(),
                });
            }
            finally
            {
                _logger?.TraceStop("Initialize");
            }
        }

        [JsonRpcMethod(Methods.InitializedName)]
        public Task InitializedAsync()
        {
            try
            {
                _logger?.TraceStart("Initialized");

                // Publish diagnostics for all open documents immediately following initialization.
                var solution = _workspace.CurrentSolution;
                var openDocuments = _workspace.GetOpenDocumentIds();
                foreach (var documentId in openDocuments)
                    DiagnosticService_DiagnosticsUpdated(solution, documentId);

                return Task.CompletedTask;
            }
            finally
            {
                _logger?.TraceStop("Initialized");
            }
        }

        [JsonRpcMethod(Methods.ShutdownName)]
        public Task ShutdownAsync(CancellationToken _)
        {
            try
            {
                _logger?.TraceStart("Shutdown");

                ShutdownImpl();

                return Task.CompletedTask;
            }
            finally
            {
                _logger?.TraceStop("Shutdown");
            }
        }

        private void ShutdownImpl()
        {
            Contract.ThrowIfTrue(_shuttingDown, "Shutdown has already been called.");

            _shuttingDown = true;

            if (_diagnosticService != null)
                _diagnosticService.DiagnosticsUpdated -= DiagnosticService_DiagnosticsUpdated;

            ShutdownRequestQueue();
        }

        [JsonRpcMethod(Methods.ExitName)]
        public Task ExitAsync(CancellationToken _)
        {
            try
            {
                _logger?.TraceStart("Exit");
<<<<<<< HEAD

                ExitImpl();

                return Task.CompletedTask;
            }
            finally
            {
                _logger?.TraceStop("Exit");
            }
        }

        private void ExitImpl()
        {
            Contract.ThrowIfFalse(_shuttingDown, "Shutdown has not been called yet.");
=======
>>>>>>> d51b53ad

                ExitImpl();

                return Task.CompletedTask;
            }
            finally
            {
                _logger?.TraceStop("Exit");
            }
        }

        private void ExitImpl()
        {
            try
            {
                ShutdownRequestQueue();
                _jsonRpc.Dispose();
            }
            catch (Exception e) when (FatalError.ReportAndCatch(e))
            {
                // Swallow exceptions thrown by disposing our JsonRpc object. Disconnected events can potentially throw their own exceptions so
                // we purposefully ignore all of those exceptions in an effort to shutdown gracefully.
            }
        }

        [JsonRpcMethod(MSLSPMethods.DocumentPullDiagnosticName, UseSingleObjectParameterDeserialization = true)]
        public Task<DiagnosticReport[]?> GetDocumentPullDiagnosticsAsync(DocumentDiagnosticsParams diagnosticsParams, CancellationToken cancellationToken)
        {
            Contract.ThrowIfNull(_clientCapabilities, $"{nameof(InitializeAsync)} has not been called.");

            return _requestDispatcher.ExecuteRequestAsync<DocumentDiagnosticsParams, DiagnosticReport[]?>(
                _queue, MSLSPMethods.DocumentPullDiagnosticName,
                diagnosticsParams, _clientCapabilities, _clientName, cancellationToken);
        }

        [JsonRpcMethod(MSLSPMethods.WorkspacePullDiagnosticName, UseSingleObjectParameterDeserialization = true)]
        public Task<WorkspaceDiagnosticReport[]?> GetWorkspacePullDiagnosticsAsync(WorkspaceDocumentDiagnosticsParams diagnosticsParams, CancellationToken cancellationToken)
        {
            Contract.ThrowIfNull(_clientCapabilities, $"{nameof(InitializeAsync)} has not been called.");

            return _requestDispatcher.ExecuteRequestAsync<WorkspaceDocumentDiagnosticsParams, WorkspaceDiagnosticReport[]?>(
                _queue, MSLSPMethods.WorkspacePullDiagnosticName,
                diagnosticsParams, _clientCapabilities, _clientName, cancellationToken);
        }

        [JsonRpcMethod(Methods.TextDocumentDefinitionName, UseSingleObjectParameterDeserialization = true)]
        public Task<LSP.Location[]> GetTextDocumentDefinitionAsync(TextDocumentPositionParams textDocumentPositionParams, CancellationToken cancellationToken)
        {
            Contract.ThrowIfNull(_clientCapabilities, $"{nameof(InitializeAsync)} has not been called.");

            return _requestDispatcher.ExecuteRequestAsync<TextDocumentPositionParams, LSP.Location[]>(_queue, Methods.TextDocumentDefinitionName,
                textDocumentPositionParams, _clientCapabilities, _clientName, cancellationToken);
        }

        [JsonRpcMethod(Methods.TextDocumentRenameName, UseSingleObjectParameterDeserialization = true)]
        public Task<WorkspaceEdit> GetTextDocumentRenameAsync(RenameParams renameParams, CancellationToken cancellationToken)
        {
            Contract.ThrowIfNull(_clientCapabilities, $"{nameof(InitializeAsync)} has not been called.");

            return _requestDispatcher.ExecuteRequestAsync<RenameParams, WorkspaceEdit>(_queue, Methods.TextDocumentRenameName,
                renameParams, _clientCapabilities, _clientName, cancellationToken);
        }

        [JsonRpcMethod(Methods.TextDocumentReferencesName, UseSingleObjectParameterDeserialization = true)]
        public Task<VSReferenceItem[]?> GetTextDocumentReferencesAsync(ReferenceParams referencesParams, CancellationToken cancellationToken)
        {
            Contract.ThrowIfNull(_clientCapabilities, $"{nameof(InitializeAsync)} has not been called.");

            return _requestDispatcher.ExecuteRequestAsync<ReferenceParams, VSReferenceItem[]?>(_queue, Methods.TextDocumentReferencesName,
                referencesParams, _clientCapabilities, _clientName, cancellationToken);
        }

        [JsonRpcMethod(Methods.TextDocumentCodeActionName, UseSingleObjectParameterDeserialization = true)]
        public Task<VSCodeAction[]> GetTextDocumentCodeActionsAsync(CodeActionParams codeActionParams, CancellationToken cancellationToken)
        {
            Contract.ThrowIfNull(_clientCapabilities, $"{nameof(InitializeAsync)} has not been called.");

            return _requestDispatcher.ExecuteRequestAsync<CodeActionParams, VSCodeAction[]>(_queue, Methods.TextDocumentCodeActionName, codeActionParams, _clientCapabilities, _clientName, cancellationToken);
        }

        [JsonRpcMethod(MSLSPMethods.TextDocumentCodeActionResolveName, UseSingleObjectParameterDeserialization = true)]
        public Task<VSCodeAction> ResolveCodeActionAsync(VSCodeAction vsCodeAction, CancellationToken cancellationToken)
        {
            Contract.ThrowIfNull(_clientCapabilities, $"{nameof(InitializeAsync)} has not been called.");

            return _requestDispatcher.ExecuteRequestAsync<VSCodeAction, VSCodeAction>(_queue, MSLSPMethods.TextDocumentCodeActionResolveName,
                vsCodeAction, _clientCapabilities, _clientName, cancellationToken);
        }

        [JsonRpcMethod(Methods.TextDocumentCompletionName, UseSingleObjectParameterDeserialization = true)]
        public async Task<SumType<CompletionList, CompletionItem[]>> GetTextDocumentCompletionAsync(CompletionParams completionParams, CancellationToken cancellationToken)
        {
            Contract.ThrowIfNull(_clientCapabilities, $"{nameof(InitializeAsync)} has not been called.");

            // Convert to sumtype before reporting to work around https://devdiv.visualstudio.com/DevDiv/_workitems/edit/1107698
            return await _requestDispatcher.ExecuteRequestAsync<CompletionParams, CompletionList>(_queue, Methods.TextDocumentCompletionName,
                completionParams, _clientCapabilities, _clientName, cancellationToken).ConfigureAwait(false);
        }

        [JsonRpcMethod(Methods.TextDocumentCompletionResolveName, UseSingleObjectParameterDeserialization = true)]
        public Task<CompletionItem> ResolveCompletionItemAsync(CompletionItem completionItem, CancellationToken cancellationToken)
        {
            Contract.ThrowIfNull(_clientCapabilities, $"{nameof(InitializeAsync)} has not been called.");

            return _requestDispatcher.ExecuteRequestAsync<CompletionItem, CompletionItem>(_queue, Methods.TextDocumentCompletionResolveName, completionItem, _clientCapabilities, _clientName, cancellationToken);
        }

        [JsonRpcMethod(Methods.TextDocumentFoldingRangeName, UseSingleObjectParameterDeserialization = true)]
        public Task<FoldingRange[]> GetTextDocumentFoldingRangeAsync(FoldingRangeParams textDocumentFoldingRangeParams, CancellationToken cancellationToken)
        {
            Contract.ThrowIfNull(_clientCapabilities, $"{nameof(InitializeAsync)} has not been called.");

            return _requestDispatcher.ExecuteRequestAsync<FoldingRangeParams, FoldingRange[]>(_queue, Methods.TextDocumentFoldingRangeName, textDocumentFoldingRangeParams, _clientCapabilities, _clientName, cancellationToken);
        }

        [JsonRpcMethod(Methods.TextDocumentDocumentHighlightName, UseSingleObjectParameterDeserialization = true)]
        public Task<DocumentHighlight[]> GetTextDocumentDocumentHighlightsAsync(TextDocumentPositionParams textDocumentPositionParams, CancellationToken cancellationToken)
        {
            Contract.ThrowIfNull(_clientCapabilities, $"{nameof(InitializeAsync)} has not been called.");

            return _requestDispatcher.ExecuteRequestAsync<TextDocumentPositionParams, DocumentHighlight[]>(_queue, Methods.TextDocumentDocumentHighlightName, textDocumentPositionParams, _clientCapabilities, _clientName, cancellationToken);
        }

        [JsonRpcMethod(Methods.TextDocumentHoverName, UseSingleObjectParameterDeserialization = true)]
        public Task<Hover?> GetTextDocumentDocumentHoverAsync(TextDocumentPositionParams textDocumentPositionParams, CancellationToken cancellationToken)
        {
            Contract.ThrowIfNull(_clientCapabilities, $"{nameof(InitializeAsync)} has not been called.");

            return _requestDispatcher.ExecuteRequestAsync<TextDocumentPositionParams, Hover?>(_queue, Methods.TextDocumentHoverName, textDocumentPositionParams, _clientCapabilities, _clientName, cancellationToken);
        }

        [JsonRpcMethod(Methods.TextDocumentDocumentSymbolName, UseSingleObjectParameterDeserialization = true)]
        public Task<object[]> GetTextDocumentDocumentSymbolsAsync(DocumentSymbolParams documentSymbolParams, CancellationToken cancellationToken)
        {
            Contract.ThrowIfNull(_clientCapabilities, $"{nameof(InitializeAsync)} has not been called.");

            return _requestDispatcher.ExecuteRequestAsync<DocumentSymbolParams, object[]>(_queue, Methods.TextDocumentDocumentSymbolName, documentSymbolParams, _clientCapabilities, _clientName, cancellationToken);
        }

        [JsonRpcMethod(Methods.TextDocumentFormattingName, UseSingleObjectParameterDeserialization = true)]
        public Task<TextEdit[]> GetTextDocumentFormattingAsync(DocumentFormattingParams documentFormattingParams, CancellationToken cancellationToken)
        {
            Contract.ThrowIfNull(_clientCapabilities, $"{nameof(InitializeAsync)} has not been called.");

            return _requestDispatcher.ExecuteRequestAsync<DocumentFormattingParams, TextEdit[]>(_queue, Methods.TextDocumentFormattingName, documentFormattingParams, _clientCapabilities, _clientName, cancellationToken);
        }

        [JsonRpcMethod(Methods.TextDocumentOnTypeFormattingName, UseSingleObjectParameterDeserialization = true)]
        public Task<TextEdit[]> GetTextDocumentFormattingOnTypeAsync(DocumentOnTypeFormattingParams documentOnTypeFormattingParams, CancellationToken cancellationToken)
        {
            Contract.ThrowIfNull(_clientCapabilities, $"{nameof(InitializeAsync)} has not been called.");

            return _requestDispatcher.ExecuteRequestAsync<DocumentOnTypeFormattingParams, TextEdit[]>(_queue, Methods.TextDocumentOnTypeFormattingName, documentOnTypeFormattingParams, _clientCapabilities, _clientName, cancellationToken);
        }

        [JsonRpcMethod(Methods.TextDocumentImplementationName, UseSingleObjectParameterDeserialization = true)]
        public Task<LSP.Location[]> GetTextDocumentImplementationsAsync(TextDocumentPositionParams textDocumentPositionParams, CancellationToken cancellationToken)
        {
            Contract.ThrowIfNull(_clientCapabilities, $"{nameof(InitializeAsync)} has not been called.");

            return _requestDispatcher.ExecuteRequestAsync<TextDocumentPositionParams, LSP.Location[]>(_queue, Methods.TextDocumentImplementationName, textDocumentPositionParams, _clientCapabilities, _clientName, cancellationToken);
        }

        [JsonRpcMethod(Methods.TextDocumentRangeFormattingName, UseSingleObjectParameterDeserialization = true)]
        public Task<TextEdit[]> GetTextDocumentRangeFormattingAsync(DocumentRangeFormattingParams documentRangeFormattingParams, CancellationToken cancellationToken)
        {
            Contract.ThrowIfNull(_clientCapabilities, $"{nameof(InitializeAsync)} has not been called.");

            return _requestDispatcher.ExecuteRequestAsync<DocumentRangeFormattingParams, TextEdit[]>(_queue, Methods.TextDocumentRangeFormattingName, documentRangeFormattingParams, _clientCapabilities, _clientName, cancellationToken);
        }

        [JsonRpcMethod(Methods.TextDocumentSignatureHelpName, UseSingleObjectParameterDeserialization = true)]
        public Task<SignatureHelp> GetTextDocumentSignatureHelpAsync(TextDocumentPositionParams textDocumentPositionParams, CancellationToken cancellationToken)
        {
            Contract.ThrowIfNull(_clientCapabilities, $"{nameof(InitializeAsync)} has not been called.");

            return _requestDispatcher.ExecuteRequestAsync<TextDocumentPositionParams, SignatureHelp>(_queue, Methods.TextDocumentSignatureHelpName, textDocumentPositionParams, _clientCapabilities, _clientName, cancellationToken);
        }

        [JsonRpcMethod(Methods.WorkspaceExecuteCommandName, UseSingleObjectParameterDeserialization = true)]
        public Task<object> ExecuteWorkspaceCommandAsync(ExecuteCommandParams executeCommandParams, CancellationToken cancellationToken)
        {
            Contract.ThrowIfNull(_clientCapabilities, $"{nameof(InitializeAsync)} has not been called.");

            return _requestDispatcher.ExecuteRequestAsync<ExecuteCommandParams, object>(_queue, Methods.WorkspaceExecuteCommandName, executeCommandParams, _clientCapabilities, _clientName, cancellationToken);
        }

        [JsonRpcMethod(Methods.WorkspaceSymbolName, UseSingleObjectParameterDeserialization = true)]
        public Task<SymbolInformation[]?> GetWorkspaceSymbolsAsync(WorkspaceSymbolParams workspaceSymbolParams, CancellationToken cancellationToken)
        {
            Contract.ThrowIfNull(_clientCapabilities, $"{nameof(InitializeAsync)} has not been called.");

            return _requestDispatcher.ExecuteRequestAsync<WorkspaceSymbolParams, SymbolInformation[]?>(_queue, Methods.WorkspaceSymbolName, workspaceSymbolParams, _clientCapabilities, _clientName, cancellationToken);
        }

        [JsonRpcMethod(MSLSPMethods.ProjectContextsName, UseSingleObjectParameterDeserialization = true)]
        public Task<ActiveProjectContexts?> GetProjectContextsAsync(GetTextDocumentWithContextParams textDocumentWithContextParams, CancellationToken cancellationToken)
        {
            Contract.ThrowIfNull(_clientCapabilities, $"{nameof(InitializeAsync)} has not been called.");

            return _requestDispatcher.ExecuteRequestAsync<GetTextDocumentWithContextParams, ActiveProjectContexts?>(_queue, MSLSPMethods.ProjectContextsName,
                textDocumentWithContextParams, _clientCapabilities, _clientName, cancellationToken);
        }

        [JsonRpcMethod(SemanticTokensMethods.TextDocumentSemanticTokensName, UseSingleObjectParameterDeserialization = true)]
        public Task<SemanticTokens> GetTextDocumentSemanticTokensAsync(SemanticTokensParams semanticTokensParams, CancellationToken cancellationToken)
        {
            Contract.ThrowIfNull(_clientCapabilities, $"{nameof(InitializeAsync)} has not been called.");

            return _requestDispatcher.ExecuteRequestAsync<SemanticTokensParams, SemanticTokens>(_queue, SemanticTokensMethods.TextDocumentSemanticTokensName,
                semanticTokensParams, _clientCapabilities, _clientName, cancellationToken);
        }

        [JsonRpcMethod(SemanticTokensMethods.TextDocumentSemanticTokensEditsName, UseSingleObjectParameterDeserialization = true)]
        public Task<SumType<SemanticTokens, SemanticTokensEdits>> GetTextDocumentSemanticTokensEditsAsync(SemanticTokensEditsParams semanticTokensEditsParams, CancellationToken cancellationToken)
        {
            Contract.ThrowIfNull(_clientCapabilities, $"{nameof(InitializeAsync)} has not been called.");

            return _requestDispatcher.ExecuteRequestAsync<SemanticTokensEditsParams, SumType<SemanticTokens, SemanticTokensEdits>>(_queue, SemanticTokensMethods.TextDocumentSemanticTokensEditsName,
                semanticTokensEditsParams, _clientCapabilities, _clientName, cancellationToken);
        }

        // Note: Since a range request is always received in conjunction with a whole document request, we don't need to cache range results.
        [JsonRpcMethod(SemanticTokensMethods.TextDocumentSemanticTokensRangeName, UseSingleObjectParameterDeserialization = true)]
        public Task<SemanticTokens> GetTextDocumentSemanticTokensRangeAsync(SemanticTokensRangeParams semanticTokensRangeParams, CancellationToken cancellationToken)
        {
            Contract.ThrowIfNull(_clientCapabilities, $"{nameof(InitializeAsync)} has not been called.");

            return _requestDispatcher.ExecuteRequestAsync<SemanticTokensRangeParams, SemanticTokens>(_queue, SemanticTokensMethods.TextDocumentSemanticTokensRangeName,
                semanticTokensRangeParams, _clientCapabilities, _clientName, cancellationToken);
        }

        [JsonRpcMethod(MSLSPMethods.OnAutoInsertName, UseSingleObjectParameterDeserialization = true)]
        public Task<DocumentOnAutoInsertResponseItem?> GetDocumentOnAutoInsertAsync(DocumentOnAutoInsertParams autoInsertParams, CancellationToken cancellationToken)
        {
            Contract.ThrowIfNull(_clientCapabilities, $"{nameof(InitializeAsync)} has not been called.");

            return _requestDispatcher.ExecuteRequestAsync<DocumentOnAutoInsertParams, DocumentOnAutoInsertResponseItem?>(_queue, MSLSPMethods.OnAutoInsertName,
                autoInsertParams, _clientCapabilities, _clientName, cancellationToken);
        }

        [JsonRpcMethod(Methods.TextDocumentDidChangeName, UseSingleObjectParameterDeserialization = true)]
        public Task<object> HandleDocumentDidChangeAsync(DidChangeTextDocumentParams didChangeParams, CancellationToken cancellationToken)
        {
            Contract.ThrowIfNull(_clientCapabilities, $"{nameof(InitializeAsync)} has not been called.");

            return _requestDispatcher.ExecuteRequestAsync<DidChangeTextDocumentParams, object>(_queue, Methods.TextDocumentDidChangeName,
                didChangeParams, _clientCapabilities, _clientName, cancellationToken);
        }

        [JsonRpcMethod(Methods.TextDocumentDidOpenName, UseSingleObjectParameterDeserialization = true)]
        public Task<object?> HandleDocumentDidOpenAsync(DidOpenTextDocumentParams didOpenParams, CancellationToken cancellationToken)
        {
            Contract.ThrowIfNull(_clientCapabilities, $"{nameof(InitializeAsync)} has not been called.");

            return _requestDispatcher.ExecuteRequestAsync<DidOpenTextDocumentParams, object?>(_queue, Methods.TextDocumentDidOpenName,
                didOpenParams, _clientCapabilities, _clientName, cancellationToken);
        }

        [JsonRpcMethod(Methods.TextDocumentDidCloseName, UseSingleObjectParameterDeserialization = true)]
        public Task<object?> HandleDocumentDidCloseAsync(DidCloseTextDocumentParams didCloseParams, CancellationToken cancellationToken)
        {
            Contract.ThrowIfNull(_clientCapabilities, $"{nameof(InitializeAsync)} has not been called.");

            return _requestDispatcher.ExecuteRequestAsync<DidCloseTextDocumentParams, object?>(_queue, Methods.TextDocumentDidCloseName,
                didCloseParams, _clientCapabilities, _clientName, cancellationToken);
        }

        private void DiagnosticService_DiagnosticsUpdated(object _, DiagnosticsUpdatedArgs e)
            => DiagnosticService_DiagnosticsUpdated(e.Solution, e.DocumentId);

        private void DiagnosticService_DiagnosticsUpdated(Solution? solution, DocumentId? documentId)
        {
            // LSP doesn't support diagnostics without a document. So if we get project level diagnostics without a document, ignore them.
            if (documentId != null && solution != null)
            {
                var document = solution.GetDocument(documentId);
                if (document == null || document.FilePath == null)
                    return;

                // Only publish document diagnostics for the languages this provider supports.
                if (document.Project.Language != CodeAnalysis.LanguageNames.CSharp && document.Project.Language != CodeAnalysis.LanguageNames.VisualBasic)
                    return;

                _diagnosticsWorkQueue.AddWork(document.Id);
            }
        }

        private void ShutdownRequestQueue()
        {
            _queue.RequestServerShutdown -= RequestExecutionQueue_Errored;
            // if the queue requested shutdown via its event, it will have already shut itself down, but this
            // won't cause any problems calling it again
            _queue.Shutdown();
        }

        private void RequestExecutionQueue_Errored(object sender, RequestShutdownEventArgs e)
        {
            // log message and shut down
            _logger?.TraceWarning($"Request queue is requesting shutdown due to error: {e.Message}");

            var message = new LogMessageParams()
            {
                MessageType = MessageType.Error,
                Message = e.Message
            };

            var asyncToken = _listener.BeginAsyncOperation(nameof(RequestExecutionQueue_Errored));
            _errorShutdownTask = Task.Run(async () =>
            {
                _logger?.TraceInformation("Shutting down language server.");

                await _jsonRpc.NotifyWithParameterObjectAsync(Methods.WindowLogMessageName, message).ConfigureAwait(false);

                ShutdownImpl();
                ExitImpl();
            }).CompletesAsyncOperation(asyncToken);
        }

        /// <summary>
        /// Stores the last published LSP diagnostics with the Roslyn document that they came from.
        /// This is useful in the following scenario.  Imagine we have documentA which has contributions to mapped files m1 and m2.
        /// dA -> m1
        /// And m1 has contributions from documentB.
        /// m1 -> dA, dB
        /// When we query for diagnostic on dA, we get a subset of the diagnostics on m1 (missing the contributions from dB)
        /// Since each publish diagnostics notification replaces diagnostics per document,
        /// we must union the diagnostics contribution from dB and dA to produce all diagnostics for m1 and publish all at once.
        ///
        /// This dictionary stores the previously computed diagnostics for the published file so that we can
        /// union the currently computed diagnostics (e.g. for dA) with previously computed diagnostics (e.g. from dB).
        /// </summary>
        private readonly Dictionary<Uri, Dictionary<DocumentId, ImmutableArray<LanguageServer.Protocol.Diagnostic>>> _publishedFileToDiagnostics =
            new();

        /// <summary>
        /// Stores the mapping of a document to the uri(s) of diagnostics previously produced for this document.  When
        /// we get empty diagnostics for the document we need to find the uris we previously published for this
        /// document. Then we can publish the updated diagnostics set for those uris (either empty or the diagnostic
        /// contributions from other documents).  We use a sorted set to ensure consistency in the order in which we
        /// report URIs.  While it's not necessary to publish a document's mapped file diagnostics in a particular
        /// order, it does make it much easier to write tests and debug issues if we have a consistent ordering.
        /// </summary>
        private readonly Dictionary<DocumentId, ImmutableSortedSet<Uri>> _documentsToPublishedUris = new();

        /// <summary>
        /// Basic comparer for Uris used by <see cref="_documentsToPublishedUris"/> when publishing notifications.
        /// </summary>
        private static readonly Comparer<Uri> s_uriComparer = Comparer<Uri>.Create((uri1, uri2)
            => Uri.Compare(uri1, uri2, UriComponents.AbsoluteUri, UriFormat.SafeUnescaped, StringComparison.OrdinalIgnoreCase));

        private async Task ProcessDiagnosticUpdatedBatchAsync(ImmutableArray<DocumentId> documentIds, CancellationToken cancellationToken)
        {
            if (_diagnosticService == null)
                return;

            var solution = _workspace.CurrentSolution;
            foreach (var documentId in documentIds)
            {
                cancellationToken.ThrowIfCancellationRequested();
                var document = solution.GetDocument(documentId);
                if (document != null)
                    await PublishDiagnosticsAsync(_diagnosticService, document, cancellationToken).ConfigureAwait(false);
            }
        }

        // Internal for testing purposes.
        internal async Task PublishDiagnosticsAsync(IDiagnosticService diagnosticService, Document document, CancellationToken cancellationToken)
        {
            // Retrieve all diagnostics for the current document grouped by their actual file uri.
            var fileUriToDiagnostics = await GetDiagnosticsAsync(diagnosticService, document, cancellationToken).ConfigureAwait(false);

            // Get the list of file uris with diagnostics (for the document).
            // We need to join the uris from current diagnostics with those previously published
            // so that we clear out any diagnostics in mapped files that are no longer a part
            // of the current diagnostics set (because the diagnostics were fixed).
            // Use sorted set to have consistent publish ordering for tests and debugging.
            var urisForCurrentDocument = _documentsToPublishedUris.GetValueOrDefault(document.Id, ImmutableSortedSet.Create<Uri>(s_uriComparer)).Union(fileUriToDiagnostics.Keys);

            // Update the mapping for this document to be the uris we're about to publish diagnostics for.
            _documentsToPublishedUris[document.Id] = urisForCurrentDocument;

            // Go through each uri and publish the updated set of diagnostics per uri.
            foreach (var fileUri in urisForCurrentDocument)
            {
                // Get the updated diagnostics for a single uri that were contributed by the current document.
                var diagnostics = fileUriToDiagnostics.GetValueOrDefault(fileUri, ImmutableArray<LSP.Diagnostic>.Empty);

                if (_publishedFileToDiagnostics.ContainsKey(fileUri))
                {
                    // Get all previously published diagnostics for this uri excluding those that were contributed from the current document.
                    // We don't need those since we just computed the updated values above.
                    var diagnosticsFromOtherDocuments = _publishedFileToDiagnostics[fileUri].Where(kvp => kvp.Key != document.Id).SelectMany(kvp => kvp.Value);

                    // Since diagnostics are replaced per uri, we must publish both contributions from this document and any other document
                    // that has diagnostic contributions to this uri, so union the two sets.
                    diagnostics = diagnostics.AddRange(diagnosticsFromOtherDocuments);
                }

                await SendDiagnosticsNotificationAsync(fileUri, diagnostics).ConfigureAwait(false);

                // There are three cases here ->
                // 1.  There are no diagnostics to publish for this fileUri.  We no longer need to track the fileUri at all.
                // 2.  There are diagnostics from the current document.  Store the diagnostics for the fileUri and document
                //      so they can be published along with contributions to the fileUri from other documents.
                // 3.  There are no diagnostics contributed by this document to the fileUri (could be some from other documents).
                //     We should clear out the diagnostics for this document for the fileUri.
                if (diagnostics.IsEmpty)
                {
                    // We published an empty set of diagnostics for this uri.  We no longer need to keep track of this mapping
                    // since there will be no previous diagnostics that we need to clear out.
                    _documentsToPublishedUris.MultiRemove(document.Id, fileUri);

                    // There are not any diagnostics to keep track of for this file, so we can stop.
                    _publishedFileToDiagnostics.Remove(fileUri);
                }
                else if (fileUriToDiagnostics.ContainsKey(fileUri))
                {
                    // We do have diagnostics from the current document - update the published diagnostics map
                    // to contain the new diagnostics contributed by this document for this uri.
                    var documentsToPublishedDiagnostics = _publishedFileToDiagnostics.GetOrAdd(fileUri, (_) =>
                        new Dictionary<DocumentId, ImmutableArray<LSP.Diagnostic>>());
                    documentsToPublishedDiagnostics[document.Id] = fileUriToDiagnostics[fileUri];
                }
                else
                {
                    // There were diagnostics from other documents, but none from the current document.
                    // If we're tracking the current document, we can stop.
                    _publishedFileToDiagnostics.GetOrDefault(fileUri)?.Remove(document.Id);
                    _documentsToPublishedUris.MultiRemove(document.Id, fileUri);
                }
            }
        }

        private async Task SendDiagnosticsNotificationAsync(Uri uri, ImmutableArray<LSP.Diagnostic> diagnostics)
        {
            var publishDiagnosticsParams = new PublishDiagnosticParams { Diagnostics = diagnostics.ToArray(), Uri = uri };
            await _jsonRpc.NotifyWithParameterObjectAsync(Methods.TextDocumentPublishDiagnosticsName, publishDiagnosticsParams).ConfigureAwait(false);
        }

        private async Task<Dictionary<Uri, ImmutableArray<LSP.Diagnostic>>> GetDiagnosticsAsync(
            IDiagnosticService diagnosticService, Document document, CancellationToken cancellationToken)
        {
            var option = document.IsRazorDocument()
                ? InternalDiagnosticsOptions.RazorDiagnosticMode
                : InternalDiagnosticsOptions.NormalDiagnosticMode;
            var pushDiagnostics = await diagnosticService.GetPushDiagnosticsAsync(document.Project.Solution.Workspace, document.Project.Id, document.Id, id: null, includeSuppressedDiagnostics: false, option, cancellationToken).ConfigureAwait(false);
            var diagnostics = pushDiagnostics.WhereAsArray(IncludeDiagnostic);

            var text = await document.GetTextAsync(cancellationToken).ConfigureAwait(false);

            // Retrieve diagnostics for the document.  These diagnostics could be for the current document, or they could map
            // to a different location in a different file.  We need to publish the diagnostics for the mapped locations as well.
            // An example of this is razor imports where the generated C# document maps to many razor documents.
            // https://docs.microsoft.com/en-us/aspnet/core/mvc/views/layout?view=aspnetcore-3.1#importing-shared-directives
            // https://docs.microsoft.com/en-us/aspnet/core/blazor/layouts?view=aspnetcore-3.1#centralized-layout-selection
            // So we get the diagnostics and group them by the actual mapped path so we can publish notifications
            // for each mapped file's diagnostics.
            var fileUriToDiagnostics = diagnostics.GroupBy(diagnostic => GetDiagnosticUri(document, diagnostic)).ToDictionary(
                group => group.Key,
                group => group.Select(diagnostic => ConvertToLspDiagnostic(diagnostic, text)).ToImmutableArray());
            return fileUriToDiagnostics;

            static Uri GetDiagnosticUri(Document document, DiagnosticData diagnosticData)
            {
                Contract.ThrowIfNull(diagnosticData.DataLocation, "Diagnostic data location should not be null here");

                // Razor wants to handle all span mapping themselves.  So if we are in razor, return the raw doc spans, and
                // do not map them.
                var filePath = diagnosticData.DataLocation.MappedFilePath ?? diagnosticData.DataLocation.OriginalFilePath;
                return ProtocolConversions.GetUriFromFilePath(filePath);
            }
        }

        private LSP.Diagnostic ConvertToLspDiagnostic(DiagnosticData diagnosticData, SourceText text)
        {
            Contract.ThrowIfNull(diagnosticData.DataLocation);

            var diagnostic = new LSP.Diagnostic
            {
                Source = _languageClient?.GetType().Name,
                Code = diagnosticData.Id,
                Severity = Convert(diagnosticData.Severity),
                Range = GetDiagnosticRange(diagnosticData.DataLocation, text),
                // Only the unnecessary diagnostic tag is currently supported via LSP.
                Tags = diagnosticData.CustomTags.Contains(WellKnownDiagnosticTags.Unnecessary)
                    ? new DiagnosticTag[] { DiagnosticTag.Unnecessary }
                    : Array.Empty<DiagnosticTag>()
            };

            if (diagnosticData.Message != null)
                diagnostic.Message = diagnosticData.Message;

            return diagnostic;
        }

        private static LSP.DiagnosticSeverity Convert(CodeAnalysis.DiagnosticSeverity severity)
            => severity switch
            {
                CodeAnalysis.DiagnosticSeverity.Hidden => LSP.DiagnosticSeverity.Hint,
                CodeAnalysis.DiagnosticSeverity.Info => LSP.DiagnosticSeverity.Hint,
                CodeAnalysis.DiagnosticSeverity.Warning => LSP.DiagnosticSeverity.Warning,
                CodeAnalysis.DiagnosticSeverity.Error => LSP.DiagnosticSeverity.Error,
                _ => throw ExceptionUtilities.UnexpectedValue(severity),
            };

        // Some diagnostics only apply to certain clients and document types, e.g. Razor.
        // If the DocumentPropertiesService.DiagnosticsLspClientName property exists, we only include the
        // diagnostic if it directly matches the client name.
        // If the DocumentPropertiesService.DiagnosticsLspClientName property doesn't exist,
        // we know that the diagnostic we're working with is contained in a C#/VB file, since
        // if we were working with a non-C#/VB file, then the property should have been populated.
        // In this case, unless we have a null client name, we don't want to publish the diagnostic
        // (since a null client name represents the C#/VB language server).
        private bool IncludeDiagnostic(DiagnosticData diagnostic) =>
            diagnostic.Properties.GetOrDefault(nameof(DocumentPropertiesService.DiagnosticsLspClientName)) == _clientName;

        private static LSP.Range GetDiagnosticRange(DiagnosticDataLocation diagnosticDataLocation, SourceText text)
        {
            var linePositionSpan = DiagnosticData.GetLinePositionSpan(diagnosticDataLocation, text, useMapped: true);
            return ProtocolConversions.LinePositionToRange(linePositionSpan);
        }

        public async ValueTask DisposeAsync()
        {
            // if the server shut down due to error, we might not have finished cleaning up
            if (_errorShutdownTask is not null)
            {
                await _errorShutdownTask.ConfigureAwait(false);
            }

            _logger?.Dispose();
        }

        internal TestAccessor GetTestAccessor() => new(this);

        internal readonly struct TestAccessor
        {
            private readonly InProcLanguageServer _server;

            internal TestAccessor(InProcLanguageServer server)
            {
                _server = server;
            }

            internal ImmutableArray<Uri> GetFileUrisInPublishDiagnostics()
                => _server._publishedFileToDiagnostics.Keys.ToImmutableArray();

            internal ImmutableArray<DocumentId> GetDocumentIdsInPublishedUris()
                => _server._documentsToPublishedUris.Keys.ToImmutableArray();

            internal IImmutableSet<Uri> GetFileUrisForDocument(DocumentId documentId)
                => _server._documentsToPublishedUris.GetValueOrDefault(documentId, ImmutableSortedSet<Uri>.Empty);

            internal ImmutableArray<LSP.Diagnostic> GetDiagnosticsForUriAndDocument(DocumentId documentId, Uri uri)
            {
                if (_server._publishedFileToDiagnostics.TryGetValue(uri, out var dict) && dict.TryGetValue(documentId, out var diagnostics))
                {
                    return diagnostics;
                }

                return ImmutableArray<LSP.Diagnostic>.Empty;
            }
        }
    }
}<|MERGE_RESOLUTION|>--- conflicted
+++ resolved
@@ -46,11 +46,7 @@
 
         /// <summary>
         /// Legacy support for LSP push diagnostics.
-<<<<<<< HEAD
-        /// 
-=======
         ///
->>>>>>> d51b53ad
         /// </summary>
         private readonly IDiagnosticService? _diagnosticService;
         private readonly IAsynchronousOperationListener _listener;
@@ -75,11 +71,7 @@
 
         private InProcLanguageServer(
             AbstractInProcLanguageClient languageClient,
-<<<<<<< HEAD
-            AbstractRequestHandlerProvider requestHandlerProvider,
-=======
             RequestDispatcher requestDispatcher,
->>>>>>> d51b53ad
             Workspace workspace,
             IDiagnosticService? diagnosticService,
             IAsynchronousOperationListenerProvider listenerProvider,
@@ -101,11 +93,7 @@
             _listener = listenerProvider.GetListener(FeatureAttribute.LanguageServer);
             _clientName = clientName;
 
-<<<<<<< HEAD
-            _queue = new RequestExecutionQueue(logger ?? NoOpLspLogger.Instance, lspWorkspaceRegistrationService, languageClient.Name);
-=======
             _queue = new RequestExecutionQueue(logger ?? NoOpLspLogger.Instance, lspWorkspaceRegistrationService, languageClient.Name, _languageClient.GetType().Name);
->>>>>>> d51b53ad
             _queue.RequestServerShutdown += RequestExecutionQueue_Errored;
 
             // Dedupe on DocumentId.  If we hear about the same document multiple times, we only need to process that id once.
@@ -124,11 +112,7 @@
             AbstractInProcLanguageClient languageClient,
             Stream inputStream,
             Stream outputStream,
-<<<<<<< HEAD
-            AbstractRequestHandlerProvider requestHandlerProvider,
-=======
             RequestDispatcher requestDispatcher,
->>>>>>> d51b53ad
             Workspace workspace,
             IDiagnosticService? diagnosticService,
             IAsynchronousOperationListenerProvider listenerProvider,
@@ -146,11 +130,7 @@
 
             return new InProcLanguageServer(
                 languageClient,
-<<<<<<< HEAD
-                requestHandlerProvider,
-=======
                 requestDispatcher,
->>>>>>> d51b53ad
                 workspace,
                 diagnosticService,
                 listenerProvider,
@@ -269,23 +249,6 @@
             try
             {
                 _logger?.TraceStart("Exit");
-<<<<<<< HEAD
-
-                ExitImpl();
-
-                return Task.CompletedTask;
-            }
-            finally
-            {
-                _logger?.TraceStop("Exit");
-            }
-        }
-
-        private void ExitImpl()
-        {
-            Contract.ThrowIfFalse(_shuttingDown, "Shutdown has not been called yet.");
-=======
->>>>>>> d51b53ad
 
                 ExitImpl();
 
