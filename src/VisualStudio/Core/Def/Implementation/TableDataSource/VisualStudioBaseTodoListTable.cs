﻿// Licensed to the .NET Foundation under one or more agreements.
// The .NET Foundation licenses this file to you under the MIT license.
// See the LICENSE file in the project root for more information.

using System;
using System.Collections.Generic;
using System.Collections.Immutable;
using System.Diagnostics;
using System.Linq;
using System.Threading;
using Microsoft.CodeAnalysis;
using Microsoft.CodeAnalysis.Common;
using Microsoft.CodeAnalysis.Editor;
using Microsoft.CodeAnalysis.Text;
using Microsoft.CodeAnalysis.TodoComments;
using Microsoft.VisualStudio.LanguageServices.Implementation.Diagnostics;
using Microsoft.VisualStudio.Shell.Interop;
using Microsoft.VisualStudio.Shell.TableControl;
using Microsoft.VisualStudio.Shell.TableManager;
using Microsoft.VisualStudio.Text;
using Roslyn.Utilities;

namespace Microsoft.VisualStudio.LanguageServices.Implementation.TableDataSource
{
    internal class VisualStudioBaseTodoListTable : AbstractTable
    {
        private static readonly string[] s_columns = new string[]
        {
            StandardTableColumnDefinitions.Priority,
            StandardTableColumnDefinitions.Text,
            StandardTableColumnDefinitions.ProjectName,
            StandardTableColumnDefinitions.DocumentName,
            StandardTableColumnDefinitions.Line,
            StandardTableColumnDefinitions.Column
        };

        private readonly TableDataSource _source;

        protected VisualStudioBaseTodoListTable(Workspace workspace, ITodoListProvider todoListProvider, string identifier, ITableManagerProvider provider)
            : base(workspace, provider, StandardTables.TasksTable)
        {
            _source = new TableDataSource(workspace, todoListProvider, identifier);
            AddInitialTableSource(workspace.CurrentSolution, _source);
        }

        internal override IReadOnlyCollection<string> Columns => s_columns;

        protected override void AddTableSourceIfNecessary(Solution solution)
        {
            if (solution.ProjectIds.Count == 0 || this.TableManager.Sources.Any(s => s == _source))
            {
                return;
            }

            AddTableSource(_source);
        }

        protected override void RemoveTableSourceIfNecessary(Solution solution)
        {
            if (solution.ProjectIds.Count > 0 || !this.TableManager.Sources.Any(s => s == _source))
            {
                return;
            }

            this.TableManager.RemoveSource(_source);
        }

        protected override void ShutdownSource()
            => _source.Shutdown();

<<<<<<< HEAD
        private class TableDataSource : AbstractRoslynTableDataSource<TodoTableItem, UpdatedEventArgs>
=======
        private class TableDataSource : AbstractRoslynTableDataSource<TodoTableItem, TodoItemsUpdatedArgs>
>>>>>>> 2ac480d1
        {
            private readonly Workspace _workspace;
            private readonly string _identifier;
            private readonly ITodoListProvider _todoListProvider;

            public TableDataSource(Workspace workspace, ITodoListProvider todoListProvider, string identifier)
                : base(workspace)
            {
                _workspace = workspace;
                _identifier = identifier;

                _todoListProvider = todoListProvider;
                _todoListProvider.TodoListUpdated += OnTodoListUpdated;
            }

            public override string DisplayName => ServicesVSResources.CSharp_VB_Todo_List_Table_Data_Source;
            public override string SourceTypeIdentifier => StandardTableDataSources.CommentTableDataSource;
            public override string Identifier => _identifier;
<<<<<<< HEAD
            public override object GetItemKey(UpdatedEventArgs data) => data.DocumentId;

            protected override object GetOrUpdateAggregationKey(UpdatedEventArgs data)
=======
            public override object GetItemKey(TodoItemsUpdatedArgs data) => data.DocumentId;

            protected override object GetOrUpdateAggregationKey(TodoItemsUpdatedArgs data)
>>>>>>> 2ac480d1
            {
                var key = TryGetAggregateKey(data);
                if (key == null)
                {
                    key = CreateAggregationKey(data);
                    AddAggregateKey(data, key);
                    return key;
                }

                if (!(key is ImmutableArray<DocumentId>))
                {
                    return key;
                }

                if (!CheckAggregateKey((ImmutableArray<DocumentId>)key, data))
                {
                    RemoveStaledData(data);

                    key = CreateAggregationKey(data);
                    AddAggregateKey(data, key);
                }

                return key;
            }

            private bool CheckAggregateKey(ImmutableArray<DocumentId> key, TodoItemsUpdatedArgs args)
            {
                if (args.DocumentId == null || args.Solution == null)
                    return true;

                var documents = GetDocumentsWithSameFilePath(args.Solution, args.DocumentId);
                return key == documents;
            }

<<<<<<< HEAD
            private object CreateAggregationKey(UpdatedEventArgs data)
=======
            private object CreateAggregationKey(TodoItemsUpdatedArgs data)
>>>>>>> 2ac480d1
            {
                if (data.Solution == null)
                    return GetItemKey(data);

                return GetDocumentsWithSameFilePath(data.Solution, data.DocumentId);
            }

            public override AbstractTableEntriesSnapshot<TodoTableItem> CreateSnapshot(AbstractTableEntriesSource<TodoTableItem> source, int version, ImmutableArray<TodoTableItem> items, ImmutableArray<ITrackingPoint> trackingPoints)
                => new TableEntriesSnapshot(version, items, trackingPoints);

            public override IEqualityComparer<TodoTableItem> GroupingComparer
                => TodoTableItem.GroupingComparer.Instance;

            public override IEnumerable<TodoTableItem> Order(IEnumerable<TodoTableItem> groupedItems)
            {
                return groupedItems.OrderBy(d => d.Data.OriginalLine)
                                   .ThenBy(d => d.Data.OriginalColumn);
            }

            private void OnTodoListUpdated(object sender, TodoItemsUpdatedArgs e)
            {
                if (_workspace != e.Workspace)
                {
                    return;
                }

                Debug.Assert(e.DocumentId != null);

                if (e.TodoItems.Length == 0)
                {
                    OnDataRemoved(e);
                    return;
                }

                OnDataAddedOrChanged(e);
            }

            public override AbstractTableEntriesSource<TodoTableItem> CreateTableEntriesSource(object data)
            {
                var item = (UpdatedEventArgs)data;
                return new TableEntriesSource(this, item.Workspace, item.DocumentId);
            }

            private sealed class TableEntriesSource : AbstractTableEntriesSource<TodoTableItem>
            {
                private readonly TableDataSource _source;
                private readonly Workspace _workspace;
                private readonly DocumentId _documentId;

                public TableEntriesSource(TableDataSource source, Workspace workspace, DocumentId documentId)
                {
                    _source = source;
                    _workspace = workspace;
                    _documentId = documentId;
                }

                public override object Key => _documentId;

                public override ImmutableArray<TodoTableItem> GetItems()
                {
                    return _source._todoListProvider.GetTodoItems(_workspace, _documentId, CancellationToken.None)
                                   .Select(data => TodoTableItem.Create(_workspace, data))
                                   .ToImmutableArray();
                }

                public override ImmutableArray<ITrackingPoint> GetTrackingPoints(ImmutableArray<TodoTableItem> items)
                    => _workspace.CreateTrackingPoints(_documentId, items);
            }

            private sealed class TableEntriesSnapshot : AbstractTableEntriesSnapshot<TodoTableItem>
            {
                public TableEntriesSnapshot(int version, ImmutableArray<TodoTableItem> items, ImmutableArray<ITrackingPoint> trackingPoints)
                    : base(version, items, trackingPoints)
                {
                }

                public override bool TryGetValue(int index, string columnName, out object content)
                {
                    // REVIEW: this method is too-chatty to make async, but otherwise, how one can implement it async?
                    //         also, what is cancellation mechanism?
                    var item = GetItem(index);

                    var data = item?.Data;
                    if (data == null)
                    {
                        content = null;
                        return false;
                    }

                    switch (columnName)
                    {
                        case StandardTableKeyNames.Priority:
                            content = ValueTypeCache.GetOrCreate((VSTASKPRIORITY)data.Value.Priority);
                            return content != null;
                        case StandardTableKeyNames.Text:
                            content = data.Value.Message;
                            return content != null;
                        case StandardTableKeyNames.DocumentName:
                            content = GetFileName(data.Value.OriginalFilePath, data.Value.MappedFilePath);
                            return content != null;
                        case StandardTableKeyNames.Line:
                            content = GetLineColumn(item).Line;
                            return true;
                        case StandardTableKeyNames.Column:
                            content = GetLineColumn(item).Character;
                            return true;
                        case StandardTableKeyNames.TaskCategory:
                            content = ValueTypeCache.GetOrCreate(VSTASKCATEGORY.CAT_COMMENTS);
                            return content != null;
                        case StandardTableKeyNames.ProjectName:
                            content = item.ProjectName;
                            return content != null;
                        case ProjectNames:
                            var names = item.ProjectNames;
                            content = names;
                            return names.Length > 0;
                        case StandardTableKeyNames.ProjectGuid:
                            content = ValueTypeCache.GetOrCreate(item.ProjectGuid);
                            return (Guid)content != Guid.Empty;
                        case ProjectGuids:
                            var guids = item.ProjectGuids;
                            content = guids;
                            return guids.Length > 0;
                        default:
                            content = null;
                            return false;
                    }
                }

                // TODO: Apply location mapping when creating the TODO item (https://github.com/dotnet/roslyn/issues/36217)
                private LinePosition GetLineColumn(TodoTableItem item)
                {
                    return VisualStudioVenusSpanMappingService.GetAdjustedLineColumn(
                        item.Workspace,
                        item.Data.DocumentId,
                        item.Data.OriginalLine,
                        item.Data.OriginalColumn,
                        item.Data.MappedLine,
                        item.Data.MappedColumn);
                }

                public override bool TryNavigateTo(int index, bool previewTab, bool activate)
                    => TryNavigateToItem(index, previewTab, activate);
            }
        }
    }
}<|MERGE_RESOLUTION|>--- conflicted
+++ resolved
@@ -68,11 +68,7 @@
         protected override void ShutdownSource()
             => _source.Shutdown();
 
-<<<<<<< HEAD
-        private class TableDataSource : AbstractRoslynTableDataSource<TodoTableItem, UpdatedEventArgs>
-=======
         private class TableDataSource : AbstractRoslynTableDataSource<TodoTableItem, TodoItemsUpdatedArgs>
->>>>>>> 2ac480d1
         {
             private readonly Workspace _workspace;
             private readonly string _identifier;
@@ -91,15 +87,9 @@
             public override string DisplayName => ServicesVSResources.CSharp_VB_Todo_List_Table_Data_Source;
             public override string SourceTypeIdentifier => StandardTableDataSources.CommentTableDataSource;
             public override string Identifier => _identifier;
-<<<<<<< HEAD
-            public override object GetItemKey(UpdatedEventArgs data) => data.DocumentId;
-
-            protected override object GetOrUpdateAggregationKey(UpdatedEventArgs data)
-=======
             public override object GetItemKey(TodoItemsUpdatedArgs data) => data.DocumentId;
 
             protected override object GetOrUpdateAggregationKey(TodoItemsUpdatedArgs data)
->>>>>>> 2ac480d1
             {
                 var key = TryGetAggregateKey(data);
                 if (key == null)
@@ -134,11 +124,7 @@
                 return key == documents;
             }
 
-<<<<<<< HEAD
-            private object CreateAggregationKey(UpdatedEventArgs data)
-=======
             private object CreateAggregationKey(TodoItemsUpdatedArgs data)
->>>>>>> 2ac480d1
             {
                 if (data.Solution == null)
                     return GetItemKey(data);
