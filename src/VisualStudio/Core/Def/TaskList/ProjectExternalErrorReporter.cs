﻿// Licensed to the .NET Foundation under one or more agreements.
// The .NET Foundation licenses this file to you under the MIT license.
// See the LICENSE file in the project root for more information.

#nullable disable

using System;
using System.Collections.Generic;
using System.Collections.Immutable;
using System.Diagnostics;
using System.Globalization;
using System.Linq;
using System.Runtime.InteropServices;
using System.Threading;
using Microsoft.CodeAnalysis;
using Microsoft.CodeAnalysis.Diagnostics;
using Microsoft.CodeAnalysis.ErrorReporting;
using Microsoft.CodeAnalysis.Text;
using Microsoft.VisualStudio.LanguageServices.Implementation.ProjectSystem;
using Microsoft.VisualStudio.LanguageServices.Implementation.ProjectSystem.Extensions;
using Microsoft.VisualStudio.LanguageServices.Implementation.Venus;
using Microsoft.VisualStudio.Shell;
using Microsoft.VisualStudio.Shell.Interop;
using Microsoft.VisualStudio.TextManager.Interop;
using Roslyn.Utilities;

namespace Microsoft.VisualStudio.LanguageServices.Implementation.TaskList
{
    internal sealed class ProjectExternalErrorReporter : IVsReportExternalErrors, IVsLanguageServiceBuildErrorReporter2
    {
        internal static readonly ImmutableArray<string> CustomTags = ImmutableArray.Create(WellKnownDiagnosticTags.Telemetry);
        internal static readonly ImmutableArray<string> CompilerDiagnosticCustomTags = ImmutableArray.Create(WellKnownDiagnosticTags.Compiler, WellKnownDiagnosticTags.Telemetry);

        private readonly ProjectId _projectId;
        private readonly string _errorCodePrefix;
        private readonly string _language;

        private readonly VisualStudioWorkspaceImpl _workspace;

        [Obsolete("This is a compatibility shim for F#; please do not use it.")]
        public ProjectExternalErrorReporter(ProjectId projectId, string errorCodePrefix, IServiceProvider serviceProvider)
            : this(projectId, errorCodePrefix, LanguageNames.FSharp, (VisualStudioWorkspaceImpl)serviceProvider.GetMefService<VisualStudioWorkspace>())
        {
        }

        private DiagnosticAnalyzerInfoCache AnalyzerInfoCache => _workspace.ExternalErrorDiagnosticUpdateSource.AnalyzerInfoCache;

        public ProjectExternalErrorReporter(ProjectId projectId, string errorCodePrefix, string language, VisualStudioWorkspaceImpl workspace)
        {
            Debug.Assert(projectId != null);
            Debug.Assert(errorCodePrefix != null);
            Debug.Assert(workspace != null);

            _projectId = projectId;
            _errorCodePrefix = errorCodePrefix;
            _language = language;
            _workspace = workspace;
        }

        private ExternalErrorDiagnosticUpdateSource DiagnosticProvider => _workspace.ExternalErrorDiagnosticUpdateSource;

        private bool CanHandle(string errorId)
        {
            // make sure we have error id, otherwise, we simple don't support
            // this error
            if (errorId == null)
            {
                // record NFW to see who violates contract.
                FatalError.ReportAndCatch(new Exception("errorId is null"));
                return false;
            }

            // we accept all compiler diagnostics
            if (errorId.StartsWith(_errorCodePrefix))
            {
                return true;
            }

            return DiagnosticProvider.IsSupportedDiagnosticId(_projectId, errorId);
        }

        public int AddNewErrors(IVsEnumExternalErrors pErrors)
        {
            var projectErrors = new HashSet<DiagnosticData>();
            var documentErrorsMap = new Dictionary<DocumentId, HashSet<DiagnosticData>>();

            var errors = new ExternalError[1];
            var project = _workspace.CurrentSolution.GetProject(_projectId);
            while (pErrors.Next(1, errors, out var fetched) == VSConstants.S_OK && fetched == 1)
            {
                var error = errors[0];
                if (error.bstrFileName != null)
                {
                    var diagnostic = TryCreateDocumentDiagnosticItem(error);
                    if (diagnostic != null)
                    {
                        var diagnostics = documentErrorsMap.GetOrAdd(diagnostic.DocumentId, _ => new HashSet<DiagnosticData>());
                        diagnostics.Add(diagnostic);
                        continue;
                    }
                }

                projectErrors.Add(GetDiagnosticData(
                    documentId: null,
                    _projectId,
                    _workspace,
                    GetErrorId(error),
                    error.bstrText,
                    GetDiagnosticSeverity(error),
                    _language,
                    new FileLinePositionSpan(project.FilePath ?? "", span: default),
                    AnalyzerInfoCache));
            }

            DiagnosticProvider.AddNewErrors(_projectId, projectErrors, documentErrorsMap);
            return VSConstants.S_OK;
        }

        public int ClearAllErrors()
        {
            DiagnosticProvider.ClearErrors(_projectId);
            return VSConstants.S_OK;
        }

        public int GetErrors(out IVsEnumExternalErrors pErrors)
        {
            pErrors = null;
            Debug.Fail("This is not implemented, because no one called it.");
            return VSConstants.E_NOTIMPL;
        }

        private DocumentId TryGetDocumentId(string filePath)
        {
            return _workspace.CurrentSolution.GetDocumentIdsWithFilePath(filePath)
                             .Where(f => f.ProjectId == _projectId)
                             .FirstOrDefault();
        }

        private DiagnosticData TryCreateDocumentDiagnosticItem(ExternalError error)
        {
            var documentId = TryGetDocumentId(error.bstrFileName);
            if (documentId == null)
            {
                return null;
            }

            var line = error.iLine;
            var column = error.iCol;

            // something we should move to document service one day. but until then, we keep the old way.
            // build basically output error location on surface buffer and we map it back to
            // subject buffer for contained document. so that contained document can map
            // it back to surface buffer when navigate. whole problem comes in due to the mapped span.
            // unlike live error, build outputs mapped span and we save it as original span (since we
            // have no idea whether it is mapped or not). for contained document case, we do know it is
            // mapped span, so we calculate original span and put that in original span.
            var containedDocument = ContainedDocument.TryGetContainedDocument(documentId);
            if (containedDocument != null)
            {
                var span = new TextManager.Interop.TextSpan
                {
                    iStartLine = line,
                    iStartIndex = column,
                    iEndLine = line,
                    iEndIndex = column,
                };

                var spans = new TextManager.Interop.TextSpan[1];
                Marshal.ThrowExceptionForHR(containedDocument.BufferCoordinator.MapPrimaryToSecondarySpan(
                    span,
                    spans));

                line = spans[0].iStartLine;
                column = spans[0].iStartIndex;
            }

            // save error line/column (surface buffer location) as mapped line/column so that we can display
            // right location on closed Venus file.
            return GetDiagnosticData(
                documentId,
                _projectId,
                _workspace,
                GetErrorId(error),
                error.bstrText,
                GetDiagnosticSeverity(error),
                _language,
                new FileLinePositionSpan(error.bstrFileName,
                    new LinePosition(line, column),
                    new LinePosition(line, column)),
                    AnalyzerInfoCache);
        }

        public int ReportError(string bstrErrorMessage, string bstrErrorId, [ComAliasName("VsShell.VSTASKPRIORITY")] VSTASKPRIORITY nPriority, int iLine, int iColumn, string bstrFileName)
        {
            ReportError2(bstrErrorMessage, bstrErrorId, nPriority, iLine, iColumn, iLine, iColumn, bstrFileName);
            return VSConstants.S_OK;
        }

        // TODO: Use PreserveSig instead of throwing these exceptions for common cases.
        public void ReportError2(string bstrErrorMessage, string bstrErrorId, [ComAliasName("VsShell.VSTASKPRIORITY")] VSTASKPRIORITY nPriority, int iStartLine, int iStartColumn, int iEndLine, int iEndColumn, string bstrFileName)
        {
            // first we check whether given error is something we can take care.
            if (!CanHandle(bstrErrorId))
            {
                // it is not, let project system take care.
                throw new NotImplementedException();
            }

            if ((iEndLine >= 0 && iEndColumn >= 0) &&
               ((iEndLine < iStartLine) ||
                (iEndLine == iStartLine && iEndColumn < iStartColumn)))
            {
                throw new ArgumentException(ServicesVSResources.End_position_must_be_start_position);
            }

            var severity = nPriority switch
            {
                VSTASKPRIORITY.TP_HIGH => DiagnosticSeverity.Error,
                VSTASKPRIORITY.TP_NORMAL => DiagnosticSeverity.Warning,
                VSTASKPRIORITY.TP_LOW => DiagnosticSeverity.Info,
                _ => throw new ArgumentException(ServicesVSResources.Not_a_valid_value, nameof(nPriority))
            };

            DocumentId documentId;
            if (bstrFileName == null || iStartLine < 0 || iStartColumn < 0)
            {
                documentId = null;
                iStartLine = iStartColumn = iEndLine = iEndColumn = 0;
            }
            else
            {
                documentId = TryGetDocumentId(bstrFileName);
            }

            var diagnostic = GetDiagnosticData(
                documentId,
                _projectId,
                _workspace,
                bstrErrorId,
                bstrErrorMessage,
                severity,
                _language,
                new FileLinePositionSpan(
                    bstrFileName,
                    new LinePosition(iStartLine, iStartColumn),
                    new LinePosition(iEndLine, iEndColumn)),
                    AnalyzerInfoCache);

            if (documentId == null)
            {
                DiagnosticProvider.AddNewErrors(_projectId, diagnostic);
            }
            else
            {
                DiagnosticProvider.AddNewErrors(documentId, diagnostic);
            }
        }

        public int ClearErrors()
        {
            DiagnosticProvider.ClearErrors(_projectId);
            return VSConstants.S_OK;
        }

        private static DiagnosticData GetDiagnosticData(
            DocumentId documentId,
            ProjectId projectId,
            Workspace workspace,
            string errorId,
            string message,
            DiagnosticSeverity severity,
            string language,
            FileLinePositionSpan unmappedSpan,
            DiagnosticAnalyzerInfoCache analyzerInfoCache)
        {
<<<<<<< HEAD
            var diagnostic = new DiagnosticData(
=======
            string title, description, category, helpLink;
            DiagnosticSeverity defaultSeverity;
            bool isEnabledByDefault;
            ImmutableArray<string> customTags;

            if (analyzerInfoCache != null && analyzerInfoCache.TryGetDescriptorForDiagnosticId(errorId, out var descriptor))
            {
                title = descriptor.Title.ToString(CultureInfo.CurrentUICulture);
                description = descriptor.Description.ToString(CultureInfo.CurrentUICulture);
                category = descriptor.Category;
                defaultSeverity = descriptor.DefaultSeverity;
                isEnabledByDefault = descriptor.IsEnabledByDefault;
                customTags = descriptor.CustomTags.AsImmutableOrEmpty();
                helpLink = descriptor.HelpLinkUri;
            }
            else
            {
                title = message;
                description = message;
                category = WellKnownDiagnosticTags.Build;
                defaultSeverity = severity;
                isEnabledByDefault = true;
                customTags = IsCompilerDiagnostic(errorId) ? CompilerDiagnosticCustomTags : CustomTags;
                helpLink = null;
            }

            return new DiagnosticData(
>>>>>>> 40782d7e
                id: errorId,
                category: category,
                message: message,
                title: title,
                description: description,
                severity: severity,
                defaultSeverity: defaultSeverity,
                isEnabledByDefault: isEnabledByDefault,
                warningLevel: (severity == DiagnosticSeverity.Error) ? 0 : 1,
                customTags: customTags,
                properties: DiagnosticData.PropertiesForBuildDiagnostic,
                projectId: projectId,
                location: new DiagnosticDataLocation(
                    unmappedSpan,
                    documentId,
<<<<<<< HEAD
                    sourceSpan: null,
                    originalFilePath: originalFilePath,
                    originalStartLine: originalStartLine,
                    originalStartColumn: originalStartColumn,
                    originalEndLine: originalEndLine,
                    originalEndColumn: originalEndColumn,
                    mappedFilePath: mappedFilePath,
                    mappedStartLine: mappedStartLine,
                    mappedStartColumn: mappedStartColumn,
                    mappedEndLine: mappedEndLine,
                    mappedEndColumn: mappedEndColumn),
                language: language);

            if (workspace.CurrentSolution.GetDocument(documentId) is Document document &&
                document.SupportsSyntaxTree)
            {
                var tree = document.GetSyntaxTreeSynchronously(CancellationToken.None);
                var text = tree.GetText();
                return diagnostic.WithSpan(text, tree);
            }

            return diagnostic;
=======
                    mappedFileSpan: null),
                language: language,
                helpLink: helpLink);
>>>>>>> 40782d7e
        }

        private static bool IsCompilerDiagnostic(string errorId)
        {
            if (!string.IsNullOrEmpty(errorId) && errorId.Length > 2)
            {
                var prefix = errorId.Substring(0, 2);
                if (prefix.Equals("CS", StringComparison.OrdinalIgnoreCase) || prefix.Equals("BC", StringComparison.OrdinalIgnoreCase))
                {
                    var suffix = errorId.Substring(2);
                    return int.TryParse(suffix, out _);
                }
            }

            return false;
        }

        private string GetErrorId(ExternalError error)
            => string.Format("{0}{1:0000}", _errorCodePrefix, error.iErrorID);

        private static DiagnosticSeverity GetDiagnosticSeverity(ExternalError error)
            => error.fError != 0 ? DiagnosticSeverity.Error : DiagnosticSeverity.Warning;
    }
}<|MERGE_RESOLUTION|>--- conflicted
+++ resolved
@@ -273,9 +273,6 @@
             FileLinePositionSpan unmappedSpan,
             DiagnosticAnalyzerInfoCache analyzerInfoCache)
         {
-<<<<<<< HEAD
-            var diagnostic = new DiagnosticData(
-=======
             string title, description, category, helpLink;
             DiagnosticSeverity defaultSeverity;
             bool isEnabledByDefault;
@@ -302,8 +299,7 @@
                 helpLink = null;
             }
 
-            return new DiagnosticData(
->>>>>>> 40782d7e
+            var diagnostic = new DiagnosticData(
                 id: errorId,
                 category: category,
                 message: message,
@@ -319,19 +315,9 @@
                 location: new DiagnosticDataLocation(
                     unmappedSpan,
                     documentId,
-<<<<<<< HEAD
-                    sourceSpan: null,
-                    originalFilePath: originalFilePath,
-                    originalStartLine: originalStartLine,
-                    originalStartColumn: originalStartColumn,
-                    originalEndLine: originalEndLine,
-                    originalEndColumn: originalEndColumn,
-                    mappedFilePath: mappedFilePath,
-                    mappedStartLine: mappedStartLine,
-                    mappedStartColumn: mappedStartColumn,
-                    mappedEndLine: mappedEndLine,
-                    mappedEndColumn: mappedEndColumn),
-                language: language);
+                    mappedFileSpan: null),
+                language: language,
+                helpLink: helpLink);
 
             if (workspace.CurrentSolution.GetDocument(documentId) is Document document &&
                 document.SupportsSyntaxTree)
@@ -342,11 +328,6 @@
             }
 
             return diagnostic;
-=======
-                    mappedFileSpan: null),
-                language: language,
-                helpLink: helpLink);
->>>>>>> 40782d7e
         }
 
         private static bool IsCompilerDiagnostic(string errorId)
