--- conflicted
+++ resolved
@@ -1508,7 +1508,16 @@
         <target state="new">Sync Class View Command Handler</target>
         <note />
       </trans-unit>
-<<<<<<< HEAD
+      <trans-unit id="Field_preferences_colon">
+        <source>Field preferences:</source>
+        <target state="new">Field preferences:</target>
+        <note />
+      </trans-unit>
+      <trans-unit id="Prefer_readonly">
+        <source>Prefer readonly</source>
+        <target state="new">Prefer readonly</target>
+        <note />
+      </trans-unit>
       <trans-unit id="Analyzing_0">
         <source>Analyzing '{0}'</source>
         <target state="new">Analyzing '{0}'</target>
@@ -1517,16 +1526,6 @@
       <trans-unit id="Live_code_analysis">
         <source>Live code analysis</source>
         <target state="new">Live code analysis</target>
-=======
-      <trans-unit id="Field_preferences_colon">
-        <source>Field preferences:</source>
-        <target state="new">Field preferences:</target>
-        <note />
-      </trans-unit>
-      <trans-unit id="Prefer_readonly">
-        <source>Prefer readonly</source>
-        <target state="new">Prefer readonly</target>
->>>>>>> 09bafa5a
         <note />
       </trans-unit>
     </body>
