--- conflicted
+++ resolved
@@ -440,14 +440,11 @@
       <trans-unit id="Inheritance_Margin_experimental">
         <source>Inheritance Margin (experimental)</source>
         <target state="translated">繼承邊界 (實驗性)</target>
-<<<<<<< HEAD
-=======
         <note />
       </trans-unit>
       <trans-unit id="Inherited_interfaces">
         <source>Inherited interfaces</source>
         <target state="new">Inherited interfaces</target>
->>>>>>> 54337e0d
         <note />
       </trans-unit>
       <trans-unit id="Inline_Hints_experimental">
