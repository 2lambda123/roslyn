﻿<?xml version="1.0" encoding="utf-8"?>
<xliff xmlns="urn:oasis:names:tc:xliff:document:1.2" xmlns:xsi="http://www.w3.org/2001/XMLSchema-instance" version="1.2" xsi:schemaLocation="urn:oasis:names:tc:xliff:document:1.2 xliff-core-1.2-transitional.xsd">
  <file datatype="xml" source-language="en" target-language="zh-Hant" original="../ServicesVSResources.resx">
    <body>
      <trans-unit id="A_new_namespace_will_be_created">
        <source>A new namespace will be created</source>
        <target state="translated">將會建立新的命名空間</target>
        <note />
      </trans-unit>
      <trans-unit id="A_type_and_name_must_be_provided">
        <source>A type and name must be provided.</source>
        <target state="translated">必須提供類型與名稱。</target>
        <note />
      </trans-unit>
      <trans-unit id="Action">
        <source>Action</source>
        <target state="translated">動作</target>
        <note>Action to perform on an unused reference, such as remove or keep</note>
      </trans-unit>
      <trans-unit id="Add">
        <source>_Add</source>
        <target state="translated">新增(_A)</target>
        <note>Adding an element to a list</note>
      </trans-unit>
      <trans-unit id="Add_Parameter">
        <source>Add Parameter</source>
        <target state="translated">新增參數</target>
        <note />
      </trans-unit>
      <trans-unit id="Add_to_current_file">
        <source>Add to _current file</source>
        <target state="translated">新增至 _current 檔案</target>
        <note />
      </trans-unit>
      <trans-unit id="Added_Parameter">
        <source>Added parameter.</source>
        <target state="translated">已新增參數。</target>
        <note />
      </trans-unit>
      <trans-unit id="Additional_changes_are_needed_to_complete_the_refactoring_Review_changes_below">
        <source>Additional changes are needed to complete the refactoring. Review changes below.</source>
        <target state="translated">必須進行其他變更，才能完成重構。請檢閱以下變更。</target>
        <note />
      </trans-unit>
      <trans-unit id="All_methods">
        <source>All methods</source>
        <target state="translated">全部方法</target>
        <note />
      </trans-unit>
      <trans-unit id="All_sources">
        <source>All sources</source>
        <target state="translated">所有來源</target>
        <note />
      </trans-unit>
      <trans-unit id="Allow_colon">
        <source>Allow:</source>
        <target state="translated">允許:</target>
        <note />
      </trans-unit>
      <trans-unit id="Allow_multiple_blank_lines">
        <source>Allow multiple blank lines</source>
        <target state="translated">允許多個空白行</target>
        <note />
      </trans-unit>
      <trans-unit id="Allow_statement_immediately_after_block">
        <source>Allow statement immediately after block</source>
        <target state="translated">允許在區塊後面立即加上陳述式</target>
        <note />
      </trans-unit>
      <trans-unit id="Always_for_clarity">
        <source>Always for clarity</source>
        <target state="translated">一律使用以明確表示</target>
        <note />
      </trans-unit>
      <trans-unit id="Analyzer_Defaults">
        <source>Analyzer Defaults</source>
        <target state="new">Analyzer Defaults</target>
        <note />
      </trans-unit>
      <trans-unit id="Analyzers">
        <source>Analyzers</source>
        <target state="translated">分析器</target>
        <note />
      </trans-unit>
      <trans-unit id="Analyzing_project_references">
        <source>Analyzing project references...</source>
        <target state="translated">正在分析專案參考...</target>
        <note />
      </trans-unit>
      <trans-unit id="Apply">
        <source>Apply</source>
        <target state="translated">套用</target>
        <note />
      </trans-unit>
      <trans-unit id="Apply_0_keymapping_scheme">
        <source>Apply '{0}' keymapping scheme</source>
        <target state="translated">套用 '{0}' 按鍵對應結構描述</target>
        <note />
      </trans-unit>
      <trans-unit id="Assemblies">
        <source>Assemblies</source>
        <target state="translated">組件</target>
        <note />
      </trans-unit>
      <trans-unit id="Avoid_expression_statements_that_implicitly_ignore_value">
        <source>Avoid expression statements that implicitly ignore value</source>
        <target state="translated">避免會隱含地忽略值的運算陳述式</target>
        <note />
      </trans-unit>
      <trans-unit id="Avoid_unused_parameters">
        <source>Avoid unused parameters</source>
        <target state="translated">避免未使用的參數</target>
        <note />
      </trans-unit>
      <trans-unit id="Avoid_unused_value_assignments">
        <source>Avoid unused value assignments</source>
        <target state="translated">避免未使用的值指派</target>
        <note />
      </trans-unit>
      <trans-unit id="Back">
        <source>Back</source>
        <target state="translated">返回</target>
        <note />
      </trans-unit>
      <trans-unit id="Background_analysis_scope_colon">
        <source>Background analysis scope:</source>
        <target state="translated">背景分析範圍:</target>
        <note />
      </trans-unit>
      <trans-unit id="Bitness32">
        <source>32-bit</source>
        <target state="translated">32 位元</target>
        <note />
      </trans-unit>
      <trans-unit id="Bitness64">
        <source>64-bit</source>
        <target state="translated">64 位元</target>
        <note />
      </trans-unit>
      <trans-unit id="Build_plus_live_analysis_NuGet_package">
        <source>Build + live analysis (NuGet package)</source>
        <target state="translated">組建 + 即時分析 (NuGet 套件)</target>
        <note />
      </trans-unit>
      <trans-unit id="CSharp_Visual_Basic_Diagnostics_Language_Client">
        <source>C#/Visual Basic Diagnostics Language Client</source>
        <target state="translated">C#/Visual Basic 診斷語言用戶端</target>
        <note />
      </trans-unit>
      <trans-unit id="Calculating">
        <source>Calculating...</source>
        <target state="new">Calculating...</target>
        <note>Used in UI to represent progress in the context of loading items. </note>
      </trans-unit>
      <trans-unit id="Calculating_dependents">
        <source>Calculating dependents...</source>
        <target state="translated">正在計算相依項...</target>
        <note />
      </trans-unit>
      <trans-unit id="Call_site_value">
        <source>Call site value:</source>
        <target state="translated">呼叫網站值:</target>
        <note />
      </trans-unit>
      <trans-unit id="Callsite">
        <source>Call site</source>
        <target state="translated">呼叫網站</target>
        <note />
      </trans-unit>
      <trans-unit id="Carriage_Return_Newline_rn">
        <source>Carriage Return + Newline (\r\n)</source>
        <target state="translated">歸位字元 + 新行 (\r\n)</target>
        <note />
      </trans-unit>
      <trans-unit id="Carriage_Return_r">
        <source>Carriage Return (\r)</source>
        <target state="translated">歸位字元 (\r)</target>
        <note />
      </trans-unit>
      <trans-unit id="Category">
        <source>Category</source>
        <target state="translated">分類</target>
        <note />
      </trans-unit>
      <trans-unit id="Choose_which_action_you_would_like_to_perform_on_the_unused_references">
        <source>Choose which action you would like to perform on the unused references.</source>
        <target state="translated">選擇您要對未使用之參考執行的動作。</target>
        <note />
      </trans-unit>
      <trans-unit id="Code_Style">
        <source>Code Style</source>
        <target state="translated">程式碼樣式</target>
        <note />
      </trans-unit>
      <trans-unit id="Code_analysis_completed_for_0">
        <source>Code analysis completed for '{0}'.</source>
        <target state="translated">'{0}' 的程式碼分析已完成。</target>
        <note />
      </trans-unit>
      <trans-unit id="Code_analysis_completed_for_Solution">
        <source>Code analysis completed for Solution.</source>
        <target state="translated">解決方案的程式碼分析已完成。</target>
        <note />
      </trans-unit>
      <trans-unit id="Code_analysis_terminated_before_completion_for_0">
        <source>Code analysis terminated before completion for '{0}'.</source>
        <target state="translated">程式碼分析在 '{0}' 完成前終止。</target>
        <note />
      </trans-unit>
      <trans-unit id="Code_analysis_terminated_before_completion_for_Solution">
        <source>Code analysis terminated before completion for Solution.</source>
        <target state="translated">程式碼分析在解決方案完成前終止。</target>
        <note />
      </trans-unit>
      <trans-unit id="Color_hints">
        <source>Color hints</source>
        <target state="translated">色彩提示</target>
        <note />
      </trans-unit>
      <trans-unit id="Colorize_regular_expressions">
        <source>Colorize regular expressions</source>
        <target state="translated">為規則運算式添加色彩</target>
        <note />
      </trans-unit>
      <trans-unit id="Comments">
        <source>Comments</source>
        <target state="translated">註解</target>
        <note />
      </trans-unit>
      <trans-unit id="Compute_Quick_Actions_asynchronously_experimental">
        <source>Compute Quick Actions asynchronously (experimental, requires restart)</source>
        <target state="new">Compute Quick Actions asynchronously (experimental, requires restart)</target>
        <note />
      </trans-unit>
      <trans-unit id="Containing_member">
        <source>Containing Member</source>
        <target state="translated">包含的成員</target>
        <note />
      </trans-unit>
      <trans-unit id="Containing_type">
        <source>Containing Type</source>
        <target state="translated">包含的類型</target>
        <note />
      </trans-unit>
      <trans-unit id="Current_document">
        <source>Current document</source>
        <target state="translated">目前的文件</target>
        <note />
      </trans-unit>
      <trans-unit id="Current_parameter">
        <source>Current parameter</source>
        <target state="translated">目前的參數</target>
        <note />
      </trans-unit>
<<<<<<< HEAD
      <trans-unit id="Default_Current_Document">
        <source>Default (Current Document)</source>
        <target state="new">Default (Current Document)</target>
        <note>This text is a menu command</note>
      </trans-unit>
      <trans-unit id="Default_Entire_Solution">
        <source>Default (Entire Solution)</source>
        <target state="new">Default (Entire Solution)</target>
        <note>This text is a menu command</note>
      </trans-unit>
      <trans-unit id="Default_Open_Documents">
        <source>Default (Open Documents)</source>
        <target state="new">Default (Open Documents)</target>
        <note>This text is a menu command</note>
=======
      <trans-unit id="Derived_types">
        <source>Derived types</source>
        <target state="new">Derived types</target>
        <note />
>>>>>>> 4c2b07f6
      </trans-unit>
      <trans-unit id="Disabled">
        <source>Disabled</source>
        <target state="translated">已停用</target>
        <note />
      </trans-unit>
      <trans-unit id="Display_all_hints_while_pressing_Alt_F1">
        <source>Display all hints while pressing Alt+F1</source>
        <target state="translated">按 Alt+F1 時顯示所有提示</target>
        <note />
      </trans-unit>
      <trans-unit id="Display_inline_parameter_name_hints">
        <source>Disp_lay inline parameter name hints</source>
        <target state="translated">顯示內嵌參數名稱提示(_L)</target>
        <note />
      </trans-unit>
      <trans-unit id="Display_inline_type_hints">
        <source>Display inline type hints</source>
        <target state="translated">顯示內嵌類型提示</target>
        <note />
      </trans-unit>
      <trans-unit id="Edit">
        <source>_Edit</source>
        <target state="translated">編輯(_E)</target>
        <note />
      </trans-unit>
      <trans-unit id="Edit_0">
        <source>Edit {0}</source>
        <target state="translated">編輯 {0}</target>
        <note>{0} is a parameter description</note>
      </trans-unit>
      <trans-unit id="Editor_Color_Scheme">
        <source>Editor Color Scheme</source>
        <target state="translated">編輯器色彩配置</target>
        <note />
      </trans-unit>
      <trans-unit id="Editor_color_scheme_options_are_only_available_when_using_a_color_theme_bundled_with_Visual_Studio_The_color_theme_can_be_configured_from_the_Environment_General_options_page">
        <source>Editor color scheme options are only available when using a color theme bundled with Visual Studio. The color theme can be configured from the Environment &gt; General options page.</source>
        <target state="translated">只有在使用與 Visual Studio 配套的色彩佈景主題時，才可使用編輯器色彩配置選項。您可從 [環境] &gt; [一般選項] 頁面設定色彩佈景主題。</target>
        <note />
      </trans-unit>
      <trans-unit id="Element_is_not_valid">
        <source>Element is not valid.</source>
        <target state="translated">元素無效。</target>
        <note />
      </trans-unit>
      <trans-unit id="Enable_Razor_pull_diagnostics_experimental_requires_restart">
        <source>Enable Razor 'pull' diagnostics (experimental, requires restart)</source>
        <target state="translated">啟用 Razor 'pull' 診斷 (實驗性，需要重新啟動)</target>
        <note />
      </trans-unit>
      <trans-unit id="Enable_all_features_in_opened_files_from_source_generators_experimental">
        <source>Enable all features in opened files from source generators (experimental)</source>
        <target state="translated">從來源產生器中，啟用已開啟檔案中的所有功能 (實驗性)</target>
        <note />
      </trans-unit>
      <trans-unit id="Enable_file_logging_for_diagnostics">
        <source>Enable file logging for diagnostics (logged in '%Temp%\Roslyn' folder)</source>
        <target state="translated">啟用診斷的檔案記錄 (在 '%Temp%\Roslyn' 資料夾中記錄)</target>
        <note />
      </trans-unit>
      <trans-unit id="Enable_pull_diagnostics_experimental_requires_restart">
        <source>Enable 'pull' diagnostics (experimental, requires restart)</source>
        <target state="translated">啟用 'pull' 診斷 (實驗性，需要重新啟動)</target>
        <note />
      </trans-unit>
      <trans-unit id="Enabled">
        <source>Enabled</source>
        <target state="translated">已啟用</target>
        <note />
      </trans-unit>
      <trans-unit id="Enter_a_call_site_value_or_choose_a_different_value_injection_kind">
        <source>Enter a call site value or choose a different value injection kind</source>
        <target state="translated">請輸入呼叫位置值，或選擇其他值插入種類</target>
        <note />
      </trans-unit>
      <trans-unit id="Entire_repository">
        <source>Entire repository</source>
        <target state="translated">整個存放庫</target>
        <note />
      </trans-unit>
      <trans-unit id="Entire_solution">
        <source>Entire solution</source>
        <target state="translated">整個解決方案</target>
        <note />
      </trans-unit>
      <trans-unit id="Error">
        <source>Error</source>
        <target state="translated">錯誤</target>
        <note />
      </trans-unit>
      <trans-unit id="Error_updating_suppressions_0">
        <source>Error updating suppressions: {0}</source>
        <target state="translated">更新歸併時發生錯誤: {0}</target>
        <note />
      </trans-unit>
      <trans-unit id="Evaluating_0_tasks_in_queue">
        <source>Evaluating ({0} tasks in queue)</source>
        <target state="translated">正在評估 (佇列中的 {0} 工作)</target>
        <note />
      </trans-unit>
      <trans-unit id="Extract_Base_Class">
        <source>Extract Base Class</source>
        <target state="translated">擷取基底類別</target>
        <note />
      </trans-unit>
      <trans-unit id="Finish">
        <source>Finish</source>
        <target state="translated">完成</target>
        <note />
      </trans-unit>
      <trans-unit id="Format_document">
        <source>Format document</source>
        <target state="translated">格式化文件</target>
        <note />
      </trans-unit>
      <trans-unit id="Generate_dot_editorconfig_file_from_settings">
        <source>Generate .editorconfig file from settings</source>
        <target state="translated">從設定產生 .editorconfig 檔案</target>
        <note />
      </trans-unit>
      <trans-unit id="Highlight_related_components_under_cursor">
        <source>Highlight related components under cursor</source>
        <target state="translated">反白資料指標下的相關元件</target>
        <note />
      </trans-unit>
      <trans-unit id="Id">
        <source>Id</source>
        <target state="translated">識別碼</target>
        <note />
      </trans-unit>
      <trans-unit id="Implemented_interfaces">
        <source>Implemented interfaces</source>
        <target state="new">Implemented interfaces</target>
        <note />
      </trans-unit>
      <trans-unit id="Implemented_members">
        <source>Implemented members</source>
        <target state="translated">已實作的成員</target>
        <note />
      </trans-unit>
      <trans-unit id="Implementing_members">
        <source>Implementing members</source>
        <target state="translated">實作成員</target>
        <note />
      </trans-unit>
      <trans-unit id="Implementing_types">
        <source>Implementing types</source>
        <target state="new">Implementing types</target>
        <note />
      </trans-unit>
      <trans-unit id="In_other_operators">
        <source>In other operators</source>
        <target state="translated">其他運算子中</target>
        <note />
      </trans-unit>
      <trans-unit id="Index">
        <source>Index</source>
        <target state="translated">索引</target>
        <note>Index of parameter in original signature</note>
      </trans-unit>
      <trans-unit id="Infer_from_context">
        <source>Infer from context</source>
        <target state="translated">從內容推斷</target>
        <note />
      </trans-unit>
      <trans-unit id="Indexed_in_organization">
        <source>Indexed in organization</source>
        <target state="translated">已在組織中編制索引</target>
        <note />
      </trans-unit>
      <trans-unit id="Indexed_in_repo">
        <source>Indexed in repo</source>
        <target state="translated">已在存放庫中編制索引</target>
        <note />
      </trans-unit>
      <trans-unit id="Inheritance_Margin_experimental">
        <source>Inheritance Margin (experimental)</source>
        <target state="translated">繼承邊界 (實驗性)</target>
        <note />
      </trans-unit>
      <trans-unit id="Inherited_interfaces">
        <source>Inherited interfaces</source>
        <target state="new">Inherited interfaces</target>
        <note />
      </trans-unit>
      <trans-unit id="Inline_Hints_experimental">
        <source>Inline Hints (experimental)</source>
        <target state="translated">內嵌提示 (實驗性)</target>
        <note />
      </trans-unit>
      <trans-unit id="Inserting_call_site_value_0">
        <source>Inserting call site value '{0}'</source>
        <target state="translated">正在插入呼叫網站值 '{0}'</target>
        <note />
      </trans-unit>
      <trans-unit id="Install_Microsoft_recommended_Roslyn_analyzers_which_provide_additional_diagnostics_and_fixes_for_common_API_design_security_performance_and_reliability_issues">
        <source>Install Microsoft-recommended Roslyn analyzers, which provide additional diagnostics and fixes for common API design, security, performance, and reliability issues</source>
        <target state="translated">安裝 Microsoft 建議的 Roslyn 分析器，其可為一般 API 設計、安全性、效能及可靠性問題提供額外的診斷與修正</target>
        <note />
      </trans-unit>
      <trans-unit id="Interface_cannot_have_field">
        <source>Interface cannot have field.</source>
        <target state="translated">介面不得具有欄位。</target>
        <note />
      </trans-unit>
      <trans-unit id="IntroduceUndefinedTodoVariables">
        <source>Introduce undefined TODO variables</source>
        <target state="translated">引入未定義的 TODO 變數</target>
        <note>"TODO" is an indicator that more work should be done at the location where the TODO is inserted</note>
      </trans-unit>
      <trans-unit id="Item_origin">
        <source>Item origin</source>
        <target state="translated">項目原點</target>
        <note />
      </trans-unit>
      <trans-unit id="Keep">
        <source>Keep</source>
        <target state="translated">保留</target>
        <note />
      </trans-unit>
      <trans-unit id="Keep_all_parentheses_in_colon">
        <source>Keep all parentheses in:</source>
        <target state="translated">以下情況保留所有括號:</target>
        <note />
      </trans-unit>
      <trans-unit id="Kind">
        <source>Kind</source>
        <target state="translated">種類</target>
        <note />
      </trans-unit>
      <trans-unit id="Language_client_initialization_failed">
        <source>{0} failed to initialize. Status = {1}. Exception = {2}</source>
        <target state="new">{0} failed to initialize. Status = {1}. Exception = {2}</target>
        <note>{0} is the language server name.  Status is the status of the initialization.  Exception is the exception encountered during initialization.</note>
      </trans-unit>
      <trans-unit id="Live_analysis_VSIX_extension">
        <source>Live analysis (VSIX extension)</source>
        <target state="translated">即時分析 (VSIX 延伸模組)</target>
        <note />
      </trans-unit>
      <trans-unit id="Loaded_items">
        <source>Loaded items</source>
        <target state="translated">已載入的項目</target>
        <note />
      </trans-unit>
      <trans-unit id="Loaded_solution">
        <source>Loaded solution</source>
        <target state="translated">已載入的解決方案</target>
        <note />
      </trans-unit>
      <trans-unit id="Local">
        <source>Local</source>
        <target state="translated">本機</target>
        <note />
      </trans-unit>
      <trans-unit id="Local_metadata">
        <source>Local metadata</source>
        <target state="translated">本機中繼資料</target>
        <note />
      </trans-unit>
      <trans-unit id="Location">
        <source>Location</source>
        <target state="new">Location</target>
        <note />
      </trans-unit>
      <trans-unit id="Make_0_abstract">
        <source>Make '{0}' abstract</source>
        <target state="translated">將 '{0}' 抽象化</target>
        <note />
      </trans-unit>
      <trans-unit id="Make_abstract">
        <source>Make abstract</source>
        <target state="translated">抽象化</target>
        <note />
      </trans-unit>
      <trans-unit id="Members">
        <source>Members</source>
        <target state="translated">成員</target>
        <note />
      </trans-unit>
      <trans-unit id="Modifier_preferences_colon">
        <source>Modifier preferences:</source>
        <target state="translated">修飾元喜好設定:</target>
        <note />
      </trans-unit>
      <trans-unit id="Move_to_namespace">
        <source>Move to Namespace</source>
        <target state="translated">移到命名空間</target>
        <note />
      </trans-unit>
      <trans-unit id="Multiple_members_are_inherited">
        <source>Multiple members are inherited</source>
        <target state="translated">已繼承多名成員</target>
        <note />
      </trans-unit>
      <trans-unit id="Multiple_members_are_inherited_on_line_0">
        <source>Multiple members are inherited on line {0}</source>
        <target state="translated">已在行 {0} 上繼承多名成員</target>
        <note>Line number info is needed for accessibility purpose.</note>
      </trans-unit>
      <trans-unit id="Name_conflicts_with_an_existing_type_name">
        <source>Name conflicts with an existing type name.</source>
        <target state="translated">名稱與現有類型名稱衝突。</target>
        <note />
      </trans-unit>
      <trans-unit id="Name_is_not_a_valid_0_identifier">
        <source>Name is not a valid {0} identifier.</source>
        <target state="translated">名稱不是有效的 {0} 識別碼。</target>
        <note />
      </trans-unit>
      <trans-unit id="Namespace">
        <source>Namespace</source>
        <target state="translated">命名空間</target>
        <note />
      </trans-unit>
      <trans-unit id="Namespace_0">
        <source>Namespace: '{0}'</source>
        <target state="translated">命名空間: '{0}'</target>
        <note />
      </trans-unit>
      <trans-unit id="Namespace_declarations">
        <source>Namespace declarations</source>
        <target state="new">Namespace declarations</target>
        <note />
      </trans-unit>
      <trans-unit id="Namespaces_have_been_updated">
        <source>Namespaces have been updated.</source>
        <target state="new">Namespaces have been updated.</target>
        <note>"Namespaces" is the programming language concept</note>
      </trans-unit>
      <trans-unit id="NamingSpecification_CSharp_Class">
        <source>class</source>
        <target state="new">class</target>
        <note>{Locked} This string can be found under "Tools | Options | Text Editor | C# | Code Style | Naming | Manage Specifications | + | Symbol kinds". All of the "NamingSpecification_CSharp_*" strings represent language constructs, and some of them are also actual keywords (including this one).</note>
      </trans-unit>
      <trans-unit id="NamingSpecification_CSharp_Delegate">
        <source>delegate</source>
        <target state="new">delegate</target>
        <note>{Locked} This string can be found under "Tools | Options | Text Editor | C# | Code Style | Naming | Manage Specifications | + | Symbol kinds". All of the "NamingSpecification_CSharp_*" strings represent language constructs, and some of them are also actual keywords (including this one).</note>
      </trans-unit>
      <trans-unit id="NamingSpecification_CSharp_Enum">
        <source>enum</source>
        <target state="new">enum</target>
        <note>{Locked} This string can be found under "Tools | Options | Text Editor | C# | Code Style | Naming | Manage Specifications | + | Symbol kinds". All of the "NamingSpecification_CSharp_*" strings represent language constructs, and some of them are also actual keywords (including this one).</note>
      </trans-unit>
      <trans-unit id="NamingSpecification_CSharp_Event">
        <source>event</source>
        <target state="new">event</target>
        <note>{Locked} This string can be found under "Tools | Options | Text Editor | C# | Code Style | Naming | Manage Specifications | + | Symbol kinds". All of the "NamingSpecification_CSharp_*" strings represent language constructs, and some of them are also actual keywords (including this one).</note>
      </trans-unit>
      <trans-unit id="NamingSpecification_CSharp_Field">
        <source>field</source>
        <target state="translated">欄位</target>
        <note>This string can be found under "Tools | Options | Text Editor | C# | Code Style | Naming | Manage Specifications | + | Symbol kinds". All of the "NamingSpecification_CSharp_*" strings represent language constructs, and some of them are also actual keywords (NOT this one). Refers to the C# programming language concept of a "field" (which stores data).</note>
      </trans-unit>
      <trans-unit id="NamingSpecification_CSharp_Interface">
        <source>interface</source>
        <target state="new">interface</target>
        <note>{Locked} This string can be found under "Tools | Options | Text Editor | C# | Code Style | Naming | Manage Specifications | + | Symbol kinds". All of the "NamingSpecification_CSharp_*" strings represent language constructs, and some of them are also actual keywords (including this one).</note>
      </trans-unit>
      <trans-unit id="NamingSpecification_CSharp_Local">
        <source>local</source>
        <target state="translated">區域</target>
        <note>This string can be found under "Tools | Options | Text Editor | C# | Code Style | Naming | Manage Specifications | + | Symbol kinds". All of the "NamingSpecification_CSharp_*" strings represent language constructs, and some of them are also actual keywords (NOT this one). Refers to the C# language concept of a "local variable".</note>
      </trans-unit>
      <trans-unit id="NamingSpecification_CSharp_LocalFunction">
        <source>local function</source>
        <target state="translated">區域函式</target>
        <note>This string can be found under "Tools | Options | Text Editor | C# | Code Style | Naming | Manage Specifications | + | Symbol kinds". All of the "NamingSpecification_CSharp_*" strings represent language constructs, and some of them are also actual keywords (NOT this one). Refers to the C# language concept of a "local function" that exists locally within another function.</note>
      </trans-unit>
      <trans-unit id="NamingSpecification_CSharp_Method">
        <source>method</source>
        <target state="translated">方法</target>
        <note>This string can be found under "Tools | Options | Text Editor | C# | Code Style | Naming | Manage Specifications | + | Symbol kinds". All of the "NamingSpecification_CSharp_*" strings represent language constructs, and some of them are also actual keywords (NOT this one). Refers to the C# language concept of a "method" that can be called by other code.</note>
      </trans-unit>
      <trans-unit id="NamingSpecification_CSharp_Namespace">
        <source>namespace</source>
        <target state="new">namespace</target>
        <note>{Locked} This string can be found under "Tools | Options | Text Editor | C# | Code Style | Naming | Manage Specifications | + | Symbol kinds". All of the "NamingSpecification_CSharp_*" strings represent language constructs, and some of them are also actual keywords (including this one).</note>
      </trans-unit>
      <trans-unit id="NamingSpecification_CSharp_Parameter">
        <source>parameter</source>
        <target state="translated">參數</target>
        <note>This string can be found under "Tools | Options | Text Editor | C# | Code Style | Naming | Manage Specifications | + | Symbol kinds". All of the "NamingSpecification_CSharp_*" strings represent language constructs, and some of them are also actual keywords (NOT this one). Refers to the C# language concept of a "parameter" being passed to a method.</note>
      </trans-unit>
      <trans-unit id="NamingSpecification_CSharp_Property">
        <source>property</source>
        <target state="translated">屬性</target>
        <note>This string can be found under "Tools | Options | Text Editor | C# | Code Style | Naming | Manage Specifications | + | Symbol kinds". All of the "NamingSpecification_CSharp_*" strings represent language constructs, and some of them are also actual keywords (NOT this one). Refers to the C# language concept of a "property" (which allows for the retrieval of data).</note>
      </trans-unit>
      <trans-unit id="NamingSpecification_CSharp_Struct">
        <source>struct</source>
        <target state="new">struct</target>
        <note>{Locked} This string can be found under "Tools | Options | Text Editor | C# | Code Style | Naming | Manage Specifications | + | Symbol kinds". All of the "NamingSpecification_CSharp_*" strings represent language constructs, and some of them are also actual keywords (including this one).</note>
      </trans-unit>
      <trans-unit id="NamingSpecification_CSharp_TypeParameter">
        <source>type parameter</source>
        <target state="translated">類型參數</target>
        <note>This string can be found under "Tools | Options | Text Editor | C# | Code Style | Naming | Manage Specifications | + | Symbol kinds". All of the "NamingSpecification_CSharp_*" strings represent language constructs, and some of them are also actual keywords (NOT this one). Refers to the C# language concept of a "type parameter".</note>
      </trans-unit>
      <trans-unit id="NamingSpecification_VisualBasic_Class">
        <source>Class</source>
        <target state="new">Class</target>
        <note>{Locked} This string can be found under "Tools | Options | Text Editor | Basic | Code Style | Naming | Manage Specifications | + | Symbol kinds". All of the "NamingSpecification_VisualBasic_*" strings represent language constructs, and some of them are also actual keywords (including this one).</note>
      </trans-unit>
      <trans-unit id="NamingSpecification_VisualBasic_Delegate">
        <source>Delegate</source>
        <target state="new">Delegate</target>
        <note>{Locked} This string can be found under "Tools | Options | Text Editor | Basic | Code Style | Naming | Manage Specifications | + | Symbol kinds". All of the "NamingSpecification_VisualBasic_*" strings represent language constructs, and some of them are also actual keywords (including this one).</note>
      </trans-unit>
      <trans-unit id="NamingSpecification_VisualBasic_Enum">
        <source>Enum</source>
        <target state="new">Enum</target>
        <note>{Locked} This string can be found under "Tools | Options | Text Editor | Basic | Code Style | Naming | Manage Specifications | + | Symbol kinds". All of the "NamingSpecification_VisualBasic_*" strings represent language constructs, and some of them are also actual keywords (including this one).</note>
      </trans-unit>
      <trans-unit id="NamingSpecification_VisualBasic_Event">
        <source>Event</source>
        <target state="new">Event</target>
        <note>{Locked} This string can be found under "Tools | Options | Text Editor | Basic | Code Style | Naming | Manage Specifications | + | Symbol kinds". All of the "NamingSpecification_VisualBasic_*" strings represent language constructs, and some of them are also actual keywords (including this one).</note>
      </trans-unit>
      <trans-unit id="NamingSpecification_VisualBasic_Field">
        <source>Field</source>
        <target state="translated">欄位</target>
        <note>This string can be found under "Tools | Options | Text Editor | Basic | Code Style | Naming | Manage Specifications | + | Symbol kinds". All of the "NamingSpecification_VisualBasic_*" strings represent language constructs, and some of them are also actual keywords (NOT this one). Refers to the Visual Basic language concept of a "field" (which stores data).</note>
      </trans-unit>
      <trans-unit id="NamingSpecification_VisualBasic_Interface">
        <source>Interface</source>
        <target state="new">Interface</target>
        <note>{Locked} This string can be found under "Tools | Options | Text Editor | Basic | Code Style | Naming | Manage Specifications | + | Symbol kinds". All of the "NamingSpecification_VisualBasic_*" strings represent language constructs, and some of them are also actual keywords (including this one).</note>
      </trans-unit>
      <trans-unit id="NamingSpecification_VisualBasic_Local">
        <source>Local</source>
        <target state="translated">本機</target>
        <note>This string can be found under "Tools | Options | Text Editor | Basic | Code Style | Naming | Manage Specifications | + | Symbol kinds". All of the "NamingSpecification_VisualBasic_*" strings represent language constructs, and some of them are also actual keywords (NOT this one). Refers to the Visual Basic language concept of a "local variable".</note>
      </trans-unit>
      <trans-unit id="NamingSpecification_VisualBasic_Method">
        <source>Method</source>
        <target state="translated">方法</target>
        <note>This string can be found under "Tools | Options | Text Editor | Basic | Code Style | Naming | Manage Specifications | + | Symbol kinds". All of the "NamingSpecification_VisualBasic_*" strings represent language constructs, and some of them are also actual keywords (NOT this one). Refers to the Visual Basic language concept of a "method".</note>
      </trans-unit>
      <trans-unit id="NamingSpecification_VisualBasic_Module">
        <source>Module</source>
        <target state="new">Module</target>
        <note>{Locked} This string can be found under "Tools | Options | Text Editor | Basic | Code Style | Naming | Manage Specifications | + | Symbol kinds". All of the "NamingSpecification_VisualBasic_*" strings represent language constructs, and some of them are also actual keywords (including this one).</note>
      </trans-unit>
      <trans-unit id="NamingSpecification_VisualBasic_Namespace">
        <source>Namespace</source>
        <target state="new">Namespace</target>
        <note>{Locked} This string can be found under "Tools | Options | Text Editor | Basic | Code Style | Naming | Manage Specifications | + | Symbol kinds". All of the "NamingSpecification_VisualBasic_*" strings represent language constructs, and some of them are also actual keywords (including this one).</note>
      </trans-unit>
      <trans-unit id="NamingSpecification_VisualBasic_Parameter">
        <source>Parameter</source>
        <target state="translated">參數</target>
        <note>This string can be found under "Tools | Options | Text Editor | Basic | Code Style | Naming | Manage Specifications | + | Symbol kinds". All of the "NamingSpecification_VisualBasic_*" strings represent language constructs, and some of them are also actual keywords (NOT this one). Refers to the Visual Basic language concept of a "parameter" which can be passed to a method.</note>
      </trans-unit>
      <trans-unit id="NamingSpecification_VisualBasic_Property">
        <source>Property</source>
        <target state="new">Property</target>
        <note>{Locked} This string can be found under "Tools | Options | Text Editor | Basic | Code Style | Naming | Manage Specifications | + | Symbol kinds". All of the "NamingSpecification_VisualBasic_*" strings represent language constructs, and some of them are also actual keywords (including this one).</note>
      </trans-unit>
      <trans-unit id="NamingSpecification_VisualBasic_Structure">
        <source>Structure</source>
        <target state="new">Structure</target>
        <note>{Locked} This string can be found under "Tools | Options | Text Editor | Basic | Code Style | Naming | Manage Specifications | + | Symbol kinds". All of the "NamingSpecification_VisualBasic_*" strings represent language constructs, and some of them are also actual keywords (including this one).</note>
      </trans-unit>
      <trans-unit id="NamingSpecification_VisualBasic_TypeParameter">
        <source>Type Parameter</source>
        <target state="translated">型別參數</target>
        <note>This string can be found under "Tools | Options | Text Editor | Basic | Code Style | Naming | Manage Specifications | + | Symbol kinds". All of the "NamingSpecification_VisualBasic_*" strings represent language constructs, and some of them are also actual keywords (NOT this one). Refers to the Visual Basic language concept of a "type parameter".</note>
      </trans-unit>
      <trans-unit id="Naming_rules">
        <source>Naming rules</source>
        <target state="translated">命名規則</target>
        <note />
      </trans-unit>
      <trans-unit id="Navigate_to_0">
        <source>Navigate to '{0}'</source>
        <target state="translated">瀏覽至 '{0}'</target>
        <note />
      </trans-unit>
      <trans-unit id="Never_if_unnecessary">
        <source>Never if unnecessary</source>
        <target state="translated">不需要時一律不要</target>
        <note />
      </trans-unit>
      <trans-unit id="New_Type_Name_colon">
        <source>New Type Name:</source>
        <target state="translated">新的型別名稱:</target>
        <note />
      </trans-unit>
      <trans-unit id="New_line_preferences_experimental_colon">
        <source>New line preferences (experimental):</source>
        <target state="translated">新行喜好設定 (實驗性):</target>
        <note />
      </trans-unit>
      <trans-unit id="Newline_n">
        <source>Newline (\\n)</source>
        <target state="translated">新行 (\\n)</target>
        <note />
      </trans-unit>
      <trans-unit id="No_namespaces_needed_updating">
        <source>No namespaces needed updating.</source>
        <target state="new">No namespaces needed updating.</target>
        <note>"Namespaces" is the programming language concept</note>
      </trans-unit>
      <trans-unit id="No_unused_references_were_found">
        <source>No unused references were found.</source>
        <target state="translated">找不到任何未使用的參考。</target>
        <note />
      </trans-unit>
      <trans-unit id="Non_public_methods">
        <source>Non-public methods</source>
        <target state="translated">非公用方法</target>
        <note />
      </trans-unit>
      <trans-unit id="None">
        <source>None</source>
        <target state="translated">無</target>
        <note />
      </trans-unit>
      <trans-unit id="Omit_only_for_optional_parameters">
        <source>Omit (only for optional parameters)</source>
        <target state="translated">省略 (僅適用於選擇性參數)</target>
        <note />
      </trans-unit>
      <trans-unit id="Open_documents">
        <source>Open documents</source>
        <target state="translated">開啟的文件</target>
        <note />
      </trans-unit>
      <trans-unit id="Optional_parameters_must_provide_a_default_value">
        <source>Optional parameters must provide a default value</source>
        <target state="translated">選擇性參數必須提供預設值</target>
        <note />
      </trans-unit>
      <trans-unit id="Optional_with_default_value_colon">
        <source>Optional with default value:</source>
        <target state="translated">選擇性預設值:</target>
        <note />
      </trans-unit>
      <trans-unit id="Other">
        <source>Others</source>
        <target state="translated">其他</target>
        <note />
      </trans-unit>
      <trans-unit id="Overridden_members">
        <source>Overridden members</source>
        <target state="translated">已覆寫的成員</target>
        <note />
      </trans-unit>
      <trans-unit id="Overriding_members">
        <source>Overriding members</source>
        <target state="translated">覆寫成員</target>
        <note />
      </trans-unit>
      <trans-unit id="Packages">
        <source>Packages</source>
        <target state="translated">套件</target>
        <note />
      </trans-unit>
      <trans-unit id="Parameter_Details">
        <source>Parameter Details</source>
        <target state="translated">參數詳細資料</target>
        <note />
      </trans-unit>
      <trans-unit id="Parameter_Name">
        <source>Parameter name:</source>
        <target state="translated">參數名稱:</target>
        <note />
      </trans-unit>
      <trans-unit id="Parameter_information">
        <source>Parameter information</source>
        <target state="translated">參數資訊</target>
        <note />
      </trans-unit>
      <trans-unit id="Parameter_kind">
        <source>Parameter kind</source>
        <target state="translated">參數種類</target>
        <note />
      </trans-unit>
      <trans-unit id="Parameter_name_contains_invalid_characters">
        <source>Parameter name contains invalid character(s).</source>
        <target state="translated">參數名稱包含無效字元。</target>
        <note />
      </trans-unit>
      <trans-unit id="Parameter_preferences_colon">
        <source>Parameter preferences:</source>
        <target state="translated">參數喜好設定:</target>
        <note />
      </trans-unit>
      <trans-unit id="Parameter_type_contains_invalid_characters">
        <source>Parameter type contains invalid character(s).</source>
        <target state="translated">參數類型包含無效字元。</target>
        <note />
      </trans-unit>
      <trans-unit id="Parentheses_preferences_colon">
        <source>Parentheses preferences:</source>
        <target state="translated">括號喜好設定:</target>
        <note />
      </trans-unit>
      <trans-unit id="Paused_0_tasks_in_queue">
        <source>Paused ({0} tasks in queue)</source>
        <target state="translated">已暫停 (佇列中的 {0} 工作)</target>
        <note />
      </trans-unit>
      <trans-unit id="Please_enter_a_type_name">
        <source>Please enter a type name</source>
        <target state="translated">請輸入類型名稱</target>
        <note>"Type" is the programming language concept</note>
      </trans-unit>
      <trans-unit id="Prefer_System_HashCode_in_GetHashCode">
        <source>Prefer 'System.HashCode' in 'GetHashCode'</source>
        <target state="translated">建議在 'GetHashCode' 中使用 'System.HashCode'</target>
        <note />
      </trans-unit>
      <trans-unit id="Prefer_compound_assignments">
        <source>Prefer compound assignments</source>
        <target state="translated">優先使用複合指派</target>
        <note />
      </trans-unit>
      <trans-unit id="Prefer_index_operator">
        <source>Prefer index operator</source>
        <target state="translated">優先使用索引運算子</target>
        <note />
      </trans-unit>
      <trans-unit id="Prefer_range_operator">
        <source>Prefer range operator</source>
        <target state="translated">優先使用範圍運算子</target>
        <note />
      </trans-unit>
      <trans-unit id="Prefer_readonly_fields">
        <source>Prefer readonly fields</source>
        <target state="translated">優先使用唯讀欄位</target>
        <note />
      </trans-unit>
      <trans-unit id="Prefer_simple_using_statement">
        <source>Prefer simple 'using' statement</source>
        <target state="translated">優先使用簡單的 'using' 陳述式</target>
        <note />
      </trans-unit>
      <trans-unit id="Prefer_simplified_boolean_expressions">
        <source>Prefer simplified boolean expressions</source>
        <target state="translated">建議使用簡易布林運算式</target>
        <note />
      </trans-unit>
      <trans-unit id="Prefer_static_local_functions">
        <source>Prefer static local functions</source>
        <target state="translated">優先使用靜態區域函式</target>
        <note />
      </trans-unit>
      <trans-unit id="Projects">
        <source>Projects</source>
        <target state="translated">專案</target>
        <note />
      </trans-unit>
      <trans-unit id="Pull_Members_Up">
        <source>Pull Members Up</source>
        <target state="translated">提升成員</target>
        <note />
      </trans-unit>
      <trans-unit id="Quick_Actions">
        <source>Quick Actions</source>
        <target state="new">Quick Actions</target>
        <note />
      </trans-unit>
      <trans-unit id="Refactoring_Only">
        <source>Refactoring Only</source>
        <target state="translated">僅重構</target>
        <note />
      </trans-unit>
      <trans-unit id="Reference">
        <source>Reference</source>
        <target state="translated">參考</target>
        <note />
      </trans-unit>
      <trans-unit id="Regular_Expressions">
        <source>Regular Expressions</source>
        <target state="translated">規則運算式</target>
        <note />
      </trans-unit>
      <trans-unit id="Remove_All">
        <source>Remove All</source>
        <target state="translated">全部移除</target>
        <note />
      </trans-unit>
      <trans-unit id="Remove_Unused_References">
        <source>Remove Unused References</source>
        <target state="translated">移除未使用的參考</target>
        <note />
      </trans-unit>
      <trans-unit id="Rename_0_to_1">
        <source>Rename {0} to {1}</source>
        <target state="translated">將 {0} 重新命名為 {1}</target>
        <note />
      </trans-unit>
      <trans-unit id="Report_invalid_regular_expressions">
        <source>Report invalid regular expressions</source>
        <target state="translated">回報無效的規則運算式</target>
        <note />
      </trans-unit>
      <trans-unit id="Repository">
        <source>Repository</source>
        <target state="translated">存放庫</target>
        <note />
      </trans-unit>
      <trans-unit id="Require_colon">
        <source>Require:</source>
        <target state="translated">需要:</target>
        <note />
      </trans-unit>
      <trans-unit id="Required">
        <source>Required</source>
        <target state="translated">必要</target>
        <note />
      </trans-unit>
      <trans-unit id="Requires_System_HashCode_be_present_in_project">
        <source>Requires 'System.HashCode' be present in project</source>
        <target state="translated">專案中必須有 'System.HashCode'</target>
        <note />
      </trans-unit>
      <trans-unit id="Reset_Visual_Studio_default_keymapping">
        <source>Reset Visual Studio default keymapping</source>
        <target state="translated">重設 Visual Studio 預設按鍵對應</target>
        <note />
      </trans-unit>
      <trans-unit id="Review_Changes">
        <source>Review Changes</source>
        <target state="translated">檢閱變更</target>
        <note />
      </trans-unit>
      <trans-unit id="Run_Code_Analysis_on_0">
        <source>Run Code Analysis on {0}</source>
        <target state="translated">對 {0} 執行 Code Analysis</target>
        <note />
      </trans-unit>
      <trans-unit id="Run_code_analysis_in_separate_process_requires_restart">
        <source>Run code analysis in separate process (requires restart)</source>
        <target state="new">Run code analysis in separate process (requires restart)</target>
        <note />
      </trans-unit>
      <trans-unit id="Running_code_analysis_for_0">
        <source>Running code analysis for '{0}'...</source>
        <target state="translated">正在執行 '{0}' 的程式碼分析...</target>
        <note />
      </trans-unit>
      <trans-unit id="Running_code_analysis_for_Solution">
        <source>Running code analysis for Solution...</source>
        <target state="translated">正在執行解決方案的程式碼分析...</target>
        <note />
      </trans-unit>
      <trans-unit id="Running_low_priority_background_processes">
        <source>Running low priority background processes</source>
        <target state="translated">正在執行低優先順序背景流程</target>
        <note />
      </trans-unit>
      <trans-unit id="Save_dot_editorconfig_file">
        <source>Save .editorconfig file</source>
        <target state="translated">儲存 .editorconfig 檔案</target>
        <note />
      </trans-unit>
      <trans-unit id="Search_Settings">
        <source>Search Settings</source>
        <target state="translated">搜尋設定</target>
        <note />
      </trans-unit>
      <trans-unit id="Select_an_appropriate_symbol_to_start_value_tracking">
        <source>Select an appropriate symbol to start value tracking</source>
        <target state="new">Select an appropriate symbol to start value tracking</target>
        <note />
      </trans-unit>
      <trans-unit id="Select_destination">
        <source>Select destination</source>
        <target state="translated">選取目的地</target>
        <note />
      </trans-unit>
      <trans-unit id="Select_Dependents">
        <source>Select _Dependents</source>
        <target state="translated">選取相依項(_D)</target>
        <note />
      </trans-unit>
      <trans-unit id="Select_Public">
        <source>Select _Public</source>
        <target state="translated">選取公用(_P)</target>
        <note />
      </trans-unit>
      <trans-unit id="Select_destination_and_members_to_pull_up">
        <source>Select destination and members to pull up.</source>
        <target state="translated">選取要提升的目的地及成員。</target>
        <note />
      </trans-unit>
      <trans-unit id="Select_destination_colon">
        <source>Select destination:</source>
        <target state="translated">選取目的地:</target>
        <note />
      </trans-unit>
      <trans-unit id="Select_member">
        <source>Select member</source>
        <target state="translated">選取成員</target>
        <note />
      </trans-unit>
      <trans-unit id="Select_members_colon">
        <source>Select members:</source>
        <target state="translated">選取成員:</target>
        <note />
      </trans-unit>
      <trans-unit id="Show_Remove_Unused_References_command_in_Solution_Explorer_experimental">
        <source>Show "Remove Unused References" command in Solution Explorer (experimental)</source>
        <target state="translated">在方案總管 (實驗性) 中顯示「移除未使用的參考」命令</target>
        <note />
      </trans-unit>
      <trans-unit id="Show_completion_list">
        <source>Show completion list</source>
        <target state="translated">顯示自動完成清單</target>
        <note />
      </trans-unit>
      <trans-unit id="Show_hints_for_everything_else">
        <source>Show hints for everything else</source>
        <target state="translated">顯示所有其他項目的提示</target>
        <note />
      </trans-unit>
      <trans-unit id="Show_hints_for_implicit_object_creation">
        <source>Show hints for implicit object creation</source>
        <target state="translated">顯示隱含物件建立的提示</target>
        <note />
      </trans-unit>
      <trans-unit id="Show_hints_for_lambda_parameter_types">
        <source>Show hints for lambda parameter types</source>
        <target state="translated">顯示 Lambda 參數類型的提示</target>
        <note />
      </trans-unit>
      <trans-unit id="Show_hints_for_literals">
        <source>Show hints for literals</source>
        <target state="translated">顯示常值的提示</target>
        <note />
      </trans-unit>
      <trans-unit id="Show_hints_for_variables_with_inferred_types">
        <source>Show hints for variables with inferred types</source>
        <target state="translated">顯示有推斷類型之變數的提示</target>
        <note />
      </trans-unit>
      <trans-unit id="Show_inheritance_margin">
        <source>Show inheritance margin</source>
        <target state="translated">顯示繼承邊界</target>
        <note />
      </trans-unit>
      <trans-unit id="Skip_analyzers_for_implicitly_triggered_builds">
        <source>Skip analyzers for implicitly triggered builds</source>
        <target state="new">Skip analyzers for implicitly triggered builds</target>
        <note />
      </trans-unit>
      <trans-unit id="Some_color_scheme_colors_are_being_overridden_by_changes_made_in_the_Environment_Fonts_and_Colors_options_page_Choose_Use_Defaults_in_the_Fonts_and_Colors_page_to_revert_all_customizations">
        <source>Some color scheme colors are being overridden by changes made in the Environment &gt; Fonts and Colors options page. Choose `Use Defaults` in the Fonts and Colors page to revert all customizations.</source>
        <target state="translated">[環境] &gt; [字型和色彩選項] 頁面中所做的變更覆寫了某些色彩配置的色彩。請選擇 [字型和色彩] 頁面中的 [使用預設] 來還原所有自訂。</target>
        <note />
      </trans-unit>
      <trans-unit id="Suggestion">
        <source>Suggestion</source>
        <target state="translated">建議</target>
        <note />
      </trans-unit>
      <trans-unit id="Suppress_hints_when_parameter_name_matches_the_method_s_intent">
        <source>Suppress hints when parameter name matches the method's intent</source>
        <target state="translated">當參數名稱符合方法的意圖時，不出現提示</target>
        <note />
      </trans-unit>
      <trans-unit id="Suppress_hints_when_parameter_names_differ_only_by_suffix">
        <source>Suppress hints when parameter names differ only by suffix</source>
        <target state="translated">當參數名稱只有尾碼不同時，不出現提示</target>
        <note />
      </trans-unit>
      <trans-unit id="Symbols_without_references">
        <source>Symbols without references</source>
        <target state="translated">沒有參考的符號</target>
        <note />
      </trans-unit>
      <trans-unit id="Sync_Namespaces">
        <source>Sync Namespaces</source>
        <target state="new">Sync Namespaces</target>
        <note>"Namespaces" is the programming language concept</note>
      </trans-unit>
      <trans-unit id="Tab_twice_to_insert_arguments">
        <source>Tab twice to insert arguments (experimental)</source>
        <target state="translated">按 Tab 鍵兩次可插入引數 (實驗性)</target>
        <note />
      </trans-unit>
      <trans-unit id="Target_Namespace_colon">
        <source>Target Namespace:</source>
        <target state="translated">目標命名空間:</target>
        <note />
      </trans-unit>
      <trans-unit id="The_generator_0_that_generated_this_file_has_been_removed_from_the_project">
        <source>The generator '{0}' that generated this file has been removed from the project; this file is no longer being included in your project.</source>
        <target state="translated">已從專案中移除產生此檔案的產生器 '{0}'; 此檔案已不再包含在您的專案中。</target>
        <note />
      </trans-unit>
      <trans-unit id="The_generator_0_that_generated_this_file_has_stopped_generating_this_file">
        <source>The generator '{0}' that generated this file has stopped generating this file; this file is no longer being included in your project.</source>
        <target state="translated">產生此檔案的產生器 '{0}' 已停止產生此檔案; 此檔案已不再包含在您的專案中。</target>
        <note />
      </trans-unit>
      <trans-unit id="This_action_cannot_be_undone_Do_you_wish_to_continue">
        <source>This action cannot be undone. Do you wish to continue?</source>
        <target state="translated">此動作無法復原。要繼續嗎?</target>
        <note />
      </trans-unit>
      <trans-unit id="This_file_is_autogenerated_by_0_and_cannot_be_edited">
        <source>This file is auto-generated by the generator '{0}' and cannot be edited.</source>
        <target state="translated">此檔案是由產生器 '{0}' 自動產生，無法加以編輯。</target>
        <note />
      </trans-unit>
      <trans-unit id="This_is_an_invalid_namespace">
        <source>This is an invalid namespace</source>
        <target state="translated">這是無效的命名空間</target>
        <note />
      </trans-unit>
      <trans-unit id="Title">
        <source>Title</source>
        <target state="translated">標題</target>
        <note />
      </trans-unit>
      <trans-unit id="Type_Name">
        <source>Type name:</source>
        <target state="translated">類型名稱:</target>
        <note />
      </trans-unit>
      <trans-unit id="Type_name_has_a_syntax_error">
        <source>Type name has a syntax error</source>
        <target state="translated">類型名稱包含語法錯誤</target>
        <note>"Type" is the programming language concept</note>
      </trans-unit>
      <trans-unit id="Type_name_is_not_recognized">
        <source>Type name is not recognized</source>
        <target state="translated">無法辨識類型名稱</target>
        <note>"Type" is the programming language concept</note>
      </trans-unit>
      <trans-unit id="Type_name_is_recognized">
        <source>Type name is recognized</source>
        <target state="translated">已辨識類型名稱</target>
        <note>"Type" is the programming language concept</note>
      </trans-unit>
      <trans-unit id="Underline_reassigned_variables">
        <source>Underline reassigned variables</source>
        <target state="new">Underline reassigned variables</target>
        <note />
      </trans-unit>
      <trans-unit id="Unused_value_is_explicitly_assigned_to_an_unused_local">
        <source>Unused value is explicitly assigned to an unused local</source>
        <target state="translated">未使用的值已明確指派至未使用的區域</target>
        <note />
      </trans-unit>
      <trans-unit id="Unused_value_is_explicitly_assigned_to_discard">
        <source>Unused value is explicitly assigned to discard</source>
        <target state="translated">未使用的值已明確指派至捨棄</target>
        <note />
      </trans-unit>
      <trans-unit id="Updating_namspaces">
        <source>Updating namespaces...</source>
        <target state="new">Updating namespaces...</target>
        <note>"namespaces" is the programming language concept</note>
      </trans-unit>
      <trans-unit id="Updating_project_references">
        <source>Updating project references...</source>
        <target state="translated">正在更新專案參考...</target>
        <note />
      </trans-unit>
      <trans-unit id="Updating_severity">
        <source>Updating severity</source>
        <target state="translated">正在更新嚴重性</target>
        <note />
      </trans-unit>
      <trans-unit id="Use_expression_body_for_lambdas">
        <source>Use expression body for lambdas</source>
        <target state="translated">使用 lambda 的運算式主體</target>
        <note />
      </trans-unit>
      <trans-unit id="Use_expression_body_for_local_functions">
        <source>Use expression body for local functions</source>
        <target state="translated">使用區域函式的運算式主體</target>
        <note />
      </trans-unit>
      <trans-unit id="Use_named_argument">
        <source>Use named argument</source>
        <target state="translated">使用具名引數</target>
        <note>"argument" is a programming term for a value passed to a function</note>
      </trans-unit>
      <trans-unit id="Value">
        <source>Value</source>
        <target state="translated">值</target>
        <note />
      </trans-unit>
      <trans-unit id="Value_Tracking">
        <source>Value Tracking</source>
        <target state="new">Value Tracking</target>
        <note>Title of the "Value Tracking" tool window. "Value" is the variable/symbol and "Tracking" is the action the tool is doing to follow where the value can originate from.</note>
      </trans-unit>
      <trans-unit id="Value_assigned_here_is_never_used">
        <source>Value assigned here is never used</source>
        <target state="translated">這裡指派的值從未使用過</target>
        <note />
      </trans-unit>
      <trans-unit id="Value_colon">
        <source>Value:</source>
        <target state="translated">值:</target>
        <note />
      </trans-unit>
      <trans-unit id="Value_returned_by_invocation_is_implicitly_ignored">
        <source>Value returned by invocation is implicitly ignored</source>
        <target state="translated">明確地忽略引動過程傳回的值</target>
        <note />
      </trans-unit>
      <trans-unit id="Value_to_inject_at_call_sites">
        <source>Value to inject at call sites</source>
        <target state="translated">要在呼叫位置插入的值</target>
        <note />
      </trans-unit>
      <trans-unit id="Visual_Studio_2017">
        <source>Visual Studio 2017</source>
        <target state="translated">Visual Studio 2017</target>
        <note />
      </trans-unit>
      <trans-unit id="Visual_Studio_2019">
        <source>Visual Studio 2019</source>
        <target state="translated">Visual Studio 2019</target>
        <note />
      </trans-unit>
      <trans-unit id="Visual_Studio_Settings">
        <source>Visual Studio Settings</source>
        <target state="new">Visual Studio Settings</target>
        <note />
      </trans-unit>
      <trans-unit id="Warning">
        <source>Warning</source>
        <target state="translated">警告</target>
        <note />
      </trans-unit>
      <trans-unit id="Warning_colon_duplicate_parameter_name">
        <source>Warning: duplicate parameter name</source>
        <target state="translated">警告: 參數名稱重複</target>
        <note />
      </trans-unit>
      <trans-unit id="Warning_colon_type_does_not_bind">
        <source>Warning: type does not bind</source>
        <target state="translated">警告: 類型未繫結</target>
        <note />
      </trans-unit>
      <trans-unit id="We_notice_you_suspended_0_Reset_keymappings_to_continue_to_navigate_and_refactor">
        <source>We notice you suspended '{0}'. Reset keymappings to continue to navigate and refactor.</source>
        <target state="translated">我們發現您暫止了 '{0}'。重設按鍵對應以繼續巡覽和重構。</target>
        <note />
      </trans-unit>
      <trans-unit id="This_workspace_does_not_support_updating_Visual_Basic_compilation_options">
        <source>This workspace does not support updating Visual Basic compilation options.</source>
        <target state="translated">此工作區不支援更新 Visual Basic 編譯選項。</target>
        <note />
      </trans-unit>
      <trans-unit id="Whitespace">
        <source>Whitespace</source>
        <target state="new">Whitespace</target>
        <note />
      </trans-unit>
      <trans-unit id="You_must_change_the_signature">
        <source>You must change the signature</source>
        <target state="translated">您必須變更簽章</target>
        <note>"signature" here means the definition of a method</note>
      </trans-unit>
      <trans-unit id="You_must_select_at_least_one_member">
        <source>You must select at least one member.</source>
        <target state="translated">您必須選取至少一個成員。</target>
        <note />
      </trans-unit>
      <trans-unit id="Illegal_characters_in_path">
        <source>Illegal characters in path.</source>
        <target state="translated">路徑中有不合法的字元。</target>
        <note />
      </trans-unit>
      <trans-unit id="File_name_must_have_the_0_extension">
        <source>File name must have the "{0}" extension.</source>
        <target state="translated">檔案名稱必須有 "{0}" 延伸模組。</target>
        <note />
      </trans-unit>
      <trans-unit id="Debugger">
        <source>Debugger</source>
        <target state="translated">偵錯工具</target>
        <note />
      </trans-unit>
      <trans-unit id="Determining_breakpoint_location">
        <source>Determining breakpoint location...</source>
        <target state="translated">正在判定中斷點位置...</target>
        <note />
      </trans-unit>
      <trans-unit id="Determining_autos">
        <source>Determining autos...</source>
        <target state="translated">正在判定自動呈現的程式碼片段...</target>
        <note />
      </trans-unit>
      <trans-unit id="Resolving_breakpoint_location">
        <source>Resolving breakpoint location...</source>
        <target state="translated">正在解析中斷點位置...</target>
        <note />
      </trans-unit>
      <trans-unit id="Validating_breakpoint_location">
        <source>Validating breakpoint location...</source>
        <target state="translated">正在驗證中斷點位置...</target>
        <note />
      </trans-unit>
      <trans-unit id="Getting_DataTip_text">
        <source>Getting DataTip text...</source>
        <target state="translated">正在取得資料提示文字...</target>
        <note />
      </trans-unit>
      <trans-unit id="Preview_unavailable">
        <source>Preview unavailable</source>
        <target state="translated">無法使用預覽</target>
        <note />
      </trans-unit>
      <trans-unit id="Overrides_">
        <source>Overrides</source>
        <target state="translated">覆寫</target>
        <note />
      </trans-unit>
      <trans-unit id="Overridden_By">
        <source>Overridden By</source>
        <target state="translated">覆寫者</target>
        <note />
      </trans-unit>
      <trans-unit id="Inherits_">
        <source>Inherits</source>
        <target state="translated">繼承</target>
        <note />
      </trans-unit>
      <trans-unit id="Inherited_By">
        <source>Inherited By</source>
        <target state="translated">繼承者</target>
        <note />
      </trans-unit>
      <trans-unit id="Implements_">
        <source>Implements</source>
        <target state="translated">實作</target>
        <note />
      </trans-unit>
      <trans-unit id="Implemented_By">
        <source>Implemented By</source>
        <target state="translated">實作者</target>
        <note />
      </trans-unit>
      <trans-unit id="Maximum_number_of_documents_are_open">
        <source>Maximum number of documents are open.</source>
        <target state="translated">開啟的文件數已達上限。</target>
        <note />
      </trans-unit>
      <trans-unit id="Failed_to_create_document_in_miscellaneous_files_project">
        <source>Failed to create document in miscellaneous files project.</source>
        <target state="translated">無法建立其他檔案專案中的文件。</target>
        <note />
      </trans-unit>
      <trans-unit id="Invalid_access">
        <source>Invalid access.</source>
        <target state="translated">存取無效。</target>
        <note />
      </trans-unit>
      <trans-unit id="The_following_references_were_not_found_0_Please_locate_and_add_them_manually">
        <source>The following references were not found. {0}Please locate and add them manually.</source>
        <target state="translated">找不到下列參考。{0}請找出這些參考並手動新增。</target>
        <note />
      </trans-unit>
      <trans-unit id="End_position_must_be_start_position">
        <source>End position must be &gt;= start position</source>
        <target state="translated">結束位置必須為 &gt; = 開始位置</target>
        <note />
      </trans-unit>
      <trans-unit id="Not_a_valid_value">
        <source>Not a valid value</source>
        <target state="translated">值無效</target>
        <note />
      </trans-unit>
      <trans-unit id="_0_is_inherited">
        <source>'{0}' is inherited</source>
        <target state="translated">已繼承 '{0}'</target>
        <note />
      </trans-unit>
      <trans-unit id="_0_will_be_changed_to_abstract">
        <source>'{0}' will be changed to abstract.</source>
        <target state="translated">'{0}' 會變更為抽象。</target>
        <note />
      </trans-unit>
      <trans-unit id="_0_will_be_changed_to_non_static">
        <source>'{0}' will be changed to non-static.</source>
        <target state="translated">'{0}' 會變更為非靜態。</target>
        <note />
      </trans-unit>
      <trans-unit id="_0_will_be_changed_to_public">
        <source>'{0}' will be changed to public.</source>
        <target state="translated">'{0}' 會變更為公用。</target>
        <note />
      </trans-unit>
      <trans-unit id="generated_by_0_suffix">
        <source>[generated by {0}]</source>
        <target state="translated">[由 {0} 產生]</target>
        <note>{0} is the name of a generator.</note>
      </trans-unit>
      <trans-unit id="generated_suffix">
        <source>[generated]</source>
        <target state="translated">[已產生]</target>
        <note />
      </trans-unit>
      <trans-unit id="given_workspace_doesn_t_support_undo">
        <source>given workspace doesn't support undo</source>
        <target state="translated">指定的工作區不支援復原</target>
        <note />
      </trans-unit>
      <trans-unit id="Add_a_reference_to_0">
        <source>Add a reference to '{0}'</source>
        <target state="translated">將參考新增至 '{0}'</target>
        <note />
      </trans-unit>
      <trans-unit id="Event_type_is_invalid">
        <source>Event type is invalid</source>
        <target state="translated">事件類型無效</target>
        <note />
      </trans-unit>
      <trans-unit id="Can_t_find_where_to_insert_member">
        <source>Can't find where to insert member</source>
        <target state="translated">找不到插入成員的位置</target>
        <note />
      </trans-unit>
      <trans-unit id="Can_t_rename_other_elements">
        <source>Can't rename 'other' elements</source>
        <target state="translated">無法為 'other' 元素重新命名</target>
        <note />
      </trans-unit>
      <trans-unit id="Unknown_rename_type">
        <source>Unknown rename type</source>
        <target state="translated">未知的重新命名類型</target>
        <note />
      </trans-unit>
      <trans-unit id="IDs_are_not_supported_for_this_symbol_type">
        <source>IDs are not supported for this symbol type.</source>
        <target state="translated">此符號類型不支援識別碼。</target>
        <note />
      </trans-unit>
      <trans-unit id="Can_t_create_a_node_id_for_this_symbol_kind_colon_0">
        <source>Can't create a node id for this symbol kind: '{0}'</source>
        <target state="translated">無法建立此符號種類的節點識別碼: '{0}'</target>
        <note />
      </trans-unit>
      <trans-unit id="Project_References">
        <source>Project References</source>
        <target state="translated">專案參考</target>
        <note />
      </trans-unit>
      <trans-unit id="Base_Types">
        <source>Base Types</source>
        <target state="translated">基底類型</target>
        <note />
      </trans-unit>
      <trans-unit id="Miscellaneous_Files">
        <source>Miscellaneous Files</source>
        <target state="translated">其他檔案</target>
        <note />
      </trans-unit>
      <trans-unit id="Could_not_find_project_0">
        <source>Could not find project '{0}'</source>
        <target state="translated">找不到專案 '{0}'</target>
        <note />
      </trans-unit>
      <trans-unit id="Could_not_find_location_of_folder_on_disk">
        <source>Could not find location of folder on disk</source>
        <target state="translated">在磁碟上找不到資料夾的位置</target>
        <note />
      </trans-unit>
      <trans-unit id="Assembly">
        <source>Assembly </source>
        <target state="translated">組件 </target>
        <note />
      </trans-unit>
      <trans-unit id="Exceptions_colon">
        <source>Exceptions:</source>
        <target state="translated">例外狀況:</target>
        <note />
      </trans-unit>
      <trans-unit id="Member_of_0">
        <source>Member of {0}</source>
        <target state="translated">{0} 的成員</target>
        <note />
      </trans-unit>
      <trans-unit id="Parameters_colon1">
        <source>Parameters:</source>
        <target state="translated">參數:</target>
        <note />
      </trans-unit>
      <trans-unit id="Project">
        <source>Project </source>
        <target state="translated">專案 </target>
        <note />
      </trans-unit>
      <trans-unit id="Remarks_colon">
        <source>Remarks:</source>
        <target state="translated">備註:</target>
        <note />
      </trans-unit>
      <trans-unit id="Returns_colon">
        <source>Returns:</source>
        <target state="translated">傳回:</target>
        <note />
      </trans-unit>
      <trans-unit id="Summary_colon">
        <source>Summary:</source>
        <target state="translated">摘要:</target>
        <note />
      </trans-unit>
      <trans-unit id="Type_Parameters_colon">
        <source>Type Parameters:</source>
        <target state="translated">類型參數:</target>
        <note />
      </trans-unit>
      <trans-unit id="File_already_exists">
        <source>File already exists</source>
        <target state="translated">檔案已存在</target>
        <note />
      </trans-unit>
      <trans-unit id="File_path_cannot_use_reserved_keywords">
        <source>File path cannot use reserved keywords</source>
        <target state="translated">檔案路徑無法使用保留的關鍵字</target>
        <note />
      </trans-unit>
      <trans-unit id="DocumentPath_is_illegal">
        <source>DocumentPath is illegal</source>
        <target state="translated">DocumentPath 不合法</target>
        <note />
      </trans-unit>
      <trans-unit id="Project_Path_is_illegal">
        <source>Project Path is illegal</source>
        <target state="translated">專案路徑不合法</target>
        <note />
      </trans-unit>
      <trans-unit id="Path_cannot_have_empty_filename">
        <source>Path cannot have empty filename</source>
        <target state="translated">路徑檔名不得為空白</target>
        <note />
      </trans-unit>
      <trans-unit id="The_given_DocumentId_did_not_come_from_the_Visual_Studio_workspace">
        <source>The given DocumentId did not come from the Visual Studio workspace.</source>
        <target state="translated">給定的 DocumentId 並非來自 Visual Studio 工作區。</target>
        <note />
      </trans-unit>
      <trans-unit id="Project_colon_0_1_Use_the_dropdown_to_view_and_switch_to_other_projects_this_file_may_belong_to">
        <source>Project: {0} ({1})

Use the dropdown to view and switch to other projects this file may belong to.</source>
        <target state="translated">專案: {0} ({1})

使用下拉式清單，即可檢視並切換至此檔案可能所屬的其他專案。</target>
        <note />
      </trans-unit>
      <trans-unit id="_0_Use_the_dropdown_to_view_and_navigate_to_other_items_in_this_file">
        <source>{0}

Use the dropdown to view and navigate to other items in this file.</source>
        <target state="translated">{0}

使用下拉式清單，即可檢視並巡覽至此檔案中的其他項目。</target>
        <note />
      </trans-unit>
      <trans-unit id="Project_colon_0_Use_the_dropdown_to_view_and_switch_to_other_projects_this_file_may_belong_to">
        <source>Project: {0}

Use the dropdown to view and switch to other projects this file may belong to.</source>
        <target state="translated">專案: {0}

使用下拉式清單可以檢視並切換至這個檔案所屬的其他專案。</target>
        <note />
      </trans-unit>
      <trans-unit id="AnalyzerChangedOnDisk">
        <source>AnalyzerChangedOnDisk</source>
        <target state="translated">AnalyzerChangedOnDisk</target>
        <note />
      </trans-unit>
      <trans-unit id="The_analyzer_assembly_0_has_changed_Diagnostics_may_be_incorrect_until_Visual_Studio_is_restarted">
        <source>The analyzer assembly '{0}' has changed. Diagnostics may be incorrect until Visual Studio is restarted.</source>
        <target state="translated">分析器組件 '{0}' 已變更。可能造成診斷錯誤，直到 Visual Studio 重新啟動為止。</target>
        <note />
      </trans-unit>
      <trans-unit id="CSharp_VB_Diagnostics_Table_Data_Source">
        <source>C#/VB Diagnostics Table Data Source</source>
        <target state="translated">C#/VB 診斷資料表資料來源</target>
        <note />
      </trans-unit>
      <trans-unit id="CSharp_VB_Todo_List_Table_Data_Source">
        <source>C#/VB Todo List Table Data Source</source>
        <target state="translated">C#/VB 待辦事項清單資料表資料來源</target>
        <note />
      </trans-unit>
      <trans-unit id="Cancel">
        <source>Cancel</source>
        <target state="translated">取消</target>
        <note />
      </trans-unit>
      <trans-unit id="Deselect_All">
        <source>_Deselect All</source>
        <target state="translated">全部取消選取(_D)</target>
        <note />
      </trans-unit>
      <trans-unit id="Extract_Interface">
        <source>Extract Interface</source>
        <target state="translated">擷取介面</target>
        <note />
      </trans-unit>
      <trans-unit id="Generated_name_colon">
        <source>Generated name:</source>
        <target state="translated">產生的名稱:</target>
        <note />
      </trans-unit>
      <trans-unit id="New_file_name_colon">
        <source>New _file name:</source>
        <target state="translated">新檔名(_F):</target>
        <note />
      </trans-unit>
      <trans-unit id="New_interface_name_colon">
        <source>New _interface name:</source>
        <target state="translated">新介面名稱(_I):</target>
        <note />
      </trans-unit>
      <trans-unit id="OK">
        <source>OK</source>
        <target state="translated">確定</target>
        <note />
      </trans-unit>
      <trans-unit id="Select_All">
        <source>_Select All</source>
        <target state="translated">全選(_S)</target>
        <note />
      </trans-unit>
      <trans-unit id="Select_public_members_to_form_interface">
        <source>Select public _members to form interface</source>
        <target state="translated">選取公用成員以形成介面(_M)</target>
        <note />
      </trans-unit>
      <trans-unit id="Access_colon">
        <source>_Access:</source>
        <target state="translated">存取(_A):</target>
        <note />
      </trans-unit>
      <trans-unit id="Add_to_existing_file">
        <source>Add to _existing file</source>
        <target state="translated">新增至現有檔案(_E)</target>
        <note />
      </trans-unit>
      <trans-unit id="Change_Signature">
        <source>Change Signature</source>
        <target state="translated">變更簽章</target>
        <note />
      </trans-unit>
      <trans-unit id="Create_new_file">
        <source>_Create new file</source>
        <target state="translated">建立新檔案(_C)</target>
        <note />
      </trans-unit>
      <trans-unit id="Default_">
        <source>Default</source>
        <target state="translated">預設</target>
        <note />
      </trans-unit>
      <trans-unit id="File_Name_colon">
        <source>File Name:</source>
        <target state="translated">檔案名稱:</target>
        <note />
      </trans-unit>
      <trans-unit id="Generate_Type">
        <source>Generate Type</source>
        <target state="translated">產生類型</target>
        <note />
      </trans-unit>
      <trans-unit id="Kind_colon">
        <source>_Kind:</source>
        <target state="translated">類型(_K):</target>
        <note />
      </trans-unit>
      <trans-unit id="Location_colon">
        <source>Location:</source>
        <target state="translated">位置:</target>
        <note />
      </trans-unit>
      <trans-unit id="Modifier">
        <source>Modifier</source>
        <target state="translated">修飾元</target>
        <note />
      </trans-unit>
      <trans-unit id="Name_colon1">
        <source>Name:</source>
        <target state="translated">名稱:</target>
        <note />
      </trans-unit>
      <trans-unit id="Parameter">
        <source>Parameter</source>
        <target state="translated">參數</target>
        <note />
      </trans-unit>
      <trans-unit id="Parameters_colon2">
        <source>Parameters:</source>
        <target state="translated">參數:</target>
        <note />
      </trans-unit>
      <trans-unit id="Preview_method_signature_colon">
        <source>Preview method signature:</source>
        <target state="translated">預覽方法簽章:</target>
        <note />
      </trans-unit>
      <trans-unit id="Preview_reference_changes">
        <source>Preview reference changes</source>
        <target state="translated">預覽參考變更</target>
        <note />
      </trans-unit>
      <trans-unit id="Project_colon">
        <source>_Project:</source>
        <target state="translated">專案(_P):</target>
        <note />
      </trans-unit>
      <trans-unit id="Type">
        <source>Type</source>
        <target state="translated">類型</target>
        <note />
      </trans-unit>
      <trans-unit id="Type_Details_colon">
        <source>Type Details:</source>
        <target state="translated">類型詳細資料:</target>
        <note />
      </trans-unit>
      <trans-unit id="Re_move">
        <source>Re_move</source>
        <target state="translated">移除(_M)</target>
        <note />
      </trans-unit>
      <trans-unit id="Restore">
        <source>_Restore</source>
        <target state="translated">還原(_R)</target>
        <note />
      </trans-unit>
      <trans-unit id="More_about_0">
        <source>More about {0}</source>
        <target state="translated">關於 {0} 的詳細資訊</target>
        <note />
      </trans-unit>
      <trans-unit id="Navigation_must_be_performed_on_the_foreground_thread">
        <source>Navigation must be performed on the foreground thread.</source>
        <target state="translated">瀏覽必須在前景執行緒執行。</target>
        <note />
      </trans-unit>
      <trans-unit id="bracket_plus_bracket">
        <source>[+] </source>
        <target state="translated">[+] </target>
        <note />
      </trans-unit>
      <trans-unit id="bracket_bracket">
        <source>[-] </source>
        <target state="translated">[-] </target>
        <note />
      </trans-unit>
      <trans-unit id="Reference_to_0_in_project_1">
        <source>Reference to '{0}' in project '{1}'</source>
        <target state="translated">專案 '{1}' 中 '{0}' 的參考</target>
        <note />
      </trans-unit>
      <trans-unit id="Unknown1">
        <source>&lt;Unknown&gt;</source>
        <target state="translated">&lt;未知&gt;</target>
        <note />
      </trans-unit>
      <trans-unit id="Analyzer_reference_to_0_in_project_1">
        <source>Analyzer reference to '{0}' in project '{1}'</source>
        <target state="translated">專案 '{1}' 中 '{0}' 的分析器參考</target>
        <note />
      </trans-unit>
      <trans-unit id="Project_reference_to_0_in_project_1">
        <source>Project reference to '{0}' in project '{1}'</source>
        <target state="translated">專案 '{1}' 中 '{0}' 的專案參考</target>
        <note />
      </trans-unit>
      <trans-unit id="AnalyzerDependencyConflict">
        <source>AnalyzerDependencyConflict</source>
        <target state="translated">AnalyzerDependencyConflict</target>
        <note />
      </trans-unit>
      <trans-unit id="Analyzer_assemblies_0_and_1_both_have_identity_2_but_different_contents_Only_one_will_be_loaded_and_analyzers_using_these_assemblies_may_not_run_correctly">
        <source>Analyzer assemblies '{0}' and '{1}' both have identity '{2}' but different contents. Only one will be loaded and analyzers using these assemblies may not run correctly.</source>
        <target state="translated">分析器組件 '{0}' 及 '{1}' 均有身分識別 '{2}' 但內容不同。僅會載入其中一個，且使用這些組件的分析器可能無法正確執行。</target>
        <note />
      </trans-unit>
      <trans-unit id="_0_references">
        <source>{0} references</source>
        <target state="translated">{0} 個參考</target>
        <note />
      </trans-unit>
      <trans-unit id="_1_reference">
        <source>1 reference</source>
        <target state="translated">1 個參考</target>
        <note />
      </trans-unit>
      <trans-unit id="_0_encountered_an_error_and_has_been_disabled">
        <source>'{0}' encountered an error and has been disabled.</source>
        <target state="translated">'{0}' 發生錯誤並已停用。</target>
        <note />
      </trans-unit>
      <trans-unit id="Enable">
        <source>Enable</source>
        <target state="translated">啟用</target>
        <note />
      </trans-unit>
      <trans-unit id="Enable_and_ignore_future_errors">
        <source>Enable and ignore future errors</source>
        <target state="translated">啟用並忽略未來的錯誤</target>
        <note />
      </trans-unit>
      <trans-unit id="No_Changes">
        <source>No Changes</source>
        <target state="translated">沒有變更</target>
        <note />
      </trans-unit>
      <trans-unit id="Current_block">
        <source>Current block</source>
        <target state="translated">目前區塊</target>
        <note />
      </trans-unit>
      <trans-unit id="Determining_current_block">
        <source>Determining current block.</source>
        <target state="translated">正在判定目前的區塊。</target>
        <note />
      </trans-unit>
      <trans-unit id="IntelliSense">
        <source>IntelliSense</source>
        <target state="translated">IntelliSense</target>
        <note />
      </trans-unit>
      <trans-unit id="CSharp_VB_Build_Table_Data_Source">
        <source>C#/VB Build Table Data Source</source>
        <target state="translated">C#/VB 組建資料表資料來源</target>
        <note />
      </trans-unit>
      <trans-unit id="MissingAnalyzerReference">
        <source>MissingAnalyzerReference</source>
        <target state="translated">MissingAnalyzerReference</target>
        <note />
      </trans-unit>
      <trans-unit id="Analyzer_assembly_0_depends_on_1_but_it_was_not_found_Analyzers_may_not_run_correctly_unless_the_missing_assembly_is_added_as_an_analyzer_reference_as_well">
        <source>Analyzer assembly '{0}' depends on '{1}' but it was not found. Analyzers may not run correctly unless the missing assembly is added as an analyzer reference as well.</source>
        <target state="translated">分析器組件 '{0}' 相依於 '{1}'，但找不到該項目。除非同時將遺漏的組件新增為分析器參考，否則分析器可能無法正確執行。</target>
        <note />
      </trans-unit>
      <trans-unit id="Suppress_diagnostics">
        <source>Suppress diagnostics</source>
        <target state="translated">隱藏診斷</target>
        <note />
      </trans-unit>
      <trans-unit id="Computing_suppressions_fix">
        <source>Computing suppressions fix...</source>
        <target state="translated">正在計算隱藏項目修正...</target>
        <note />
      </trans-unit>
      <trans-unit id="Applying_suppressions_fix">
        <source>Applying suppressions fix...</source>
        <target state="translated">正在套用隱藏項目修正...</target>
        <note />
      </trans-unit>
      <trans-unit id="Remove_suppressions">
        <source>Remove suppressions</source>
        <target state="translated">移除隱藏項目</target>
        <note />
      </trans-unit>
      <trans-unit id="Computing_remove_suppressions_fix">
        <source>Computing remove suppressions fix...</source>
        <target state="translated">正在計算移除隱藏項目修正...</target>
        <note />
      </trans-unit>
      <trans-unit id="Applying_remove_suppressions_fix">
        <source>Applying remove suppressions fix...</source>
        <target state="translated">正在套用移除隱藏項目修正...</target>
        <note />
      </trans-unit>
      <trans-unit id="This_workspace_only_supports_opening_documents_on_the_UI_thread">
        <source>This workspace only supports opening documents on the UI thread.</source>
        <target state="translated">此工作區僅支援在 UI 執行緒上開啟文件。</target>
        <note />
      </trans-unit>
      <trans-unit id="This_workspace_does_not_support_updating_Visual_Basic_parse_options">
        <source>This workspace does not support updating Visual Basic parse options.</source>
        <target state="translated">此工作區不支援更新 Visual Basic 剖析選項。</target>
        <note />
      </trans-unit>
      <trans-unit id="Synchronize_0">
        <source>Synchronize {0}</source>
        <target state="translated">同步 {0}</target>
        <note />
      </trans-unit>
      <trans-unit id="Synchronizing_with_0">
        <source>Synchronizing with {0}...</source>
        <target state="translated">正在與 {0} 同步...</target>
        <note />
      </trans-unit>
      <trans-unit id="Visual_Studio_has_suspended_some_advanced_features_to_improve_performance">
        <source>Visual Studio has suspended some advanced features to improve performance.</source>
        <target state="translated">Visual Studio 已暫止部分進階功能以改善效能。</target>
        <note />
      </trans-unit>
      <trans-unit id="Installing_0">
        <source>Installing '{0}'</source>
        <target state="translated">正在安裝 '{0}'</target>
        <note />
      </trans-unit>
      <trans-unit id="Installing_0_completed">
        <source>Installing '{0}' completed</source>
        <target state="translated">已完成安裝 '{0}'</target>
        <note />
      </trans-unit>
      <trans-unit id="Package_install_failed_colon_0">
        <source>Package install failed: {0}</source>
        <target state="translated">套件安裝失敗: {0}</target>
        <note />
      </trans-unit>
      <trans-unit id="Unknown2">
        <source>&lt;Unknown&gt;</source>
        <target state="translated">&lt;未知&gt;</target>
        <note />
      </trans-unit>
      <trans-unit id="No">
        <source>No</source>
        <target state="translated">否</target>
        <note />
      </trans-unit>
      <trans-unit id="Yes">
        <source>Yes</source>
        <target state="translated">是</target>
        <note />
      </trans-unit>
      <trans-unit id="Choose_a_Symbol_Specification_and_a_Naming_Style">
        <source>Choose a Symbol Specification and a Naming Style.</source>
        <target state="translated">選擇符號規格及命名樣式。</target>
        <note />
      </trans-unit>
      <trans-unit id="Enter_a_title_for_this_Naming_Rule">
        <source>Enter a title for this Naming Rule.</source>
        <target state="translated">輸入此命名規則的標題。</target>
        <note />
      </trans-unit>
      <trans-unit id="Enter_a_title_for_this_Naming_Style">
        <source>Enter a title for this Naming Style.</source>
        <target state="translated">輸入此命名樣式的標題。</target>
        <note />
      </trans-unit>
      <trans-unit id="Enter_a_title_for_this_Symbol_Specification">
        <source>Enter a title for this Symbol Specification.</source>
        <target state="translated">輸入此符號規格的標題。</target>
        <note />
      </trans-unit>
      <trans-unit id="Accessibilities_can_match_any">
        <source>Accessibilities (can match any)</source>
        <target state="translated">存取範圍 (可符合任何項目)</target>
        <note />
      </trans-unit>
      <trans-unit id="Capitalization_colon">
        <source>Capitalization:</source>
        <target state="translated">大小寫:</target>
        <note />
      </trans-unit>
      <trans-unit id="all_lower">
        <source>all lower</source>
        <target state="translated">全部小寫</target>
        <note />
      </trans-unit>
      <trans-unit id="ALL_UPPER">
        <source>ALL UPPER</source>
        <target state="translated">全部大寫</target>
        <note />
      </trans-unit>
      <trans-unit id="camel_Case_Name">
        <source>camel Case Name</source>
        <target state="translated">駝峰式大小寫名稱</target>
        <note />
      </trans-unit>
      <trans-unit id="First_word_upper">
        <source>First word upper</source>
        <target state="translated">首字大寫</target>
        <note />
      </trans-unit>
      <trans-unit id="Pascal_Case_Name">
        <source>Pascal Case Name</source>
        <target state="translated">Pascal 命名法名稱</target>
        <note />
      </trans-unit>
      <trans-unit id="Severity_colon">
        <source>Severity:</source>
        <target state="translated">嚴重性:</target>
        <note />
      </trans-unit>
      <trans-unit id="Modifiers_must_match_all">
        <source>Modifiers (must match all)</source>
        <target state="translated">修飾元 (必須符合所有項目)</target>
        <note />
      </trans-unit>
      <trans-unit id="Name_colon2">
        <source>Name:</source>
        <target state="translated">名稱:</target>
        <note />
      </trans-unit>
      <trans-unit id="Naming_Rule">
        <source>Naming Rule</source>
        <target state="translated">命名規則</target>
        <note />
      </trans-unit>
      <trans-unit id="Naming_Style">
        <source>Naming Style</source>
        <target state="translated">命名樣式</target>
        <note />
      </trans-unit>
      <trans-unit id="Naming_Style_colon">
        <source>Naming Style:</source>
        <target state="translated">命名樣式:</target>
        <note />
      </trans-unit>
      <trans-unit id="Naming_Rules_allow_you_to_define_how_particular_sets_of_symbols_should_be_named_and_how_incorrectly_named_symbols_should_be_handled">
        <source>Naming Rules allow you to define how particular sets of symbols should be named and how incorrectly-named symbols should be handled.</source>
        <target state="translated">命名規則可讓您定義特定符號集的命名方式，以及未正確命名符號的處理方式。</target>
        <note />
      </trans-unit>
      <trans-unit id="The_first_matching_top_level_Naming_Rule_is_used_by_default_when_naming_a_symbol_while_any_special_cases_are_handled_by_a_matching_child_rule">
        <source>The first matching top-level Naming Rule is used by default when naming a symbol, while any special cases are handled by a matching child rule.</source>
        <target state="translated">替符號命名時，依預設會使用第一個相符的頂層命名規則; 而任何特殊情況都將由相符的子系規則處理。</target>
        <note />
      </trans-unit>
      <trans-unit id="Naming_Style_Title_colon">
        <source>Naming Style Title:</source>
        <target state="translated">命名樣式標題:</target>
        <note />
      </trans-unit>
      <trans-unit id="Parent_Rule_colon">
        <source>Parent Rule:</source>
        <target state="translated">父系規則:</target>
        <note />
      </trans-unit>
      <trans-unit id="Required_Prefix_colon">
        <source>Required Prefix:</source>
        <target state="translated">必要前置詞:</target>
        <note />
      </trans-unit>
      <trans-unit id="Required_Suffix_colon">
        <source>Required Suffix:</source>
        <target state="translated">必要後置詞:</target>
        <note />
      </trans-unit>
      <trans-unit id="Sample_Identifier_colon">
        <source>Sample Identifier:</source>
        <target state="translated">範例識別碼:</target>
        <note />
      </trans-unit>
      <trans-unit id="Symbol_Kinds_can_match_any">
        <source>Symbol Kinds (can match any)</source>
        <target state="translated">符號種類 (可符合任何項目)</target>
        <note />
      </trans-unit>
      <trans-unit id="Symbol_Specification">
        <source>Symbol Specification</source>
        <target state="translated">符號規格</target>
        <note />
      </trans-unit>
      <trans-unit id="Symbol_Specification_colon">
        <source>Symbol Specification:</source>
        <target state="translated">符號規格:</target>
        <note />
      </trans-unit>
      <trans-unit id="Symbol_Specification_Title_colon">
        <source>Symbol Specification Title:</source>
        <target state="translated">符號規格標題:</target>
        <note />
      </trans-unit>
      <trans-unit id="Word_Separator_colon">
        <source>Word Separator:</source>
        <target state="translated">字組分隔符號:</target>
        <note />
      </trans-unit>
      <trans-unit id="example">
        <source>example</source>
        <target state="translated">範例</target>
        <note>IdentifierWord_Example and IdentifierWord_Identifier are combined (with prefixes, suffixes, and word separators) into an example identifier name in the NamingStyle UI.</note>
      </trans-unit>
      <trans-unit id="identifier">
        <source>identifier</source>
        <target state="translated">識別碼</target>
        <note>IdentifierWord_Example and IdentifierWord_Identifier are combined (with prefixes, suffixes, and word separators) into an example identifier name in the NamingStyle UI.</note>
      </trans-unit>
      <trans-unit id="Install_0">
        <source>Install '{0}'</source>
        <target state="translated">安裝 '{0}'</target>
        <note />
      </trans-unit>
      <trans-unit id="Uninstalling_0">
        <source>Uninstalling '{0}'</source>
        <target state="translated">正在解除安裝 '{0}'</target>
        <note />
      </trans-unit>
      <trans-unit id="Uninstalling_0_completed">
        <source>Uninstalling '{0}' completed</source>
        <target state="translated">已完成將 '{0}' 解除安裝</target>
        <note />
      </trans-unit>
      <trans-unit id="Uninstall_0">
        <source>Uninstall '{0}'</source>
        <target state="translated">將 '{0}' 解除安裝</target>
        <note />
      </trans-unit>
      <trans-unit id="Package_uninstall_failed_colon_0">
        <source>Package uninstall failed: {0}</source>
        <target state="translated">套件解除安裝失敗: {0}</target>
        <note />
      </trans-unit>
      <trans-unit id="Error_encountered_while_loading_the_project_Some_project_features_such_as_full_solution_analysis_for_the_failed_project_and_projects_that_depend_on_it_have_been_disabled">
        <source>Error encountered while loading the project. Some project features, such as full solution analysis for the failed project and projects that depend on it, have been disabled.</source>
        <target state="translated">載入專案時發生錯誤。已停用部分專案功能，例如對失敗專案及其相依專案的完整解決方案分析。</target>
        <note />
      </trans-unit>
      <trans-unit id="Project_loading_failed">
        <source>Project loading failed.</source>
        <target state="translated">專案載入失敗。</target>
        <note />
      </trans-unit>
      <trans-unit id="To_see_what_caused_the_issue_please_try_below_1_Close_Visual_Studio_long_paragraph_follows">
        <source>To see what caused the issue, please try below.

1. Close Visual Studio
2. Open a Visual Studio Developer Command Prompt
3. Set environment variable “TraceDesignTime” to true (set TraceDesignTime=true)
4. Delete .vs directory/.suo file
5. Restart VS from the command prompt you set the environment variable (devenv)
6. Open the solution
7. Check '{0}' and look for the failed tasks (FAILED)</source>
        <target state="translated">若要了解此問題的發生原因，請嘗試下方步驟。

1. 關閉 Visual Studio
2. 開啟 Visual Studio 開發人員命令提示字元
3. 將環境變數 “TraceDesignTime” 設為 true (設定 TraceDesignTime=true)
4. 刪除 .vs 目錄/ .suo 檔案
5. 從您設定環境變數 (devenv) 的命令提示字元處重新啟動 VS
6. 開啟解決方案
7. 檢查 '{0}' 並尋找失敗的工作 (FAILED)</target>
        <note />
      </trans-unit>
      <trans-unit id="Additional_information_colon">
        <source>Additional information:</source>
        <target state="translated">其他資訊:</target>
        <note />
      </trans-unit>
      <trans-unit id="Installing_0_failed_Additional_information_colon_1">
        <source>Installing '{0}' failed.

Additional information: {1}</source>
        <target state="translated">安裝 '{0}' 失敗

其他資訊: {1}</target>
        <note />
      </trans-unit>
      <trans-unit id="Uninstalling_0_failed_Additional_information_colon_1">
        <source>Uninstalling '{0}' failed.

Additional information: {1}</source>
        <target state="translated">將 '{0}' 解除安裝失敗。

其他資訊: {1}</target>
        <note />
      </trans-unit>
      <trans-unit id="Move_0_below_1">
        <source>Move {0} below {1}</source>
        <target state="translated">將 {0} 移至 {1} 下方</target>
        <note>{0} and {1} are parameter descriptions</note>
      </trans-unit>
      <trans-unit id="Move_0_above_1">
        <source>Move {0} above {1}</source>
        <target state="translated">將 {0} 移至 {1} 上方</target>
        <note>{0} and {1} are parameter descriptions</note>
      </trans-unit>
      <trans-unit id="Remove_0">
        <source>Remove {0}</source>
        <target state="translated">移除 {0}</target>
        <note>{0} is a parameter description</note>
      </trans-unit>
      <trans-unit id="Restore_0">
        <source>Restore {0}</source>
        <target state="translated">還原 {0}</target>
        <note>{0} is a parameter description</note>
      </trans-unit>
      <trans-unit id="Re_enable">
        <source>Re-enable</source>
        <target state="translated">重新啟用</target>
        <note />
      </trans-unit>
      <trans-unit id="Learn_more">
        <source>Learn more</source>
        <target state="translated">深入了解</target>
        <note />
      </trans-unit>
      <trans-unit id="Prefer_framework_type">
        <source>Prefer framework type</source>
        <target state="translated">偏好架構類型</target>
        <note />
      </trans-unit>
      <trans-unit id="Prefer_predefined_type">
        <source>Prefer predefined type</source>
        <target state="translated">偏好預先定義的類型</target>
        <note />
      </trans-unit>
      <trans-unit id="Copy_to_Clipboard">
        <source>Copy to Clipboard</source>
        <target state="translated">複製到剪貼簿</target>
        <note />
      </trans-unit>
      <trans-unit id="Close">
        <source>Close</source>
        <target state="translated">關閉</target>
        <note />
      </trans-unit>
      <trans-unit id="Unknown_parameters">
        <source>&lt;Unknown Parameters&gt;</source>
        <target state="translated">&lt;未知參數&gt;</target>
        <note />
      </trans-unit>
      <trans-unit id="End_of_inner_exception_stack">
        <source>--- End of inner exception stack trace ---</source>
        <target state="translated">--- 內部例外狀況堆疊追蹤的結尾 ---</target>
        <note />
      </trans-unit>
      <trans-unit id="For_locals_parameters_and_members">
        <source>For locals, parameters and members</source>
        <target state="translated">針對區域變數、參數及成員</target>
        <note />
      </trans-unit>
      <trans-unit id="For_member_access_expressions">
        <source>For member access expressions</source>
        <target state="translated">針對成員存取運算式</target>
        <note />
      </trans-unit>
      <trans-unit id="Prefer_object_initializer">
        <source>Prefer object initializer</source>
        <target state="translated">偏好物件初始設定式</target>
        <note />
      </trans-unit>
      <trans-unit id="Expression_preferences_colon">
        <source>Expression preferences:</source>
        <target state="translated">運算式喜好設定:</target>
        <note />
      </trans-unit>
      <trans-unit id="Block_Structure_Guides">
        <source>Block Structure Guides</source>
        <target state="translated">區塊結構輔助線</target>
        <note />
      </trans-unit>
      <trans-unit id="Outlining">
        <source>Outlining</source>
        <target state="translated">大綱</target>
        <note />
      </trans-unit>
      <trans-unit id="Show_guides_for_code_level_constructs">
        <source>Show guides for code level constructs</source>
        <target state="translated">顯示程式碼層級建構的指南</target>
        <note />
      </trans-unit>
      <trans-unit id="Show_guides_for_comments_and_preprocessor_regions">
        <source>Show guides for comments and preprocessor regions</source>
        <target state="translated">顯示註解及前置處理器區域的指南</target>
        <note />
      </trans-unit>
      <trans-unit id="Show_guides_for_declaration_level_constructs">
        <source>Show guides for declaration level constructs</source>
        <target state="translated">顯示宣告層級建構的指南</target>
        <note />
      </trans-unit>
      <trans-unit id="Show_outlining_for_code_level_constructs">
        <source>Show outlining for code level constructs</source>
        <target state="translated">顯示程式碼層級建構的大綱</target>
        <note />
      </trans-unit>
      <trans-unit id="Show_outlining_for_comments_and_preprocessor_regions">
        <source>Show outlining for comments and preprocessor regions</source>
        <target state="translated">顯示註解及前置處理器區域的大綱</target>
        <note />
      </trans-unit>
      <trans-unit id="Show_outlining_for_declaration_level_constructs">
        <source>Show outlining for declaration level constructs</source>
        <target state="translated">顯示宣告層級建構的大綱</target>
        <note />
      </trans-unit>
      <trans-unit id="Variable_preferences_colon">
        <source>Variable preferences:</source>
        <target state="translated">變數喜好設定:</target>
        <note />
      </trans-unit>
      <trans-unit id="Prefer_inlined_variable_declaration">
        <source>Prefer inlined variable declaration</source>
        <target state="translated">偏好內置變數宣告</target>
        <note />
      </trans-unit>
      <trans-unit id="Use_expression_body_for_methods">
        <source>Use expression body for methods</source>
        <target state="translated">使用方法的運算式主體</target>
        <note />
      </trans-unit>
      <trans-unit id="Code_block_preferences_colon">
        <source>Code block preferences:</source>
        <target state="translated">程式碼區塊喜好設定:</target>
        <note />
      </trans-unit>
      <trans-unit id="Use_expression_body_for_accessors">
        <source>Use expression body for accessors</source>
        <target state="translated">使用存取子的運算式主體</target>
        <note />
      </trans-unit>
      <trans-unit id="Use_expression_body_for_constructors">
        <source>Use expression body for constructors</source>
        <target state="translated">使用建構函式的運算式主體</target>
        <note />
      </trans-unit>
      <trans-unit id="Use_expression_body_for_indexers">
        <source>Use expression body for indexers</source>
        <target state="translated">使用索引子的運算式主體</target>
        <note />
      </trans-unit>
      <trans-unit id="Use_expression_body_for_operators">
        <source>Use expression body for operators</source>
        <target state="translated">使用運算子的運算式主體</target>
        <note />
      </trans-unit>
      <trans-unit id="Use_expression_body_for_properties">
        <source>Use expression body for properties</source>
        <target state="translated">使用屬性的運算式主體</target>
        <note />
      </trans-unit>
      <trans-unit id="Some_naming_rules_are_incomplete_Please_complete_or_remove_them">
        <source>Some naming rules are incomplete. Please complete or remove them.</source>
        <target state="translated">部分命名規則不完整。請予以完成或移除。</target>
        <note />
      </trans-unit>
      <trans-unit id="Manage_specifications">
        <source>Manage specifications</source>
        <target state="translated">管理規格</target>
        <note />
      </trans-unit>
      <trans-unit id="Reorder">
        <source>Reorder</source>
        <target state="translated">重新排序</target>
        <note />
      </trans-unit>
      <trans-unit id="Severity">
        <source>Severity</source>
        <target state="translated">嚴重性</target>
        <note />
      </trans-unit>
      <trans-unit id="Specification">
        <source>Specification</source>
        <target state="translated">規格</target>
        <note />
      </trans-unit>
      <trans-unit id="Required_Style">
        <source>Required Style</source>
        <target state="translated">必要樣式</target>
        <note />
      </trans-unit>
      <trans-unit id="This_item_cannot_be_deleted_because_it_is_used_by_an_existing_Naming_Rule">
        <source>This item cannot be deleted because it is used by an existing Naming Rule.</source>
        <target state="translated">由於現有命名規則正在使用此項目，因此無法加以刪除。</target>
        <note />
      </trans-unit>
      <trans-unit id="Prefer_collection_initializer">
        <source>Prefer collection initializer</source>
        <target state="translated">偏好集合初始設定式</target>
        <note />
      </trans-unit>
      <trans-unit id="Prefer_coalesce_expression">
        <source>Prefer coalesce expression</source>
        <target state="translated">偏好聯合運算式</target>
        <note />
      </trans-unit>
      <trans-unit id="Collapse_regions_when_collapsing_to_definitions">
        <source>Collapse #regions when collapsing to definitions</source>
        <target state="translated">摺疊至定義時摺疊 #regions</target>
        <note />
      </trans-unit>
      <trans-unit id="Prefer_null_propagation">
        <source>Prefer null propagation</source>
        <target state="translated">偏好 null 傳播</target>
        <note />
      </trans-unit>
      <trans-unit id="Prefer_explicit_tuple_name">
        <source>Prefer explicit tuple name</source>
        <target state="translated">建議使用明確的元組名稱</target>
        <note />
      </trans-unit>
      <trans-unit id="Description">
        <source>Description</source>
        <target state="translated">描述</target>
        <note />
      </trans-unit>
      <trans-unit id="Preference">
        <source>Preference</source>
        <target state="translated">喜好設定</target>
        <note />
      </trans-unit>
      <trans-unit id="Implement_Interface_or_Abstract_Class">
        <source>Implement Interface or Abstract Class</source>
        <target state="translated">實作介面或抽象類別</target>
        <note />
      </trans-unit>
      <trans-unit id="For_a_given_symbol_only_the_topmost_rule_with_a_matching_Specification_will_be_applied_Violation_of_that_rules_Required_Style_will_be_reported_at_the_chosen_Severity_level">
        <source>For a given symbol, only the topmost rule with a matching 'Specification' will be applied. Violation of that rule's 'Required Style' will be reported at the chosen 'Severity' level.</source>
        <target state="translated">若為給定的符號，則只會套用最上層的規則與相符的 [規格]。若違反該規則的 [必要樣式]，將於所選 [嚴重性] 層級回報。</target>
        <note />
      </trans-unit>
      <trans-unit id="at_the_end">
        <source>at the end</source>
        <target state="translated">結尾處</target>
        <note />
      </trans-unit>
      <trans-unit id="When_inserting_properties_events_and_methods_place_them">
        <source>When inserting properties, events and methods, place them:</source>
        <target state="translated">插入屬性、事件與方法時，放置方式為:</target>
        <note />
      </trans-unit>
      <trans-unit id="with_other_members_of_the_same_kind">
        <source>with other members of the same kind</source>
        <target state="translated">與其他相同種類的成員</target>
        <note />
      </trans-unit>
      <trans-unit id="Prefer_braces">
        <source>Prefer braces</source>
        <target state="translated">建議使用括號</target>
        <note />
      </trans-unit>
      <trans-unit id="Over_colon">
        <source>Over:</source>
        <target state="translated">勝於:</target>
        <note />
      </trans-unit>
      <trans-unit id="Prefer_colon">
        <source>Prefer:</source>
        <target state="translated">建議使用:</target>
        <note />
      </trans-unit>
      <trans-unit id="or">
        <source>or</source>
        <target state="translated">或</target>
        <note />
      </trans-unit>
      <trans-unit id="built_in_types">
        <source>built-in types</source>
        <target state="translated">內建類型</target>
        <note />
      </trans-unit>
      <trans-unit id="everywhere_else">
        <source>everywhere else</source>
        <target state="translated">其他各處</target>
        <note />
      </trans-unit>
      <trans-unit id="type_is_apparent_from_assignment_expression">
        <source>type is apparent from assignment expression</source>
        <target state="translated">類型為來自指派運算式的實際型態</target>
        <note />
      </trans-unit>
      <trans-unit id="Move_down">
        <source>Move down</source>
        <target state="translated">下移</target>
        <note />
      </trans-unit>
      <trans-unit id="Move_up">
        <source>Move up</source>
        <target state="translated">上移</target>
        <note />
      </trans-unit>
      <trans-unit id="Remove">
        <source>Remove</source>
        <target state="translated">移除</target>
        <note />
      </trans-unit>
      <trans-unit id="Pick_members">
        <source>Pick members</source>
        <target state="translated">選取成員</target>
        <note />
      </trans-unit>
      <trans-unit id="Unfortunately_a_process_used_by_Visual_Studio_has_encountered_an_unrecoverable_error_We_recommend_saving_your_work_and_then_closing_and_restarting_Visual_Studio">
        <source>Unfortunately, a process used by Visual Studio has encountered an unrecoverable error.  We recommend saving your work, and then closing and restarting Visual Studio.</source>
        <target state="translated">很抱歉，Visual Studio 所使用的處理序遇到無法復原的錯誤。建議您儲存工作進度，然後關閉並重新啟動 Visual Studio。</target>
        <note />
      </trans-unit>
      <trans-unit id="Add_a_symbol_specification">
        <source>Add a symbol specification</source>
        <target state="translated">新增符號規格</target>
        <note />
      </trans-unit>
      <trans-unit id="Remove_symbol_specification">
        <source>Remove symbol specification</source>
        <target state="translated">移除符號規格</target>
        <note />
      </trans-unit>
      <trans-unit id="Add_item">
        <source>Add item</source>
        <target state="translated">新增項目</target>
        <note />
      </trans-unit>
      <trans-unit id="Edit_item">
        <source>Edit item</source>
        <target state="translated">編輯項目</target>
        <note />
      </trans-unit>
      <trans-unit id="Remove_item">
        <source>Remove item</source>
        <target state="translated">移除項目</target>
        <note />
      </trans-unit>
      <trans-unit id="Add_a_naming_rule">
        <source>Add a naming rule</source>
        <target state="translated">新增命名規則</target>
        <note />
      </trans-unit>
      <trans-unit id="Remove_naming_rule">
        <source>Remove naming rule</source>
        <target state="translated">移除命名規則</target>
        <note />
      </trans-unit>
      <trans-unit id="VisualStudioWorkspace_TryApplyChanges_cannot_be_called_from_a_background_thread">
        <source>VisualStudioWorkspace.TryApplyChanges cannot be called from a background thread.</source>
        <target state="translated">無法從背景執行緒呼叫 VisualStudioWorkspace.TryApplyChanges。</target>
        <note />
      </trans-unit>
      <trans-unit id="prefer_throwing_properties">
        <source>prefer throwing properties</source>
        <target state="translated">建議使用擲回屬性</target>
        <note />
      </trans-unit>
      <trans-unit id="When_generating_properties">
        <source>When generating properties:</source>
        <target state="translated">產生屬性時:</target>
        <note />
      </trans-unit>
      <trans-unit id="Options">
        <source>Options</source>
        <target state="translated">選項</target>
        <note />
      </trans-unit>
      <trans-unit id="Never_show_this_again">
        <source>Never show this again</source>
        <target state="translated">永不再顯示</target>
        <note />
      </trans-unit>
      <trans-unit id="Prefer_simple_default_expression">
        <source>Prefer simple 'default' expression</source>
        <target state="translated">選擇精簡的 'default' 運算式</target>
        <note />
      </trans-unit>
      <trans-unit id="Prefer_inferred_tuple_names">
        <source>Prefer inferred tuple element names</source>
        <target state="translated">優先使用推斷的元組元素名稱</target>
        <note />
      </trans-unit>
      <trans-unit id="Prefer_inferred_anonymous_type_member_names">
        <source>Prefer inferred anonymous type member names</source>
        <target state="translated">優先使用推斷的匿名型別成員名稱</target>
        <note />
      </trans-unit>
      <trans-unit id="Preview_pane">
        <source>Preview pane</source>
        <target state="translated">預覽窗格</target>
        <note />
      </trans-unit>
      <trans-unit id="Analysis">
        <source>Analysis</source>
        <target state="translated">分析</target>
        <note />
      </trans-unit>
      <trans-unit id="Fade_out_unreachable_code">
        <source>Fade out unreachable code</source>
        <target state="translated">淡出執行不到的程式碼</target>
        <note />
      </trans-unit>
      <trans-unit id="Fading">
        <source>Fading</source>
        <target state="translated">淡出</target>
        <note />
      </trans-unit>
      <trans-unit id="Prefer_local_function_over_anonymous_function">
        <source>Prefer local function over anonymous function</source>
        <target state="translated">使用區域函式優先於匿名函式</target>
        <note />
      </trans-unit>
      <trans-unit id="Prefer_deconstructed_variable_declaration">
        <source>Prefer deconstructed variable declaration</source>
        <target state="translated">偏好解構的變數宣告</target>
        <note />
      </trans-unit>
      <trans-unit id="External_reference_found">
        <source>External reference found</source>
        <target state="translated">找到外部參考</target>
        <note />
      </trans-unit>
      <trans-unit id="No_references_found_to_0">
        <source>No references found to '{0}'</source>
        <target state="translated">找不到 '{0}' 的參考</target>
        <note />
      </trans-unit>
      <trans-unit id="Search_found_no_results">
        <source>Search found no results</source>
        <target state="translated">搜尋找不到任何結果</target>
        <note />
      </trans-unit>
      <trans-unit id="analyzer_Prefer_auto_properties">
        <source>Prefer auto properties</source>
        <target state="translated">建議使用自動屬性</target>
        <note />
      </trans-unit>
      <trans-unit id="codegen_prefer_auto_properties">
        <source>prefer auto properties</source>
        <target state="translated">建議使用自動屬性</target>
        <note />
      </trans-unit>
      <trans-unit id="ModuleHasBeenUnloaded">
        <source>Module has been unloaded.</source>
        <target state="translated">模組已卸載。</target>
        <note />
      </trans-unit>
      <trans-unit id="Enable_navigation_to_decompiled_sources">
        <source>Enable navigation to decompiled sources</source>
        <target state="needs-review-translation">啟用反編譯來源的瀏覽 (實驗性)</target>
        <note />
      </trans-unit>
      <trans-unit id="Code_style_header_use_editor_config">
        <source>Your .editorconfig file might override the local settings configured on this page which only apply to your machine. To configure these settings to travel with your solution use EditorConfig files. More info</source>
        <target state="translated">您的 .editorconfig 檔案可能會覆寫於此頁面上設定的本機設定 (僅適用於您的電腦)。如果要進行設定以讓這些設定隨附於您的解決方案，請使用 EditorConfig 檔案。詳細資訊</target>
        <note />
      </trans-unit>
      <trans-unit id="Sync_Class_View">
        <source>Sync Class View</source>
        <target state="translated">同步類別檢視</target>
        <note />
      </trans-unit>
      <trans-unit id="Analyzing_0">
        <source>Analyzing '{0}'</source>
        <target state="translated">正在分析 '{0}'</target>
        <note />
      </trans-unit>
      <trans-unit id="Manage_naming_styles">
        <source>Manage naming styles</source>
        <target state="translated">管理命名樣式</target>
        <note />
      </trans-unit>
      <trans-unit id="Prefer_conditional_expression_over_if_with_assignments">
        <source>Prefer conditional expression over 'if' with assignments</source>
        <target state="translated">建議優先使用條件運算式 (優先於具指派的 'if')</target>
        <note />
      </trans-unit>
      <trans-unit id="Prefer_conditional_expression_over_if_with_returns">
        <source>Prefer conditional expression over 'if' with returns</source>
        <target state="translated">建議優先使用條件運算式 (優先於具傳回的 'if')</target>
        <note />
      </trans-unit>
    </body>
  </file>
</xliff><|MERGE_RESOLUTION|>--- conflicted
+++ resolved
@@ -252,7 +252,6 @@
         <target state="translated">目前的參數</target>
         <note />
       </trans-unit>
-<<<<<<< HEAD
       <trans-unit id="Default_Current_Document">
         <source>Default (Current Document)</source>
         <target state="new">Default (Current Document)</target>
@@ -267,12 +266,11 @@
         <source>Default (Open Documents)</source>
         <target state="new">Default (Open Documents)</target>
         <note>This text is a menu command</note>
-=======
+      </trans-unit>
       <trans-unit id="Derived_types">
         <source>Derived types</source>
         <target state="new">Derived types</target>
         <note />
->>>>>>> 4c2b07f6
       </trans-unit>
       <trans-unit id="Disabled">
         <source>Disabled</source>
