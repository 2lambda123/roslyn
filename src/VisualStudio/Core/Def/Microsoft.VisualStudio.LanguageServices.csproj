--- conflicted
+++ resolved
@@ -174,14 +174,10 @@
 
     <!-- By default build assets that define embedded interop types do not flow. Set PrivateAssets to none to make them flow. -->
     <PackageReference Include="Microsoft.VisualStudio.SDK.EmbedInteropTypes" Version="$(MicrosoftVisualStudioSDKEmbedInteropTypesVersion)" PrivateAssets="none" />
-<<<<<<< HEAD
-    <PackageReference Include="Microsoft.VisualStudio.StaticReviews.Embeddable" Version="$(MicrosoftVisualStudioStaticReviewsEmbeddableVersion)" PrivateAssets="none" />
     <PackageReference Include="NuGet.VisualStudio.Contracts" Version="$(NuGetVisualStudioContractsVersion)" />
     
     <!-- This is working around Microsoft.VisualStudio.Shell.15.0 having an unstated conflicting reference on this with NuGet.VisualStudio.Contracts -->
     <PackageReference Include="Microsoft.VisualStudio.RpcContracts" Version="$(MicrosoftVisualStudioRpcContractsVersion)" />
-=======
->>>>>>> a2e9350d
   </ItemGroup>
   <ItemGroup>
     <EmbeddedResource Update="ServicesVSResources.resx" GenerateSource="true" />
