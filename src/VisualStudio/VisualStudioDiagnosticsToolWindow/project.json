--- conflicted
+++ resolved
@@ -1,22 +1,4 @@
 ﻿{
-<<<<<<< HEAD
-  "dependencies": {
-    "RoslynDependencies.Microsoft.VisualStudio.ComponentModelHost": {
-      "version": "14.3.25407",
-      "suppressParent": "all"
-    },
-    "RoslynDependencies.Microsoft.VisualStudio.Diagnostics.PerformanceProvider": {
-      "version": "14.3.25420",
-      "suppressParent": "all"
-    }
-  },
-  "frameworks": {
-    "net46": { }
-  },
-  "runtimes": {
-    "win7": { }
-  }
-=======
     "dependencies": {
         "RoslynDependencies.Microsoft.VisualStudio.ComponentModelHost": {
             "version": "14.3.25407",
@@ -41,5 +23,4 @@
     "runtimes": {
         "win7": { }
     }
->>>>>>> 79643076
 }