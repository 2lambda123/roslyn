﻿// Licensed to the .NET Foundation under one or more agreements.
// The .NET Foundation licenses this file to you under the MIT license.
// See the LICENSE file in the project root for more information.

using System;
using System.Runtime.InteropServices;
using System.Xml.Linq;
using Microsoft.CodeAnalysis;
using Microsoft.CodeAnalysis.CodeStyle;
using Microsoft.CodeAnalysis.Completion;
using Microsoft.CodeAnalysis.CSharp.CodeStyle;
using Microsoft.CodeAnalysis.CSharp.Formatting;
using Microsoft.CodeAnalysis.Diagnostics.Analyzers.NamingStyles;
using Microsoft.CodeAnalysis.Editing;
using Microsoft.CodeAnalysis.Editor.Shared.Options;
using Microsoft.CodeAnalysis.ExtractMethod;
using Microsoft.CodeAnalysis.Options;
using Microsoft.CodeAnalysis.Simplification;
using Microsoft.CodeAnalysis.SymbolSearch;

namespace Microsoft.VisualStudio.LanguageServices.CSharp.Options
{
    using Workspace = Microsoft.CodeAnalysis.Workspace;

    [ComVisible(true)]
    public class AutomationObject
    {
        private readonly Workspace _workspace;

        internal AutomationObject(Workspace workspace)
            => _workspace = workspace;

        /// <summary>
        /// Unused.  But kept around for back compat.  Note this option is not about
        /// turning warning into errors.  It's about an aspect of 'remove unused using'
        /// functionality we don't support anymore.  Namely whether or not 'remove unused
        /// using' should warn if you have any build errors as that might mean we 
        /// remove some usings inappropriately.
        /// </summary>
        public int WarnOnBuildErrors
        {
            get { return 0; }
            set { }
        }

        public int AutoComment
        {
            get { return GetBooleanOption(FeatureOnOffOptions.AutoXmlDocCommentGeneration); }
            set { SetBooleanOption(FeatureOnOffOptions.AutoXmlDocCommentGeneration, value); }
        }

        public int AutoInsertAsteriskForNewLinesOfBlockComments
        {
            get { return GetBooleanOption(FeatureOnOffOptions.AutoInsertBlockCommentStartString); }
            set { SetBooleanOption(FeatureOnOffOptions.AutoInsertBlockCommentStartString, value); }
        }

        public int BringUpOnIdentifier
        {
            get { return GetBooleanOption(CompletionOptions.TriggerOnTypingLetters2); }
            set { SetBooleanOption(CompletionOptions.TriggerOnTypingLetters2, value); }
        }

        public int HighlightMatchingPortionsOfCompletionListItems
        {
            get { return GetBooleanOption(CompletionOptions.HighlightMatchingPortionsOfCompletionListItems); }
            set { SetBooleanOption(CompletionOptions.HighlightMatchingPortionsOfCompletionListItems, value); }
        }

        public int ShowCompletionItemFilters
        {
            get { return GetBooleanOption(CompletionOptions.ShowCompletionItemFilters); }
            set { SetBooleanOption(CompletionOptions.ShowCompletionItemFilters, value); }
        }

        public int ShowItemsFromUnimportedNamespaces
        {
            get { return GetBooleanOption(CompletionOptions.ShowItemsFromUnimportedNamespaces); }
            set { SetBooleanOption(CompletionOptions.ShowItemsFromUnimportedNamespaces, value); }
        }

        [Obsolete("ClosedFileDiagnostics has been deprecated")]
        public int ClosedFileDiagnostics
        {
            get { return 0; }
            set { }
        }

        [Obsolete("CSharpClosedFileDiagnostics has been deprecated")]
        public int CSharpClosedFileDiagnostics
        {
            get { return 0; }
            set { }
        }

        public int DisplayLineSeparators
        {
            get { return GetBooleanOption(FeatureOnOffOptions.LineSeparator); }
            set { SetBooleanOption(FeatureOnOffOptions.LineSeparator, value); }
        }

        public int EnableHighlightRelatedKeywords
        {
            get { return GetBooleanOption(FeatureOnOffOptions.KeywordHighlighting); }
            set { SetBooleanOption(FeatureOnOffOptions.KeywordHighlighting, value); }
        }

        public int EnterOutliningModeOnOpen
        {
            get { return GetBooleanOption(FeatureOnOffOptions.Outlining); }
            set { SetBooleanOption(FeatureOnOffOptions.Outlining, value); }
        }

        public int ExtractMethod_DoNotPutOutOrRefOnStruct
        {
            get { return GetBooleanOption(ExtractMethodOptions.DontPutOutOrRefOnStruct); }
            set { SetBooleanOption(ExtractMethodOptions.DontPutOutOrRefOnStruct, value); }
        }

        public int Formatting_TriggerOnBlockCompletion
        {
            get { return GetBooleanOption(FeatureOnOffOptions.AutoFormattingOnCloseBrace); }
            set { SetBooleanOption(FeatureOnOffOptions.AutoFormattingOnCloseBrace, value); }
        }

        public int Formatting_TriggerOnPaste
        {
            get { return GetBooleanOption(FeatureOnOffOptions.FormatOnPaste); }
            set { SetBooleanOption(FeatureOnOffOptions.FormatOnPaste, value); }
        }

        public int Formatting_TriggerOnStatementCompletion
        {
            get { return GetBooleanOption(FeatureOnOffOptions.AutoFormattingOnSemicolon); }
            set { SetBooleanOption(FeatureOnOffOptions.AutoFormattingOnSemicolon, value); }
        }

        public int HighlightReferences
        {
            get { return GetBooleanOption(FeatureOnOffOptions.ReferenceHighlighting); }
            set { SetBooleanOption(FeatureOnOffOptions.ReferenceHighlighting, value); }
        }

        public int Indent_BlockContents
        {
            get { return GetBooleanOption(CSharpFormattingOptions2.IndentBlock); }
            set { SetBooleanOption(CSharpFormattingOptions2.IndentBlock, value); }
        }

        public int Indent_Braces
        {
            get { return GetBooleanOption(CSharpFormattingOptions2.IndentBraces); }
            set { SetBooleanOption(CSharpFormattingOptions2.IndentBraces, value); }
        }

        public int Indent_CaseContents
        {
            get { return GetBooleanOption(CSharpFormattingOptions2.IndentSwitchCaseSection); }
            set { SetBooleanOption(CSharpFormattingOptions2.IndentSwitchCaseSection, value); }
        }

        public int Indent_CaseContentsWhenBlock
        {
            get { return GetBooleanOption(CSharpFormattingOptions2.IndentSwitchCaseSectionWhenBlock); }
            set { SetBooleanOption(CSharpFormattingOptions2.IndentSwitchCaseSectionWhenBlock, value); }
        }

        public int Indent_CaseLabels
        {
            get { return GetBooleanOption(CSharpFormattingOptions2.IndentSwitchSection); }
            set { SetBooleanOption(CSharpFormattingOptions2.IndentSwitchSection, value); }
        }

        public int Indent_FlushLabelsLeft
        {
            get
            {
                var option = _workspace.Options.GetOption(CSharpFormattingOptions2.LabelPositioning);
                return option == LabelPositionOptions.LeftMost ? 1 : 0;
            }

            set
            {
                _workspace.TryApplyChanges(_workspace.CurrentSolution.WithOptions(_workspace.Options
                    .WithChangedOption(CSharpFormattingOptions2.LabelPositioning, value == 1 ? LabelPositionOptions.LeftMost : LabelPositionOptions.NoIndent)));
            }
        }

        public int Indent_UnindentLabels
        {
            get
            {
                return (int)_workspace.Options.GetOption(CSharpFormattingOptions2.LabelPositioning);
            }

            set
            {
                _workspace.TryApplyChanges(_workspace.CurrentSolution.WithOptions(_workspace.Options
                    .WithChangedOption(CSharpFormattingOptions2.LabelPositioning, value)));
            }
        }

        public int InsertNewlineOnEnterWithWholeWord
        {
            get { return (int)GetOption(CompletionOptions.EnterKeyBehavior); }
            set { SetOption(CompletionOptions.EnterKeyBehavior, (EnterKeyRule)value); }
        }

        public int EnterKeyBehavior
        {
            get { return (int)GetOption(CompletionOptions.EnterKeyBehavior); }
            set { SetOption(CompletionOptions.EnterKeyBehavior, (EnterKeyRule)value); }
        }

        public int SnippetsBehavior
        {
            get { return (int)GetOption(CompletionOptions.SnippetsBehavior); }
            set { SetOption(CompletionOptions.SnippetsBehavior, (SnippetsRule)value); }
        }

        public int NewLines_AnonymousTypeInitializer_EachMember
        {
            get { return GetBooleanOption(CSharpFormattingOptions2.NewLineForMembersInAnonymousTypes); }
            set { SetBooleanOption(CSharpFormattingOptions2.NewLineForMembersInAnonymousTypes, value); }
        }

        public int NewLines_Braces_AnonymousMethod
        {
            get { return GetBooleanOption(CSharpFormattingOptions2.NewLinesForBracesInAnonymousMethods); }
            set { SetBooleanOption(CSharpFormattingOptions2.NewLinesForBracesInAnonymousMethods, value); }
        }

        public int NewLines_Braces_AnonymousTypeInitializer
        {
            get { return GetBooleanOption(CSharpFormattingOptions2.NewLinesForBracesInAnonymousTypes); }
            set { SetBooleanOption(CSharpFormattingOptions2.NewLinesForBracesInAnonymousTypes, value); }
        }

        public int NewLines_Braces_ControlFlow
        {
            get { return GetBooleanOption(CSharpFormattingOptions2.NewLinesForBracesInControlBlocks); }
            set { SetBooleanOption(CSharpFormattingOptions2.NewLinesForBracesInControlBlocks, value); }
        }

        public int NewLines_Braces_LambdaExpressionBody
        {
            get { return GetBooleanOption(CSharpFormattingOptions2.NewLinesForBracesInLambdaExpressionBody); }
            set { SetBooleanOption(CSharpFormattingOptions2.NewLinesForBracesInLambdaExpressionBody, value); }
        }

        public int NewLines_Braces_Method
        {
            get { return GetBooleanOption(CSharpFormattingOptions2.NewLinesForBracesInMethods); }
            set { SetBooleanOption(CSharpFormattingOptions2.NewLinesForBracesInMethods, value); }
        }

        public int NewLines_Braces_Property
        {
            get { return GetBooleanOption(CSharpFormattingOptions2.NewLinesForBracesInProperties); }
            set { SetBooleanOption(CSharpFormattingOptions2.NewLinesForBracesInProperties, value); }
        }

        public int NewLines_Braces_Accessor
        {
            get { return GetBooleanOption(CSharpFormattingOptions2.NewLinesForBracesInAccessors); }
            set { SetBooleanOption(CSharpFormattingOptions2.NewLinesForBracesInAccessors, value); }
        }

        public int NewLines_Braces_ObjectInitializer
        {
            get { return GetBooleanOption(CSharpFormattingOptions2.NewLinesForBracesInObjectCollectionArrayInitializers); }
            set { SetBooleanOption(CSharpFormattingOptions2.NewLinesForBracesInObjectCollectionArrayInitializers, value); }
        }

        public int NewLines_Braces_Type
        {
            get { return GetBooleanOption(CSharpFormattingOptions2.NewLinesForBracesInTypes); }
            set { SetBooleanOption(CSharpFormattingOptions2.NewLinesForBracesInTypes, value); }
        }

        public int NewLines_Keywords_Catch
        {
            get { return GetBooleanOption(CSharpFormattingOptions2.NewLineForCatch); }
            set { SetBooleanOption(CSharpFormattingOptions2.NewLineForCatch, value); }
        }

        public int NewLines_Keywords_Else
        {
            get { return GetBooleanOption(CSharpFormattingOptions2.NewLineForElse); }
            set { SetBooleanOption(CSharpFormattingOptions2.NewLineForElse, value); }
        }

        public int NewLines_Keywords_Finally
        {
            get { return GetBooleanOption(CSharpFormattingOptions2.NewLineForFinally); }
            set { SetBooleanOption(CSharpFormattingOptions2.NewLineForFinally, value); }
        }

        public int NewLines_ObjectInitializer_EachMember
        {
            get { return GetBooleanOption(CSharpFormattingOptions2.NewLineForMembersInObjectInit); }
            set { SetBooleanOption(CSharpFormattingOptions2.NewLineForMembersInObjectInit, value); }
        }

        public int NewLines_QueryExpression_EachClause
        {
            get { return GetBooleanOption(CSharpFormattingOptions2.NewLineForClausesInQuery); }
            set { SetBooleanOption(CSharpFormattingOptions2.NewLineForClausesInQuery, value); }
        }

        public int Refactoring_Verification_Enabled
        {
            get { return GetBooleanOption(FeatureOnOffOptions.RefactoringVerification); }
            set { SetBooleanOption(FeatureOnOffOptions.RefactoringVerification, value); }
        }

        public int RenameSmartTagEnabled
        {
            get { return GetBooleanOption(FeatureOnOffOptions.RenameTracking); }
            set { SetBooleanOption(FeatureOnOffOptions.RenameTracking, value); }
        }

        public int RenameTrackingPreview
        {
            get { return GetBooleanOption(FeatureOnOffOptions.RenameTrackingPreview); }
            set { SetBooleanOption(FeatureOnOffOptions.RenameTrackingPreview, value); }
        }

        public int ShowKeywords
        {
            get { return 0; }
            set { }
        }

        [Obsolete("Use SnippetsBehavior instead")]
        public int ShowSnippets
        {
            get
            {
                return GetOption(CompletionOptions.SnippetsBehavior) == SnippetsRule.AlwaysInclude
                    ? 1 : 0;
            }

            set
            {
                if (value == 0)
                {
                    SetOption(CompletionOptions.SnippetsBehavior, SnippetsRule.NeverInclude);
                }
                else
                {
                    SetOption(CompletionOptions.SnippetsBehavior, SnippetsRule.AlwaysInclude);
                }
            }
        }

        public int SortUsings_PlaceSystemFirst
        {
            get { return GetBooleanOption(GenerationOptions.PlaceSystemNamespaceFirst); }
            set { SetBooleanOption(GenerationOptions.PlaceSystemNamespaceFirst, value); }
        }

        public int AddImport_SuggestForTypesInReferenceAssemblies
        {
            get { return GetBooleanOption(SymbolSearchOptions.SuggestForTypesInReferenceAssemblies); }
            set { SetBooleanOption(SymbolSearchOptions.SuggestForTypesInReferenceAssemblies, value); }
        }

        public int AddImport_SuggestForTypesInNuGetPackages
        {
            get { return GetBooleanOption(SymbolSearchOptions.SuggestForTypesInNuGetPackages); }
            set { SetBooleanOption(SymbolSearchOptions.SuggestForTypesInNuGetPackages, value); }
        }

        public int Space_AfterBasesColon
        {
            get { return GetBooleanOption(CSharpFormattingOptions2.SpaceAfterColonInBaseTypeDeclaration); }
            set { SetBooleanOption(CSharpFormattingOptions2.SpaceAfterColonInBaseTypeDeclaration, value); }
        }

        public int Space_AfterCast
        {
            get { return GetBooleanOption(CSharpFormattingOptions2.SpaceAfterCast); }
            set { SetBooleanOption(CSharpFormattingOptions2.SpaceAfterCast, value); }
        }

        public int Space_AfterComma
        {
            get { return GetBooleanOption(CSharpFormattingOptions2.SpaceAfterComma); }
            set { SetBooleanOption(CSharpFormattingOptions2.SpaceAfterComma, value); }
        }

        public int Space_AfterDot
        {
            get { return GetBooleanOption(CSharpFormattingOptions2.SpaceAfterDot); }
            set { SetBooleanOption(CSharpFormattingOptions2.SpaceAfterDot, value); }
        }

        public int Space_AfterMethodCallName
        {
            get { return GetBooleanOption(CSharpFormattingOptions2.SpaceAfterMethodCallName); }
            set { SetBooleanOption(CSharpFormattingOptions2.SpaceAfterMethodCallName, value); }
        }

        public int Space_AfterMethodDeclarationName
        {
            get { return GetBooleanOption(CSharpFormattingOptions2.SpacingAfterMethodDeclarationName); }
            set { SetBooleanOption(CSharpFormattingOptions2.SpacingAfterMethodDeclarationName, value); }
        }

        public int Space_AfterSemicolonsInForStatement
        {
            get { return GetBooleanOption(CSharpFormattingOptions2.SpaceAfterSemicolonsInForStatement); }
            set { SetBooleanOption(CSharpFormattingOptions2.SpaceAfterSemicolonsInForStatement, value); }
        }

        public int Space_AroundBinaryOperator
        {
            get
            {
                var option = _workspace.Options.GetOption(CSharpFormattingOptions2.SpacingAroundBinaryOperator);
                return option == BinaryOperatorSpacingOptions.Single ? 1 : 0;
            }

            set
            {
                var option = value == 1 ? BinaryOperatorSpacingOptions.Single : BinaryOperatorSpacingOptions.Ignore;
                _workspace.TryApplyChanges(_workspace.CurrentSolution.WithOptions(_workspace.Options
                    .WithChangedOption(CSharpFormattingOptions2.SpacingAroundBinaryOperator, option)));
            }
        }

        public int Space_BeforeBasesColon
        {
            get { return GetBooleanOption(CSharpFormattingOptions2.SpaceBeforeColonInBaseTypeDeclaration); }
            set { SetBooleanOption(CSharpFormattingOptions2.SpaceBeforeColonInBaseTypeDeclaration, value); }
        }

        public int Space_BeforeComma
        {
            get { return GetBooleanOption(CSharpFormattingOptions2.SpaceBeforeComma); }
            set { SetBooleanOption(CSharpFormattingOptions2.SpaceBeforeComma, value); }
        }

        public int Space_BeforeDot
        {
            get { return GetBooleanOption(CSharpFormattingOptions2.SpaceBeforeDot); }
            set { SetBooleanOption(CSharpFormattingOptions2.SpaceBeforeDot, value); }
        }

        public int Space_BeforeOpenSquare
        {
            get { return GetBooleanOption(CSharpFormattingOptions2.SpaceBeforeOpenSquareBracket); }
            set { SetBooleanOption(CSharpFormattingOptions2.SpaceBeforeOpenSquareBracket, value); }
        }

        public int Space_BeforeSemicolonsInForStatement
        {
            get { return GetBooleanOption(CSharpFormattingOptions2.SpaceBeforeSemicolonsInForStatement); }
            set { SetBooleanOption(CSharpFormattingOptions2.SpaceBeforeSemicolonsInForStatement, value); }
        }

        public int Space_BetweenEmptyMethodCallParentheses
        {
            get { return GetBooleanOption(CSharpFormattingOptions2.SpaceBetweenEmptyMethodCallParentheses); }
            set { SetBooleanOption(CSharpFormattingOptions2.SpaceBetweenEmptyMethodCallParentheses, value); }
        }

        public int Space_BetweenEmptyMethodDeclarationParentheses
        {
            get { return GetBooleanOption(CSharpFormattingOptions2.SpaceBetweenEmptyMethodDeclarationParentheses); }
            set { SetBooleanOption(CSharpFormattingOptions2.SpaceBetweenEmptyMethodDeclarationParentheses, value); }
        }

        public int Space_BetweenEmptySquares
        {
            get { return GetBooleanOption(CSharpFormattingOptions2.SpaceBetweenEmptySquareBrackets); }
            set { SetBooleanOption(CSharpFormattingOptions2.SpaceBetweenEmptySquareBrackets, value); }
        }

        public int Space_InControlFlowConstruct
        {
            get { return GetBooleanOption(CSharpFormattingOptions2.SpaceAfterControlFlowStatementKeyword); }
            set { SetBooleanOption(CSharpFormattingOptions2.SpaceAfterControlFlowStatementKeyword, value); }
        }

        public int Space_WithinCastParentheses
        {
            get { return GetBooleanOption(CSharpFormattingOptions2.SpaceWithinCastParentheses); }
            set { SetBooleanOption(CSharpFormattingOptions2.SpaceWithinCastParentheses, value); }
        }

        public int Space_WithinExpressionParentheses
        {
            get { return GetBooleanOption(CSharpFormattingOptions2.SpaceWithinExpressionParentheses); }
            set { SetBooleanOption(CSharpFormattingOptions2.SpaceWithinExpressionParentheses, value); }
        }

        public int Space_WithinMethodCallParentheses
        {
            get { return GetBooleanOption(CSharpFormattingOptions2.SpaceWithinMethodCallParentheses); }
            set { SetBooleanOption(CSharpFormattingOptions2.SpaceWithinMethodCallParentheses, value); }
        }

        public int Space_WithinMethodDeclarationParentheses
        {
            get { return GetBooleanOption(CSharpFormattingOptions2.SpaceWithinMethodDeclarationParenthesis); }
            set { SetBooleanOption(CSharpFormattingOptions2.SpaceWithinMethodDeclarationParenthesis, value); }
        }

        public int Space_WithinOtherParentheses
        {
            get { return GetBooleanOption(CSharpFormattingOptions2.SpaceWithinOtherParentheses); }
            set { SetBooleanOption(CSharpFormattingOptions2.SpaceWithinOtherParentheses, value); }
        }

        public int Space_WithinSquares
        {
            get { return GetBooleanOption(CSharpFormattingOptions2.SpaceWithinSquareBrackets); }
            set { SetBooleanOption(CSharpFormattingOptions2.SpaceWithinSquareBrackets, value); }
        }

        public string Style_PreferIntrinsicPredefinedTypeKeywordInDeclaration_CodeStyle
        {
            get { return GetXmlOption(CodeStyleOptions2.PreferIntrinsicPredefinedTypeKeywordInDeclaration); }
            set { SetXmlOption(CodeStyleOptions2.PreferIntrinsicPredefinedTypeKeywordInDeclaration, value); }
        }

        public string Style_PreferIntrinsicPredefinedTypeKeywordInMemberAccess_CodeStyle
        {
            get { return GetXmlOption(CodeStyleOptions2.PreferIntrinsicPredefinedTypeKeywordInMemberAccess); }
            set { SetXmlOption(CodeStyleOptions2.PreferIntrinsicPredefinedTypeKeywordInMemberAccess, value); }
        }

        public string Style_NamingPreferences
        {
            get
            {
                return _workspace.Options.GetOption(NamingStyleOptions.NamingPreferences, LanguageNames.CSharp).CreateXElement().ToString();
            }

            set
            {
                try
                {
                    _workspace.TryApplyChanges(_workspace.CurrentSolution.WithOptions(_workspace.Options
                        .WithChangedOption(NamingStyleOptions.NamingPreferences, LanguageNames.CSharp, NamingStylePreferences.FromXElement(XElement.Parse(value)))));
                }
                catch (Exception)
                {
                }
            }
        }

        public string Style_QualifyFieldAccess
        {
            get { return GetXmlOption(CodeStyleOptions2.QualifyFieldAccess); }
            set { SetXmlOption(CodeStyleOptions2.QualifyFieldAccess, value); }
        }

        public string Style_QualifyPropertyAccess
        {
            get { return GetXmlOption(CodeStyleOptions2.QualifyPropertyAccess); }
            set { SetXmlOption(CodeStyleOptions2.QualifyPropertyAccess, value); }
        }

        public string Style_QualifyMethodAccess
        {
            get { return GetXmlOption(CodeStyleOptions2.QualifyMethodAccess); }
            set { SetXmlOption(CodeStyleOptions2.QualifyMethodAccess, value); }
        }

        public string Style_QualifyEventAccess
        {
            get { return GetXmlOption(CodeStyleOptions2.QualifyEventAccess); }
            set { SetXmlOption(CodeStyleOptions2.QualifyEventAccess, value); }
        }

        public string Style_PreferThrowExpression
        {
            get { return GetXmlOption(CSharpCodeStyleOptions.PreferThrowExpression); }
            set { SetXmlOption(CSharpCodeStyleOptions.PreferThrowExpression, value); }
        }

        public string Style_PreferObjectInitializer
        {
            get { return GetXmlOption(CodeStyleOptions2.PreferObjectInitializer); }
            set { SetXmlOption(CodeStyleOptions2.PreferObjectInitializer, value); }
        }

        public string Style_PreferCollectionInitializer
        {
            get { return GetXmlOption(CodeStyleOptions2.PreferCollectionInitializer); }
            set { SetXmlOption(CodeStyleOptions2.PreferCollectionInitializer, value); }
        }

        public string Style_PreferCoalesceExpression
        {
            get { return GetXmlOption(CodeStyleOptions2.PreferCoalesceExpression); }
            set { SetXmlOption(CodeStyleOptions2.PreferCoalesceExpression, value); }
        }

        public string Style_PreferNullPropagation
        {
            get { return GetXmlOption(CodeStyleOptions2.PreferNullPropagation); }
            set { SetXmlOption(CodeStyleOptions2.PreferNullPropagation, value); }
        }

        public string Style_PreferInlinedVariableDeclaration
        {
            get { return GetXmlOption(CSharpCodeStyleOptions.PreferInlinedVariableDeclaration); }
            set { SetXmlOption(CSharpCodeStyleOptions.PreferInlinedVariableDeclaration, value); }
        }

        public string Style_PreferExplicitTupleNames
        {
            get { return GetXmlOption(CodeStyleOptions2.PreferExplicitTupleNames); }
            set { SetXmlOption(CodeStyleOptions2.PreferExplicitTupleNames, value); }
        }

        public string Style_PreferInferredTupleNames
        {
            get { return GetXmlOption(CodeStyleOptions2.PreferInferredTupleNames); }
            set { SetXmlOption(CodeStyleOptions2.PreferInferredTupleNames, value); }
        }

        public string Style_PreferInferredAnonymousTypeMemberNames
        {
            get { return GetXmlOption(CodeStyleOptions2.PreferInferredAnonymousTypeMemberNames); }
            set { SetXmlOption(CodeStyleOptions2.PreferInferredAnonymousTypeMemberNames, value); }
        }

        [Obsolete("Use Style_UseImplicitTypeWherePossible, Style_UseImplicitTypeWhereApparent or Style_UseImplicitTypeForIntrinsicTypes", error: true)]
        public int Style_UseVarWhenDeclaringLocals
        {
            get { return 0; }
            set { }
        }

        public string Style_UseImplicitTypeWherePossible
        {
            get { return GetXmlOption(CSharpCodeStyleOptions.VarElsewhere); }
            set { SetXmlOption(CSharpCodeStyleOptions.VarElsewhere, value); }
        }

        public string Style_UseImplicitTypeWhereApparent
        {
            get { return GetXmlOption(CSharpCodeStyleOptions.VarWhenTypeIsApparent); }
            set { SetXmlOption(CSharpCodeStyleOptions.VarWhenTypeIsApparent, value); }
        }

        public string Style_UseImplicitTypeForIntrinsicTypes
        {
            get { return GetXmlOption(CSharpCodeStyleOptions.VarForBuiltInTypes); }
            set { SetXmlOption(CSharpCodeStyleOptions.VarForBuiltInTypes, value); }
        }

        public string Style_PreferConditionalDelegateCall
        {
            get { return GetXmlOption(CSharpCodeStyleOptions.PreferConditionalDelegateCall); }
            set { SetXmlOption(CSharpCodeStyleOptions.PreferConditionalDelegateCall, value); }
        }

        public string Style_PreferSwitchExpression
        {
            get { return GetXmlOption(CSharpCodeStyleOptions.PreferSwitchExpression); }
            set { SetXmlOption(CSharpCodeStyleOptions.PreferSwitchExpression, value); }
        }

        public string Style_PreferPatternMatchingOverAsWithNullCheck
        {
            get { return GetXmlOption(CSharpCodeStyleOptions.PreferPatternMatchingOverAsWithNullCheck); }
            set { SetXmlOption(CSharpCodeStyleOptions.PreferPatternMatchingOverAsWithNullCheck, value); }
        }

        public string Style_PreferPatternMatchingOverIsWithCastCheck
        {
            get { return GetXmlOption(CSharpCodeStyleOptions.PreferPatternMatchingOverIsWithCastCheck); }
            set { SetXmlOption(CSharpCodeStyleOptions.PreferPatternMatchingOverIsWithCastCheck, value); }
        }

        public string Style_PreferExpressionBodiedConstructors
        {
            get { return GetXmlOption(CSharpCodeStyleOptions.PreferExpressionBodiedConstructors); }
            set { SetXmlOption(CSharpCodeStyleOptions.PreferExpressionBodiedConstructors, value); }
        }

        public string Style_PreferExpressionBodiedMethods
        {
            get { return GetXmlOption(CSharpCodeStyleOptions.PreferExpressionBodiedMethods); }
            set { SetXmlOption(CSharpCodeStyleOptions.PreferExpressionBodiedMethods, value); }
        }

        public string Style_PreferExpressionBodiedOperators
        {
            get { return GetXmlOption(CSharpCodeStyleOptions.PreferExpressionBodiedOperators); }
            set { SetXmlOption(CSharpCodeStyleOptions.PreferExpressionBodiedOperators, value); }
        }

        public string Style_PreferExpressionBodiedProperties
        {
            get { return GetXmlOption(CSharpCodeStyleOptions.PreferExpressionBodiedProperties); }
            set { SetXmlOption(CSharpCodeStyleOptions.PreferExpressionBodiedProperties, value); }
        }

        public string Style_PreferExpressionBodiedIndexers
        {
            get { return GetXmlOption(CSharpCodeStyleOptions.PreferExpressionBodiedIndexers); }
            set { SetXmlOption(CSharpCodeStyleOptions.PreferExpressionBodiedIndexers, value); }
        }

        public string Style_PreferExpressionBodiedAccessors
        {
            get { return GetXmlOption(CSharpCodeStyleOptions.PreferExpressionBodiedAccessors); }
            set { SetXmlOption(CSharpCodeStyleOptions.PreferExpressionBodiedAccessors, value); }
        }

        public string Style_PreferBraces
        {
            get { return GetXmlOption(CSharpCodeStyleOptions.PreferBraces); }
            set { SetXmlOption(CSharpCodeStyleOptions.PreferBraces, value); }
        }

        public string Style_PreferReadonly
        {
            get { return GetXmlOption(CodeStyleOptions2.PreferReadonly); }
            set { SetXmlOption(CodeStyleOptions2.PreferReadonly, value); }
        }

        public int Wrapping_IgnoreSpacesAroundBinaryOperators
        {
            get
            {
                return (int)_workspace.Options.GetOption(CSharpFormattingOptions2.SpacingAroundBinaryOperator);
            }

            set
            {
                _workspace.TryApplyChanges(_workspace.CurrentSolution.WithOptions(_workspace.Options
                    .WithChangedOption(CSharpFormattingOptions2.SpacingAroundBinaryOperator, value)));
            }
        }

        public int Wrapping_IgnoreSpacesAroundVariableDeclaration
        {
            get { return GetBooleanOption(CSharpFormattingOptions2.SpacesIgnoreAroundVariableDeclaration); }
            set { SetBooleanOption(CSharpFormattingOptions2.SpacesIgnoreAroundVariableDeclaration, value); }
        }

        public int Wrapping_KeepStatementsOnSingleLine
        {
            get { return GetBooleanOption(CSharpFormattingOptions2.WrappingKeepStatementsOnSingleLine); }
            set { SetBooleanOption(CSharpFormattingOptions2.WrappingKeepStatementsOnSingleLine, value); }
        }

        public int Wrapping_PreserveSingleLine
        {
            get { return GetBooleanOption(CSharpFormattingOptions2.WrappingPreserveSingleLine); }
            set { SetBooleanOption(CSharpFormattingOptions2.WrappingPreserveSingleLine, value); }
        }

        private int GetBooleanOption(Option2<bool> key)
<<<<<<< HEAD
        {
            return _workspace.Options.GetOption(key) ? 1 : 0;
        }

        private int GetBooleanOption(PerLanguageOption2<bool> key)
        {
            return _workspace.Options.GetOption(key, LanguageNames.CSharp) ? 1 : 0;
        }

        private T GetOption<T>(PerLanguageOption2<T> key)
        {
            return _workspace.Options.GetOption(key, LanguageNames.CSharp);
        }
=======
            => _workspace.Options.GetOption(key) ? 1 : 0;

        private int GetBooleanOption(PerLanguageOption2<bool> key)
            => _workspace.Options.GetOption(key, LanguageNames.CSharp) ? 1 : 0;

        private T GetOption<T>(PerLanguageOption2<T> key)
            => _workspace.Options.GetOption(key, LanguageNames.CSharp);
>>>>>>> d73229b4

        private void SetBooleanOption(Option2<bool> key, int value)
        {
            _workspace.TryApplyChanges(_workspace.CurrentSolution.WithOptions(_workspace.Options
                .WithChangedOption(key, value != 0)));
        }

        private void SetBooleanOption(PerLanguageOption2<bool> key, int value)
        {
            _workspace.TryApplyChanges(_workspace.CurrentSolution.WithOptions(_workspace.Options
                .WithChangedOption(key, LanguageNames.CSharp, value != 0)));
        }

        private void SetOption<T>(PerLanguageOption2<T> key, T value)
        {
            _workspace.TryApplyChanges(_workspace.CurrentSolution.WithOptions(_workspace.Options
                .WithChangedOption(key, LanguageNames.CSharp, value)));
        }

        private int GetBooleanOption(PerLanguageOption2<bool?> key)
        {
            var option = _workspace.Options.GetOption(key, LanguageNames.CSharp);
            if (!option.HasValue)
            {
                return -1;
            }

            return option.Value ? 1 : 0;
        }

        private string GetXmlOption<T>(Option2<CodeStyleOption2<T>> option)
<<<<<<< HEAD
        {
            return _workspace.Options.GetOption(option).ToXElement().ToString();
        }
=======
            => _workspace.Options.GetOption(option).ToXElement().ToString();
>>>>>>> d73229b4

        private void SetBooleanOption(PerLanguageOption2<bool?> key, int value)
        {
            var boolValue = (value < 0) ? (bool?)null : (value > 0);
            _workspace.TryApplyChanges(_workspace.CurrentSolution.WithOptions(_workspace.Options
                .WithChangedOption(key, LanguageNames.CSharp, boolValue)));
        }

        private string GetXmlOption(PerLanguageOption2<CodeStyleOption2<bool>> option)
<<<<<<< HEAD
        {
            return _workspace.Options.GetOption(option, LanguageNames.CSharp).ToXElement().ToString();
        }
=======
            => _workspace.Options.GetOption(option, LanguageNames.CSharp).ToXElement().ToString();
>>>>>>> d73229b4

        private void SetXmlOption<T>(Option2<CodeStyleOption2<T>> option, string value)
        {
            var convertedValue = CodeStyleOption2<T>.FromXElement(XElement.Parse(value));
            _workspace.TryApplyChanges(_workspace.CurrentSolution.WithOptions(_workspace.Options
                .WithChangedOption(option, convertedValue)));
        }

        private void SetXmlOption(PerLanguageOption2<CodeStyleOption2<bool>> option, string value)
        {
            var convertedValue = CodeStyleOption2<bool>.FromXElement(XElement.Parse(value));
            _workspace.TryApplyChanges(_workspace.CurrentSolution.WithOptions(_workspace.Options
                .WithChangedOption(option, LanguageNames.CSharp, convertedValue)));
        }
    }
}<|MERGE_RESOLUTION|>--- conflicted
+++ resolved
@@ -760,21 +760,6 @@
         }
 
         private int GetBooleanOption(Option2<bool> key)
-<<<<<<< HEAD
-        {
-            return _workspace.Options.GetOption(key) ? 1 : 0;
-        }
-
-        private int GetBooleanOption(PerLanguageOption2<bool> key)
-        {
-            return _workspace.Options.GetOption(key, LanguageNames.CSharp) ? 1 : 0;
-        }
-
-        private T GetOption<T>(PerLanguageOption2<T> key)
-        {
-            return _workspace.Options.GetOption(key, LanguageNames.CSharp);
-        }
-=======
             => _workspace.Options.GetOption(key) ? 1 : 0;
 
         private int GetBooleanOption(PerLanguageOption2<bool> key)
@@ -782,7 +767,6 @@
 
         private T GetOption<T>(PerLanguageOption2<T> key)
             => _workspace.Options.GetOption(key, LanguageNames.CSharp);
->>>>>>> d73229b4
 
         private void SetBooleanOption(Option2<bool> key, int value)
         {
@@ -814,13 +798,7 @@
         }
 
         private string GetXmlOption<T>(Option2<CodeStyleOption2<T>> option)
-<<<<<<< HEAD
-        {
-            return _workspace.Options.GetOption(option).ToXElement().ToString();
-        }
-=======
             => _workspace.Options.GetOption(option).ToXElement().ToString();
->>>>>>> d73229b4
 
         private void SetBooleanOption(PerLanguageOption2<bool?> key, int value)
         {
@@ -830,13 +808,7 @@
         }
 
         private string GetXmlOption(PerLanguageOption2<CodeStyleOption2<bool>> option)
-<<<<<<< HEAD
-        {
-            return _workspace.Options.GetOption(option, LanguageNames.CSharp).ToXElement().ToString();
-        }
-=======
             => _workspace.Options.GetOption(option, LanguageNames.CSharp).ToXElement().ToString();
->>>>>>> d73229b4
 
         private void SetXmlOption<T>(Option2<CodeStyleOption2<T>> option, string value)
         {
