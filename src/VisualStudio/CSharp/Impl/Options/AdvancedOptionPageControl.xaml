﻿<options:AbstractOptionPageControl
    x:Class="Microsoft.VisualStudio.LanguageServices.CSharp.Options.AdvancedOptionPageControl"
    x:ClassModifier="internal"
    xmlns="http://schemas.microsoft.com/winfx/2006/xaml/presentation"
    xmlns:x="http://schemas.microsoft.com/winfx/2006/xaml"
    xmlns:mc="http://schemas.openxmlformats.org/markup-compatibility/2006"
    xmlns:d="http://schemas.microsoft.com/expression/blend/2008"
    xmlns:options="clr-namespace:Microsoft.VisualStudio.LanguageServices.Implementation.Options;assembly=Microsoft.VisualStudio.LanguageServices.Implementation"
    xmlns:local="clr-namespace:Microsoft.VisualStudio.LanguageServices.CSharp.Options"
    mc:Ignorable="d" d:DesignHeight="500" d:DesignWidth="500">

    <ScrollViewer VerticalScrollBarVisibility="Auto">
        <!-- We have a Margin here, to get some distance to the Scrollbar See: https://github.com/dotnet/roslyn/issues/14979-->
        <StackPanel Margin="0,0,3,0">
            <GroupBox x:Uid="AnalysisGroupBox"
                      Header="{x:Static local:AdvancedOptionPageStrings.Option_Analysis}">
                <StackPanel>
                    <Label Content="{x:Static local:AdvancedOptionPageStrings.Option_Background_analysis_scope}"/>
                    <StackPanel Margin="15, 0, 0, 0">
                        <RadioButton  GroupName="Background_analysis_scope"
                                              x:Name="Background_analysis_scope_active_file"
                                              Content="{x:Static local:AdvancedOptionPageStrings.Option_Background_Analysis_Scope_Active_File}"/>
                        <RadioButton  GroupName="Background_analysis_scope"
                                              x:Name="Background_analysis_scope_open_files"
                                              Content="{x:Static local:AdvancedOptionPageStrings.Option_Background_Analysis_Scope_Open_Files_And_Projects}"/>
                        <RadioButton  GroupName="Background_analysis_scope"
                                              x:Name="Background_analysis_scope_full_solution"
                                              Content="{x:Static local:AdvancedOptionPageStrings.Option_Background_Analysis_Scope_Full_Solution}"/>
                    </StackPanel>
                    <StackPanel>
                        <CheckBox x:Name="DisplayDiagnosticsInline"
                              Content="{x:Static local:AdvancedOptionPageStrings.Option_Display_diagnostics_inline_experimental}"/>
                        <StackPanel Margin="15, 0, 0, 0">
                            <RadioButton GroupName="Inline_diagnostic_location"
                                     x:Name="at_the_end_of_the_line_of_code"
                                     Content="{x:Static local:AdvancedOptionPageStrings.Option_at_the_end_of_the_line_of_code}"/>
                            <RadioButton GroupName="Inline_diagnostic_location"
                                     x:Name="on_the_right_edge_of_the_editor_window"
                                     Content="{x:Static local:AdvancedOptionPageStrings.Option_on_the_right_edge_of_the_editor_window}"/>
                        </StackPanel>
                    </StackPanel>
                    <CheckBox x:Name="Enable_navigation_to_decompiled_sources"
                              Content="{x:Static local:AdvancedOptionPageStrings.Option_Enable_navigation_to_decompiled_sources}" />

                    <CheckBox x:Name="Enable_pull_diagnostics_experimental_requires_restart"
                              Content="{x:Static local:AdvancedOptionPageStrings.Option_Enable_pull_diagnostics_experimental_requires_restart}"
                              Checked="Enable_pull_diagnostics_experimental_requires_restart_CheckedChanged"
                              Unchecked="Enable_pull_diagnostics_experimental_requires_restart_CheckedChanged"
                              Indeterminate="Enable_pull_diagnostics_experimental_requires_restart_CheckedChanged"
                              IsThreeState="True"/>

<<<<<<< HEAD
=======
                    <CheckBox x:Name="Enable_Razor_pull_diagnostics_experimental_requires_restart"
                              Content="{x:Static local:AdvancedOptionPageStrings.Option_Enable_Razor_pull_diagnostics_experimental_requires_restart}"
                              Checked="Enable_Razor_pull_diagnostics_experimental_requires_restart_Checked"
                              Unchecked="Enable_Razor_pull_diagnostics_experimental_requires_restart_Unchecked"/>

>>>>>>> c910e92c
                    <CheckBox x:Name="Run_code_analysis_in_separate_process"
                              Content="{x:Static local:AdvancedOptionPageStrings.Option_run_code_analysis_in_separate_process}" />

                    <CheckBox x:Name="Show_Remove_Unused_References_command_in_Solution_Explorer_experimental"
                              Content="{x:Static local:AdvancedOptionPageStrings.Option_Show_Remove_Unused_References_command_in_Solution_Explorer_experimental}" />

                    <CheckBox x:Name="Enable_file_logging_for_diagnostics"
                              Content="{x:Static local:AdvancedOptionPageStrings.Option_Enable_file_logging_for_diagnostics}" />

                    <CheckBox x:Name="Skip_analyzers_for_implicitly_triggered_builds"
                              Content="{x:Static local:AdvancedOptionPageStrings.Option_Skip_analyzers_for_implicitly_triggered_builds}" />
                </StackPanel>
            </GroupBox>
            <GroupBox x:Uid="UsingDirectivesGroupBox"
                      Header="{x:Static local:AdvancedOptionPageStrings.Option_Using_Directives}">
                <StackPanel>
                    <CheckBox x:Name="PlaceSystemNamespaceFirst"
                              x:Uid="SortUsings_PlaceSystemFirst"
                              Content="{x:Static local:AdvancedOptionPageStrings.Option_PlaceSystemNamespaceFirst}" />
                    <CheckBox x:Name="SeparateImportGroups"
                              x:Uid="SeparateImportGroups"
                              Content="{x:Static local:AdvancedOptionPageStrings.Option_SeparateImportGroups}" />
                    <CheckBox x:Name="SuggestForTypesInReferenceAssemblies"
                              x:Uid="AddImport_SuggestForTypesInReferenceAssemblies"
                              Content="{x:Static local:AdvancedOptionPageStrings.Option_Suggest_usings_for_types_in_reference_assemblies}" />
                    <CheckBox x:Name="SuggestForTypesInNuGetPackages"
                              x:Uid="AddImport_SuggestForTypesInNuGetPackages"
                              Content="{x:Static local:AdvancedOptionPageStrings.Option_Suggest_usings_for_types_in_NuGet_packages}" />
                    <CheckBox x:Name="AddUsingsOnPaste"
                              x:Uid="AddMissingUsingDirectivesOnPaste"
                              Content="{x:Static local:AdvancedOptionPageStrings.Option_Add_missing_using_directives_on_paste}" />
                </StackPanel>
            </GroupBox>
            <GroupBox x:Uid="QuickActionsBox"
                      Header="{x:Static local:AdvancedOptionPageStrings.Option_Quick_Actions}">
                <StackPanel>
                    <CheckBox x:Name="ComputeQuickActionsAsynchronouslyExperimental"
                              Content="{x:Static local:AdvancedOptionPageStrings.Option_Compute_Quick_Actions_asynchronously_experimental}" />
                </StackPanel>
            </GroupBox>
            <GroupBox x:Uid="HighlightingGroupBox"
                      Header="{x:Static local:AdvancedOptionPageStrings.Option_Highlighting}">
                <StackPanel>
                    <CheckBox x:Name="EnableHighlightReferences"
                              Content="{x:Static local:AdvancedOptionPageStrings.Option_EnableHighlightReferences}" />
                    <CheckBox x:Name="EnableHighlightKeywords"
                              Content="{x:Static local:AdvancedOptionPageStrings.Option_EnableHighlightKeywords}" />
                </StackPanel>
            </GroupBox>
            <GroupBox x:Uid="OutliningGroupBox"
                      Header="{x:Static local:AdvancedOptionPageStrings.Option_Outlining}">
                <StackPanel>
                    <CheckBox x:Name="EnterOutliningMode"
                              Content="{x:Static local:AdvancedOptionPageStrings.Option_EnterOutliningMode}" />
                    <CheckBox x:Name="DisplayLineSeparators"
                              Content="{x:Static local:AdvancedOptionPageStrings.Option_DisplayLineSeparators}" />
                    <CheckBox x:Name="Show_outlining_for_declaration_level_constructs"
                              Content="{x:Static local:AdvancedOptionPageStrings.Option_Show_outlining_for_declaration_level_constructs}" />
                    <CheckBox x:Name="Show_outlining_for_code_level_constructs"
                              Content="{x:Static local:AdvancedOptionPageStrings.Option_Show_outlining_for_code_level_constructs}" />
                    <CheckBox x:Name="Show_outlining_for_comments_and_preprocessor_regions"
                              Content="{x:Static local:AdvancedOptionPageStrings.Option_Show_outlining_for_comments_and_preprocessor_regions}" />
                    <CheckBox x:Name="Collapse_regions_when_collapsing_to_definitions"
                              Content="{x:Static local:AdvancedOptionPageStrings.Option_Collapse_regions_when_collapsing_to_definitions}" />
                </StackPanel>
            </GroupBox>
            <GroupBox x:Uid="FadingGroupBox"
                      Header="{x:Static local:AdvancedOptionPageStrings.Option_Fading}">
                <StackPanel>
                    <CheckBox x:Name="Fade_out_unused_usings"
                              Content="{x:Static local:AdvancedOptionPageStrings.Option_Fade_out_unused_usings}" />
                    <CheckBox x:Name="Fade_out_unreachable_code"
                              Content="{x:Static local:AdvancedOptionPageStrings.Option_Fade_out_unreachable_code}" />
                </StackPanel>
            </GroupBox>
            <GroupBox x:Uid="BlockStructureGuidesGroupBox"
                      Header="{x:Static local:AdvancedOptionPageStrings.Option_Block_Structure_Guides}">
                <StackPanel>
                    <CheckBox x:Name="Show_guides_for_declaration_level_constructs"
                              Content="{x:Static local:AdvancedOptionPageStrings.Option_Show_guides_for_declaration_level_constructs}" />
                    <CheckBox x:Name="Show_guides_for_code_level_constructs"
                              Content="{x:Static local:AdvancedOptionPageStrings.Option_Show_guides_for_code_level_constructs}" />
                </StackPanel>
            </GroupBox>

            <GroupBox x:Uid="CommentsGuidesGroupBox"
                      Header="{x:Static local:AdvancedOptionPageStrings.Option_Comments}">
                <StackPanel>
                    <CheckBox x:Name="GenerateXmlDocCommentsForTripleSlash"
                              Content="{x:Static local:AdvancedOptionPageStrings.Option_GenerateXmlDocCommentsForTripleSlash}" />
                    <CheckBox x:Name="InsertSlashSlashAtTheStartOfNewLinesWhenWritingSingleLineComments"
                              Content="{x:Static local:AdvancedOptionPageStrings.Option_InsertSlashSlashAtTheStartOfNewLinesWhenWritingSingleLineComments}"/>
                    <CheckBox x:Name="InsertAsteriskAtTheStartOfNewLinesWhenWritingBlockComments"
                              Content="{x:Static local:AdvancedOptionPageStrings.Option_InsertAsteriskAtTheStartOfNewLinesWhenWritingBlockComments}"/>
                </StackPanel>
            </GroupBox>

            <GroupBox x:Uid="EditorHelpGroupBox"
                      Header="{x:Static local:AdvancedOptionPageStrings.Option_EditorHelp}">
                <StackPanel>
                    <CheckBox x:Name="ShowRemarksInQuickInfo"
                              Content="{x:Static local:AdvancedOptionPageStrings.Option_ShowRemarksInQuickInfo}" />
                    <CheckBox x:Name="RenameTrackingPreview"
                              Content="{x:Static local:AdvancedOptionPageStrings.Option_RenameTrackingPreview}" />
                    <CheckBox x:Name="Split_string_literals_on_enter"
                              Content="{x:Static local:AdvancedOptionPageStrings.Option_Split_string_literals_on_enter}" />
                    <CheckBox x:Name="Report_invalid_placeholders_in_string_dot_format_calls"
                              Content="{x:Static local:AdvancedOptionPageStrings.Option_Report_invalid_placeholders_in_string_dot_format_calls}" />
                    <CheckBox x:Name="Underline_reassigned_variables"
                              Content="{x:Static local:AdvancedOptionPageStrings.Option_Underline_reassigned_variables}" />
                    <CheckBox x:Name="Enable_all_features_in_opened_files_from_source_generators"
                              Content="{x:Static local:AdvancedOptionPageStrings.Enable_all_features_in_opened_files_from_source_generators_experimental}" />
                </StackPanel>
            </GroupBox>

            <GroupBox x:Uid="RegularExpressionsGroupBox"
                        Header="{x:Static local:AdvancedOptionPageStrings.Option_Regular_Expressions}">
                <StackPanel>
                    <CheckBox x:Name="Colorize_regular_expressions"
                            Content="{x:Static local:AdvancedOptionPageStrings.Option_Colorize_regular_expressions}" />
                    <CheckBox x:Name="Report_invalid_regular_expressions"
                            Content="{x:Static local:AdvancedOptionPageStrings.Option_Report_invalid_regular_expressions}" />
                    <CheckBox x:Name="Highlight_related_components_under_cursor"
                            Content="{x:Static local:AdvancedOptionPageStrings.Option_Highlight_related_components_under_cursor}" />
                    <CheckBox x:Name="Show_completion_list"
                            Content="{x:Static local:AdvancedOptionPageStrings.Option_Show_completion_list}" />
                </StackPanel>
            </GroupBox>

            <GroupBox x:Uid="ClassificationsGroupBox"
                      Header="{x:Static local:AdvancedOptionPageStrings.Option_Editor_Color_Scheme}">
                <StackPanel>
                    <ComboBox x:Name="Editor_color_scheme" IsEditable="false" AutomationProperties.Name="{x:Static local:AdvancedOptionPageStrings.Edit_color_scheme}">
                        <ComboBoxItem Content="{x:Static local:AdvancedOptionPageStrings.Option_Color_Scheme_VisualStudio2022}" Tag="{x:Static local:AdvancedOptionPageStrings.Color_Scheme_VisualStudio2022_Tag}" />
                        <ComboBoxItem Content="{x:Static local:AdvancedOptionPageStrings.Option_Color_Scheme_VisualStudio2019}" Tag="{x:Static local:AdvancedOptionPageStrings.Color_Scheme_VisualStudio2019_Tag}" />
                        <ComboBoxItem Content="{x:Static local:AdvancedOptionPageStrings.Option_Color_Scheme_VisualStudio2017}" Tag="{x:Static local:AdvancedOptionPageStrings.Color_Scheme_VisualStudio2017_Tag}" />
                    </ComboBox>
                    <TextBlock x:Name="Customized_Theme_Warning"
                           TextWrapping="WrapWithOverflow"
                           Margin="0, 0, 0, 8"
                           Text="{x:Static local:AdvancedOptionPageStrings.Some_color_scheme_colors_are_being_overridden_by_changes_made_in_the_Environment_Fonts_and_Colors_options_page_Choose_Use_Defaults_in_the_Fonts_and_Colors_page_to_revert_all_customizations}"/>
                    <TextBlock x:Name="Custom_VS_Theme_Warning"
                           TextWrapping="WrapWithOverflow"
                           Margin="0, 0, 0, 8"
                           Text="{x:Static local:AdvancedOptionPageStrings.Editor_color_scheme_options_are_only_available_when_using_a_color_theme_bundled_with_Visual_Studio_The_color_theme_can_be_configured_from_the_Environment_General_options_page}"/>
                </StackPanel>
            </GroupBox>

            <GroupBox x:Uid="ExtractMethodGroupBox"
                      Header="{x:Static local:AdvancedOptionPageStrings.Option_ExtractMethod}">
                <StackPanel>
                    <CheckBox x:Name="DontPutOutOrRefOnStruct"
                              Content="{x:Static local:AdvancedOptionPageStrings.Option_DontPutOutOrRefOnStruct}" />
                </StackPanel>
            </GroupBox>

            <GroupBox x:Uid="Implement_Interface_or_Abstract_Class_GroupBox"
                      Header="{x:Static local:AdvancedOptionPageStrings.Option_Implement_Interface_or_Abstract_Class}">

                <StackPanel Margin="0, -5, 0, 5">
                    <Label Content="{x:Static local:AdvancedOptionPageStrings.Option_When_inserting_properties_events_and_methods_place_them}"/>
                    <StackPanel Margin="15, 0, 0, 0">
                        <RadioButton  GroupName="Insertion_behavior"
                                              x:Name="with_other_members_of_the_same_kind"
                                              Content="{x:Static local:AdvancedOptionPageStrings.Option_with_other_members_of_the_same_kind}"/>
                        <RadioButton  GroupName="Insertion_behavior"
                                              x:Name="at_the_end"
                                              Content="{x:Static local:AdvancedOptionPageStrings.Option_at_the_end}"/>
                    </StackPanel>

                    <Label Content="{x:Static local:AdvancedOptionPageStrings.Option_When_generating_properties}"/>
                    <StackPanel Margin="15, 0, 0, 0">
                        <RadioButton  GroupName="Property_generation_behavior"
                                              x:Name="prefer_throwing_properties"
                                              Content="{x:Static local:AdvancedOptionPageStrings.Option_prefer_throwing_properties}"/>
                        <RadioButton  GroupName="Property_generation_behavior"
                                              x:Name="prefer_auto_properties"
                                              Content="{x:Static local:AdvancedOptionPageStrings.Option_prefer_auto_properties}"/>
                    </StackPanel>
                </StackPanel>
            </GroupBox>

            <GroupBox x:Uid="InlineHintsGroupBox"
                      Header="{x:Static local:AdvancedOptionPageStrings.Option_Inline_Hints}">
                <StackPanel>
                    <CheckBox x:Name="DisplayAllHintsWhilePressingAltF1"
                              Content="{x:Static local:AdvancedOptionPageStrings.Option_Display_all_hints_while_pressing_Alt_F1}" />

                    <CheckBox x:Name="ColorHints"
                              Content="{x:Static local:AdvancedOptionPageStrings.Option_Color_hints}" />

                    <CheckBox x:Name="DisplayInlineParameterNameHints"
                              Content="{x:Static local:AdvancedOptionPageStrings.Option_Display_inline_parameter_name_hints}"
                              Checked="DisplayInlineParameterNameHints_Checked"
                              Unchecked="DisplayInlineParameterNameHints_Unchecked"/>

                    <StackPanel Margin="15, 0, 0, 0">
                        <CheckBox x:Uid="ShowHintsForLiterals"
                                  x:Name="ShowHintsForLiterals"
                                  Content="{x:Static local:AdvancedOptionPageStrings.Option_Show_hints_for_literals}" />

                        <CheckBox x:Uid="ShowHintsForNewExpressions"
                                  x:Name="ShowHintsForNewExpressions"
                                  Content="{x:Static local:AdvancedOptionPageStrings.Option_Show_hints_for_new_expressions}" />

                        <CheckBox x:Uid="ShowHintsForEverythingElse"
                                  x:Name="ShowHintsForEverythingElse"
                                  Content="{x:Static local:AdvancedOptionPageStrings.Option_Show_hints_for_everything_else}" />

                        <CheckBox x:Uid="ShowHintsForIndexers"
                                  x:Name="ShowHintsForIndexers"
                                  Content="{x:Static local:AdvancedOptionPageStrings.Option_Show_hints_for_indexers}" />

                        <CheckBox x:Uid="SuppressHintsWhenParameterNameMatchesTheMethodsIntent"
                                  x:Name="SuppressHintsWhenParameterNameMatchesTheMethodsIntent"
                                  Content="{x:Static local:AdvancedOptionPageStrings.Option_Suppress_hints_when_parameter_name_matches_the_method_s_intent}" />

                        <CheckBox x:Uid="SuppressHintsWhenParameterNamesDifferOnlyBySuffix"
                                  x:Name="SuppressHintsWhenParameterNamesDifferOnlyBySuffix"
                                  Content="{x:Static local:AdvancedOptionPageStrings.Option_Suppress_hints_when_parameter_names_differ_only_by_suffix}" />

                        <CheckBox x:Uid="SuppressHintsWhenParameterNamesMatchArgumentNames"
                                  x:Name="SuppressHintsWhenParameterNamesMatchArgumentNames"
                                  Content="{x:Static local:AdvancedOptionPageStrings.Option_Suppress_hints_when_argument_matches_parameter_name}" />
                    </StackPanel>

                    <CheckBox x:Name="DisplayInlineTypeHints"
                              Content="{x:Static local:AdvancedOptionPageStrings.Option_Display_inline_type_hints}"
                              Checked="DisplayInlineTypeHints_Checked"
                              Unchecked="DisplayInlineTypeHints_Unchecked"/>
                    <StackPanel Margin="15, 0, 0, 0">
                        <CheckBox x:Uid="ShowHintsForVariablesWithInferredTypes"
                                  x:Name="ShowHintsForVariablesWithInferredTypes"
                                  Content="{x:Static local:AdvancedOptionPageStrings.Option_Show_hints_for_variables_with_inferred_types}" />
                        <CheckBox x:Uid="ShowHintsForLambdaParameterTypes"
                                  x:Name="ShowHintsForLambdaParameterTypes"
                                  Content="{x:Static local:AdvancedOptionPageStrings.Option_Show_hints_for_lambda_parameter_types}" />
                        <CheckBox x:Uid="ShowHintsForImplicitObjectCreation"
                                  x:Name="ShowHintsForImplicitObjectCreation"
                                  Content="{x:Static local:AdvancedOptionPageStrings.Option_Show_hints_for_implicit_object_creation}" />
                    </StackPanel>
                </StackPanel>
            </GroupBox>
            <GroupBox x:Uid="InheritanceMarginGroupBox" Header="{x:Static local:AdvancedOptionPageStrings.Inheritance_Margin}">
                <StackPanel>
                    <CheckBox x:Uid="ShowInheritanceMargin"
                              x:Name="ShowInheritanceMargin"
                              Content="{x:Static local:AdvancedOptionPageStrings.Show_inheritance_margin}"/>
                    <CheckBox x:Uid="InheritanceMarginCombinedWithIndicatorMargin"
                              x:Name="InheritanceMarginCombinedWithIndicatorMargin"
                              Content="{x:Static local:AdvancedOptionPageStrings.Combine_inheritance_margin_with_indicator_margin}"/>
                </StackPanel>
            </GroupBox>

            <GroupBox x:Uid="StackTraceExplorerGroupBox" Header="{x:Static local:AdvancedOptionPageStrings.Stack_Trace_Explorer}">
                <StackPanel>
                    <CheckBox x:Uid="AutomaticallyOpenStackTraceExplorer"
                              x:Name="AutomaticallyOpenStackTraceExplorer"
                              Content="{x:Static local:AdvancedOptionPageStrings.Option_Automatically_open_stack_trace_explorer_on_focus}" />
                </StackPanel>
            </GroupBox>
        </StackPanel>
    </ScrollViewer>
</options:AbstractOptionPageControl><|MERGE_RESOLUTION|>--- conflicted
+++ resolved
@@ -49,14 +49,6 @@
                               Indeterminate="Enable_pull_diagnostics_experimental_requires_restart_CheckedChanged"
                               IsThreeState="True"/>
 
-<<<<<<< HEAD
-=======
-                    <CheckBox x:Name="Enable_Razor_pull_diagnostics_experimental_requires_restart"
-                              Content="{x:Static local:AdvancedOptionPageStrings.Option_Enable_Razor_pull_diagnostics_experimental_requires_restart}"
-                              Checked="Enable_Razor_pull_diagnostics_experimental_requires_restart_Checked"
-                              Unchecked="Enable_Razor_pull_diagnostics_experimental_requires_restart_Unchecked"/>
-
->>>>>>> c910e92c
                     <CheckBox x:Name="Run_code_analysis_in_separate_process"
                               Content="{x:Static local:AdvancedOptionPageStrings.Option_run_code_analysis_in_separate_process}" />
 
