--- conflicted
+++ resolved
@@ -311,13 +311,8 @@
 
             var streamName1 = "TestReadChecksumReturnsNullWhenNeverWritten";
 
-<<<<<<< HEAD
-            using var storage = await GetStorageAsync(solution);
-            Assert.Null(await storage.ReadChecksumAsync(streamName1));
-=======
-            using var storage = GetStorage(solution);
+            using var storage = await GetStorageAsync(solution);
             Assert.False(await storage.ChecksumMatchesAsync(streamName1, s_checksum1));
->>>>>>> 36d4d6ee
         }
 
         [Fact]
