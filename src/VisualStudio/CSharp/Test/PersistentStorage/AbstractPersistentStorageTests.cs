--- conflicted
+++ resolved
@@ -100,11 +100,7 @@
 
             var streamName = "stream";
 
-<<<<<<< HEAD
-            using var storage = await GetStorageAsync(solution);
-=======
-            await using var storage = await GetStorageAsync(solution);
->>>>>>> beffac2b
+            await using var storage = await GetStorageAsync(solution);
             var project = solution.Projects.First();
             var document = project.Documents.First();
             Assert.False(await storage.WriteStreamAsync(project, streamName, EncodeString("")));
@@ -122,21 +118,13 @@
             var streamName1 = "PersistentService_Solution_WriteReadDifferentInstances1";
             var streamName2 = "PersistentService_Solution_WriteReadDifferentInstances2";
 
-<<<<<<< HEAD
-            using (var storage = await GetStorageAsync(solution))
-=======
-            await using (var storage = await GetStorageAsync(solution))
->>>>>>> beffac2b
+            await using (var storage = await GetStorageAsync(solution))
             {
                 Assert.True(await storage.WriteStreamAsync(streamName1, EncodeString(GetData1(size)), GetChecksum1(withChecksum)));
                 Assert.True(await storage.WriteStreamAsync(streamName2, EncodeString(GetData2(size)), GetChecksum2(withChecksum)));
             }
 
-<<<<<<< HEAD
-            using (var storage = await GetStorageAsync(solution))
-=======
-            await using (var storage = await GetStorageAsync(solution))
->>>>>>> beffac2b
+            await using (var storage = await GetStorageAsync(solution))
             {
                 Assert.Equal(GetData1(size), ReadStringToEnd(await storage.ReadStreamAsync(streamName1, GetChecksum1(withChecksum))));
                 Assert.Equal(GetData2(size), ReadStringToEnd(await storage.ReadStreamAsync(streamName2, GetChecksum2(withChecksum))));
@@ -151,11 +139,7 @@
             var streamName1 = "PersistentService_Solution_WriteReadReopenSolution1";
             var streamName2 = "PersistentService_Solution_WriteReadReopenSolution2";
 
-<<<<<<< HEAD
-            using (var storage = await GetStorageAsync(solution))
-=======
-            await using (var storage = await GetStorageAsync(solution))
->>>>>>> beffac2b
+            await using (var storage = await GetStorageAsync(solution))
             {
                 Assert.True(await storage.WriteStreamAsync(streamName1, EncodeString(GetData1(size)), GetChecksum1(withChecksum)));
                 Assert.True(await storage.WriteStreamAsync(streamName2, EncodeString(GetData2(size)), GetChecksum2(withChecksum)));
@@ -163,11 +147,7 @@
 
             solution = CreateOrOpenSolution();
 
-<<<<<<< HEAD
-            using (var storage = await GetStorageAsync(solution))
-=======
-            await using (var storage = await GetStorageAsync(solution))
->>>>>>> beffac2b
+            await using (var storage = await GetStorageAsync(solution))
             {
                 Assert.Equal(GetData1(size), ReadStringToEnd(await storage.ReadStreamAsync(streamName1, GetChecksum1(withChecksum))));
                 Assert.Equal(GetData2(size), ReadStringToEnd(await storage.ReadStreamAsync(streamName2, GetChecksum2(withChecksum))));
@@ -182,11 +162,7 @@
             var streamName1 = "PersistentService_Solution_WriteReadSameInstance1";
             var streamName2 = "PersistentService_Solution_WriteReadSameInstance2";
 
-<<<<<<< HEAD
-            using var storage = await GetStorageAsync(solution);
-=======
-            await using var storage = await GetStorageAsync(solution);
->>>>>>> beffac2b
+            await using var storage = await GetStorageAsync(solution);
             Assert.True(await storage.WriteStreamAsync(streamName1, EncodeString(GetData1(size)), GetChecksum1(withChecksum)));
             Assert.True(await storage.WriteStreamAsync(streamName2, EncodeString(GetData2(size)), GetChecksum2(withChecksum)));
 
@@ -202,11 +178,7 @@
             var streamName1 = "PersistentService_Project_WriteReadSameInstance1";
             var streamName2 = "PersistentService_Project_WriteReadSameInstance2";
 
-<<<<<<< HEAD
-            using var storage = await GetStorageAsync(solution);
-=======
-            await using var storage = await GetStorageAsync(solution);
->>>>>>> beffac2b
+            await using var storage = await GetStorageAsync(solution);
             var project = solution.Projects.Single();
 
             Assert.True(await storage.WriteStreamAsync(project, streamName1, EncodeString(GetData1(size)), GetChecksum1(withChecksum)));
@@ -224,11 +196,7 @@
             var streamName1 = "PersistentService_Document_WriteReadSameInstance1";
             var streamName2 = "PersistentService_Document_WriteReadSameInstance2";
 
-<<<<<<< HEAD
-            using var storage = await GetStorageAsync(solution);
-=======
-            await using var storage = await GetStorageAsync(solution);
->>>>>>> beffac2b
+            await using var storage = await GetStorageAsync(solution);
             var document = solution.Projects.Single().Documents.Single();
 
             Assert.True(await storage.WriteStreamAsync(document, streamName1, EncodeString(GetData1(size)), GetChecksum1(withChecksum)));
@@ -245,11 +213,7 @@
 
             var streamName1 = "PersistentService_Solution_SimultaneousWrites1";
 
-<<<<<<< HEAD
-            using var storage = await GetStorageAsync(solution);
-=======
-            await using var storage = await GetStorageAsync(solution);
->>>>>>> beffac2b
+            await using var storage = await GetStorageAsync(solution);
             DoSimultaneousWrites(s => storage.WriteStreamAsync(streamName1, EncodeString(s)));
             var value = int.Parse(ReadStringToEnd(await storage.ReadStreamAsync(streamName1)));
             Assert.True(value >= 0);
@@ -263,11 +227,7 @@
 
             var streamName1 = "PersistentService_Project_SimultaneousWrites1";
 
-<<<<<<< HEAD
-            using var storage = await GetStorageAsync(solution);
-=======
-            await using var storage = await GetStorageAsync(solution);
->>>>>>> beffac2b
+            await using var storage = await GetStorageAsync(solution);
             DoSimultaneousWrites(s => storage.WriteStreamAsync(solution.Projects.Single(), streamName1, EncodeString(s)));
             var value = int.Parse(ReadStringToEnd(await storage.ReadStreamAsync(solution.Projects.Single(), streamName1)));
             Assert.True(value >= 0);
@@ -281,11 +241,7 @@
 
             var streamName1 = "PersistentService_Document_SimultaneousWrites1";
 
-<<<<<<< HEAD
-            using var storage = await GetStorageAsync(solution);
-=======
-            await using var storage = await GetStorageAsync(solution);
->>>>>>> beffac2b
+            await using var storage = await GetStorageAsync(solution);
             DoSimultaneousWrites(s => storage.WriteStreamAsync(solution.Projects.Single().Documents.Single(), streamName1, EncodeString(s)));
             var value = int.Parse(ReadStringToEnd(await storage.ReadStreamAsync(solution.Projects.Single().Documents.Single(), streamName1)));
             Assert.True(value >= 0);
@@ -317,11 +273,7 @@
             var solution = CreateOrOpenSolution();
             var streamName1 = "PersistentService_Solution_SimultaneousReads1";
 
-<<<<<<< HEAD
-            using var storage = await GetStorageAsync(solution);
-=======
-            await using var storage = await GetStorageAsync(solution);
->>>>>>> beffac2b
+            await using var storage = await GetStorageAsync(solution);
             Assert.True(await storage.WriteStreamAsync(streamName1, EncodeString(GetData1(size)), GetChecksum1(withChecksum)));
             DoSimultaneousReads(async () => ReadStringToEnd(await storage.ReadStreamAsync(streamName1, GetChecksum1(withChecksum))), GetData1(size));
         }
@@ -333,11 +285,7 @@
             var solution = CreateOrOpenSolution();
             var streamName1 = "PersistentService_Project_SimultaneousReads1";
 
-<<<<<<< HEAD
-            using var storage = await GetStorageAsync(solution);
-=======
-            await using var storage = await GetStorageAsync(solution);
->>>>>>> beffac2b
+            await using var storage = await GetStorageAsync(solution);
             Assert.True(await storage.WriteStreamAsync(solution.Projects.Single(), streamName1, EncodeString(GetData1(size)), GetChecksum1(withChecksum)));
             DoSimultaneousReads(async () => ReadStringToEnd(await storage.ReadStreamAsync(solution.Projects.Single(), streamName1, GetChecksum1(withChecksum))), GetData1(size));
         }
@@ -351,11 +299,7 @@
             var solution = CreateOrOpenSolution();
             var streamName1 = "PersistentService_Document_SimultaneousReads1";
 
-<<<<<<< HEAD
-            using var storage = await GetStorageAsync(solution);
-=======
-            await using var storage = await GetStorageAsync(solution);
->>>>>>> beffac2b
+            await using var storage = await GetStorageAsync(solution);
             Assert.True(await storage.WriteStreamAsync(solution.Projects.Single().Documents.Single(), streamName1, EncodeString(GetData1(size)), GetChecksum1(withChecksum)));
             DoSimultaneousReads(async () => ReadStringToEnd(await storage.ReadStreamAsync(solution.Projects.Single().Documents.Single(), streamName1, GetChecksum1(withChecksum))), GetData1(size));
         }
@@ -367,11 +311,7 @@
 
             var streamName1 = "TestReadChecksumReturnsNullWhenNeverWritten";
 
-<<<<<<< HEAD
-            using var storage = await GetStorageAsync(solution);
-=======
-            await using var storage = await GetStorageAsync(solution);
->>>>>>> beffac2b
+            await using var storage = await GetStorageAsync(solution);
             Assert.False(await storage.ChecksumMatchesAsync(streamName1, s_checksum1));
         }
 
@@ -382,20 +322,12 @@
 
             var streamName1 = "TestCanReadWithNullChecksumSomethingWrittenWithNonNullChecksum";
 
-<<<<<<< HEAD
-            using (var storage = await GetStorageAsync(solution))
-=======
-            await using (var storage = await GetStorageAsync(solution))
->>>>>>> beffac2b
+            await using (var storage = await GetStorageAsync(solution))
             {
                 Assert.True(await storage.WriteStreamAsync(streamName1, EncodeString(GetData1(Size.Small)), s_checksum1));
             }
 
-<<<<<<< HEAD
-            using (var storage = await GetStorageAsync(solution))
-=======
-            await using (var storage = await GetStorageAsync(solution))
->>>>>>> beffac2b
+            await using (var storage = await GetStorageAsync(solution))
             {
                 Assert.Equal(GetData1(Size.Small), ReadStringToEnd(await storage.ReadStreamAsync(streamName1, checksum: null)));
             }
@@ -408,20 +340,12 @@
 
             var streamName1 = "TestCannotReadWithMismatchedChecksums";
 
-<<<<<<< HEAD
-            using (var storage = await GetStorageAsync(solution))
-=======
-            await using (var storage = await GetStorageAsync(solution))
->>>>>>> beffac2b
+            await using (var storage = await GetStorageAsync(solution))
             {
                 Assert.True(await storage.WriteStreamAsync(streamName1, EncodeString(GetData1(Size.Small)), s_checksum1));
             }
 
-<<<<<<< HEAD
-            using (var storage = await GetStorageAsync(solution))
-=======
-            await using (var storage = await GetStorageAsync(solution))
->>>>>>> beffac2b
+            await using (var storage = await GetStorageAsync(solution))
             {
                 Assert.Null(await storage.ReadStreamAsync(streamName1, s_checksum2));
             }
@@ -434,20 +358,12 @@
 
             var streamName1 = "TestCannotReadChecksumIfWriteDidNotIncludeChecksum";
 
-<<<<<<< HEAD
-            using (var storage = await GetStorageAsync(solution))
-=======
-            await using (var storage = await GetStorageAsync(solution))
->>>>>>> beffac2b
+            await using (var storage = await GetStorageAsync(solution))
             {
                 Assert.True(await storage.WriteStreamAsync(streamName1, EncodeString(GetData1(Size.Small)), checksum: null));
             }
 
-<<<<<<< HEAD
-            using (var storage = await GetStorageAsync(solution))
-=======
-            await using (var storage = await GetStorageAsync(solution))
->>>>>>> beffac2b
+            await using (var storage = await GetStorageAsync(solution))
             {
                 Assert.False(await storage.ChecksumMatchesAsync(streamName1, s_checksum1));
             }
@@ -460,20 +376,12 @@
 
             var streamName1 = "TestReadChecksumProducesWrittenChecksum";
 
-<<<<<<< HEAD
-            using (var storage = await GetStorageAsync(solution))
-=======
-            await using (var storage = await GetStorageAsync(solution))
->>>>>>> beffac2b
+            await using (var storage = await GetStorageAsync(solution))
             {
                 Assert.True(await storage.WriteStreamAsync(streamName1, EncodeString(GetData1(Size.Small)), checksum: s_checksum1));
             }
 
-<<<<<<< HEAD
-            using (var storage = await GetStorageAsync(solution))
-=======
-            await using (var storage = await GetStorageAsync(solution))
->>>>>>> beffac2b
+            await using (var storage = await GetStorageAsync(solution))
             {
                 Assert.True(await storage.ChecksumMatchesAsync(streamName1, s_checksum1));
             }
@@ -486,21 +394,13 @@
 
             var streamName1 = "TestReadChecksumProducesLastWrittenChecksum1";
 
-<<<<<<< HEAD
-            using (var storage = await GetStorageAsync(solution))
-=======
-            await using (var storage = await GetStorageAsync(solution))
->>>>>>> beffac2b
+            await using (var storage = await GetStorageAsync(solution))
             {
                 Assert.True(await storage.WriteStreamAsync(streamName1, EncodeString(GetData1(Size.Small)), checksum: s_checksum1));
                 Assert.True(await storage.WriteStreamAsync(streamName1, EncodeString(GetData1(Size.Small)), checksum: null));
             }
 
-<<<<<<< HEAD
-            using (var storage = await GetStorageAsync(solution))
-=======
-            await using (var storage = await GetStorageAsync(solution))
->>>>>>> beffac2b
+            await using (var storage = await GetStorageAsync(solution))
             {
                 Assert.False(await storage.ChecksumMatchesAsync(streamName1, s_checksum1));
             }
@@ -513,21 +413,13 @@
 
             var streamName1 = "TestReadChecksumProducesLastWrittenChecksum2";
 
-<<<<<<< HEAD
-            using (var storage = await GetStorageAsync(solution))
-=======
-            await using (var storage = await GetStorageAsync(solution))
->>>>>>> beffac2b
+            await using (var storage = await GetStorageAsync(solution))
             {
                 Assert.True(await storage.WriteStreamAsync(streamName1, EncodeString(GetData1(Size.Small)), checksum: null));
                 Assert.True(await storage.WriteStreamAsync(streamName1, EncodeString(GetData1(Size.Small)), checksum: s_checksum1));
             }
 
-<<<<<<< HEAD
-            using (var storage = await GetStorageAsync(solution))
-=======
-            await using (var storage = await GetStorageAsync(solution))
->>>>>>> beffac2b
+            await using (var storage = await GetStorageAsync(solution))
             {
                 Assert.True(await storage.ChecksumMatchesAsync(streamName1, s_checksum1));
             }
@@ -540,21 +432,13 @@
 
             var streamName1 = "TestReadChecksumProducesLastWrittenChecksum3";
 
-<<<<<<< HEAD
-            using (var storage = await GetStorageAsync(solution))
-=======
-            await using (var storage = await GetStorageAsync(solution))
->>>>>>> beffac2b
+            await using (var storage = await GetStorageAsync(solution))
             {
                 Assert.True(await storage.WriteStreamAsync(streamName1, EncodeString(GetData1(Size.Small)), checksum: s_checksum1));
                 Assert.True(await storage.WriteStreamAsync(streamName1, EncodeString(GetData1(Size.Small)), checksum: s_checksum2));
             }
 
-<<<<<<< HEAD
-            using (var storage = await GetStorageAsync(solution))
-=======
-            await using (var storage = await GetStorageAsync(solution))
->>>>>>> beffac2b
+            await using (var storage = await GetStorageAsync(solution))
             {
                 Assert.True(await storage.ChecksumMatchesAsync(streamName1, s_checksum2));
             }
@@ -568,20 +452,12 @@
 
             var streamName1 = "stream";
 
-<<<<<<< HEAD
-            using (var storage = await GetStorageAsync(solution))
-=======
-            await using (var storage = await GetStorageAsync(solution))
->>>>>>> beffac2b
-            {
-                await storage.WriteStreamAsync(document, streamName1, EncodeString(GetData1(Size.Small)), checksum: s_checksum1);
-            }
-
-<<<<<<< HEAD
-            using (var storage = await GetStorageFromKeyAsync(solution.Workspace, SolutionKey.ToSolutionKey(solution)))
-=======
-            await using (var storage = await GetStorageFromKeyAsync(solution.Workspace, SolutionKey.ToSolutionKey(solution)))
->>>>>>> beffac2b
+            await using (var storage = await GetStorageAsync(solution))
+            {
+                await storage.WriteStreamAsync(document, streamName1, EncodeString(GetData1(Size.Small)), checksum: s_checksum1);
+            }
+
+            await using (var storage = await GetStorageFromKeyAsync(solution.Workspace, SolutionKey.ToSolutionKey(solution)))
             {
                 Assert.True(await storage.ChecksumMatchesAsync(DocumentKey.ToDocumentKey(document), streamName1, s_checksum1));
                 Assert.Equal(GetData1(Size.Small), ReadStringToEnd(await storage.ReadStreamAsync(DocumentKey.ToDocumentKey(document), streamName1)));
@@ -596,20 +472,12 @@
 
             var streamName1 = "stream";
 
-<<<<<<< HEAD
-            using (var storage = await GetStorageAsync(solution))
-=======
-            await using (var storage = await GetStorageAsync(solution))
->>>>>>> beffac2b
-            {
-                await storage.WriteStreamAsync(document, streamName1, EncodeString(GetData1(Size.Small)), checksum: s_checksum1);
-            }
-
-<<<<<<< HEAD
-            using (var storage = await GetStorageFromKeyAsync(solution.Workspace, SolutionKey.ToSolutionKey(solution)))
-=======
-            await using (var storage = await GetStorageFromKeyAsync(solution.Workspace, SolutionKey.ToSolutionKey(solution)))
->>>>>>> beffac2b
+            await using (var storage = await GetStorageAsync(solution))
+            {
+                await storage.WriteStreamAsync(document, streamName1, EncodeString(GetData1(Size.Small)), checksum: s_checksum1);
+            }
+
+            await using (var storage = await GetStorageFromKeyAsync(solution.Workspace, SolutionKey.ToSolutionKey(solution)))
             {
                 Assert.True(await storage.ChecksumMatchesAsync(document, streamName1, s_checksum1));
                 Assert.Equal(GetData1(Size.Small), ReadStringToEnd(await storage.ReadStreamAsync(document, streamName1)));
@@ -624,20 +492,12 @@
 
             var streamName1 = "stream";
 
-<<<<<<< HEAD
-            using (var storage = await GetStorageAsync(solution))
-=======
-            await using (var storage = await GetStorageAsync(solution))
->>>>>>> beffac2b
-            {
-                await storage.WriteStreamAsync(document, streamName1, EncodeString(GetData1(Size.Small)), checksum: s_checksum1);
-            }
-
-<<<<<<< HEAD
-            using (var storage = await GetStorageAsync(solution))
-=======
-            await using (var storage = await GetStorageAsync(solution))
->>>>>>> beffac2b
+            await using (var storage = await GetStorageAsync(solution))
+            {
+                await storage.WriteStreamAsync(document, streamName1, EncodeString(GetData1(Size.Small)), checksum: s_checksum1);
+            }
+
+            await using (var storage = await GetStorageAsync(solution))
             {
                 Assert.True(await storage.ChecksumMatchesAsync(DocumentKey.ToDocumentKey(document), streamName1, s_checksum1));
                 Assert.Equal(GetData1(Size.Small), ReadStringToEnd(await storage.ReadStreamAsync(DocumentKey.ToDocumentKey(document), streamName1)));
@@ -652,20 +512,12 @@
 
             var streamName1 = "stream";
 
-<<<<<<< HEAD
-            using (var storage = await GetStorageAsync(solution))
-=======
-            await using (var storage = await GetStorageAsync(solution))
->>>>>>> beffac2b
-            {
-                await storage.WriteStreamAsync(document, streamName1, EncodeString(GetData1(Size.Small)), checksum: s_checksum1);
-            }
-
-<<<<<<< HEAD
-            using (var storage = await GetStorageAsync(solution))
-=======
-            await using (var storage = await GetStorageAsync(solution))
->>>>>>> beffac2b
+            await using (var storage = await GetStorageAsync(solution))
+            {
+                await storage.WriteStreamAsync(document, streamName1, EncodeString(GetData1(Size.Small)), checksum: s_checksum1);
+            }
+
+            await using (var storage = await GetStorageAsync(solution))
             {
                 Assert.True(await storage.ChecksumMatchesAsync(document, streamName1, s_checksum1));
                 Assert.Equal(GetData1(Size.Small), ReadStringToEnd(await storage.ReadStreamAsync(document, streamName1)));
@@ -680,20 +532,12 @@
 
             var streamName1 = "stream";
 
-<<<<<<< HEAD
-            using (var storage = await GetStorageAsync(solution))
-=======
-            await using (var storage = await GetStorageAsync(solution))
->>>>>>> beffac2b
-            {
-                await storage.WriteStreamAsync(document, streamName1, EncodeString(GetData1(Size.Small)), checksum: s_checksum1);
-            }
-
-<<<<<<< HEAD
-            using (var storage = await GetStorageAsync(solution))
-=======
-            await using (var storage = await GetStorageAsync(solution))
->>>>>>> beffac2b
+            await using (var storage = await GetStorageAsync(solution))
+            {
+                await storage.WriteStreamAsync(document, streamName1, EncodeString(GetData1(Size.Small)), checksum: s_checksum1);
+            }
+
+            await using (var storage = await GetStorageAsync(solution))
             {
                 Assert.True(await storage.ChecksumMatchesAsync(DocumentKey.ToDocumentKey(document), streamName1, s_checksum1));
                 Assert.Equal(GetData1(Size.Small), ReadStringToEnd(await storage.ReadStreamAsync(DocumentKey.ToDocumentKey(document), streamName1)));
@@ -711,20 +555,12 @@
 
             var streamName1 = "stream";
 
-<<<<<<< HEAD
-            using (var storage = await GetStorageAsync(solution))
-=======
-            await using (var storage = await GetStorageAsync(solution))
->>>>>>> beffac2b
-            {
-                await storage.WriteStreamAsync(document, streamName1, EncodeString(GetData1(Size.Small)), checksum: s_checksum1);
-            }
-
-<<<<<<< HEAD
-            using (var storage = await GetStorageAsync(solution))
-=======
-            await using (var storage = await GetStorageAsync(solution))
->>>>>>> beffac2b
+            await using (var storage = await GetStorageAsync(solution))
+            {
+                await storage.WriteStreamAsync(document, streamName1, EncodeString(GetData1(Size.Small)), checksum: s_checksum1);
+            }
+
+            await using (var storage = await GetStorageAsync(solution))
             {
                 Assert.True(await storage.ChecksumMatchesAsync(document, streamName1, s_checksum1));
                 Assert.Equal(GetData1(Size.Small), ReadStringToEnd(await storage.ReadStreamAsync(document, streamName1)));
@@ -742,20 +578,12 @@
 
             var streamName1 = "stream";
 
-<<<<<<< HEAD
-            using (var storage = await GetStorageAsync(solution))
-=======
-            await using (var storage = await GetStorageAsync(solution))
->>>>>>> beffac2b
-            {
-                await storage.WriteStreamAsync(document, streamName1, EncodeString(GetData1(Size.Small)), checksum: s_checksum1);
-            }
-
-<<<<<<< HEAD
-            using (var storage = await GetStorageFromKeyAsync(solution.Workspace, SolutionKey.ToSolutionKey(solution)))
-=======
-            await using (var storage = await GetStorageFromKeyAsync(solution.Workspace, SolutionKey.ToSolutionKey(solution)))
->>>>>>> beffac2b
+            await using (var storage = await GetStorageAsync(solution))
+            {
+                await storage.WriteStreamAsync(document, streamName1, EncodeString(GetData1(Size.Small)), checksum: s_checksum1);
+            }
+
+            await using (var storage = await GetStorageFromKeyAsync(solution.Workspace, SolutionKey.ToSolutionKey(solution)))
             {
                 Assert.True(await storage.ChecksumMatchesAsync(DocumentKey.ToDocumentKey(document), streamName1, s_checksum1));
                 Assert.Equal(GetData1(Size.Small), ReadStringToEnd(await storage.ReadStreamAsync(DocumentKey.ToDocumentKey(document), streamName1)));
@@ -773,20 +601,12 @@
 
             var streamName1 = "stream";
 
-<<<<<<< HEAD
-            using (var storage = await GetStorageAsync(solution))
-=======
-            await using (var storage = await GetStorageAsync(solution))
->>>>>>> beffac2b
-            {
-                await storage.WriteStreamAsync(document, streamName1, EncodeString(GetData1(Size.Small)), checksum: s_checksum1);
-            }
-
-<<<<<<< HEAD
-            using (var storage = await GetStorageFromKeyAsync(solution.Workspace, SolutionKey.ToSolutionKey(solution)))
-=======
-            await using (var storage = await GetStorageFromKeyAsync(solution.Workspace, SolutionKey.ToSolutionKey(solution)))
->>>>>>> beffac2b
+            await using (var storage = await GetStorageAsync(solution))
+            {
+                await storage.WriteStreamAsync(document, streamName1, EncodeString(GetData1(Size.Small)), checksum: s_checksum1);
+            }
+
+            await using (var storage = await GetStorageFromKeyAsync(solution.Workspace, SolutionKey.ToSolutionKey(solution)))
             {
                 Assert.True(await storage.ChecksumMatchesAsync(document, streamName1, s_checksum1));
                 Assert.Equal(GetData1(Size.Small), ReadStringToEnd(await storage.ReadStreamAsync(document, streamName1)));
@@ -804,20 +624,12 @@
 
             var streamName1 = "stream";
 
-<<<<<<< HEAD
-            using (var storage = await GetStorageFromKeyAsync(solution.Workspace, SolutionKey.ToSolutionKey(solution)))
-=======
-            await using (var storage = await GetStorageFromKeyAsync(solution.Workspace, SolutionKey.ToSolutionKey(solution)))
->>>>>>> beffac2b
-            {
-                await storage.WriteStreamAsync(document, streamName1, EncodeString(GetData1(Size.Small)), checksum: s_checksum1);
-            }
-
-<<<<<<< HEAD
-            using (var storage = await GetStorageFromKeyAsync(solution.Workspace, SolutionKey.ToSolutionKey(solution)))
-=======
-            await using (var storage = await GetStorageFromKeyAsync(solution.Workspace, SolutionKey.ToSolutionKey(solution)))
->>>>>>> beffac2b
+            await using (var storage = await GetStorageFromKeyAsync(solution.Workspace, SolutionKey.ToSolutionKey(solution)))
+            {
+                await storage.WriteStreamAsync(document, streamName1, EncodeString(GetData1(Size.Small)), checksum: s_checksum1);
+            }
+
+            await using (var storage = await GetStorageFromKeyAsync(solution.Workspace, SolutionKey.ToSolutionKey(solution)))
             {
                 Assert.True(await storage.ChecksumMatchesAsync(DocumentKey.ToDocumentKey(document), streamName1, s_checksum1));
                 Assert.Equal(GetData1(Size.Small), ReadStringToEnd(await storage.ReadStreamAsync(DocumentKey.ToDocumentKey(document), streamName1)));
@@ -832,20 +644,12 @@
 
             var streamName1 = "stream";
 
-<<<<<<< HEAD
-            using (var storage = await GetStorageFromKeyAsync(solution.Workspace, SolutionKey.ToSolutionKey(solution)))
-=======
-            await using (var storage = await GetStorageFromKeyAsync(solution.Workspace, SolutionKey.ToSolutionKey(solution)))
->>>>>>> beffac2b
-            {
-                await storage.WriteStreamAsync(document, streamName1, EncodeString(GetData1(Size.Small)), checksum: s_checksum1);
-            }
-
-<<<<<<< HEAD
-            using (var storage = await GetStorageFromKeyAsync(solution.Workspace, SolutionKey.ToSolutionKey(solution)))
-=======
-            await using (var storage = await GetStorageFromKeyAsync(solution.Workspace, SolutionKey.ToSolutionKey(solution)))
->>>>>>> beffac2b
+            await using (var storage = await GetStorageFromKeyAsync(solution.Workspace, SolutionKey.ToSolutionKey(solution)))
+            {
+                await storage.WriteStreamAsync(document, streamName1, EncodeString(GetData1(Size.Small)), checksum: s_checksum1);
+            }
+
+            await using (var storage = await GetStorageFromKeyAsync(solution.Workspace, SolutionKey.ToSolutionKey(solution)))
             {
                 Assert.True(await storage.ChecksumMatchesAsync(document, streamName1, s_checksum1));
                 Assert.Equal(GetData1(Size.Small), ReadStringToEnd(await storage.ReadStreamAsync(document, streamName1)));
@@ -860,20 +664,12 @@
 
             var streamName1 = "stream";
 
-<<<<<<< HEAD
-            using (var storage = await GetStorageFromKeyAsync(solution.Workspace, SolutionKey.ToSolutionKey(solution)))
-=======
-            await using (var storage = await GetStorageFromKeyAsync(solution.Workspace, SolutionKey.ToSolutionKey(solution)))
->>>>>>> beffac2b
-            {
-                await storage.WriteStreamAsync(document, streamName1, EncodeString(GetData1(Size.Small)), checksum: s_checksum1);
-            }
-
-<<<<<<< HEAD
-            using (var storage = await GetStorageAsync(solution))
-=======
-            await using (var storage = await GetStorageAsync(solution))
->>>>>>> beffac2b
+            await using (var storage = await GetStorageFromKeyAsync(solution.Workspace, SolutionKey.ToSolutionKey(solution)))
+            {
+                await storage.WriteStreamAsync(document, streamName1, EncodeString(GetData1(Size.Small)), checksum: s_checksum1);
+            }
+
+            await using (var storage = await GetStorageAsync(solution))
             {
                 Assert.True(await storage.ChecksumMatchesAsync(DocumentKey.ToDocumentKey(document), streamName1, s_checksum1));
                 Assert.Equal(GetData1(Size.Small), ReadStringToEnd(await storage.ReadStreamAsync(DocumentKey.ToDocumentKey(document), streamName1)));
@@ -888,20 +684,12 @@
 
             var streamName1 = "stream";
 
-<<<<<<< HEAD
-            using (var storage = await GetStorageFromKeyAsync(solution.Workspace, SolutionKey.ToSolutionKey(solution)))
-=======
-            await using (var storage = await GetStorageFromKeyAsync(solution.Workspace, SolutionKey.ToSolutionKey(solution)))
->>>>>>> beffac2b
-            {
-                await storage.WriteStreamAsync(document, streamName1, EncodeString(GetData1(Size.Small)), checksum: s_checksum1);
-            }
-
-<<<<<<< HEAD
-            using (var storage = await GetStorageAsync(solution))
-=======
-            await using (var storage = await GetStorageAsync(solution))
->>>>>>> beffac2b
+            await using (var storage = await GetStorageFromKeyAsync(solution.Workspace, SolutionKey.ToSolutionKey(solution)))
+            {
+                await storage.WriteStreamAsync(document, streamName1, EncodeString(GetData1(Size.Small)), checksum: s_checksum1);
+            }
+
+            await using (var storage = await GetStorageAsync(solution))
             {
                 Assert.True(await storage.ChecksumMatchesAsync(document, streamName1, s_checksum1));
                 Assert.Equal(GetData1(Size.Small), ReadStringToEnd(await storage.ReadStreamAsync(document, streamName1)));
@@ -916,20 +704,12 @@
 
             var streamName1 = "stream";
 
-<<<<<<< HEAD
-            using (var storage = await GetStorageFromKeyAsync(solution.Workspace, SolutionKey.ToSolutionKey(solution)))
-=======
-            await using (var storage = await GetStorageFromKeyAsync(solution.Workspace, SolutionKey.ToSolutionKey(solution)))
->>>>>>> beffac2b
-            {
-                await storage.WriteStreamAsync(document, streamName1, EncodeString(GetData1(Size.Small)), checksum: s_checksum1);
-            }
-
-<<<<<<< HEAD
-            using (var storage = await GetStorageAsync(solution))
-=======
-            await using (var storage = await GetStorageAsync(solution))
->>>>>>> beffac2b
+            await using (var storage = await GetStorageFromKeyAsync(solution.Workspace, SolutionKey.ToSolutionKey(solution)))
+            {
+                await storage.WriteStreamAsync(document, streamName1, EncodeString(GetData1(Size.Small)), checksum: s_checksum1);
+            }
+
+            await using (var storage = await GetStorageAsync(solution))
             {
                 Assert.True(await storage.ChecksumMatchesAsync(DocumentKey.ToDocumentKey(document), streamName1, s_checksum1));
                 Assert.Equal(GetData1(Size.Small), ReadStringToEnd(await storage.ReadStreamAsync(DocumentKey.ToDocumentKey(document), streamName1)));
@@ -947,20 +727,12 @@
 
             var streamName1 = "stream";
 
-<<<<<<< HEAD
-            using (var storage = await GetStorageFromKeyAsync(solution.Workspace, SolutionKey.ToSolutionKey(solution)))
-=======
-            await using (var storage = await GetStorageFromKeyAsync(solution.Workspace, SolutionKey.ToSolutionKey(solution)))
->>>>>>> beffac2b
-            {
-                await storage.WriteStreamAsync(document, streamName1, EncodeString(GetData1(Size.Small)), checksum: s_checksum1);
-            }
-
-<<<<<<< HEAD
-            using (var storage = await GetStorageAsync(solution))
-=======
-            await using (var storage = await GetStorageAsync(solution))
->>>>>>> beffac2b
+            await using (var storage = await GetStorageFromKeyAsync(solution.Workspace, SolutionKey.ToSolutionKey(solution)))
+            {
+                await storage.WriteStreamAsync(document, streamName1, EncodeString(GetData1(Size.Small)), checksum: s_checksum1);
+            }
+
+            await using (var storage = await GetStorageAsync(solution))
             {
                 Assert.True(await storage.ChecksumMatchesAsync(document, streamName1, s_checksum1));
                 Assert.Equal(GetData1(Size.Small), ReadStringToEnd(await storage.ReadStreamAsync(document, streamName1)));
@@ -978,20 +750,12 @@
 
             var streamName1 = "stream";
 
-<<<<<<< HEAD
-            using (var storage = await GetStorageFromKeyAsync(solution.Workspace, SolutionKey.ToSolutionKey(solution)))
-=======
-            await using (var storage = await GetStorageFromKeyAsync(solution.Workspace, SolutionKey.ToSolutionKey(solution)))
->>>>>>> beffac2b
-            {
-                await storage.WriteStreamAsync(document, streamName1, EncodeString(GetData1(Size.Small)), checksum: s_checksum1);
-            }
-
-<<<<<<< HEAD
-            using (var storage = await GetStorageFromKeyAsync(solution.Workspace, SolutionKey.ToSolutionKey(solution)))
-=======
-            await using (var storage = await GetStorageFromKeyAsync(solution.Workspace, SolutionKey.ToSolutionKey(solution)))
->>>>>>> beffac2b
+            await using (var storage = await GetStorageFromKeyAsync(solution.Workspace, SolutionKey.ToSolutionKey(solution)))
+            {
+                await storage.WriteStreamAsync(document, streamName1, EncodeString(GetData1(Size.Small)), checksum: s_checksum1);
+            }
+
+            await using (var storage = await GetStorageFromKeyAsync(solution.Workspace, SolutionKey.ToSolutionKey(solution)))
             {
                 Assert.True(await storage.ChecksumMatchesAsync(DocumentKey.ToDocumentKey(document), streamName1, s_checksum1));
                 Assert.Equal(GetData1(Size.Small), ReadStringToEnd(await storage.ReadStreamAsync(DocumentKey.ToDocumentKey(document), streamName1)));
@@ -1009,20 +773,12 @@
 
             var streamName1 = "stream";
 
-<<<<<<< HEAD
-            using (var storage = await GetStorageFromKeyAsync(solution.Workspace, SolutionKey.ToSolutionKey(solution)))
-=======
-            await using (var storage = await GetStorageFromKeyAsync(solution.Workspace, SolutionKey.ToSolutionKey(solution)))
->>>>>>> beffac2b
-            {
-                await storage.WriteStreamAsync(document, streamName1, EncodeString(GetData1(Size.Small)), checksum: s_checksum1);
-            }
-
-<<<<<<< HEAD
-            using (var storage = await GetStorageFromKeyAsync(solution.Workspace, SolutionKey.ToSolutionKey(solution)))
-=======
-            await using (var storage = await GetStorageFromKeyAsync(solution.Workspace, SolutionKey.ToSolutionKey(solution)))
->>>>>>> beffac2b
+            await using (var storage = await GetStorageFromKeyAsync(solution.Workspace, SolutionKey.ToSolutionKey(solution)))
+            {
+                await storage.WriteStreamAsync(document, streamName1, EncodeString(GetData1(Size.Small)), checksum: s_checksum1);
+            }
+
+            await using (var storage = await GetStorageFromKeyAsync(solution.Workspace, SolutionKey.ToSolutionKey(solution)))
             {
                 Assert.True(await storage.ChecksumMatchesAsync(document, streamName1, s_checksum1));
                 Assert.Equal(GetData1(Size.Small), ReadStringToEnd(await storage.ReadStreamAsync(document, streamName1)));
