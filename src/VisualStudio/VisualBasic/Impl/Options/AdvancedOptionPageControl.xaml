--- conflicted
+++ resolved
@@ -106,7 +106,6 @@
                 </StackPanel>
             </GroupBox>
 
-<<<<<<< HEAD
             <GroupBox x:Uid="RegularExpressionsGroupBox"
                     Header="{x:Static local:AdvancedOptionPageStrings.Option_Regular_Expressions}">
                 <StackPanel>
@@ -114,8 +113,11 @@
                         Content="{x:Static local:AdvancedOptionPageStrings.Option_Colorize_regular_expressions}" />
                     <CheckBox x:Name="Report_invalid_regular_expressions"
                         Content="{x:Static local:AdvancedOptionPageStrings.Option_Report_invalid_regular_expressions}" />
-                    <CheckBox x:Name="Highlight_related_components_under_cursor"
-=======
+                    <CheckBox x:Name="Highlight_related_regular_expression_components_under_cursor"
+                        Content="{x:Static local:AdvancedOptionPageStrings.Option_Highlight_related_components_under_cursor}" />
+                </StackPanel>
+            </GroupBox>
+
             <GroupBox x:Uid="JsonGroupBox"
                     Header="{x:Static local:AdvancedOptionPageStrings.Option_JSON_strings}">
                 <StackPanel>
@@ -126,7 +128,6 @@
                     <CheckBox x:Name="Report_invalid_JSON_strings"
                         Content="{x:Static local:AdvancedOptionPageStrings.Option_Report_invalid_JSON_strings}" />
                     <CheckBox x:Name="Highlight_related_JSON_components_under_cursor"
->>>>>>> 7aa255fe
                         Content="{x:Static local:AdvancedOptionPageStrings.Option_Highlight_related_components_under_cursor}" />
                 </StackPanel>
             </GroupBox>
