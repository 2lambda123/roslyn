﻿' Copyright (c) Microsoft.  All Rights Reserved.  Licensed under the Apache License, Version 2.0.  See License.txt in the project root for license information.

Namespace Microsoft.VisualStudio.LanguageServices.VisualBasic.Options
    Friend Module AdvancedOptionPageStrings

        Public ReadOnly Property Option_AllowMovingDeclaration As String
            Get
                Return BasicVSResources.Move_local_declaration_to_the_extracted_method_if_it_is_not_used_elsewhere
            End Get
        End Property

        Public ReadOnly Property Option_AutomaticInsertionOfInterfaceAndMustOverrideMembers As String
            Get
                Return BasicVSResources.Automatic_insertion_of_Interface_and_MustOverride_members
            End Get
        End Property

        Public ReadOnly Property Option_Analysis As String =
            ServicesVSResources.Analysis

        Public ReadOnly Property Option_Enable_full_solution_analysis As String =
            ServicesVSResources.Enable_full_solution_analysis

        Public ReadOnly Property Option_Perform_editor_feature_analysis_in_external_process As String =
            ServicesVSResources.Perform_editor_feature_analysis_in_external_process

        Public ReadOnly Property Option_DisplayLineSeparators As String
            Get
                Return BasicVSResources.Show_procedure_line_separators
            End Get
        End Property

        Public ReadOnly Property Option_DontPutOutOrRefOnStruct As String
            Get
                Return BasicVSResources.Don_t_put_ByRef_on_custom_structure
            End Get
        End Property

        Public ReadOnly Property Option_EditorHelp As String
            Get
                Return BasicVSResources.Editor_Help
            End Get
        End Property

        Public ReadOnly Property Option_EnableEndConstruct As String
            Get
                Return BasicVSResources.A_utomatic_insertion_of_end_constructs
            End Get
        End Property

        Public ReadOnly Property Option_EnableHighlightKeywords As String
            Get
                Return BasicVSResources.Highlight_related_keywords_under_cursor
            End Get
        End Property

        Public ReadOnly Property Option_EnableHighlightReferences As String
            Get
                Return BasicVSResources.Highlight_references_to_symbol_under_cursor
            End Get
        End Property

        Public ReadOnly Property Option_EnableLineCommit As String
            Get
                Return BasicVSResources.Pretty_listing_reformatting_of_code
            End Get
        End Property

        Public ReadOnly Property Option_EnableOutlining As String
            Get
                Return BasicVSResources.Enter_outlining_mode_when_files_open
            End Get
        End Property

        Public ReadOnly Property Option_ExtractMethod As String
            Get
                Return BasicVSResources.Extract_Method
            End Get
        End Property

        Public ReadOnly Property Option_Implement_Interface_or_Abstract_Class As String =
            ServicesVSResources.Implement_Interface_or_Abstract_Class

        Public ReadOnly Property Option_When_inserting_properties_events_and_methods_place_them As String =
            ServicesVSResources.When_inserting_properties_events_and_methods_place_them

        Public ReadOnly Property Option_with_other_members_of_the_same_kind As String =
            ServicesVSResources.with_other_members_of_the_same_kind

        Public ReadOnly Property Option_When_generating_properties As String =
            ServicesVSResources.When_generating_properties

        Public ReadOnly Property Option_prefer_auto_properties As String =
            ServicesVSResources.codegen_prefer_auto_properties

        Public ReadOnly Property Option_prefer_throwing_properties As String =
            ServicesVSResources.prefer_throwing_properties

        Public ReadOnly Property Option_at_the_end As String =
            ServicesVSResources.at_the_end

        Public ReadOnly Property Option_GenerateXmlDocCommentsForTripleApostrophes As String
            Get
                Return BasicVSResources.Generate_XML_documentation_comments_for
            End Get
        End Property

        Public ReadOnly Property Option_GoToDefinition As String
            Get
                Return BasicVSResources.Go_to_Definition
            End Get
        End Property

        Public ReadOnly Property Option_Highlighting As String
            Get
                Return BasicVSResources.Highlighting
            End Get
        End Property

        Public ReadOnly Property Option_NavigateToObjectBrowser As String
            Get
                Return BasicVSResources.Navigate_to_Object_Browser_for_symbols_defined_in_metadata
            End Get
        End Property

        Public ReadOnly Property Option_OptimizeForSolutionSize As String
            Get
                Return BasicVSResources.Optimize_for_solution_size
            End Get
        End Property

        Public ReadOnly Property Option_OptimizeForSolutionSize_Small As String
            Get
                Return BasicVSResources.Small
            End Get
        End Property

        Public ReadOnly Property Option_OptimizeForSolutionSize_Regular As String
            Get
                Return BasicVSResources.Regular
            End Get
        End Property

        Public ReadOnly Property Option_OptimizeForSolutionSize_Large As String
            Get
                Return BasicVSResources.Large
            End Get
        End Property

        Public ReadOnly Property Option_Outlining As String = ServicesVSResources.Outlining

        Public ReadOnly Property Option_Show_outlining_for_declaration_level_constructs As String =
            ServicesVSResources.Show_outlining_for_declaration_level_constructs

        Public ReadOnly Property Option_Show_outlining_for_code_level_constructs As String =
            ServicesVSResources.Show_outlining_for_code_level_constructs

        Public ReadOnly Property Option_Show_outlining_for_comments_and_preprocessor_regions As String =
            ServicesVSResources.Show_outlining_for_comments_and_preprocessor_regions

        Public ReadOnly Property Option_Collapse_regions_when_collapsing_to_definitions As String =
            ServicesVSResources.Collapse_regions_when_collapsing_to_definitions

        Public ReadOnly Property Option_Block_Structure_Guides As String =
            ServicesVSResources.Block_Structure_Guides

        Public ReadOnly Property Option_Show_guides_for_declaration_level_constructs As String =
            ServicesVSResources.Show_guides_for_declaration_level_constructs

        Public ReadOnly Property Option_Show_guides_for_code_level_constructs As String =
            ServicesVSResources.Show_guides_for_code_level_constructs

        Public ReadOnly Property Option_Fading As String = ServicesVSResources.Fading
        Public ReadOnly Property Option_Fade_out_unused_imports As String = BasicVSResources.Fade_out_unused_imports

        Public ReadOnly Property Option_Performance As String
            Get
                Return BasicVSResources.Performance
            End Get
        End Property

        Public ReadOnly Property Option_Report_invalid_placeholders_in_string_dot_format_calls As String
            Get
                Return BasicVSResources.Report_invalid_placeholders_in_string_dot_format_calls
            End Get
        End Property

        Public ReadOnly Property Option_RenameTrackingPreview As String
            Get
                Return BasicVSResources.Show_preview_for_rename_tracking
            End Get
        End Property

        Public ReadOnly Property Option_Import_Directives As String =
            BasicVSResources.Import_Directives

        Public ReadOnly Property Option_PlaceSystemNamespaceFirst As String =
            BasicVSResources.Place_System_directives_first_when_sorting_imports

        Public ReadOnly Property Option_SeparateImportGroups As String =
            BasicVSResources.Separate_import_directive_groups

        Public ReadOnly Property Option_Suggest_imports_for_types_in_reference_assemblies As String =
            BasicVSResources.Suggest_imports_for_types_in_reference_assemblies

        Public ReadOnly Property Option_Suggest_imports_for_types_in_NuGet_packages As String =
            BasicVSResources.Suggest_imports_for_types_in_NuGet_packages

<<<<<<< HEAD
        Public ReadOnly Property Option_Regular_Expressions As String =
            ServicesVSResources.Regular_Expressions

        Public ReadOnly Property Option_Colorize_regular_expressions As String =
            ServicesVSResources.Colorize_regular_expressions

        Public ReadOnly Property Option_Report_invalid_regular_expressions As String =
            ServicesVSResources.Report_invalid_regular_expressions

        Public ReadOnly Property Option_Highlight_related_components_under_cursor As String =
            ServicesVSResources.Highlight_related_components_under_cursor
=======
        Public ReadOnly Property Option_Highlight_related_components_under_cursor As String =
            ServicesVSResources.Highlight_related_components_under_cursor

        Public ReadOnly Property Option_JSON_strings As String =
            ServicesVSResources.JSON_strings

        Public ReadOnly Property Option_Detect_and_offer_editor_features_for_likely_JSON_strings As String =
            ServicesVSResources.Detect_and_offer_editor_features_for_likely_JSON_strings

        Public ReadOnly Property Option_Colorize_JSON_strings As String =
            ServicesVSResources.Colorize_JSON_strings

        Public ReadOnly Property Option_Report_invalid_JSON_strings As String =
            ServicesVSResources.Report_invalid_JSON_strings
>>>>>>> 7aa255fe
    End Module
End Namespace<|MERGE_RESOLUTION|>--- conflicted
+++ resolved
@@ -206,7 +206,6 @@
         Public ReadOnly Property Option_Suggest_imports_for_types_in_NuGet_packages As String =
             BasicVSResources.Suggest_imports_for_types_in_NuGet_packages
 
-<<<<<<< HEAD
         Public ReadOnly Property Option_Regular_Expressions As String =
             ServicesVSResources.Regular_Expressions
 
@@ -218,9 +217,6 @@
 
         Public ReadOnly Property Option_Highlight_related_components_under_cursor As String =
             ServicesVSResources.Highlight_related_components_under_cursor
-=======
-        Public ReadOnly Property Option_Highlight_related_components_under_cursor As String =
-            ServicesVSResources.Highlight_related_components_under_cursor
 
         Public ReadOnly Property Option_JSON_strings As String =
             ServicesVSResources.JSON_strings
@@ -233,6 +229,5 @@
 
         Public ReadOnly Property Option_Report_invalid_JSON_strings As String =
             ServicesVSResources.Report_invalid_JSON_strings
->>>>>>> 7aa255fe
     End Module
 End Namespace