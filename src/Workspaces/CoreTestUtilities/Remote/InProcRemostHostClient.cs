--- conflicted
+++ resolved
@@ -211,11 +211,8 @@
                 RegisterRemoteBrokeredService(new RemoteValueTrackingService.Factory());
                 RegisterRemoteBrokeredService(new RemoteInheritanceMarginService.Factory());
                 RegisterRemoteBrokeredService(new RemoteUnusedReferenceAnalysisService.Factory());
-<<<<<<< HEAD
-=======
                 RegisterRemoteBrokeredService(new RemoteCompilationAvailableService.Factory());
                 RegisterRemoteBrokeredService(new RemoteStackTraceExplorerService.Factory());
->>>>>>> 67d940c4
             }
 
             public void Dispose()
