--- conflicted
+++ resolved
@@ -44,14 +44,9 @@
         /// the storage.
         /// </summary>
         public async Task AddAssetsAsync(
-<<<<<<< HEAD
             ProjectId? hintProject,
             ImmutableArray<Checksum> checksums,
-            Dictionary<Checksum, object?> assetMap,
-=======
-            ImmutableArray<Checksum> checksums,
             Dictionary<Checksum, object> assetMap,
->>>>>>> 57b8f388
             CancellationToken cancellationToken)
         {
             cancellationToken.ThrowIfCancellationRequested();
@@ -59,32 +54,17 @@
             using var obj = Creator.CreateChecksumSet(checksums);
             var checksumsToFind = obj.Object;
 
-<<<<<<< HEAD
-            var numberOfChecksumsToSearch = checksumsToFind.Object.Count;
-
-            if (checksumsToFind.Object.Remove(Checksum.Null))
-                assetMap[Checksum.Null] = null;
-
-            await FindAssetsAsync(hintProject, checksumsToFind.Object, assetMap, cancellationToken).ConfigureAwait(false);
-
-            Contract.ThrowIfTrue(checksumsToFind.Object.Count > 0);
-            Contract.ThrowIfTrue(assetMap.Count != numberOfChecksumsToSearch);
-        }
-
-        private async Task FindAssetsAsync(
-            ProjectId? hintProject, HashSet<Checksum> remainingChecksumsToFind, Dictionary<Checksum, object?> result, CancellationToken cancellationToken)
-=======
             var numberOfChecksumsToSearch = checksumsToFind.Count;
             Contract.ThrowIfTrue(checksumsToFind.Contains(Checksum.Null));
 
-            await FindAssetsAsync(checksumsToFind, assetMap, cancellationToken).ConfigureAwait(false);
+            await FindAssetsAsync(hintProject, checksumsToFind, assetMap, cancellationToken).ConfigureAwait(false);
 
             Contract.ThrowIfTrue(checksumsToFind.Count > 0);
             Contract.ThrowIfTrue(assetMap.Count != numberOfChecksumsToSearch);
         }
 
-        private async Task FindAssetsAsync(HashSet<Checksum> remainingChecksumsToFind, Dictionary<Checksum, object> result, CancellationToken cancellationToken)
->>>>>>> 57b8f388
+        private async Task FindAssetsAsync(
+            ProjectId? hintProject, HashSet<Checksum> remainingChecksumsToFind, Dictionary<Checksum, object> result, CancellationToken cancellationToken)
         {
             var solutionState = this.Solution;
             if (solutionState.TryGetStateChecksums(out var stateChecksums))
@@ -114,35 +94,9 @@
                 Contract.ThrowIfTrue(checksum == Checksum.Null);
 
                 using var checksumPool = Creator.CreateChecksumSet(checksum);
-                using var resultPool = Creator.CreateResultMap();
-
-                await scope.FindAssetsAsync(hintProject: null, checksumPool.Object, resultPool.Object, cancellationToken).ConfigureAwait(false);
-                Contract.ThrowIfTrue(resultPool.Object.Count != 1);
-
-                var (resultingChecksum, value) = resultPool.Object.First();
-                Contract.ThrowIfFalse(checksum == resultingChecksum);
-
-                return value;
-            }
-        }
-
-        public TestAccessor GetTestAccessor()
-            => new(this);
-
-        public readonly struct TestAccessor(Scope scope)
-        {
-            /// <summary>
-            /// Retrieve asset of a specified <paramref name="checksum"/> available within <see langword="this"/> from
-            /// the storage.
-            /// </summary>
-            public async ValueTask<object> GetAssetAsync(Checksum checksum, CancellationToken cancellationToken)
-            {
-                Contract.ThrowIfTrue(checksum == Checksum.Null);
-
-                using var checksumPool = Creator.CreateChecksumSet(checksum);
                 using var _ = Creator.CreateResultMap(out var resultPool);
 
-                await scope.FindAssetsAsync(checksumPool.Object, resultPool, cancellationToken).ConfigureAwait(false);
+                await scope.FindAssetsAsync(hintProject: null, checksumPool.Object, resultPool, cancellationToken).ConfigureAwait(false);
                 Contract.ThrowIfTrue(resultPool.Count != 1);
 
                 var (resultingChecksum, value) = resultPool.First();
