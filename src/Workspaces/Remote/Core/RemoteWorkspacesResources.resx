--- conflicted
+++ resolved
@@ -201,12 +201,10 @@
   <data name="FeatureName_InheritanceMargin" xml:space="preserve">
     <value>Inheritance margin</value>
   </data>
-<<<<<<< HEAD
   <data name="FeatureName_ValueTracking" xml:space="preserve">
     <value>Value Tracking</value>
-=======
+  </data>
   <data name="FeatureName_UnusedReferenceAnalysis" xml:space="preserve">
     <value>Unused reference analysis</value>
->>>>>>> ebbae5b9
   </data>
 </root>