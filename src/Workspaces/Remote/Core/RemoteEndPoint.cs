--- conflicted
+++ resolved
@@ -196,23 +196,12 @@
                     // Transfer ownership of the pipe to BufferedStream, it will dispose it:
                     using var stream = new BufferedStream(pipe, BufferSize);
 
-<<<<<<< HEAD
-                var task2 = Task.Run(async () =>
-                {
-                    // wait for asset source to respond
-                    await pipe.WaitForConnectionAsync(linkedCancellationSource.Token).ConfigureAwait(false);
-
-                    // run user task with direct stream
-                    return await dataReader(stream, linkedCancellationSource.Token).ConfigureAwait(false);
-                }, linkedCancellationSource.Token);
-=======
                     // wait for asset source to respond
                     await pipe.WaitForConnectionAsync(readerCancellationSource.Token).ConfigureAwait(false);
 
                     // run user task with direct stream
                     return await dataReader(stream, readerCancellationSource.Token).ConfigureAwait(false);
                 }, readerCancellationSource.Token);
->>>>>>> 5ec172ea
 
                 // Wait for all tasks to finish. If we return while one of the tasks is still in flight, the task would
                 // operate as a fire-and-forget operation where the caller might release state objects still in use by
