﻿// Licensed to the .NET Foundation under one or more agreements.
// The .NET Foundation licenses this file to you under the MIT license.
// See the LICENSE file in the project root for more information.

using System;
using System.Collections.Generic;
using System.Collections.Immutable;
using System.Runtime;
using Microsoft.CodeAnalysis.AddImport;
using Microsoft.CodeAnalysis.Classification;
using Microsoft.CodeAnalysis.CodeLens;
using Microsoft.CodeAnalysis.Completion.Providers;
using Microsoft.CodeAnalysis.ConvertTupleToStruct;
using Microsoft.CodeAnalysis.DesignerAttribute;
using Microsoft.CodeAnalysis.Diagnostics;
using Microsoft.CodeAnalysis.DocumentHighlighting;
using Microsoft.CodeAnalysis.EditAndContinue;
using Microsoft.CodeAnalysis.EncapsulateField;
using Microsoft.CodeAnalysis.FindSymbols;
using Microsoft.CodeAnalysis.FindUsages;
using Microsoft.CodeAnalysis.InheritanceMargin;
using Microsoft.CodeAnalysis.NavigateTo;
using Microsoft.CodeAnalysis.NavigationBar;
using Microsoft.CodeAnalysis.ProjectTelemetry;
using Microsoft.CodeAnalysis.Rename;
using Microsoft.CodeAnalysis.Shared.TestHooks;
using Microsoft.CodeAnalysis.SymbolSearch;
using Microsoft.CodeAnalysis.TodoComments;
using Microsoft.CodeAnalysis.ValueTracking;
using Roslyn.Utilities;

namespace Microsoft.CodeAnalysis.Remote
{
    /// <summary>
    /// Service descriptors of brokered Roslyn ServiceHub services.
    /// </summary>
    internal sealed class ServiceDescriptors
    {
        /// <summary>
        /// Brokered services must be defined in Microsoft.VisualStudio service namespace in order to be considered first party.
        /// </summary>
        internal const string ServiceNameTopLevelPrefix = "Microsoft.VisualStudio.";

        internal const string ComponentName = "LanguageServices";

        private const string InterfaceNamePrefix = "IRemote";
        private const string InterfaceNameSuffix = "Service";

        public static readonly ServiceDescriptors Instance = new(ComponentName, GetFeatureDisplayName, RemoteSerializationOptions.Default, new (Type, Type?)[]
        {
            (typeof(IRemoteAssetSynchronizationService), null),
            (typeof(IRemoteAsynchronousOperationListenerService), null),
            (typeof(IRemoteTodoCommentsDiscoveryService), typeof(IRemoteTodoCommentsDiscoveryService.ICallback)),
            (typeof(IRemoteDesignerAttributeDiscoveryService), typeof(IRemoteDesignerAttributeDiscoveryService.ICallback)),
            (typeof(IRemoteProjectTelemetryService), typeof(IRemoteProjectTelemetryService.ICallback)),
            (typeof(IRemoteDiagnosticAnalyzerService), null),
            (typeof(IRemoteSemanticClassificationService), null),
            (typeof(IRemoteSemanticClassificationCacheService), null),
            (typeof(IRemoteDocumentHighlightsService), null),
            (typeof(IRemoteEncapsulateFieldService), null),
            (typeof(IRemoteRenamerService), null),
            (typeof(IRemoteConvertTupleToStructCodeRefactoringService), null),
            (typeof(IRemoteSymbolFinderService), typeof(IRemoteSymbolFinderService.ICallback)),
            (typeof(IRemoteFindUsagesService), typeof(IRemoteFindUsagesService.ICallback)),
            (typeof(IRemoteNavigateToSearchService), typeof(IRemoteNavigateToSearchService.ICallback)),
            (typeof(IRemoteNavigationBarItemService), null),
            (typeof(IRemoteMissingImportDiscoveryService), typeof(IRemoteMissingImportDiscoveryService.ICallback)),
            (typeof(IRemoteSymbolSearchUpdateService), typeof(IRemoteSymbolSearchUpdateService.ICallback)),
            (typeof(IRemoteExtensionMethodImportCompletionService), null),
            (typeof(IRemoteDependentTypeFinderService), null),
            (typeof(IRemoteGlobalNotificationDeliveryService), null),
            (typeof(IRemoteCodeLensReferencesService), null),
            (typeof(IRemoteEditAndContinueService), typeof(IRemoteEditAndContinueService.ICallback)),
<<<<<<< HEAD
            (typeof(IRemoteValueTrackingService), null),
=======
            (typeof(IRemoteInheritanceMarginService), null),
>>>>>>> 060bd544
        });

        internal readonly RemoteSerializationOptions Options;
        private readonly ImmutableDictionary<Type, (ServiceDescriptor descriptor32, ServiceDescriptor descriptor64, ServiceDescriptor descriptor64ServerGC)> _descriptors;
        private readonly string _componentName;
        private readonly Func<string, string> _featureDisplayNameProvider;

        public ServiceDescriptors(
            string componentName,
            Func<string, string> featureDisplayNameProvider,
            RemoteSerializationOptions serializationOptions,
            IEnumerable<(Type serviceInterface, Type? callbackInterface)> interfaces)
        {
            Options = serializationOptions;
            _componentName = componentName;
            _featureDisplayNameProvider = featureDisplayNameProvider;
            _descriptors = interfaces.ToImmutableDictionary(i => i.serviceInterface, i => CreateDescriptors(i.serviceInterface, i.callbackInterface));
        }

        internal static string GetServiceName(Type serviceInterface)
        {
            Contract.ThrowIfFalse(serviceInterface.IsInterface);
            var interfaceName = serviceInterface.Name;
            Contract.ThrowIfFalse(interfaceName.StartsWith(InterfaceNamePrefix, StringComparison.Ordinal));
            Contract.ThrowIfFalse(interfaceName.EndsWith(InterfaceNameSuffix, StringComparison.Ordinal));

            return interfaceName.Substring(InterfaceNamePrefix.Length, interfaceName.Length - InterfaceNamePrefix.Length - InterfaceNameSuffix.Length);
        }

        internal string GetQualifiedServiceName(Type serviceInterface)
            => ServiceNameTopLevelPrefix + _componentName + "." + GetServiceName(serviceInterface);

        private (ServiceDescriptor, ServiceDescriptor, ServiceDescriptor) CreateDescriptors(Type serviceInterface, Type? callbackInterface)
        {
            Contract.ThrowIfFalse(callbackInterface == null || callbackInterface.IsInterface);

            var qualifiedServiceName = GetQualifiedServiceName(serviceInterface);
            var descriptor32 = ServiceDescriptor.CreateRemoteServiceDescriptor(qualifiedServiceName, Options, _featureDisplayNameProvider, callbackInterface);
            var descriptor64 = ServiceDescriptor.CreateRemoteServiceDescriptor(qualifiedServiceName + RemoteServiceName.Suffix64, Options, _featureDisplayNameProvider, callbackInterface);
            var descriptor64ServerGC = ServiceDescriptor.CreateRemoteServiceDescriptor(qualifiedServiceName + RemoteServiceName.Suffix64 + RemoteServiceName.SuffixServerGC, Options, _featureDisplayNameProvider, callbackInterface);
            return (descriptor32, descriptor64, descriptor64ServerGC);
        }

        public ServiceDescriptor GetServiceDescriptorForServiceFactory(Type serviceType)
            => GetServiceDescriptor(serviceType, isRemoteHost64Bit: IntPtr.Size == 8, isRemoteHostServerGC: GCSettings.IsServerGC);

        public ServiceDescriptor GetServiceDescriptor(Type serviceType, bool isRemoteHost64Bit, bool isRemoteHostServerGC)
        {
            var (descriptor32, descriptor64, descriptor64ServerGC) = _descriptors[serviceType];
            return (isRemoteHost64Bit, isRemoteHostServerGC) switch
            {
                (true, false) => descriptor64,
                (true, true) => descriptor64ServerGC,
                _ => descriptor32,
            };
        }

        internal static string GetFeatureDisplayName(string qualifiedServiceName)
        {
            var prefixLength = qualifiedServiceName.LastIndexOf('.') + 1;
            Contract.ThrowIfFalse(prefixLength > 0);

            var suffixLength = qualifiedServiceName.EndsWith(RemoteServiceName.Suffix64, StringComparison.Ordinal)
                ? RemoteServiceName.Suffix64.Length
                : qualifiedServiceName.EndsWith(RemoteServiceName.Suffix64 + RemoteServiceName.SuffixServerGC, StringComparison.Ordinal) ? RemoteServiceName.Suffix64.Length + RemoteServiceName.SuffixServerGC.Length : 0;
            var shortName = qualifiedServiceName.Substring(prefixLength, qualifiedServiceName.Length - prefixLength - suffixLength);

            return RemoteWorkspacesResources.GetResourceString("FeatureName_" + shortName);
        }

        internal TestAccessor GetTestAccessor()
            => new(this);

        internal readonly struct TestAccessor
        {
            private readonly ServiceDescriptors _serviceDescriptors;

            internal TestAccessor(ServiceDescriptors serviceDescriptors)
                => _serviceDescriptors = serviceDescriptors;

            public ImmutableDictionary<Type, (ServiceDescriptor descriptor32, ServiceDescriptor descriptor64, ServiceDescriptor descriptor64ServerGC)> Descriptors
                => _serviceDescriptors._descriptors;
        }
    }
}<|MERGE_RESOLUTION|>--- conflicted
+++ resolved
@@ -71,11 +71,8 @@
             (typeof(IRemoteGlobalNotificationDeliveryService), null),
             (typeof(IRemoteCodeLensReferencesService), null),
             (typeof(IRemoteEditAndContinueService), typeof(IRemoteEditAndContinueService.ICallback)),
-<<<<<<< HEAD
             (typeof(IRemoteValueTrackingService), null),
-=======
             (typeof(IRemoteInheritanceMarginService), null),
->>>>>>> 060bd544
         });
 
         internal readonly RemoteSerializationOptions Options;
