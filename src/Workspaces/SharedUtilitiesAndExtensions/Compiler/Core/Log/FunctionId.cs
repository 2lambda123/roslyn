﻿// Licensed to the .NET Foundation under one or more agreements.
// The .NET Foundation licenses this file to you under the MIT license.
// See the LICENSE file in the project root for more information.

namespace Microsoft.CodeAnalysis.Internal.Log
{
    /// <summary>
    /// Enum to uniquely identify each function location.
    /// </summary>
    internal enum FunctionId
    {
        // a value to use in unit tests that won't interfere with reporting
        // for our other scenarios.
        TestEvent_NotUsed = 1,

        WorkCoordinator_DocumentWorker_Enqueue = 2,
        WorkCoordinator_ProcessProjectAsync = 3,
        WorkCoordinator_ProcessDocumentAsync = 4,
        WorkCoordinator_SemanticChange_Enqueue = 5,
        WorkCoordinator_SemanticChange_EnqueueFromMember = 6,
        WorkCoordinator_SemanticChange_EnqueueFromType = 7,
        WorkCoordinator_SemanticChange_FullProjects = 8,
        WorkCoordinator_Project_Enqueue = 9,
        WorkCoordinator_AsyncWorkItemQueue_LastItem = 10,
        WorkCoordinator_AsyncWorkItemQueue_FirstItem = 11,

        Diagnostics_SyntaxDiagnostic = 12,
        Diagnostics_SemanticDiagnostic = 13,
        Diagnostics_ProjectDiagnostic = 14,
        Diagnostics_DocumentReset = 15,
        Diagnostics_DocumentOpen = 16,
        Diagnostics_RemoveDocument = 17,
        Diagnostics_RemoveProject = 18,
        Diagnostics_DocumentClose = 19,

        // add new values after this
        Run_Environment = 20,
        Run_Environment_Options = 21,

        Tagger_AdornmentManager_OnLayoutChanged = 22,
        Tagger_AdornmentManager_UpdateInvalidSpans = 23,
        Tagger_BatchChangeNotifier_NotifyEditorNow = 24,
        Tagger_BatchChangeNotifier_NotifyEditor = 25,
        Tagger_TagSource_RecomputeTags = 26,
        Tagger_TagSource_ProcessNewTags = 27,
        Tagger_SyntacticClassification_TagComputer_GetTags = 28,
        Tagger_SemanticClassification_TagProducer_ProduceTags = 29,
        Tagger_BraceHighlighting_TagProducer_ProduceTags = 30,
        Tagger_LineSeparator_TagProducer_ProduceTags = 31,
        Tagger_Outlining_TagProducer_ProduceTags = 32,
        Tagger_Highlighter_TagProducer_ProduceTags = 33,
        Tagger_ReferenceHighlighting_TagProducer_ProduceTags = 34,

        CaseCorrection_CaseCorrect = 35,
        CaseCorrection_ReplaceTokens = 36,
        CaseCorrection_AddReplacements = 37,

        CodeCleanup_CleanupAsync = 38,
        CodeCleanup_Cleanup = 39,
        CodeCleanup_IterateAllCodeCleanupProviders = 40,
        CodeCleanup_IterateOneCodeCleanup = 41,

        CommandHandler_GetCommandState = 42,
        CommandHandler_ExecuteHandlers = 43,
        CommandHandler_FormatCommand = 44,
        CommandHandler_CompleteStatement = 45,
        CommandHandler_ToggleBlockComment = 46,
        CommandHandler_ToggleLineComment = 47,

        Workspace_SourceText_GetChangeRanges = 48,
        Workspace_Recoverable_RecoverRootAsync = 49,
        Workspace_Recoverable_RecoverRoot = 50,
        Workspace_Recoverable_RecoverTextAsync = 51,
        Workspace_Recoverable_RecoverText = 52,
        Workspace_SkeletonAssembly_GetMetadataOnlyImage = 53,
        Workspace_SkeletonAssembly_EmitMetadataOnlyImage = 54,
        Workspace_Document_State_FullyParseSyntaxTree = 55,
        Workspace_Document_State_IncrementallyParseSyntaxTree = 56,
        Workspace_Document_GetSemanticModel = 57,
        Workspace_Document_GetSyntaxTree = 58,
        Workspace_Document_GetTextChanges = 59,
        Workspace_Project_GetCompilation = 60,
        Workspace_Project_CompilationTracker_BuildCompilationAsync = 61,
        Workspace_ApplyChanges = 62,
        Workspace_TryGetDocument = 63,
        Workspace_TryGetDocumentFromInProgressSolution = 64,
        // obsolete: Workspace_Solution_LinkedFileDiffMergingSession = 65,
        // obsolete: Workspace_Solution_LinkedFileDiffMergingSession_LinkedFileGroup = 66,
        Workspace_Solution_Info = 67,

        EndConstruct_DoStatement = 68,
        EndConstruct_XmlCData = 69,
        EndConstruct_XmlComment = 70,
        EndConstruct_XmlElement = 71,
        EndConstruct_XmlEmbeddedExpression = 72,
        EndConstruct_XmlProcessingInstruction = 73,

        FindReference_Rename = 74,
        FindReference_ChangeSignature = 75,
        FindReference = 76,
        FindReference_DetermineAllSymbolsAsync = 77,
        FindReference_CreateProjectMapAsync = 78,
        FindReference_CreateDocumentMapAsync = 79,
        FindReference_ProcessAsync = 80,
        FindReference_ProcessProjectAsync = 81,
        FindReference_ProcessDocumentAsync = 82,

        LineCommit_CommitRegion = 83,

        Formatting_TokenStreamConstruction = 84,
        Formatting_ContextInitialization = 85,
        Formatting_Format = 86,
        Formatting_ApplyResultToBuffer = 87,
        Formatting_IterateNodes = 88,
        Formatting_CollectIndentBlock = 89,
        Formatting_CollectSuppressOperation = 90,
        Formatting_CollectAlignOperation = 91,
        Formatting_CollectAnchorOperation = 92,
        Formatting_CollectTokenOperation = 93,
        Formatting_BuildContext = 94,
        Formatting_ApplySpaceAndLine = 95,
        Formatting_ApplyAnchorOperation = 96,
        Formatting_ApplyAlignOperation = 97,
        Formatting_AggregateCreateTextChanges = 98,
        Formatting_AggregateCreateFormattedRoot = 99,
        Formatting_CreateTextChanges = 100,
        Formatting_CreateFormattedRoot = 101,
        Formatting_Partitions = 102,

        SmartIndentation_Start = 103,
        SmartIndentation_OpenCurly = 104,
        SmartIndentation_CloseCurly = 105,

        Rename_InlineSession = 106,
        Rename_InlineSession_Session = 107,
        Rename_FindLinkedSpans = 108,
        Rename_GetSymbolRenameInfo = 109,
        Rename_OnTextBufferChanged = 110,
        Rename_ApplyReplacementText = 111,
        Rename_CommitCore = 112,
        Rename_CommitCoreWithPreview = 113,
        Rename_GetAsynchronousLocationsSource = 114,
        Rename_AllRenameLocations = 115,
        Rename_StartSearchingForSpansInAllOpenDocuments = 116,
        Rename_StartSearchingForSpansInOpenDocument = 117,
        Rename_CreateOpenTextBufferManagerForAllOpenDocs = 118,
        Rename_CreateOpenTextBufferManagerForAllOpenDocument = 119,
        Rename_ReportSpan = 120,
        Rename_GetNoChangeConflictResolution = 121,
        Rename_Tracking_BufferChanged = 122,

        TPLTask_TaskScheduled = 123,
        TPLTask_TaskStarted = 124,
        TPLTask_TaskCompleted = 125,

        Get_QuickInfo_Async = 126,

        Completion_ModelComputer_DoInBackground = 127,
        Completion_ModelComputation_FilterModelInBackground = 128,
        Completion_ModelComputation_WaitForModel = 129,
        Completion_SymbolCompletionProvider_GetItemsWorker = 130,
        Completion_KeywordCompletionProvider_GetItemsWorker = 131,
        Completion_SnippetCompletionProvider_GetItemsWorker_CSharp = 132,
        Completion_TypeImportCompletionProvider_GetCompletionItemsAsync = 133,
        Completion_ExtensionMethodImportCompletionProvider_GetCompletionItemsAsync = 134,

        SignatureHelp_ModelComputation_ComputeModelInBackground = 135,
        SignatureHelp_ModelComputation_UpdateModelInBackground = 136,

        Refactoring_CodeRefactoringService_GetRefactoringsAsync = 137,
        Refactoring_AddImport = 138,
        Refactoring_FullyQualify = 139,
        Refactoring_GenerateFromMembers_AddConstructorParametersFromMembers = 140,
        Refactoring_GenerateFromMembers_GenerateConstructorFromMembers = 141,
        Refactoring_GenerateFromMembers_GenerateEqualsAndGetHashCode = 142,
        Refactoring_GenerateMember_GenerateConstructor = 143,
        Refactoring_GenerateMember_GenerateDefaultConstructors = 144,
        Refactoring_GenerateMember_GenerateEnumMember = 145,
        Refactoring_GenerateMember_GenerateMethod = 146,
        Refactoring_GenerateMember_GenerateVariable = 147,
        Refactoring_ImplementAbstractClass = 148,
        Refactoring_ImplementInterface = 149,
        Refactoring_IntroduceVariable = 150,
        Refactoring_GenerateType = 151,
        Refactoring_RemoveUnnecessaryImports_CSharp = 152,
        Refactoring_RemoveUnnecessaryImports_VisualBasic = 153,

        Snippet_OnBeforeInsertion = 154,
        Snippet_OnAfterInsertion = 155,

        Misc_NonReentrantLock_BlockingWait = 156,
        Misc_SaveEventsSink_OnBeforeSave = 158,

        TaskList_Refresh = 159,
        TaskList_NavigateTo = 160,

        WinformDesigner_GenerateXML = 161,

        NavigateTo_Search = 162,

        NavigationService_VSDocumentNavigationService_NavigateTo = 163,

        NavigationBar_ComputeModelAsync = 164,
        NavigationBar_ItemService_GetMembersInTypes_CSharp = 165,
        NavigationBar_ItemService_GetTypesInFile_CSharp = 166,
        NavigationBar_UpdateDropDownsSynchronously_WaitForModel = 167,
        NavigationBar_UpdateDropDownsSynchronously_WaitForSelectedItemInfo = 168,

        EventHookup_Determine_If_Event_Hookup = 169,
        EventHookup_Generate_Handler = 170,
        EventHookup_Type_Char = 171,

        Cache_Created = 172,
        Cache_AddOrAccess = 173,
        Cache_Remove = 174,
        Cache_Evict = 175,
        Cache_EvictAll = 176,
        Cache_ItemRank = 177,

        TextStructureNavigator_GetExtentOfWord = 178,
        TextStructureNavigator_GetSpanOfEnclosing = 179,
        TextStructureNavigator_GetSpanOfFirstChild = 180,
        TextStructureNavigator_GetSpanOfNextSibling = 181,
        TextStructureNavigator_GetSpanOfPreviousSibling = 182,

        Debugging_LanguageDebugInfoService_GetDataTipSpanAndText = 183,
        Debugging_VsLanguageDebugInfo_ValidateBreakpointLocation = 184,
        Debugging_VsLanguageDebugInfo_GetProximityExpressions = 185,
        Debugging_VsLanguageDebugInfo_ResolveName = 186,
        Debugging_VsLanguageDebugInfo_GetNameOfLocation = 187,
        Debugging_VsLanguageDebugInfo_GetDataTipText = 188,
        Debugging_EncSession = 189,
        Debugging_EncSession_EditSession = 190,
        Debugging_EncSession_EditSession_EmitDeltaErrorId = 191,
        Debugging_EncSession_EditSession_RudeEdit = 192,

        Simplifier_ReduceAsync = 193,
        Simplifier_ExpandNode = 194,
        Simplifier_ExpandToken = 195,

        ForegroundNotificationService_Processed = 196,
        ForegroundNotificationService_NotifyOnForeground = 197,

        BackgroundCompiler_BuildCompilationsAsync = 198,

        PersistenceService_ReadAsync = 199,
        PersistenceService_WriteAsync = 200,
        PersistenceService_ReadAsyncFailed = 201,
        PersistenceService_WriteAsyncFailed = 202,
        PersistenceService_Initialization = 203,

        TemporaryStorageServiceFactory_ReadText = 204,
        TemporaryStorageServiceFactory_WriteText = 205,
        TemporaryStorageServiceFactory_ReadStream = 206,
        TemporaryStorageServiceFactory_WriteStream = 207,

        PullMembersUpWarning_ChangeTargetToAbstract = 208,
        PullMembersUpWarning_ChangeOriginToPublic = 209,
        PullMembersUpWarning_ChangeOriginToNonStatic = 210,
        PullMembersUpWarning_UserProceedToFinish = 211,
        PullMembersUpWarning_UserGoBack = 212,

        // currently no-one uses these
        SmartTags_RefreshSession = 213,
        SmartTags_SmartTagInitializeFixes = 214,
        SmartTags_ApplyQuickFix = 215,

        EditorTestApp_RefreshTask = 216,
        EditorTestApp_UpdateDiagnostics = 217,

        IncrementalAnalyzerProcessor_Analyzers = 218,
        IncrementalAnalyzerProcessor_Analyzer = 219,
        IncrementalAnalyzerProcessor_ActiveFileAnalyzers = 220,
        IncrementalAnalyzerProcessor_ActiveFileAnalyzer = 221,
        IncrementalAnalyzerProcessor_Shutdown = 222,

        WorkCoordinatorRegistrationService_Register = 223,
        WorkCoordinatorRegistrationService_Unregister = 224,
        WorkCoordinatorRegistrationService_Reanalyze = 225,

        // obsolete: WorkCoordinator_SolutionCrawlerOption = 226,
        WorkCoordinator_PersistentStorageAdded = 227,
        WorkCoordinator_PersistentStorageRemoved = 228,
        WorkCoordinator_Shutdown = 229,

        DiagnosticAnalyzerService_Analyzers = 230,
        DiagnosticAnalyzerDriver_AnalyzerCrash = 231,
        DiagnosticAnalyzerDriver_AnalyzerTypeCount = 232,
        // obsolete: PersistedSemanticVersion_Info = 233,
        StorageDatabase_Exceptions = 234,
        WorkCoordinator_ShutdownTimeout = 235,
        Diagnostics_HyperLink = 236,

        CodeFixes_FixAllOccurrencesSession = 237,
        CodeFixes_FixAllOccurrencesContext = 238,
        CodeFixes_FixAllOccurrencesComputation = 239,
        CodeFixes_FixAllOccurrencesComputation_Document_Diagnostics = 240,
        CodeFixes_FixAllOccurrencesComputation_Project_Diagnostics = 241,
        CodeFixes_FixAllOccurrencesComputation_Document_Fixes = 242,
        CodeFixes_FixAllOccurrencesComputation_Project_Fixes = 243,
        CodeFixes_FixAllOccurrencesComputation_Document_Merge = 244,
        CodeFixes_FixAllOccurrencesComputation_Project_Merge = 245,
        CodeFixes_FixAllOccurrencesPreviewChanges = 246,
        CodeFixes_ApplyChanges = 247,

        SolutionExplorer_AnalyzerItemSource_GetItems = 248,
        SolutionExplorer_DiagnosticItemSource_GetItems = 249,
        WorkCoordinator_ActiveFileEnqueue = 250,
        SymbolFinder_FindDeclarationsAsync = 251,
        SymbolFinder_Project_AddDeclarationsAsync = 252,
        SymbolFinder_Assembly_AddDeclarationsAsync = 253,
        SymbolFinder_Solution_Name_FindSourceDeclarationsAsync = 254,
        SymbolFinder_Project_Name_FindSourceDeclarationsAsync = 255,
        SymbolFinder_Solution_Predicate_FindSourceDeclarationsAsync = 256,
        SymbolFinder_Project_Predicate_FindSourceDeclarationsAsync = 257,
        Tagger_Diagnostics_RecomputeTags = 258,
        Tagger_Diagnostics_Updated = 259,
        SuggestedActions_HasSuggestedActionsAsync = 260,
        SuggestedActions_GetSuggestedActions = 261,
        AnalyzerDependencyCheckingService_LogConflict = 262,
        AnalyzerDependencyCheckingService_LogMissingDependency = 263,
        VirtualMemory_MemoryLow = 264,
        Extension_Exception = 265,

        WorkCoordinator_WaitForHigherPriorityOperationsAsync = 266,

        CSharp_Interactive_Window = 267,
        VisualBasic_Interactive_Window = 268,

        NonFatalWatson = 269,
        GlobalOperationRegistration = 270,
        CommandHandler_FindAllReference = 271,

        CodefixInfobar_Enable = 272,
        CodefixInfobar_EnableAndIgnoreFutureErrors = 273,
        CodefixInfobar_LeaveDisabled = 274,
        CodefixInfobar_ErrorIgnored = 275,

        Refactoring_NamingStyle = 276,

        // Caches
        SymbolTreeInfo_ExceptionInCacheRead = 277,
        SpellChecker_ExceptionInCacheRead = 278,
        BKTree_ExceptionInCacheRead = 279,
        IntellisenseBuild_Failed = 280,

        FileTextLoader_FileLengthThresholdExceeded = 281,

        // Generic performance measurement action IDs
        MeasurePerformance_StartAction = 282,
        MeasurePerformance_StopAction = 283,

        Serializer_CreateChecksum = 284,
        Serializer_Serialize = 285,
        Serializer_Deserialize = 286,

        CodeAnalysisService_CalculateDiagnosticsAsync = 287,
        CodeAnalysisService_SerializeDiagnosticResultAsync = 288,
        CodeAnalysisService_GetReferenceCountAsync = 289,
        CodeAnalysisService_FindReferenceLocationsAsync = 290,
        CodeAnalysisService_FindReferenceMethodsAsync = 291,
        CodeAnalysisService_GetFullyQualifiedName = 292,
        CodeAnalysisService_GetTodoCommentsAsync = 293,
        CodeAnalysisService_GetDesignerAttributesAsync = 294,

        ServiceHubRemoteHostClient_CreateAsync = 295,
        // obsolete: PinnedRemotableDataScope_GetRemotableData = 296,

        RemoteHost_Connect = 297,
        RemoteHost_Disconnect = 298,

        // obsolete: RemoteHostClientService_AddGlobalAssetsAsync = 299,
        // obsolete: RemoteHostClientService_RemoveGlobalAssets = 300,
        // obsolete: RemoteHostClientService_Enabled = 301,
        // obsolete: RemoteHostClientService_Restarted = 302,

        RemoteHostService_SynchronizePrimaryWorkspaceAsync = 303,
        // obsolete: RemoteHostService_SynchronizeGlobalAssetsAsync = 304,

        AssetStorage_CleanAssets = 305,
        AssetStorage_TryGetAsset = 306,

        AssetService_GetAssetAsync = 307,
        AssetService_SynchronizeAssetsAsync = 308,
        AssetService_SynchronizeSolutionAssetsAsync = 309,
        AssetService_SynchronizeProjectAssetsAsync = 310,

        CodeLens_GetReferenceCountAsync = 311,
        CodeLens_FindReferenceLocationsAsync = 312,
        CodeLens_FindReferenceMethodsAsync = 313,
        CodeLens_GetFullyQualifiedName = 314,

        SolutionState_ComputeChecksumsAsync = 315,
        ProjectState_ComputeChecksumsAsync = 316,
        DocumentState_ComputeChecksumsAsync = 317,

        // obsolete: SolutionSynchronizationService_GetRemotableData = 318,
        // obsolete: SolutionSynchronizationServiceFactory_CreatePinnedRemotableDataScopeAsync = 319,

        SolutionChecksumUpdater_SynchronizePrimaryWorkspace = 320,

        JsonRpcSession_RequestAssetAsync = 321,

        SolutionService_GetSolutionAsync = 322,
        SolutionService_UpdatePrimaryWorkspaceAsync = 323,

        RemoteHostService_GetAssetsAsync = 324,

        // obsolete: CompilationService_GetCompilationAsync = 325,
        SolutionCreator_AssetDifferences = 326,
        Extension_InfoBar = 327,
        FxCopAnalyzersInstall = 328,
        AssetStorage_ForceGC = 329,
        // obsolete: RemoteHost_Bitness = 330,
        Intellisense_Completion = 331,
        MetadataOnlyImage_EmitFailure = 332,
        LiveTableDataSource_OnDiagnosticsUpdated = 333,
        Experiment_KeybindingsReset = 334,
        Diagnostics_GeneratePerformaceReport = 335,
        Diagnostics_BadAnalyzer = 336,
        CodeAnalysisService_ReportAnalyzerPerformance = 337,
        PerformanceTrackerService_AddSnapshot = 338,
        // obsolete: AbstractProject_SetIntelliSenseBuild = 339,
        // obsolete: AbstractProject_Created = 340,
        // obsolete: AbstractProject_PushedToWorkspace = 341,
        ExternalErrorDiagnosticUpdateSource_AddError = 342,
        DiagnosticIncrementalAnalyzer_SynchronizeWithBuildAsync = 343,
        Completion_ExecuteCommand_TypeChar = 344,
        RemoteHostService_SynchronizeTextAsync = 345,

        SymbolFinder_Solution_Pattern_FindSourceDeclarationsAsync = 346,
        SymbolFinder_Project_Pattern_FindSourceDeclarationsAsync = 347,
        // obsolete: Intellisense_Completion_Commit = 348,

        CodeCleanupInfobar_BarDisplayed = 349,
        CodeCleanupInfobar_ConfigureNow = 350,
        CodeCleanupInfobar_NeverShowCodeCleanupInfoBarAgain = 351,

        FormatDocument = 352,
        CodeCleanup_ApplyCodeFixesAsync = 353,
        CodeCleanup_RemoveUnusedImports = 354,
        CodeCleanup_SortImports = 355,
        CodeCleanup_Format = 356,
        CodeCleanupABTest_AssignedToOnByDefault = 357,
        CodeCleanupABTest_AssignedToOffByDefault = 358,
        Workspace_Events = 359,

        Refactoring_ExtractMethod_UnknownMatrixItem = 360,

        SyntaxTreeIndex_Precalculate = 361,
        SyntaxTreeIndex_Precalculate_Create = 362,
        SymbolTreeInfo_Create = 363,
        SymbolTreeInfo_TryLoadOrCreate = 364,
        CommandHandler_GoToImplementation = 365,
        GraphQuery_ImplementedBy = 366,
        GraphQuery_Implements = 367,
        GraphQuery_IsCalledBy = 368,
        GraphQuery_IsUsedBy = 369,
        GraphQuery_Overrides = 370,

        Intellisense_AsyncCompletion_Data = 371,
        Intellisense_CompletionProviders_Data = 372,
        RemoteHostService_IsExperimentEnabledAsync = 373,
        PartialLoad_FullyLoaded = 374,
        Liveshare_UnknownCodeAction = 375,
        // obsolete: Liveshare_LexicalClassifications = 376,
        // obsolete: Liveshare_SyntacticClassifications = 377,
        // obsolete: Liveshare_SyntacticTagger = 378,

        CommandHandler_GoToBase = 379,

        DiagnosticAnalyzerService_GetDiagnosticsForSpanAsync = 380,
        CodeFixes_GetCodeFixesAsync = 381,

        LanguageServer_ActivateFailed = 382,
        LanguageServer_OnLoadedFailed = 383,

        CodeFixes_AddExplicitCast = 384,

        ToolsOptions_GenerateEditorconfig = 385,

        Renamer_RenameSymbolAsync = 386,
        Renamer_FindRenameLocationsAsync = 387,
        Renamer_ResolveConflictsAsync = 388,

        ChangeSignature_Data = 400,

        AbstractEncapsulateFieldService_EncapsulateFieldsAsync = 410,

        AbstractConvertTupleToStructCodeRefactoringProvider_ConvertToStructAsync = 420,

        DependentTypeFinder_FindAndCacheDerivedClassesAsync = 430,
        DependentTypeFinder_FindAndCacheDerivedInterfacesAsync = 431,
        DependentTypeFinder_FindAndCacheImplementingTypesAsync = 432,

        RemoteSemanticClassificationCacheService_ExceptionInCacheRead = 440,
        // obsolete: FeatureNotAvailable = 441,

        LSPCompletion_MissingLSPCompletionTriggerKind = 450,
        LSPCompletion_MissingLSPCompletionInvokeKind = 451,

        Workspace_Project_CompilationThrownAway = 460,

        CommandHandler_Paste_ImportsOnPaste = 470,

        // Superseded by LSP_FindDocumentInWorkspace
        // obsolete: FindDocumentInWorkspace = 480,
        RegisterWorkspace = 481,

        LSP_RequestCounter = 482,
        LSP_RequestDuration = 483,
        LSP_TimeInQueue = 484,

        Intellicode_UnknownIntent = 485,

        LSP_CompletionListCacheMiss = 486,

        InheritanceMargin_TargetsMenuOpen = 487,
        InheritanceMargin_NavigateToTarget = 488,

        VS_ErrorReportingService_ShowGlobalErrorInfo = 489,

        UnusedReferences_GetUnusedReferences = 490,

        ValueTracking_Command = 491,
        ValueTracking_TrackValueSource = 492,

        InheritanceMargin_GetInheritanceMemberItems = 493,

        LSP_FindDocumentInWorkspace = 494,

        SuggestedActions_GetSuggestedActionsAsync = 500,

        NavigateTo_CacheItemsMiss = 510,

        AssetService_Perf = 520,

        Inline_Hints_DoubleClick = 530,
        NavigateToExternalSources = 531,

        StackTraceToolWindow_ShowOnActivated = 540,

<<<<<<< HEAD
        Refactoring_FixAllOccurrencesSession = 550,
        Refactoring_FixAllOccurrencesContext = 551,
        Refactoring_FixAllOccurrencesComputation = 552,
        Refactoring_FixAllOccurrencesPreviewChanges = 553,
=======
        CodeModel_FileCodeModel_Create = 550,
>>>>>>> ae66fbc9
    }
}<|MERGE_RESOLUTION|>--- conflicted
+++ resolved
@@ -540,13 +540,11 @@
 
         StackTraceToolWindow_ShowOnActivated = 540,
 
-<<<<<<< HEAD
-        Refactoring_FixAllOccurrencesSession = 550,
-        Refactoring_FixAllOccurrencesContext = 551,
-        Refactoring_FixAllOccurrencesComputation = 552,
-        Refactoring_FixAllOccurrencesPreviewChanges = 553,
-=======
         CodeModel_FileCodeModel_Create = 550,
->>>>>>> ae66fbc9
+
+        Refactoring_FixAllOccurrencesSession = 560,
+        Refactoring_FixAllOccurrencesContext = 561,
+        Refactoring_FixAllOccurrencesComputation = 562,
+        Refactoring_FixAllOccurrencesPreviewChanges = 563,
     }
 }