--- conflicted
+++ resolved
@@ -18,25 +18,14 @@
         private readonly T? DefaultValue;
         private readonly bool Nullable;
 
-<<<<<<< HEAD
-        public EnumEditorConfigData(string settingName, string settingNameDocumentation, BidirectionalMap<string, T> valueToSettingName, Dictionary<string, string>? valuesDocumentation = null, bool allowsMultipleValues = false)
+        public EnumEditorConfigData(string settingName, string settingNameDocumentation, BidirectionalMap<string, T> valueToSettingName, Dictionary<string, string>? valuesDocumentation = null, bool allowsMultipleValues = false, bool nullable = false)
             : base(settingName, settingNameDocumentation, allowsMultipleValues)
         {
             ValueToSettingName = valueToSettingName;
             ValuesDocumentation = valuesDocumentation;
-        }
-
-        public EnumEditorConfigData(string settingName, string settingNameDocumentation, BidirectionalMap<string, T> valueToSettingName, T defaultValue, Dictionary<string, string>? valuesDocumentation = null, bool allowsMultipleValues = false)
-=======
-        public EnumEditorConfigData(string settingName, string settingNameDocumentation, BidirectionalMap<string, T> valueToSettingName, bool allowsMultipleValues = false, bool nullable = false)
-            : base(settingName, settingNameDocumentation, allowsMultipleValues)
-        {
-            ValueToSettingName = valueToSettingName;
             Nullable = nullable;
         }
-
-        public EnumEditorConfigData(string settingName, string settingNameDocumentation, BidirectionalMap<string, T> valueToSettingName, T defaultValue, bool allowsMultipleValues = false, bool nullable = false)
->>>>>>> 77772892
+        public EnumEditorConfigData(string settingName, string settingNameDocumentation, BidirectionalMap<string, T> valueToSettingName, T defaultValue, Dictionary<string, string>? valuesDocumentation = null, bool allowsMultipleValues = false, bool nullable = false)
             : base(settingName, settingNameDocumentation, allowsMultipleValues)
         {
             ValueToSettingName = valueToSettingName;
