﻿' Licensed to the .NET Foundation under one or more agreements.
' The .NET Foundation licenses this file to you under the MIT license.
' See the LICENSE file in the project root for more information.

Imports System.Collections.Immutable
Imports System.Text
Imports System.Threading
Imports Microsoft.CodeAnalysis
Imports Microsoft.CodeAnalysis.LanguageServices
Imports Microsoft.CodeAnalysis.PooledObjects
Imports Microsoft.CodeAnalysis.Text
Imports Microsoft.CodeAnalysis.VisualBasic.Syntax
Imports Microsoft.CodeAnalysis.VisualBasic.SyntaxFacts
Imports System.Diagnostics.CodeAnalysis

#If CODE_STYLE Then
Imports Microsoft.CodeAnalysis.Internal.Editing
#Else
Imports Microsoft.CodeAnalysis.Editing
#End If

Namespace Microsoft.CodeAnalysis.VisualBasic.LanguageServices
    Friend Class VisualBasicSyntaxFacts
        Implements ISyntaxFacts

        Public Shared ReadOnly Property Instance As New VisualBasicSyntaxFacts

        Protected Sub New()
        End Sub

        Public ReadOnly Property IsCaseSensitive As Boolean Implements ISyntaxFacts.IsCaseSensitive
            Get
                Return False
            End Get
        End Property

        Public ReadOnly Property StringComparer As StringComparer Implements ISyntaxFacts.StringComparer
            Get
                Return CaseInsensitiveComparison.Comparer
            End Get
        End Property

        Public ReadOnly Property ElasticMarker As SyntaxTrivia Implements ISyntaxFacts.ElasticMarker
            Get
                Return SyntaxFactory.ElasticMarker
            End Get
        End Property

        Public ReadOnly Property ElasticCarriageReturnLineFeed As SyntaxTrivia Implements ISyntaxFacts.ElasticCarriageReturnLineFeed
            Get
                Return SyntaxFactory.ElasticCarriageReturnLineFeed
            End Get
        End Property

        Public ReadOnly Property SyntaxKinds As ISyntaxKinds = VisualBasicSyntaxKinds.Instance Implements ISyntaxFacts.SyntaxKinds

        Public Function SupportsIndexingInitializer(options As ParseOptions) As Boolean Implements ISyntaxFacts.SupportsIndexingInitializer
            Return False
        End Function

        Public Function SupportsThrowExpression(options As ParseOptions) As Boolean Implements ISyntaxFacts.SupportsThrowExpression
            Return False
        End Function

        Public Function SupportsLocalFunctionDeclaration(options As ParseOptions) As Boolean Implements ISyntaxFacts.SupportsLocalFunctionDeclaration
            Return False
        End Function

        Public Function SupportsRecord(options As ParseOptions) As Boolean Implements ISyntaxFacts.SupportsRecord
            Return False
        End Function

        Public Function SupportsRecordStruct(options As ParseOptions) As Boolean Implements ISyntaxFacts.SupportsRecordStruct
            Return False
        End Function

<<<<<<< HEAD
=======
        Public Function SupportsTargetTypedConditionalExpression(options As ParseOptions) As Boolean Implements ISyntaxFacts.SupportsTargetTypedConditionalExpression
            Return False
        End Function

>>>>>>> 67d940c4
        Public Function ParseToken(text As String) As SyntaxToken Implements ISyntaxFacts.ParseToken
            Return SyntaxFactory.ParseToken(text, startStatement:=True)
        End Function

        Public Function ParseLeadingTrivia(text As String) As SyntaxTriviaList Implements ISyntaxFacts.ParseLeadingTrivia
            Return SyntaxFactory.ParseLeadingTrivia(text)
        End Function

        Public Function EscapeIdentifier(identifier As String) As String Implements ISyntaxFacts.EscapeIdentifier
            Dim keywordKind = SyntaxFacts.GetKeywordKind(identifier)
            Dim needsEscaping = keywordKind <> SyntaxKind.None

            Return If(needsEscaping, "[" & identifier & "]", identifier)
        End Function

        Public Function IsVerbatimIdentifier(token As SyntaxToken) As Boolean Implements ISyntaxFacts.IsVerbatimIdentifier
            Return False
        End Function

        Public Function IsOperator(token As SyntaxToken) As Boolean Implements ISyntaxFacts.IsOperator
            Return (IsUnaryExpressionOperatorToken(CType(token.Kind, SyntaxKind)) AndAlso (TypeOf token.Parent Is UnaryExpressionSyntax OrElse TypeOf token.Parent Is OperatorStatementSyntax)) OrElse
                   (IsBinaryExpressionOperatorToken(CType(token.Kind, SyntaxKind)) AndAlso (TypeOf token.Parent Is BinaryExpressionSyntax OrElse TypeOf token.Parent Is OperatorStatementSyntax))
        End Function

        Public Function IsContextualKeyword(token As SyntaxToken) As Boolean Implements ISyntaxFacts.IsContextualKeyword
            Return token.IsContextualKeyword()
        End Function

        Public Function IsReservedKeyword(token As SyntaxToken) As Boolean Implements ISyntaxFacts.IsReservedKeyword
            Return token.IsReservedKeyword()
        End Function

        Public Function IsPreprocessorKeyword(token As SyntaxToken) As Boolean Implements ISyntaxFacts.IsPreprocessorKeyword
            Return token.IsPreprocessorKeyword()
        End Function

        Public Function IsPreProcessorDirectiveContext(syntaxTree As SyntaxTree, position As Integer, cancellationToken As CancellationToken) As Boolean Implements ISyntaxFacts.IsPreProcessorDirectiveContext
            Return syntaxTree.IsInPreprocessorDirectiveContext(position, cancellationToken)
        End Function

        Public Function TryGetCorrespondingOpenBrace(token As SyntaxToken, ByRef openBrace As SyntaxToken) As Boolean Implements ISyntaxFacts.TryGetCorrespondingOpenBrace

            If token.Kind = SyntaxKind.CloseBraceToken Then
                Dim tuples = token.Parent.GetBraces()
                openBrace = tuples.openBrace
                Return openBrace.Kind = SyntaxKind.OpenBraceToken
            End If

            Return False
        End Function

        Public Function IsEntirelyWithinStringOrCharOrNumericLiteral(syntaxTree As SyntaxTree, position As Integer, cancellationToken As CancellationToken) As Boolean Implements ISyntaxFacts.IsEntirelyWithinStringOrCharOrNumericLiteral
            If syntaxTree Is Nothing Then
                Return False
            End If

            Return syntaxTree.IsEntirelyWithinStringOrCharOrNumericLiteral(position, cancellationToken)
        End Function

        Public Function IsDirective(node As SyntaxNode) As Boolean Implements ISyntaxFacts.IsDirective
            Return TypeOf node Is DirectiveTriviaSyntax
        End Function

        Public Function TryGetExternalSourceInfo(node As SyntaxNode, ByRef info As ExternalSourceInfo) As Boolean Implements ISyntaxFacts.TryGetExternalSourceInfo
            Select Case node.Kind
                Case SyntaxKind.ExternalSourceDirectiveTrivia
                    info = New ExternalSourceInfo(CInt(DirectCast(node, ExternalSourceDirectiveTriviaSyntax).LineStart.Value), False)
                    Return True

                Case SyntaxKind.EndExternalSourceDirectiveTrivia
                    info = New ExternalSourceInfo(Nothing, True)
                    Return True
            End Select

            Return False
        End Function

        Public Function IsDeclarationExpression(node As SyntaxNode) As Boolean Implements ISyntaxFacts.IsDeclarationExpression
            ' VB doesn't support declaration expressions
            Return False
        End Function

        Public Function IsAttributeName(node As SyntaxNode) As Boolean Implements ISyntaxFacts.IsAttributeName
            Return node.IsParentKind(SyntaxKind.Attribute) AndAlso
                DirectCast(node.Parent, AttributeSyntax).Name Is node
        End Function

        Public Function IsNameOfSimpleMemberAccessExpression(node As SyntaxNode) As Boolean Implements ISyntaxFacts.IsNameOfSimpleMemberAccessExpression
            Dim vbNode = TryCast(node, ExpressionSyntax)
            Return vbNode IsNot Nothing AndAlso vbNode.IsSimpleMemberAccessExpressionName()
        End Function

        Public Function IsNameOfAnyMemberAccessExpression(node As SyntaxNode) As Boolean Implements ISyntaxFacts.IsNameOfAnyMemberAccessExpression
            Dim memberAccess = TryCast(node?.Parent, MemberAccessExpressionSyntax)
            Return memberAccess IsNot Nothing AndAlso memberAccess.Name Is node
        End Function

        Public Function GetStandaloneExpression(node As SyntaxNode) As SyntaxNode Implements ISyntaxFacts.GetStandaloneExpression
            Return SyntaxFactory.GetStandaloneExpression(TryCast(node, ExpressionSyntax))
        End Function

        Public Function GetRootConditionalAccessExpression(node As SyntaxNode) As SyntaxNode Implements ISyntaxFacts.GetRootConditionalAccessExpression
            Return TryCast(node, ExpressionSyntax).GetRootConditionalAccessExpression()
        End Function

        Public Function IsNamedArgument(node As SyntaxNode) As Boolean Implements ISyntaxFacts.IsNamedArgument
            Dim arg = TryCast(node, SimpleArgumentSyntax)
            Return arg?.NameColonEquals IsNot Nothing
        End Function

        Public Function IsNameOfNamedArgument(node As SyntaxNode) As Boolean Implements ISyntaxFacts.IsNameOfNamedArgument
            Return node.CheckParent(Of SimpleArgumentSyntax)(Function(p) p.IsNamed AndAlso p.NameColonEquals.Name Is node)
        End Function

        Public Function GetNameOfParameter(node As SyntaxNode) As SyntaxToken? Implements ISyntaxFacts.GetNameOfParameter
            Return DirectCast(node, ParameterSyntax).Identifier?.Identifier
        End Function

        Public Function GetDefaultOfParameter(node As SyntaxNode) As SyntaxNode Implements ISyntaxFacts.GetDefaultOfParameter
            Return DirectCast(node, ParameterSyntax).Default
        End Function

        Public Function GetParameterList(node As SyntaxNode) As SyntaxNode Implements ISyntaxFacts.GetParameterList
            Return node.GetParameterList()
        End Function

        Public Function IsParameterList(node As SyntaxNode) As Boolean Implements ISyntaxFacts.IsParameterList
            Return node.IsKind(SyntaxKind.ParameterList)
        End Function

        Public Function GetIdentifierOfGenericName(genericName As SyntaxNode) As SyntaxToken Implements ISyntaxFacts.GetIdentifierOfGenericName
            Return DirectCast(genericName, GenericNameSyntax).Identifier
        End Function

        Public Function IsUsingDirectiveName(node As SyntaxNode) As Boolean Implements ISyntaxFacts.IsUsingDirectiveName
            Return node.IsParentKind(SyntaxKind.SimpleImportsClause) AndAlso
                   DirectCast(node.Parent, SimpleImportsClauseSyntax).Name Is node
        End Function

        Public Function IsDeconstructionAssignment(node As SyntaxNode) As Boolean Implements ISyntaxFacts.IsDeconstructionAssignment
            Return False
        End Function

        Public Function IsDeconstructionForEachStatement(node As SyntaxNode) As Boolean Implements ISyntaxFacts.IsDeconstructionForEachStatement
            Return False
        End Function

        Public Function IsStatement(node As SyntaxNode) As Boolean Implements ISyntaxFacts.IsStatement
            Return TypeOf node Is StatementSyntax
        End Function

        Public Function IsExecutableStatement(node As SyntaxNode) As Boolean Implements ISyntaxFacts.IsExecutableStatement
            Return TypeOf node Is ExecutableStatementSyntax
        End Function

        Public Function IsGlobalStatement(node As SyntaxNode) As Boolean Implements ISyntaxFacts.IsGlobalStatement
            Return False
        End Function

        Public Function AreStatementsInSameContainer(firstStatement As SyntaxNode, secondStatement As SyntaxNode) As Boolean Implements ISyntaxFacts.AreStatementsInSameContainer
            Debug.Assert(IsStatement(firstStatement))
            Debug.Assert(IsStatement(secondStatement))

            Return firstStatement.Parent Is secondStatement.Parent
        End Function

        Public Function IsMethodBody(node As SyntaxNode) As Boolean Implements ISyntaxFacts.IsMethodBody
            Return TypeOf node Is MethodBlockBaseSyntax
        End Function

        Public Function GetExpressionOfReturnStatement(node As SyntaxNode) As SyntaxNode Implements ISyntaxFacts.GetExpressionOfReturnStatement
            Return DirectCast(node, ReturnStatementSyntax).Expression
        End Function

        Public Function IsThisConstructorInitializer(token As SyntaxToken) As Boolean Implements ISyntaxFacts.IsThisConstructorInitializer
            If TypeOf token.Parent Is IdentifierNameSyntax AndAlso token.HasMatchingText(SyntaxKind.NewKeyword) Then
                Dim memberAccess = TryCast(token.Parent.Parent, MemberAccessExpressionSyntax)
                Return memberAccess.IsThisConstructorInitializer()
            End If

            Return False
        End Function

        Public Function IsBaseConstructorInitializer(token As SyntaxToken) As Boolean Implements ISyntaxFacts.IsBaseConstructorInitializer
            If TypeOf token.Parent Is IdentifierNameSyntax AndAlso token.HasMatchingText(SyntaxKind.NewKeyword) Then
                Dim memberAccess = TryCast(token.Parent.Parent, MemberAccessExpressionSyntax)
                Return memberAccess.IsBaseConstructorInitializer()
            End If

            Return False
        End Function

        Public Function IsQueryKeyword(token As SyntaxToken) As Boolean Implements ISyntaxFacts.IsQueryKeyword
            Select Case token.Kind()
                Case _
                    SyntaxKind.JoinKeyword,
                    SyntaxKind.IntoKeyword,
                    SyntaxKind.AggregateKeyword,
                    SyntaxKind.DistinctKeyword,
                    SyntaxKind.SkipKeyword,
                    SyntaxKind.TakeKeyword,
                    SyntaxKind.LetKeyword,
                    SyntaxKind.ByKeyword,
                    SyntaxKind.OrderKeyword,
                    SyntaxKind.WhereKeyword,
                    SyntaxKind.OnKeyword,
                    SyntaxKind.FromKeyword,
                    SyntaxKind.WhileKeyword,
                    SyntaxKind.SelectKeyword
                    Return TypeOf token.Parent Is QueryClauseSyntax
                Case SyntaxKind.GroupKeyword
                    Return (TypeOf token.Parent Is QueryClauseSyntax) OrElse (token.Parent.IsKind(SyntaxKind.GroupAggregation))
                Case SyntaxKind.EqualsKeyword
                    Return TypeOf token.Parent Is JoinConditionSyntax
                Case SyntaxKind.AscendingKeyword, SyntaxKind.DescendingKeyword
                    Return TypeOf token.Parent Is OrderingSyntax
                Case SyntaxKind.InKeyword
                    Return TypeOf token.Parent Is CollectionRangeVariableSyntax
                Case Else
                    Return False
            End Select
        End Function

        Public Function IsPredefinedType(token As SyntaxToken) As Boolean Implements ISyntaxFacts.IsPredefinedType
            Dim actualType As PredefinedType = PredefinedType.None
            Return TryGetPredefinedType(token, actualType) AndAlso actualType <> PredefinedType.None
        End Function

        Public Function IsPredefinedType(token As SyntaxToken, type As PredefinedType) As Boolean Implements ISyntaxFacts.IsPredefinedType
            Dim actualType As PredefinedType = PredefinedType.None
            Return TryGetPredefinedType(token, actualType) AndAlso actualType = type
        End Function

        Public Function TryGetPredefinedType(token As SyntaxToken, ByRef type As PredefinedType) As Boolean Implements ISyntaxFacts.TryGetPredefinedType
            type = GetPredefinedType(token)
            Return type <> PredefinedType.None
        End Function

        Private Shared Function GetPredefinedType(token As SyntaxToken) As PredefinedType
            Select Case token.Kind
                Case SyntaxKind.BooleanKeyword
                    Return PredefinedType.Boolean
                Case SyntaxKind.ByteKeyword
                    Return PredefinedType.Byte
                Case SyntaxKind.SByteKeyword
                    Return PredefinedType.SByte
                Case SyntaxKind.IntegerKeyword
                    Return PredefinedType.Int32
                Case SyntaxKind.UIntegerKeyword
                    Return PredefinedType.UInt32
                Case SyntaxKind.ShortKeyword
                    Return PredefinedType.Int16
                Case SyntaxKind.UShortKeyword
                    Return PredefinedType.UInt16
                Case SyntaxKind.LongKeyword
                    Return PredefinedType.Int64
                Case SyntaxKind.ULongKeyword
                    Return PredefinedType.UInt64
                Case SyntaxKind.SingleKeyword
                    Return PredefinedType.Single
                Case SyntaxKind.DoubleKeyword
                    Return PredefinedType.Double
                Case SyntaxKind.DecimalKeyword
                    Return PredefinedType.Decimal
                Case SyntaxKind.StringKeyword
                    Return PredefinedType.String
                Case SyntaxKind.CharKeyword
                    Return PredefinedType.Char
                Case SyntaxKind.ObjectKeyword
                    Return PredefinedType.Object
                Case SyntaxKind.DateKeyword
                    Return PredefinedType.DateTime
                Case Else
                    Return PredefinedType.None
            End Select
        End Function

        Public Function IsPredefinedOperator(token As SyntaxToken) As Boolean Implements ISyntaxFacts.IsPredefinedOperator
            Dim actualOp As PredefinedOperator = PredefinedOperator.None
            Return TryGetPredefinedOperator(token, actualOp) AndAlso actualOp <> PredefinedOperator.None
        End Function

        Public Function IsPredefinedOperator(token As SyntaxToken, op As PredefinedOperator) As Boolean Implements ISyntaxFacts.IsPredefinedOperator
            Dim actualOp As PredefinedOperator = PredefinedOperator.None
            Return TryGetPredefinedOperator(token, actualOp) AndAlso actualOp = op
        End Function

        Public Function TryGetPredefinedOperator(token As SyntaxToken, ByRef op As PredefinedOperator) As Boolean Implements ISyntaxFacts.TryGetPredefinedOperator
            op = GetPredefinedOperator(token)
            Return op <> PredefinedOperator.None
        End Function

        Private Shared Function GetPredefinedOperator(token As SyntaxToken) As PredefinedOperator
            Select Case token.Kind
                Case SyntaxKind.PlusToken, SyntaxKind.PlusEqualsToken
                    Return PredefinedOperator.Addition

                Case SyntaxKind.MinusToken, SyntaxKind.MinusEqualsToken
                    Return PredefinedOperator.Subtraction

                Case SyntaxKind.AndKeyword, SyntaxKind.AndAlsoKeyword
                    Return PredefinedOperator.BitwiseAnd

                Case SyntaxKind.OrKeyword, SyntaxKind.OrElseKeyword
                    Return PredefinedOperator.BitwiseOr

                Case SyntaxKind.AmpersandToken, SyntaxKind.AmpersandEqualsToken
                    Return PredefinedOperator.Concatenate

                Case SyntaxKind.SlashToken, SyntaxKind.SlashEqualsToken
                    Return PredefinedOperator.Division

                Case SyntaxKind.EqualsToken
                    Return PredefinedOperator.Equality

                Case SyntaxKind.XorKeyword
                    Return PredefinedOperator.ExclusiveOr

                Case SyntaxKind.CaretToken, SyntaxKind.CaretEqualsToken
                    Return PredefinedOperator.Exponent

                Case SyntaxKind.GreaterThanToken
                    Return PredefinedOperator.GreaterThan

                Case SyntaxKind.GreaterThanEqualsToken
                    Return PredefinedOperator.GreaterThanOrEqual

                Case SyntaxKind.LessThanGreaterThanToken
                    Return PredefinedOperator.Inequality

                Case SyntaxKind.BackslashToken, SyntaxKind.BackslashEqualsToken
                    Return PredefinedOperator.IntegerDivision

                Case SyntaxKind.LessThanLessThanToken, SyntaxKind.LessThanLessThanEqualsToken
                    Return PredefinedOperator.LeftShift

                Case SyntaxKind.LessThanToken
                    Return PredefinedOperator.LessThan

                Case SyntaxKind.LessThanEqualsToken
                    Return PredefinedOperator.LessThanOrEqual

                Case SyntaxKind.LikeKeyword
                    Return PredefinedOperator.Like

                Case SyntaxKind.NotKeyword
                    Return PredefinedOperator.Complement

                Case SyntaxKind.ModKeyword
                    Return PredefinedOperator.Modulus

                Case SyntaxKind.AsteriskToken, SyntaxKind.AsteriskEqualsToken
                    Return PredefinedOperator.Multiplication

                Case SyntaxKind.GreaterThanGreaterThanToken, SyntaxKind.GreaterThanGreaterThanEqualsToken
                    Return PredefinedOperator.RightShift

                Case Else
                    Return PredefinedOperator.None
            End Select
        End Function

        Public Function GetText(kind As Integer) As String Implements ISyntaxFacts.GetText
            Return SyntaxFacts.GetText(CType(kind, SyntaxKind))
        End Function

        Public Function IsIdentifierPartCharacter(c As Char) As Boolean Implements ISyntaxFacts.IsIdentifierPartCharacter
            Return SyntaxFacts.IsIdentifierPartCharacter(c)
        End Function

        Public Function IsIdentifierStartCharacter(c As Char) As Boolean Implements ISyntaxFacts.IsIdentifierStartCharacter
            Return SyntaxFacts.IsIdentifierStartCharacter(c)
        End Function

        Public Function IsIdentifierEscapeCharacter(c As Char) As Boolean Implements ISyntaxFacts.IsIdentifierEscapeCharacter
            Return c = "["c OrElse c = "]"c
        End Function

        Public Function IsValidIdentifier(identifier As String) As Boolean Implements ISyntaxFacts.IsValidIdentifier
            Dim token = SyntaxFactory.ParseToken(identifier)
            ' TODO: There is no way to get the diagnostics to see if any are actually errors?
            Return IsIdentifier(token) AndAlso Not token.ContainsDiagnostics AndAlso token.ToString().Length = identifier.Length
        End Function

        Public Function IsVerbatimIdentifier(identifier As String) As Boolean Implements ISyntaxFacts.IsVerbatimIdentifier
            Return IsValidIdentifier(identifier) AndAlso MakeHalfWidthIdentifier(identifier.First()) = "[" AndAlso MakeHalfWidthIdentifier(identifier.Last()) = "]"
        End Function

        Public Function IsTypeCharacter(c As Char) As Boolean Implements ISyntaxFacts.IsTypeCharacter
            Return c = "%"c OrElse
                   c = "&"c OrElse
                   c = "@"c OrElse
                   c = "!"c OrElse
                   c = "#"c OrElse
                   c = "$"c
        End Function

        Public Function IsStartOfUnicodeEscapeSequence(c As Char) As Boolean Implements ISyntaxFacts.IsStartOfUnicodeEscapeSequence
            Return False ' VB does not support identifiers with escaped unicode characters
        End Function

        Public Function IsLiteral(token As SyntaxToken) As Boolean Implements ISyntaxFacts.IsLiteral
            Select Case token.Kind()
                Case _
                        SyntaxKind.IntegerLiteralToken,
                        SyntaxKind.CharacterLiteralToken,
                        SyntaxKind.DecimalLiteralToken,
                        SyntaxKind.FloatingLiteralToken,
                        SyntaxKind.DateLiteralToken,
                        SyntaxKind.StringLiteralToken,
                        SyntaxKind.DollarSignDoubleQuoteToken,
                        SyntaxKind.DoubleQuoteToken,
                        SyntaxKind.InterpolatedStringTextToken,
                        SyntaxKind.TrueKeyword,
                        SyntaxKind.FalseKeyword,
                        SyntaxKind.NothingKeyword
                    Return True
            End Select

            Return False
        End Function

        Public Function IsStringLiteralOrInterpolatedStringLiteral(token As SyntaxToken) As Boolean Implements ISyntaxFacts.IsStringLiteralOrInterpolatedStringLiteral
            Return token.IsKind(SyntaxKind.StringLiteralToken, SyntaxKind.InterpolatedStringTextToken)
        End Function

<<<<<<< HEAD
        Public Function IsBindableToken(token As Microsoft.CodeAnalysis.SyntaxToken) As Boolean Implements ISyntaxFacts.IsBindableToken
=======
        Public Function IsBindableToken(token As SyntaxToken) As Boolean Implements ISyntaxFacts.IsBindableToken
>>>>>>> 67d940c4
            Return Me.IsWord(token) OrElse
                Me.IsLiteral(token) OrElse
                Me.IsOperator(token)
        End Function

        Public Function IsPointerMemberAccessExpression(node As SyntaxNode) As Boolean Implements ISyntaxFacts.IsPointerMemberAccessExpression
            Return False
        End Function

        Public Sub GetNameAndArityOfSimpleName(node As SyntaxNode, ByRef name As String, ByRef arity As Integer) Implements ISyntaxFacts.GetNameAndArityOfSimpleName
            Dim simpleName = DirectCast(node, SimpleNameSyntax)
            name = simpleName.Identifier.ValueText
            arity = simpleName.Arity
        End Sub

        Public Function LooksGeneric(name As SyntaxNode) As Boolean Implements ISyntaxFacts.LooksGeneric
            Return name.IsKind(SyntaxKind.GenericName)
        End Function

        Public Function GetTypeArgumentsOfGenericName(genericName As SyntaxNode) As SeparatedSyntaxList(Of SyntaxNode) Implements ISyntaxFacts.GetTypeArgumentsOfGenericName
            Dim castGenericName = TryCast(genericName, GenericNameSyntax)
            If castGenericName IsNot Nothing Then
                Return castGenericName.TypeArgumentList.Arguments
            End If

            Return Nothing
        End Function

        Public Function GetExpressionOfMemberAccessExpression(node As SyntaxNode, Optional allowImplicitTarget As Boolean = False) As SyntaxNode Implements ISyntaxFacts.GetExpressionOfMemberAccessExpression
            Return TryCast(node, MemberAccessExpressionSyntax)?.GetExpressionOfMemberAccessExpression(allowImplicitTarget)
        End Function

        Public Function GetTargetOfMemberBinding(node As SyntaxNode) As SyntaxNode Implements ISyntaxFacts.GetTargetOfMemberBinding
            ' Member bindings are a C# concept.
            Return Nothing
        End Function

        Public Function GetNameOfMemberBindingExpression(node As SyntaxNode) As SyntaxNode Implements ISyntaxFacts.GetNameOfMemberBindingExpression
            ' Member bindings are a C# concept.
            Return Nothing
        End Function

        Public Sub GetPartsOfElementAccessExpression(node As SyntaxNode, ByRef expression As SyntaxNode, ByRef argumentList As SyntaxNode) Implements ISyntaxFacts.GetPartsOfElementAccessExpression
            Dim invocation = TryCast(node, InvocationExpressionSyntax)
            If invocation IsNot Nothing Then
                expression = invocation?.Expression
                argumentList = invocation?.ArgumentList
                Return
            End If

            If node.Kind() = SyntaxKind.DictionaryAccessExpression Then
                GetPartsOfMemberAccessExpression(node, expression, argumentList)
                Return
            End If

            Throw ExceptionUtilities.UnexpectedValue(node.Kind())
        End Sub

        Public Function GetExpressionOfInterpolation(node As SyntaxNode) As SyntaxNode Implements ISyntaxFacts.GetExpressionOfInterpolation
            Return DirectCast(node, InterpolationSyntax).Expression
        End Function

        Public Function IsInNamespaceOrTypeContext(node As SyntaxNode) As Boolean Implements ISyntaxFacts.IsInNamespaceOrTypeContext
            Return SyntaxFacts.IsInNamespaceOrTypeContext(node)
        End Function

        Public Function IsBaseTypeList(node As SyntaxNode) As Boolean Implements ISyntaxFacts.IsBaseTypeList
            Return TryCast(node, InheritsOrImplementsStatementSyntax) IsNot Nothing
        End Function

        Public Function IsInStaticContext(node As SyntaxNode) As Boolean Implements ISyntaxFacts.IsInStaticContext
            Return node.IsInStaticContext()
        End Function

<<<<<<< HEAD
        Public Function GetExpressionOfArgument(node As Microsoft.CodeAnalysis.SyntaxNode) As Microsoft.CodeAnalysis.SyntaxNode Implements ISyntaxFacts.GetExpressionOfArgument
=======
        Public Function GetExpressionOfArgument(node As SyntaxNode) As SyntaxNode Implements ISyntaxFacts.GetExpressionOfArgument
>>>>>>> 67d940c4
            Return DirectCast(node, ArgumentSyntax).GetArgumentExpression()
        End Function

        Public Function GetExpressionOfAttributeArgument(node As SyntaxNode) As SyntaxNode Implements ISyntaxFacts.GetExpressionOfAttributeArgument
            Throw ExceptionUtilities.Unreachable
        End Function

        Public Function GetRefKindOfArgument(node As SyntaxNode) As RefKind Implements ISyntaxFacts.GetRefKindOfArgument
            ' TODO(cyrusn): Consider the method this argument is passed to, to determine this.
            Return RefKind.None
        End Function

        Public Function IsArgument(node As SyntaxNode) As Boolean Implements ISyntaxFacts.IsArgument
            Return TypeOf node Is ArgumentSyntax
        End Function

        Public Function IsAttributeArgument(node As SyntaxNode) As Boolean Implements ISyntaxFacts.IsAttributeArgument
            Return False
        End Function

        Public Function IsSimpleArgument(node As SyntaxNode) As Boolean Implements ISyntaxFacts.IsSimpleArgument
            Dim argument = TryCast(node, ArgumentSyntax)
            Return argument IsNot Nothing AndAlso Not argument.IsNamed AndAlso Not argument.IsOmitted
        End Function

        Public Function IsInConstantContext(node As SyntaxNode) As Boolean Implements ISyntaxFacts.IsInConstantContext
            Return node.IsInConstantContext()
        End Function

        Public Function IsInConstructor(node As SyntaxNode) As Boolean Implements ISyntaxFacts.IsInConstructor
            Return node.GetAncestors(Of StatementSyntax).Any(Function(s) s.Kind = SyntaxKind.ConstructorBlock)
        End Function

        Public Function IsUnsafeContext(node As SyntaxNode) As Boolean Implements ISyntaxFacts.IsUnsafeContext
            Return False
        End Function

        Public Function GetNameOfAttribute(node As SyntaxNode) As SyntaxNode Implements ISyntaxFacts.GetNameOfAttribute
            Return DirectCast(node, AttributeSyntax).Name
        End Function

        Public Function IsAttributeNamedArgumentIdentifier(node As SyntaxNode) As Boolean Implements ISyntaxFacts.IsAttributeNamedArgumentIdentifier
            Dim identifierName = TryCast(node, IdentifierNameSyntax)
            Return identifierName.IsParentKind(SyntaxKind.NameColonEquals) AndAlso
                identifierName.Parent.IsParentKind(SyntaxKind.SimpleArgument) AndAlso
                identifierName.Parent.Parent.IsParentKind(SyntaxKind.ArgumentList) AndAlso
                identifierName.Parent.Parent.Parent.IsParentKind(SyntaxKind.Attribute)
        End Function

        Public Function GetContainingTypeDeclaration(root As SyntaxNode, position As Integer) As SyntaxNode Implements ISyntaxFacts.GetContainingTypeDeclaration
            If root Is Nothing Then
                Throw New ArgumentNullException(NameOf(root))
            End If

            If position < 0 OrElse position > root.Span.End Then
                Throw New ArgumentOutOfRangeException(NameOf(position))
            End If

            Return root.
                FindToken(position).
                GetAncestors(Of SyntaxNode)().
                FirstOrDefault(Function(n) TypeOf n Is TypeBlockSyntax OrElse TypeOf n Is DelegateStatementSyntax)
        End Function

        Public Function GetContainingVariableDeclaratorOfFieldDeclaration(node As SyntaxNode) As SyntaxNode Implements ISyntaxFacts.GetContainingVariableDeclaratorOfFieldDeclaration
            If node Is Nothing Then
                Throw New ArgumentNullException(NameOf(node))
            End If

            Dim parent = node.Parent

            While node IsNot Nothing
                If node.Kind = SyntaxKind.VariableDeclarator AndAlso node.IsParentKind(SyntaxKind.FieldDeclaration) Then
                    Return node
                End If

                node = node.Parent
            End While

            Return Nothing
        End Function

        Public Function IsMemberInitializerNamedAssignmentIdentifier(node As SyntaxNode) As Boolean Implements ISyntaxFacts.IsMemberInitializerNamedAssignmentIdentifier
            Dim unused As SyntaxNode = Nothing
            Return IsMemberInitializerNamedAssignmentIdentifier(node, unused)
        End Function

        Public Function IsMemberInitializerNamedAssignmentIdentifier(
                node As SyntaxNode,
                ByRef initializedInstance As SyntaxNode) As Boolean Implements ISyntaxFacts.IsMemberInitializerNamedAssignmentIdentifier

            Dim identifier = TryCast(node, IdentifierNameSyntax)
            If identifier?.IsChildNode(Of NamedFieldInitializerSyntax)(Function(n) n.Name) Then
                ' .parent is the NamedField.
                ' .parent.parent is the ObjectInitializer.
                ' .parent.parent.parent will be the ObjectCreationExpression.
                initializedInstance = identifier.Parent.Parent.Parent
                Return True
            End If

            Return False
        End Function

        Public Function IsNameOfSubpattern(node As SyntaxNode) As Boolean Implements ISyntaxFacts.IsNameOfSubpattern
            Return False
        End Function

        Public Function IsPropertyPatternClause(node As SyntaxNode) As Boolean Implements ISyntaxFacts.IsPropertyPatternClause
            Return False
        End Function

        Public Function IsElementAccessExpression(node As SyntaxNode) As Boolean Implements ISyntaxFacts.IsElementAccessExpression
            ' VB doesn't have a specialized node for element access.  Instead, it just uses an
            ' invocation expression or dictionary access expression.
            Return node.Kind = SyntaxKind.InvocationExpression OrElse node.Kind = SyntaxKind.DictionaryAccessExpression
        End Function

        Public Function IsIndexerMemberCRef(node As SyntaxNode) As Boolean Implements ISyntaxFacts.IsIndexerMemberCRef
            Return False
        End Function

        Public Function GetContainingMemberDeclaration(root As SyntaxNode, position As Integer, Optional useFullSpan As Boolean = True) As SyntaxNode Implements ISyntaxFacts.GetContainingMemberDeclaration
            Contract.ThrowIfNull(root, NameOf(root))
            Contract.ThrowIfTrue(position < 0 OrElse position > root.FullSpan.End, NameOf(position))

            Dim [end] = root.FullSpan.End
            If [end] = 0 Then
                ' empty file
                Return Nothing
            End If

            ' make sure position doesn't touch end of root
            position = Math.Min(position, [end] - 1)

            Dim node = root.FindToken(position).Parent
            While node IsNot Nothing
                If useFullSpan OrElse node.Span.Contains(position) Then

                    If TypeOf node Is MethodBlockBaseSyntax AndAlso Not TypeOf node.Parent Is PropertyBlockSyntax Then
                        Return node
                    End If

                    If TypeOf node Is MethodBaseSyntax AndAlso Not TypeOf node.Parent Is MethodBlockBaseSyntax Then
                        Return node
                    End If

                    If TypeOf node Is PropertyStatementSyntax AndAlso Not TypeOf node.Parent Is PropertyBlockSyntax Then
                        Return node
                    End If

                    If TypeOf node Is EventStatementSyntax AndAlso Not TypeOf node.Parent Is EventBlockSyntax Then
                        Return node
                    End If

                    If TypeOf node Is PropertyBlockSyntax OrElse
                       TypeOf node Is TypeBlockSyntax OrElse
                       TypeOf node Is EnumBlockSyntax OrElse
                       TypeOf node Is NamespaceBlockSyntax OrElse
                       TypeOf node Is EventBlockSyntax OrElse
                       TypeOf node Is FieldDeclarationSyntax Then
                        Return node
                    End If
                End If

                node = node.Parent
            End While

            Return Nothing
        End Function

        Public Function IsMethodLevelMember(node As SyntaxNode) As Boolean Implements ISyntaxFacts.IsMethodLevelMember

            ' Note: Derived types of MethodBaseSyntax are expanded explicitly, since PropertyStatementSyntax and
            ' EventStatementSyntax will NOT be parented by MethodBlockBaseSyntax.  Additionally, there are things
            ' like AccessorStatementSyntax and DelegateStatementSyntax that we never want to tread as method level
            ' members.

            If TypeOf node Is MethodStatementSyntax AndAlso Not TypeOf node.Parent Is MethodBlockBaseSyntax Then
                Return True
            End If

            If TypeOf node Is SubNewStatementSyntax AndAlso Not TypeOf node.Parent Is MethodBlockBaseSyntax Then
                Return True
            End If

            If TypeOf node Is OperatorStatementSyntax AndAlso Not TypeOf node.Parent Is MethodBlockBaseSyntax Then
                Return True
            End If

            If TypeOf node Is PropertyStatementSyntax AndAlso Not TypeOf node.Parent Is PropertyBlockSyntax Then
                Return True
            End If

            If TypeOf node Is EventStatementSyntax AndAlso Not TypeOf node.Parent Is EventBlockSyntax Then
                Return True
            End If

            If TypeOf node Is DeclareStatementSyntax Then
                Return True
            End If

            Return TypeOf node Is ConstructorBlockSyntax OrElse
                   TypeOf node Is MethodBlockSyntax OrElse
                   TypeOf node Is OperatorBlockSyntax OrElse
                   TypeOf node Is EventBlockSyntax OrElse
                   TypeOf node Is PropertyBlockSyntax OrElse
                   TypeOf node Is EnumMemberDeclarationSyntax OrElse
                   TypeOf node Is FieldDeclarationSyntax
        End Function

        Public Function GetMemberBodySpanForSpeculativeBinding(node As SyntaxNode) As TextSpan Implements ISyntaxFacts.GetMemberBodySpanForSpeculativeBinding
            Dim member = GetContainingMemberDeclaration(node, node.SpanStart)
            If member Is Nothing Then
                Return Nothing
            End If

            ' TODO: currently we only support method for now
            Dim method = TryCast(member, MethodBlockBaseSyntax)
            If method IsNot Nothing Then
                If method.BlockStatement Is Nothing OrElse method.EndBlockStatement Is Nothing Then
                    Return Nothing
                End If

                ' We don't want to include the BlockStatement or any trailing trivia up to and including its statement
                ' terminator in the span. Instead, we use the start of the first statement's leading trivia (if any) up
                ' to the start of the EndBlockStatement. If there aren't any statements in the block, we use the start
                ' of the EndBlockStatements leading trivia.

                Dim firstStatement = method.Statements.FirstOrDefault()
                Dim spanStart = If(firstStatement IsNot Nothing,
                                   firstStatement.FullSpan.Start,
                                   method.EndBlockStatement.FullSpan.Start)

                Return TextSpan.FromBounds(spanStart, method.EndBlockStatement.SpanStart)
            End If

            Return Nothing
        End Function

        Public Function ContainsInMemberBody(node As SyntaxNode, span As TextSpan) As Boolean Implements ISyntaxFacts.ContainsInMemberBody
            Dim method = TryCast(node, MethodBlockBaseSyntax)
            If method IsNot Nothing Then
                Return method.Statements.Count > 0 AndAlso ContainsExclusively(GetSyntaxListSpan(method.Statements), span)
            End If

            Dim [event] = TryCast(node, EventBlockSyntax)
            If [event] IsNot Nothing Then
                Return [event].Accessors.Count > 0 AndAlso ContainsExclusively(GetSyntaxListSpan([event].Accessors), span)
            End If

            Dim [property] = TryCast(node, PropertyBlockSyntax)
            If [property] IsNot Nothing Then
                Return [property].Accessors.Count > 0 AndAlso ContainsExclusively(GetSyntaxListSpan([property].Accessors), span)
            End If

            Dim field = TryCast(node, FieldDeclarationSyntax)
            If field IsNot Nothing Then
                Return field.Declarators.Count > 0 AndAlso ContainsExclusively(GetSeparatedSyntaxListSpan(field.Declarators), span)
            End If

            Dim [enum] = TryCast(node, EnumMemberDeclarationSyntax)
            If [enum] IsNot Nothing Then
                Return [enum].Initializer IsNot Nothing AndAlso ContainsExclusively([enum].Initializer.Span, span)
            End If

            Dim propStatement = TryCast(node, PropertyStatementSyntax)
            If propStatement IsNot Nothing Then
                Return propStatement.Initializer IsNot Nothing AndAlso ContainsExclusively(propStatement.Initializer.Span, span)
            End If

            Return False
        End Function

        Private Shared Function ContainsExclusively(outerSpan As TextSpan, innerSpan As TextSpan) As Boolean
            If innerSpan.IsEmpty Then
                Return outerSpan.Contains(innerSpan.Start)
            End If

            Return outerSpan.Contains(innerSpan)
        End Function

        Private Shared Function GetSyntaxListSpan(Of T As SyntaxNode)(list As SyntaxList(Of T)) As TextSpan
            Debug.Assert(list.Count > 0)
            Return TextSpan.FromBounds(list.First.SpanStart, list.Last.Span.End)
        End Function

        Private Shared Function GetSeparatedSyntaxListSpan(Of T As SyntaxNode)(list As SeparatedSyntaxList(Of T)) As TextSpan
            Debug.Assert(list.Count > 0)
            Return TextSpan.FromBounds(list.First.SpanStart, list.Last.Span.End)
        End Function

        Public Function GetTopLevelAndMethodLevelMembers(root As SyntaxNode) As List(Of SyntaxNode) Implements ISyntaxFacts.GetTopLevelAndMethodLevelMembers
            Dim list = New List(Of SyntaxNode)()
            AppendMembers(root, list, topLevel:=True, methodLevel:=True)
            Return list
        End Function

        Public Function GetMethodLevelMembers(root As SyntaxNode) As List(Of SyntaxNode) Implements ISyntaxFacts.GetMethodLevelMembers
            Dim list = New List(Of SyntaxNode)()
            AppendMembers(root, list, topLevel:=False, methodLevel:=True)
            Return list
        End Function

        Public Function GetMembersOfTypeDeclaration(typeDeclaration As SyntaxNode) As SyntaxList(Of SyntaxNode) Implements ISyntaxFacts.GetMembersOfTypeDeclaration
            Return DirectCast(typeDeclaration, TypeBlockSyntax).Members
        End Function

        Public Function IsTopLevelNodeWithMembers(node As SyntaxNode) As Boolean Implements ISyntaxFacts.IsTopLevelNodeWithMembers
            Return TypeOf node Is NamespaceBlockSyntax OrElse
                   TypeOf node Is TypeBlockSyntax OrElse
                   TypeOf node Is EnumBlockSyntax
        End Function

        Private Const s_dotToken As String = "."

        Public Function GetDisplayName(node As SyntaxNode, options As DisplayNameOptions, Optional rootNamespace As String = Nothing) As String Implements ISyntaxFacts.GetDisplayName
            If node Is Nothing Then
                Return String.Empty
            End If

            Dim pooled = PooledStringBuilder.GetInstance()
            Dim builder = pooled.Builder

            ' member keyword (if any)
            Dim memberDeclaration = TryCast(node, DeclarationStatementSyntax)
            If (options And DisplayNameOptions.IncludeMemberKeyword) <> 0 Then
                Dim keywordToken = memberDeclaration.GetMemberKeywordToken()
                If keywordToken <> Nothing AndAlso Not keywordToken.IsMissing Then
                    builder.Append(keywordToken.Text)
                    builder.Append(" "c)
                End If
            End If

            Dim names = ArrayBuilder(Of String).GetInstance()
            ' containing type(s)
            Dim parent = node.Parent
            While TypeOf parent Is TypeBlockSyntax
                names.Push(GetName(parent, options, containsGlobalKeyword:=False))
                parent = parent.Parent
            End While

            If (options And DisplayNameOptions.IncludeNamespaces) <> 0 Then
                ' containing namespace(s) in source (if any)
                Dim containsGlobalKeyword As Boolean = False
                While parent IsNot Nothing AndAlso parent.Kind() = SyntaxKind.NamespaceBlock
                    names.Push(GetName(parent, options, containsGlobalKeyword))
                    parent = parent.Parent
                End While
                ' root namespace (if any)
                If Not containsGlobalKeyword AndAlso Not String.IsNullOrEmpty(rootNamespace) Then
                    builder.Append(rootNamespace)
                    builder.Append(s_dotToken)
                End If
            End If

            While Not names.IsEmpty()
                Dim name = names.Pop()
                If name IsNot Nothing Then
                    builder.Append(name)
                    builder.Append(s_dotToken)
                End If
            End While

            names.Free()

            ' name (include generic type parameters)
            builder.Append(GetName(node, options, containsGlobalKeyword:=False))

            ' parameter list (if any)
            If (options And DisplayNameOptions.IncludeParameters) <> 0 Then
                builder.Append(memberDeclaration.GetParameterList())
            End If

            ' As clause (if any)
            If (options And DisplayNameOptions.IncludeType) <> 0 Then
                Dim asClause = memberDeclaration.GetAsClause()
                If asClause IsNot Nothing Then
                    builder.Append(" "c)
                    builder.Append(asClause)
                End If
            End If

            Return pooled.ToStringAndFree()
        End Function

        Private Shared Function GetName(node As SyntaxNode, options As DisplayNameOptions, ByRef containsGlobalKeyword As Boolean) As String
            Const missingTokenPlaceholder As String = "?"

            Select Case node.Kind()
                Case SyntaxKind.CompilationUnit
                    Return Nothing
                Case SyntaxKind.IdentifierName
                    Dim identifier = DirectCast(node, IdentifierNameSyntax).Identifier
                    Return If(identifier.IsMissing, missingTokenPlaceholder, identifier.Text)
                Case SyntaxKind.IncompleteMember
                    Return missingTokenPlaceholder
                Case SyntaxKind.NamespaceBlock
                    Dim nameSyntax = CType(node, NamespaceBlockSyntax).NamespaceStatement.Name
                    If nameSyntax.Kind() = SyntaxKind.GlobalName Then
                        containsGlobalKeyword = True
                        Return Nothing
                    Else
                        Return GetName(nameSyntax, options, containsGlobalKeyword)
                    End If
                Case SyntaxKind.QualifiedName
                    Dim qualified = CType(node, QualifiedNameSyntax)
                    If qualified.Left.Kind() = SyntaxKind.GlobalName Then
                        containsGlobalKeyword = True
                        Return GetName(qualified.Right, options, containsGlobalKeyword) ' don't use the Global prefix if specified
                    Else
                        Return GetName(qualified.Left, options, containsGlobalKeyword) + s_dotToken + GetName(qualified.Right, options, containsGlobalKeyword)
                    End If
            End Select

            Dim name As String = Nothing
            Dim memberDeclaration = TryCast(node, DeclarationStatementSyntax)
            If memberDeclaration IsNot Nothing Then
                Dim nameToken = memberDeclaration.GetNameToken()
                If nameToken <> Nothing Then
                    name = If(nameToken.IsMissing, missingTokenPlaceholder, nameToken.Text)
                    If (options And DisplayNameOptions.IncludeTypeParameters) <> 0 Then
                        Dim pooled = PooledStringBuilder.GetInstance()
                        Dim builder = pooled.Builder
                        builder.Append(name)
                        AppendTypeParameterList(builder, memberDeclaration.GetTypeParameterList())
                        name = pooled.ToStringAndFree()
                    End If
                End If
            End If

            Debug.Assert(name IsNot Nothing, "Unexpected node type " + node.Kind().ToString())
            Return name
        End Function

        Private Shared Sub AppendTypeParameterList(builder As StringBuilder, typeParameterList As TypeParameterListSyntax)
            If typeParameterList IsNot Nothing AndAlso typeParameterList.Parameters.Count > 0 Then
                builder.Append("(Of ")
                builder.Append(typeParameterList.Parameters(0).Identifier.Text)
                For i = 1 To typeParameterList.Parameters.Count - 1
                    builder.Append(", ")
                    builder.Append(typeParameterList.Parameters(i).Identifier.Text)
                Next

                builder.Append(")"c)
            End If
        End Sub

        Private Sub AppendMembers(node As SyntaxNode, list As List(Of SyntaxNode), topLevel As Boolean, methodLevel As Boolean)
            Debug.Assert(topLevel OrElse methodLevel)

            For Each member In node.GetMembers()
                If IsTopLevelNodeWithMembers(member) Then
                    If topLevel Then
                        list.Add(member)
                    End If

                    AppendMembers(member, list, topLevel, methodLevel)
                    Continue For
                End If

                If methodLevel AndAlso IsMethodLevelMember(member) Then
                    list.Add(member)
                End If
            Next
        End Sub

        Public Function TryGetBindableParent(token As SyntaxToken) As SyntaxNode Implements ISyntaxFacts.TryGetBindableParent
            Dim node = token.Parent
            While node IsNot Nothing
                Dim parent = node.Parent

                ' If this node is on the left side of a member access expression, don't ascend
                ' further or we'll end up binding to something else.
                Dim memberAccess = TryCast(parent, MemberAccessExpressionSyntax)
                If memberAccess IsNot Nothing Then
                    If memberAccess.Expression Is node Then
                        Exit While
                    End If
                End If

                ' If this node is on the left side of a qualified name, don't ascend
                ' further or we'll end up binding to something else.
                Dim qualifiedName = TryCast(parent, QualifiedNameSyntax)
                If qualifiedName IsNot Nothing Then
                    If qualifiedName.Left Is node Then
                        Exit While
                    End If
                End If

                ' If this node is the type of an object creation expression, return the
                ' object creation expression.
                Dim objectCreation = TryCast(parent, ObjectCreationExpressionSyntax)
                If objectCreation IsNot Nothing Then
                    If objectCreation.Type Is node Then
                        node = parent
                        Exit While
                    End If
                End If

                ' The inside of an interpolated string is treated as its own token so we
                ' need to force navigation to the parent expression syntax.
                If TypeOf node Is InterpolatedStringTextSyntax AndAlso TypeOf parent Is InterpolatedStringExpressionSyntax Then
                    node = parent
                    Exit While
                End If

                ' If this node is not parented by a name, we're done.
                Dim name = TryCast(parent, NameSyntax)
                If name Is Nothing Then
                    Exit While
                End If

                node = parent
            End While

            Return node
        End Function

        Public Function GetConstructors(root As SyntaxNode, cancellationToken As CancellationToken) As IEnumerable(Of SyntaxNode) Implements ISyntaxFacts.GetConstructors
            Dim compilationUnit = TryCast(root, CompilationUnitSyntax)
            If compilationUnit Is Nothing Then
                Return SpecializedCollections.EmptyEnumerable(Of SyntaxNode)()
            End If

            Dim constructors = New List(Of SyntaxNode)()
            AppendConstructors(compilationUnit.Members, constructors, cancellationToken)
            Return constructors
        End Function

        Private Sub AppendConstructors(members As SyntaxList(Of StatementSyntax), constructors As List(Of SyntaxNode), cancellationToken As CancellationToken)
            For Each member As StatementSyntax In members
                cancellationToken.ThrowIfCancellationRequested()

                Dim constructor = TryCast(member, ConstructorBlockSyntax)
                If constructor IsNot Nothing Then
                    constructors.Add(constructor)
                    Continue For
                End If

                Dim [namespace] = TryCast(member, NamespaceBlockSyntax)
                If [namespace] IsNot Nothing Then
                    AppendConstructors([namespace].Members, constructors, cancellationToken)
                End If

                Dim [class] = TryCast(member, ClassBlockSyntax)
                If [class] IsNot Nothing Then
                    AppendConstructors([class].Members, constructors, cancellationToken)
                End If

                Dim [struct] = TryCast(member, StructureBlockSyntax)
                If [struct] IsNot Nothing Then
                    AppendConstructors([struct].Members, constructors, cancellationToken)
                End If
            Next
        End Sub

        Public Function GetInactiveRegionSpanAroundPosition(tree As SyntaxTree, position As Integer, cancellationToken As CancellationToken) As TextSpan Implements ISyntaxFacts.GetInactiveRegionSpanAroundPosition
            Dim trivia = tree.FindTriviaToLeft(position, cancellationToken)
            If trivia.Kind = SyntaxKind.DisabledTextTrivia Then
                Return trivia.FullSpan
            End If

            Return Nothing
        End Function

        Public Function GetNameForArgument(argument As SyntaxNode) As String Implements ISyntaxFacts.GetNameForArgument
            If TryCast(argument, ArgumentSyntax)?.IsNamed Then
                Return DirectCast(argument, SimpleArgumentSyntax).NameColonEquals.Name.Identifier.ValueText
            End If

            Return String.Empty
        End Function

        Public Function GetNameForAttributeArgument(argument As SyntaxNode) As String Implements ISyntaxFacts.GetNameForAttributeArgument
            ' All argument types are ArgumentSyntax in VB.
            Return GetNameForArgument(argument)
        End Function

        Public Function IsLeftSideOfDot(node As SyntaxNode) As Boolean Implements ISyntaxFacts.IsLeftSideOfDot
            Return TryCast(node, ExpressionSyntax).IsLeftSideOfDot()
        End Function

        Public Function GetRightSideOfDot(node As SyntaxNode) As SyntaxNode Implements ISyntaxFacts.GetRightSideOfDot
            Return If(TryCast(node, QualifiedNameSyntax)?.Right,
                      TryCast(node, MemberAccessExpressionSyntax)?.Name)
        End Function

        Public Function GetLeftSideOfDot(node As SyntaxNode, Optional allowImplicitTarget As Boolean = False) As SyntaxNode Implements ISyntaxFacts.GetLeftSideOfDot
            Return If(TryCast(node, QualifiedNameSyntax)?.Left,
                      TryCast(node, MemberAccessExpressionSyntax)?.GetExpressionOfMemberAccessExpression(allowImplicitTarget))
        End Function

        Public Function IsLeftSideOfExplicitInterfaceSpecifier(node As SyntaxNode) As Boolean Implements ISyntaxFacts.IsLeftSideOfExplicitInterfaceSpecifier
            Return IsLeftSideOfDot(node) AndAlso TryCast(node.Parent.Parent, ImplementsClauseSyntax) IsNot Nothing
        End Function

        Public Function IsLeftSideOfAssignment(node As SyntaxNode) As Boolean Implements ISyntaxFacts.IsLeftSideOfAssignment
            Return TryCast(node, ExpressionSyntax).IsLeftSideOfSimpleAssignmentStatement
        End Function

        Public Function IsLeftSideOfAnyAssignment(node As SyntaxNode) As Boolean Implements ISyntaxFacts.IsLeftSideOfAnyAssignment
            Return TryCast(node, ExpressionSyntax).IsLeftSideOfAnyAssignmentStatement
        End Function

        Public Function IsLeftSideOfCompoundAssignment(node As SyntaxNode) As Boolean Implements ISyntaxFacts.IsLeftSideOfCompoundAssignment
            Return TryCast(node, ExpressionSyntax).IsLeftSideOfCompoundAssignmentStatement
        End Function

        Public Function GetRightHandSideOfAssignment(node As SyntaxNode) As SyntaxNode Implements ISyntaxFacts.GetRightHandSideOfAssignment
            Return DirectCast(node, AssignmentStatementSyntax).Right
        End Function

        Public Function IsInferredAnonymousObjectMemberDeclarator(node As SyntaxNode) As Boolean Implements ISyntaxFacts.IsInferredAnonymousObjectMemberDeclarator
            Return node.IsKind(SyntaxKind.InferredFieldInitializer)
        End Function

        Public Function IsOperandOfIncrementExpression(node As SyntaxNode) As Boolean Implements ISyntaxFacts.IsOperandOfIncrementExpression
            Return False
        End Function

        Public Function IsOperandOfIncrementOrDecrementExpression(node As SyntaxNode) As Boolean Implements ISyntaxFacts.IsOperandOfIncrementOrDecrementExpression
            Return False
        End Function

        Public Function GetContentsOfInterpolatedString(interpolatedString As SyntaxNode) As SyntaxList(Of SyntaxNode) Implements ISyntaxFacts.GetContentsOfInterpolatedString
            Return (TryCast(interpolatedString, InterpolatedStringExpressionSyntax)?.Contents).Value
        End Function

        Public Function IsNumericLiteral(token As SyntaxToken) As Boolean Implements ISyntaxFacts.IsNumericLiteral
            Return token.Kind = SyntaxKind.DecimalLiteralToken OrElse
                   token.Kind = SyntaxKind.FloatingLiteralToken OrElse
                   token.Kind = SyntaxKind.IntegerLiteralToken
        End Function

        Public Function IsVerbatimStringLiteral(token As SyntaxToken) As Boolean Implements ISyntaxFacts.IsVerbatimStringLiteral
            ' VB does not have verbatim strings
            Return False
        End Function

        Public Function GetArgumentsOfInvocationExpression(node As SyntaxNode) As SeparatedSyntaxList(Of SyntaxNode) Implements ISyntaxFacts.GetArgumentsOfInvocationExpression
            Dim argumentList = DirectCast(node, InvocationExpressionSyntax).ArgumentList
            Return If(argumentList Is Nothing, Nothing, GetArgumentsOfArgumentList(argumentList))
        End Function

        Public Function GetArgumentsOfObjectCreationExpression(node As SyntaxNode) As SeparatedSyntaxList(Of SyntaxNode) Implements ISyntaxFacts.GetArgumentsOfObjectCreationExpression
            Dim argumentList = DirectCast(node, ObjectCreationExpressionSyntax).ArgumentList
            Return If(argumentList Is Nothing, Nothing, GetArgumentsOfArgumentList(argumentList))
        End Function

        Public Function GetArgumentsOfArgumentList(node As SyntaxNode) As SeparatedSyntaxList(Of SyntaxNode) Implements ISyntaxFacts.GetArgumentsOfArgumentList
            Return DirectCast(node, ArgumentListSyntax).Arguments
        End Function

        Public Function ConvertToSingleLine(node As SyntaxNode, Optional useElasticTrivia As Boolean = False) As SyntaxNode Implements ISyntaxFacts.ConvertToSingleLine
            Return node.ConvertToSingleLine(useElasticTrivia)
        End Function

        Public Function IsDocumentationComment(node As SyntaxNode) As Boolean Implements ISyntaxFacts.IsDocumentationComment
            Return node.IsKind(SyntaxKind.DocumentationCommentTrivia)
        End Function

        Public Function IsUsingOrExternOrImport(node As SyntaxNode) As Boolean Implements ISyntaxFacts.IsUsingOrExternOrImport
            Return node.IsKind(SyntaxKind.ImportsStatement)
        End Function

        Public Function IsGlobalAssemblyAttribute(node As SyntaxNode) As Boolean Implements ISyntaxFacts.IsGlobalAssemblyAttribute
            Return IsGlobalAttribute(node, SyntaxKind.AssemblyKeyword)
        End Function

        Public Function IsGlobalModuleAttribute(node As SyntaxNode) As Boolean Implements ISyntaxFacts.IsGlobalModuleAttribute
            Return IsGlobalAttribute(node, SyntaxKind.ModuleKeyword)
        End Function

        Private Shared Function IsGlobalAttribute(node As SyntaxNode, attributeTarget As SyntaxKind) As Boolean
            If node.IsKind(SyntaxKind.Attribute) Then
                Dim attributeNode = CType(node, AttributeSyntax)
                If attributeNode.Target IsNot Nothing Then
                    Return attributeNode.Target.AttributeModifier.IsKind(attributeTarget)
                End If
            End If

            Return False
        End Function

        Public Function IsDeclaration(node As SyntaxNode) As Boolean Implements ISyntaxFacts.IsDeclaration
            If node Is Nothing Then
                Return False
            End If

            ' From the Visual Basic language spec:
            ' NamespaceMemberDeclaration  :=
            '    NamespaceDeclaration  |
            '    TypeDeclaration
            ' TypeDeclaration  ::=
            '    ModuleDeclaration  |
            '    NonModuleDeclaration
            ' NonModuleDeclaration  ::=
            '    EnumDeclaration  |
            '    StructureDeclaration  |
            '    InterfaceDeclaration  |
            '    ClassDeclaration  |
            '    DelegateDeclaration
            ' ClassMemberDeclaration  ::=
            '    NonModuleDeclaration  |
            '    EventMemberDeclaration  |
            '    VariableMemberDeclaration  |
            '    ConstantMemberDeclaration  |
            '    MethodMemberDeclaration  |
            '    PropertyMemberDeclaration  |
            '    ConstructorMemberDeclaration  |
            '    OperatorDeclaration
            Select Case node.Kind()
                ' Because fields declarations can define multiple symbols "Public a, b As Integer"
                ' We want to get the VariableDeclarator node inside the field declaration to print out the symbol for the name.
                Case SyntaxKind.VariableDeclarator
                    If (node.Parent.IsKind(SyntaxKind.FieldDeclaration)) Then
                        Return True
                    End If

                    Return False

                Case SyntaxKind.NamespaceStatement,
                     SyntaxKind.NamespaceBlock,
                     SyntaxKind.ModuleStatement,
                     SyntaxKind.ModuleBlock,
                     SyntaxKind.EnumStatement,
                     SyntaxKind.EnumBlock,
                     SyntaxKind.StructureStatement,
                     SyntaxKind.StructureBlock,
                     SyntaxKind.InterfaceStatement,
                     SyntaxKind.InterfaceBlock,
                     SyntaxKind.ClassStatement,
                     SyntaxKind.ClassBlock,
                     SyntaxKind.DelegateFunctionStatement,
                     SyntaxKind.DelegateSubStatement,
                     SyntaxKind.EventStatement,
                     SyntaxKind.EventBlock,
                     SyntaxKind.AddHandlerAccessorBlock,
                     SyntaxKind.RemoveHandlerAccessorBlock,
                     SyntaxKind.FieldDeclaration,
                     SyntaxKind.SubStatement,
                     SyntaxKind.SubBlock,
                     SyntaxKind.FunctionStatement,
                     SyntaxKind.FunctionBlock,
                     SyntaxKind.PropertyStatement,
                     SyntaxKind.PropertyBlock,
                     SyntaxKind.GetAccessorBlock,
                     SyntaxKind.SetAccessorBlock,
                     SyntaxKind.SubNewStatement,
                     SyntaxKind.ConstructorBlock,
                     SyntaxKind.OperatorStatement,
                     SyntaxKind.OperatorBlock
                    Return True
            End Select

            Return False
        End Function

        ' TypeDeclaration  ::=
        '    ModuleDeclaration  |
        '    NonModuleDeclaration
        ' NonModuleDeclaration  ::=
        '    EnumDeclaration  |
        '    StructureDeclaration  |
        '    InterfaceDeclaration  |
        '    ClassDeclaration  |
        '    DelegateDeclaration
        Public Function IsTypeDeclaration(node As SyntaxNode) As Boolean Implements ISyntaxFacts.IsTypeDeclaration
            Select Case node.Kind()
                Case SyntaxKind.EnumBlock,
                     SyntaxKind.StructureBlock,
                     SyntaxKind.InterfaceBlock,
                     SyntaxKind.ClassBlock,
                     SyntaxKind.ModuleBlock,
                     SyntaxKind.DelegateSubStatement,
                     SyntaxKind.DelegateFunctionStatement
                    Return True
            End Select

            Return False
        End Function

        Public Function IsSimpleAssignmentStatement(node As SyntaxNode) As Boolean Implements ISyntaxFacts.IsSimpleAssignmentStatement
            Return node.IsKind(SyntaxKind.SimpleAssignmentStatement)
        End Function

        Public Sub GetPartsOfAssignmentStatement(statement As SyntaxNode, ByRef left As SyntaxNode, ByRef operatorToken As SyntaxToken, ByRef right As SyntaxNode) Implements ISyntaxFacts.GetPartsOfAssignmentStatement
            ' VB only has assignment statements, so this can just delegate to that helper
            GetPartsOfAssignmentExpressionOrStatement(statement, left, operatorToken, right)
        End Sub

        Public Sub GetPartsOfAssignmentExpressionOrStatement(statement As SyntaxNode, ByRef left As SyntaxNode, ByRef operatorToken As SyntaxToken, ByRef right As SyntaxNode) Implements ISyntaxFacts.GetPartsOfAssignmentExpressionOrStatement
            Dim assignment = DirectCast(statement, AssignmentStatementSyntax)
            left = assignment.Left
            operatorToken = assignment.OperatorToken
            right = assignment.Right
        End Sub

        Public Function GetIdentifierOfSimpleName(node As SyntaxNode) As SyntaxToken Implements ISyntaxFacts.GetIdentifierOfSimpleName
            Return DirectCast(node, SimpleNameSyntax).Identifier
        End Function

        Public Function GetIdentifierOfVariableDeclarator(node As SyntaxNode) As SyntaxToken Implements ISyntaxFacts.GetIdentifierOfVariableDeclarator
            Return DirectCast(node, VariableDeclaratorSyntax).Names.Last().Identifier
        End Function

        Public Function GetIdentifierOfParameter(node As SyntaxNode) As SyntaxToken Implements ISyntaxFacts.GetIdentifierOfParameter
            Return DirectCast(node, ParameterSyntax).Identifier.Identifier
        End Function

        Public Function GetIdentifierOfTypeDeclaration(node As SyntaxNode) As SyntaxToken Implements ISyntaxFacts.GetIdentifierOfTypeDeclaration
            Select Case node.Kind()
                Case SyntaxKind.EnumStatement,
                     SyntaxKind.StructureStatement,
                     SyntaxKind.InterfaceStatement,
                     SyntaxKind.ClassStatement,
                     SyntaxKind.ModuleStatement
                    Return DirectCast(node, TypeStatementSyntax).Identifier

                Case SyntaxKind.DelegateSubStatement,
                     SyntaxKind.DelegateFunctionStatement
                    Return DirectCast(node, DelegateStatementSyntax).Identifier
            End Select

            Throw ExceptionUtilities.UnexpectedValue(node)
        End Function

        Public Function GetIdentifierOfIdentifierName(node As SyntaxNode) As SyntaxToken Implements ISyntaxFacts.GetIdentifierOfIdentifierName
            Return DirectCast(node, IdentifierNameSyntax).Identifier
        End Function

        Public Function IsDeclaratorOfLocalDeclarationStatement(declarator As SyntaxNode, localDeclarationStatement As SyntaxNode) As Boolean Implements ISyntaxFacts.IsDeclaratorOfLocalDeclarationStatement
            Return DirectCast(localDeclarationStatement, LocalDeclarationStatementSyntax).Declarators.
                Contains(DirectCast(declarator, VariableDeclaratorSyntax))
        End Function

        Public Function AreEquivalent(token1 As SyntaxToken, token2 As SyntaxToken) As Boolean Implements ISyntaxFacts.AreEquivalent
            Return SyntaxFactory.AreEquivalent(token1, token2)
        End Function

        Public Function AreEquivalent(node1 As SyntaxNode, node2 As SyntaxNode) As Boolean Implements ISyntaxFacts.AreEquivalent
            Return SyntaxFactory.AreEquivalent(node1, node2)
        End Function

        Public Function IsExpressionOfForeach(node As SyntaxNode) As Boolean Implements ISyntaxFacts.IsExpressionOfForeach
            Return node IsNot Nothing AndAlso TryCast(node.Parent, ForEachStatementSyntax)?.Expression Is node
        End Function

        Public Function GetExpressionOfExpressionStatement(node As SyntaxNode) As SyntaxNode Implements ISyntaxFacts.GetExpressionOfExpressionStatement
            Return DirectCast(node, ExpressionStatementSyntax).Expression
        End Function

        Public Function IsIsExpression(node As SyntaxNode) As Boolean Implements ISyntaxFacts.IsIsExpression
            Return node.IsKind(SyntaxKind.TypeOfIsExpression)
        End Function

        Public Function WalkDownParentheses(node As SyntaxNode) As SyntaxNode Implements ISyntaxFacts.WalkDownParentheses
            Return If(TryCast(node, ExpressionSyntax)?.WalkDownParentheses(), node)
        End Function

        Public Sub GetPartsOfTupleExpression(Of TArgumentSyntax As SyntaxNode)(node As SyntaxNode, ByRef openParen As SyntaxToken, ByRef arguments As SeparatedSyntaxList(Of TArgumentSyntax), ByRef closeParen As SyntaxToken) Implements ISyntaxFacts.GetPartsOfTupleExpression
            Dim tupleExpr = DirectCast(node, TupleExpressionSyntax)
            openParen = tupleExpr.OpenParenToken
            arguments = CType(CType(tupleExpr.Arguments, SeparatedSyntaxList(Of SyntaxNode)), SeparatedSyntaxList(Of TArgumentSyntax))
            closeParen = tupleExpr.CloseParenToken
        End Sub

        Public Function IsPreprocessorDirective(trivia As SyntaxTrivia) As Boolean Implements ISyntaxFacts.IsPreprocessorDirective
            Return SyntaxFacts.IsPreprocessorDirective(trivia.Kind())
        End Function

        Public Function IsRegularComment(trivia As SyntaxTrivia) As Boolean Implements ISyntaxFacts.IsRegularComment
            Return trivia.Kind = SyntaxKind.CommentTrivia
        End Function

        Public Function IsDocumentationComment(trivia As SyntaxTrivia) As Boolean Implements ISyntaxFacts.IsDocumentationComment
            Return trivia.Kind = SyntaxKind.DocumentationCommentTrivia
        End Function

        Public Function IsElastic(trivia As SyntaxTrivia) As Boolean Implements ISyntaxFacts.IsElastic
            Return trivia.IsElastic()
        End Function

        Public Function IsPragmaDirective(trivia As SyntaxTrivia, ByRef isDisable As Boolean, ByRef isActive As Boolean, ByRef errorCodes As SeparatedSyntaxList(Of SyntaxNode)) As Boolean Implements ISyntaxFacts.IsPragmaDirective
            Return trivia.IsPragmaDirective(isDisable, isActive, errorCodes)
        End Function

        Public Function ContainsInterleavedDirective(span As TextSpan, token As SyntaxToken, cancellationToken As CancellationToken) As Boolean Implements ISyntaxFacts.ContainsInterleavedDirective
            Return token.ContainsInterleavedDirective(span, cancellationToken)
        End Function

        Public Function IsDocumentationCommentExteriorTrivia(trivia As SyntaxTrivia) As Boolean Implements ISyntaxFacts.IsDocumentationCommentExteriorTrivia
            Return trivia.Kind() = SyntaxKind.DocumentationCommentExteriorTrivia
        End Function

        Public Function GetModifiers(node As SyntaxNode) As SyntaxTokenList Implements ISyntaxFacts.GetModifiers
            Return node.GetModifiers()
        End Function

        Public Function WithModifiers(node As SyntaxNode, modifiers As SyntaxTokenList) As SyntaxNode Implements ISyntaxFacts.WithModifiers
            Return node.WithModifiers(modifiers)
        End Function

        Public Function GetVariablesOfLocalDeclarationStatement(node As SyntaxNode) As SeparatedSyntaxList(Of SyntaxNode) Implements ISyntaxFacts.GetVariablesOfLocalDeclarationStatement
            Return DirectCast(node, LocalDeclarationStatementSyntax).Declarators
        End Function

        Public Function GetInitializerOfVariableDeclarator(node As SyntaxNode) As SyntaxNode Implements ISyntaxFacts.GetInitializerOfVariableDeclarator
            Return DirectCast(node, VariableDeclaratorSyntax).Initializer
        End Function

        Public Function GetTypeOfVariableDeclarator(node As SyntaxNode) As SyntaxNode Implements ISyntaxFacts.GetTypeOfVariableDeclarator
            Dim declarator = DirectCast(node, VariableDeclaratorSyntax)
            Return TryCast(declarator.AsClause, SimpleAsClauseSyntax)?.Type
        End Function

        Public Function GetValueOfEqualsValueClause(node As SyntaxNode) As SyntaxNode Implements ISyntaxFacts.GetValueOfEqualsValueClause
            Return DirectCast(node, EqualsValueSyntax).Value
        End Function

        Public Function IsScopeBlock(node As SyntaxNode) As Boolean Implements ISyntaxFacts.IsScopeBlock
            ' VB has no equivalent of curly braces.
            Return False
        End Function

        Public Function IsExecutableBlock(node As SyntaxNode) As Boolean Implements ISyntaxFacts.IsExecutableBlock
            Return node.IsExecutableBlock()
        End Function

        Public Function GetExecutableBlockStatements(node As SyntaxNode) As IReadOnlyList(Of SyntaxNode) Implements ISyntaxFacts.GetExecutableBlockStatements
            Return node.GetExecutableBlockStatements()
        End Function

        Public Function FindInnermostCommonExecutableBlock(nodes As IEnumerable(Of SyntaxNode)) As SyntaxNode Implements ISyntaxFacts.FindInnermostCommonExecutableBlock
            Return nodes.FindInnermostCommonExecutableBlock()
        End Function

        Public Function IsStatementContainer(node As SyntaxNode) As Boolean Implements ISyntaxFacts.IsStatementContainer
            Return IsExecutableBlock(node)
        End Function

        Public Function GetStatementContainerStatements(node As SyntaxNode) As IReadOnlyList(Of SyntaxNode) Implements ISyntaxFacts.GetStatementContainerStatements
            Return GetExecutableBlockStatements(node)
        End Function

        Public Function IsConversionExpression(node As SyntaxNode) As Boolean Implements ISyntaxFacts.IsConversionExpression
            Return node.Kind = SyntaxKind.CTypeExpression
        End Function

        Public Function IsCastExpression(node As SyntaxNode) As Boolean Implements ISyntaxFacts.IsCastExpression
            Return node.Kind = SyntaxKind.DirectCastExpression
        End Function

        Public Sub GetPartsOfCastExpression(node As SyntaxNode, ByRef type As SyntaxNode, ByRef expression As SyntaxNode) Implements ISyntaxFacts.GetPartsOfCastExpression
            Dim cast = DirectCast(node, DirectCastExpressionSyntax)
            type = cast.Type
            expression = cast.Expression
        End Sub

        Public Function GetDeconstructionReferenceLocation(node As SyntaxNode) As Location Implements ISyntaxFacts.GetDeconstructionReferenceLocation
            Throw New NotImplementedException()
        End Function

        Public Function GetDeclarationIdentifierIfOverride(token As SyntaxToken) As SyntaxToken? Implements ISyntaxFacts.GetDeclarationIdentifierIfOverride
            If token.Kind() = SyntaxKind.OverridesKeyword Then
                Dim parent = token.Parent

                Select Case parent.Kind()
                    Case SyntaxKind.SubStatement, SyntaxKind.FunctionStatement
                        Dim method = DirectCast(parent, MethodStatementSyntax)
                        Return method.Identifier

                    Case SyntaxKind.PropertyStatement
                        Dim [property] = DirectCast(parent, PropertyStatementSyntax)
                        Return [property].Identifier
                End Select
            End If

            Return Nothing
        End Function

        Public Function IsPostfixUnaryExpression(node As SyntaxNode) As Boolean Implements ISyntaxFacts.IsPostfixUnaryExpression
            ' Does not exist in VB.
            Return False
        End Function

        Public Function IsMemberBindingExpression(node As SyntaxNode) As Boolean Implements ISyntaxFacts.IsMemberBindingExpression
            ' Does not exist in VB.  VB represents a member binding as a MemberAccessExpression with null target.
            Return False
        End Function

        Public Function IsNameOfMemberBindingExpression(node As SyntaxNode) As Boolean Implements ISyntaxFacts.IsNameOfMemberBindingExpression
            ' Does not exist in VB.  VB represents a member binding as a MemberAccessExpression with null target.
            Return False
        End Function

        Public Function GetAttributeLists(node As SyntaxNode) As SyntaxList(Of SyntaxNode) Implements ISyntaxFacts.GetAttributeLists
            Return node.GetAttributeLists()
        End Function

        Public Function IsUsingAliasDirective(node As SyntaxNode) As Boolean Implements ISyntaxFacts.IsUsingAliasDirective
            Dim importStatement = TryCast(node, ImportsStatementSyntax)

            If (importStatement IsNot Nothing) Then
                For Each importsClause In importStatement.ImportsClauses

                    If importsClause.Kind = SyntaxKind.SimpleImportsClause Then
                        Dim simpleImportsClause = DirectCast(importsClause, SimpleImportsClauseSyntax)

                        If simpleImportsClause.Alias IsNot Nothing Then
                            Return True
                        End If
                    End If
                Next
            End If

            Return False
        End Function

        Public Sub GetPartsOfUsingAliasDirective(
                node As SyntaxNode,
                ByRef globalKeyword As SyntaxToken,
                ByRef [alias] As SyntaxToken,
                ByRef name As SyntaxNode) Implements ISyntaxFacts.GetPartsOfUsingAliasDirective
            Dim importStatement = DirectCast(node, ImportsStatementSyntax)
            For Each importsClause In importStatement.ImportsClauses

                If importsClause.Kind = SyntaxKind.SimpleImportsClause Then
                    Dim simpleImportsClause = DirectCast(importsClause, SimpleImportsClauseSyntax)

                    If simpleImportsClause.Alias IsNot Nothing Then
                        globalKeyword = Nothing
                        [alias] = simpleImportsClause.Alias.Identifier
                        name = simpleImportsClause.Name
                        Return
                    End If
                End If
            Next

            Throw ExceptionUtilities.Unreachable
        End Sub

        Public Function IsParameterNameXmlElementSyntax(node As SyntaxNode) As Boolean Implements ISyntaxFacts.IsParameterNameXmlElementSyntax
            Dim xmlElement = TryCast(node, XmlElementSyntax)
            If xmlElement IsNot Nothing Then
                Dim name = TryCast(xmlElement.StartTag.Name, XmlNameSyntax)
                Return name?.LocalName.ValueText = DocumentationCommentXmlNames.ParameterElementName
            End If

            Return False
        End Function

        Public Function GetContentFromDocumentationCommentTriviaSyntax(trivia As SyntaxTrivia) As SyntaxList(Of SyntaxNode) Implements ISyntaxFacts.GetContentFromDocumentationCommentTriviaSyntax
            Dim documentationCommentTrivia = TryCast(trivia.GetStructure(), DocumentationCommentTriviaSyntax)
            If documentationCommentTrivia IsNot Nothing Then
                Return documentationCommentTrivia.Content
            End If

            Return Nothing
        End Function

        Friend Shared Function IsChildOf(node As SyntaxNode, kind As SyntaxKind) As Boolean
            Return node.Parent IsNot Nothing AndAlso node.Parent.IsKind(kind)
        End Function

        Friend Shared Function IsChildOfVariableDeclaration(node As SyntaxNode) As Boolean
            Return IsChildOf(node, SyntaxKind.FieldDeclaration) OrElse IsChildOf(node, SyntaxKind.LocalDeclarationStatement)
        End Function

        Private Shared Function GetDeclarationCount(nodes As IReadOnlyList(Of SyntaxNode)) As Integer
            Dim count As Integer = 0
            For i = 0 To nodes.Count - 1
                count = count + GetDeclarationCount(nodes(i))
            Next

            Return count
        End Function

        Friend Shared Function GetDeclarationCount(node As SyntaxNode) As Integer
            Select Case node.Kind
                Case SyntaxKind.FieldDeclaration
                    Return GetDeclarationCount(DirectCast(node, FieldDeclarationSyntax).Declarators)
                Case SyntaxKind.LocalDeclarationStatement
                    Return GetDeclarationCount(DirectCast(node, LocalDeclarationStatementSyntax).Declarators)
                Case SyntaxKind.VariableDeclarator
                    Return DirectCast(node, VariableDeclaratorSyntax).Names.Count
                Case SyntaxKind.AttributesStatement
                    Return GetDeclarationCount(DirectCast(node, AttributesStatementSyntax).AttributeLists)
                Case SyntaxKind.AttributeList
                    Return DirectCast(node, AttributeListSyntax).Attributes.Count
                Case SyntaxKind.ImportsStatement
                    Return DirectCast(node, ImportsStatementSyntax).ImportsClauses.Count
            End Select

            Return 1
        End Function

        Public Function SupportsNotPattern(options As ParseOptions) As Boolean Implements ISyntaxFacts.SupportsNotPattern
            Return False
        End Function

        Public Function IsIsPatternExpression(node As SyntaxNode) As Boolean Implements ISyntaxFacts.IsIsPatternExpression
            Return False
        End Function

        Public Function IsAnyPattern(node As SyntaxNode) As Boolean Implements ISyntaxFacts.IsAnyPattern
            Return False
        End Function

        Public Function IsAndPattern(node As SyntaxNode) As Boolean Implements ISyntaxFacts.IsAndPattern
            Return False
        End Function

        Public Function IsBinaryPattern(node As SyntaxNode) As Boolean Implements ISyntaxFacts.IsBinaryPattern
            Return False
        End Function

        Public Function IsConstantPattern(node As SyntaxNode) As Boolean Implements ISyntaxFacts.IsConstantPattern
            Return False
        End Function

        Public Function IsDeclarationPattern(node As SyntaxNode) As Boolean Implements ISyntaxFacts.IsDeclarationPattern
            Return False
        End Function

        Public Function IsNotPattern(node As SyntaxNode) As Boolean Implements ISyntaxFacts.IsNotPattern
            Return False
        End Function

        Public Function IsOrPattern(node As SyntaxNode) As Boolean Implements ISyntaxFacts.IsOrPattern
            Return False
        End Function

        Public Function IsParenthesizedPattern(node As SyntaxNode) As Boolean Implements ISyntaxFacts.IsParenthesizedPattern
            Return False
        End Function

        Public Function IsRecursivePattern(node As SyntaxNode) As Boolean Implements ISyntaxFacts.IsRecursivePattern
            Return False
        End Function

        Public Function IsUnaryPattern(node As SyntaxNode) As Boolean Implements ISyntaxFacts.IsUnaryPattern
            Return False
        End Function

        Public Function IsTypePattern(node As SyntaxNode) As Boolean Implements ISyntaxFacts.IsTypePattern
            Return False
        End Function

        Public Function IsVarPattern(node As SyntaxNode) As Boolean Implements ISyntaxFacts.IsVarPattern
            Return False
        End Function

        Public Sub GetPartsOfIsPatternExpression(node As SyntaxNode, ByRef left As SyntaxNode, ByRef isToken As SyntaxToken, ByRef right As SyntaxNode) Implements ISyntaxFacts.GetPartsOfIsPatternExpression
            Throw ExceptionUtilities.Unreachable
        End Sub

        Public Function GetExpressionOfConstantPattern(node As SyntaxNode) As SyntaxNode Implements ISyntaxFacts.GetExpressionOfConstantPattern
            Throw ExceptionUtilities.Unreachable
        End Function

        Public Sub GetPartsOfParenthesizedPattern(node As SyntaxNode, ByRef openParen As SyntaxToken, ByRef pattern As SyntaxNode, ByRef closeParen As SyntaxToken) Implements ISyntaxFacts.GetPartsOfParenthesizedPattern
            Throw ExceptionUtilities.Unreachable
        End Sub

        Public Sub GetPartsOfBinaryPattern(node As SyntaxNode, ByRef left As SyntaxNode, ByRef operatorToken As SyntaxToken, ByRef right As SyntaxNode) Implements ISyntaxFacts.GetPartsOfBinaryPattern
            Throw ExceptionUtilities.Unreachable
        End Sub

        Public Sub GetPartsOfUnaryPattern(node As SyntaxNode, ByRef operatorToken As SyntaxToken, ByRef pattern As SyntaxNode) Implements ISyntaxFacts.GetPartsOfUnaryPattern
            Throw ExceptionUtilities.Unreachable
        End Sub

        Public Sub GetPartsOfDeclarationPattern(node As SyntaxNode, ByRef type As SyntaxNode, ByRef designation As SyntaxNode) Implements ISyntaxFacts.GetPartsOfDeclarationPattern
            Throw New NotImplementedException()
        End Sub

        Public Sub GetPartsOfRecursivePattern(node As SyntaxNode, ByRef type As SyntaxNode, ByRef positionalPart As SyntaxNode, ByRef propertyPart As SyntaxNode, ByRef designation As SyntaxNode) Implements ISyntaxFacts.GetPartsOfRecursivePattern
            Throw New NotImplementedException()
        End Sub

        Public Function GetTypeOfTypePattern(node As SyntaxNode) As SyntaxNode Implements ISyntaxFacts.GetTypeOfTypePattern
            Throw New NotImplementedException()
        End Function

        Public Sub GetPartsOfInterpolationExpression(node As SyntaxNode, ByRef stringStartToken As SyntaxToken, ByRef contents As SyntaxList(Of SyntaxNode), ByRef stringEndToken As SyntaxToken) Implements ISyntaxFacts.GetPartsOfInterpolationExpression
            Dim interpolatedStringExpressionSyntax As InterpolatedStringExpressionSyntax = DirectCast(node, InterpolatedStringExpressionSyntax)
            stringStartToken = interpolatedStringExpressionSyntax.DollarSignDoubleQuoteToken
            contents = interpolatedStringExpressionSyntax.Contents
            stringEndToken = interpolatedStringExpressionSyntax.DoubleQuoteToken
        End Sub

        Public Function IsVerbatimInterpolatedStringExpression(node As SyntaxNode) As Boolean Implements ISyntaxFacts.IsVerbatimInterpolatedStringExpression
            Return False
        End Function

#Region "IsXXX members"

        Public Function IsAnonymousFunctionExpression(node As SyntaxNode) As Boolean Implements ISyntaxFacts.IsAnonymousFunctionExpression
            Return TypeOf node Is LambdaExpressionSyntax
        End Function

        Public Function IsBaseNamespaceDeclaration(<NotNullWhen(True)> node As SyntaxNode) As Boolean Implements ISyntaxFacts.IsBaseNamespaceDeclaration
            Return TypeOf node Is NamespaceBlockSyntax
        End Function

        Public Function IsBinaryExpression(node As SyntaxNode) As Boolean Implements ISyntaxFacts.IsBinaryExpression
            Return TypeOf node Is BinaryExpressionSyntax
        End Function

        Public Function IsLiteralExpression(node As SyntaxNode) As Boolean Implements ISyntaxFacts.IsLiteralExpression
            Return TypeOf node Is LiteralExpressionSyntax
        End Function

        Public Function IsMemberAccessExpression(node As SyntaxNode) As Boolean Implements ISyntaxFacts.IsMemberAccessExpression
            Return TypeOf node Is MemberAccessExpressionSyntax
        End Function

        Public Function IsSimpleName(node As SyntaxNode) As Boolean Implements ISyntaxFacts.IsSimpleName
            Return TypeOf node Is SimpleNameSyntax
        End Function

#End Region

#Region "GetPartsOfXXX members"

        Public Sub GetPartsOfBinaryExpression(node As SyntaxNode, ByRef left As SyntaxNode, ByRef operatorToken As SyntaxToken, ByRef right As SyntaxNode) Implements ISyntaxFacts.GetPartsOfBinaryExpression
            Dim binaryExpression = DirectCast(node, BinaryExpressionSyntax)
            left = binaryExpression.Left
            operatorToken = binaryExpression.OperatorToken
            right = binaryExpression.Right
        End Sub

        Public Sub GetPartsOfCompilationUnit(node As SyntaxNode, ByRef [imports] As SyntaxList(Of SyntaxNode), ByRef attributeLists As SyntaxList(Of SyntaxNode), ByRef members As SyntaxList(Of SyntaxNode)) Implements ISyntaxFacts.GetPartsOfCompilationUnit
            Dim compilationUnit = DirectCast(node, CompilationUnitSyntax)
            [imports] = compilationUnit.Imports
            attributeLists = compilationUnit.Attributes
            members = compilationUnit.Members
        End Sub

        Public Sub GetPartsOfConditionalAccessExpression(node As SyntaxNode, ByRef expression As SyntaxNode, ByRef operatorToken As SyntaxToken, ByRef whenNotNull As SyntaxNode) Implements ISyntaxFacts.GetPartsOfConditionalAccessExpression
            Dim conditionalAccess = DirectCast(node, ConditionalAccessExpressionSyntax)
            expression = conditionalAccess.Expression
            operatorToken = conditionalAccess.QuestionMarkToken
            whenNotNull = conditionalAccess.WhenNotNull
        End Sub

        Public Sub GetPartsOfConditionalExpression(node As SyntaxNode, ByRef condition As SyntaxNode, ByRef whenTrue As SyntaxNode, ByRef whenFalse As SyntaxNode) Implements ISyntaxFacts.GetPartsOfConditionalExpression
            Dim conditionalExpression = DirectCast(node, TernaryConditionalExpressionSyntax)
            condition = conditionalExpression.Condition
            whenTrue = conditionalExpression.WhenTrue
            whenFalse = conditionalExpression.WhenFalse
        End Sub

        Public Sub GetPartsOfInvocationExpression(node As SyntaxNode, ByRef expression As SyntaxNode, ByRef argumentList As SyntaxNode) Implements ISyntaxFacts.GetPartsOfInvocationExpression
            Dim invocation = DirectCast(node, InvocationExpressionSyntax)
            expression = invocation.Expression
            argumentList = invocation.ArgumentList
        End Sub

        Public Sub GetPartsOfMemberAccessExpression(node As SyntaxNode, ByRef expression As SyntaxNode, ByRef operatorToken As SyntaxToken, ByRef name As SyntaxNode) Implements ISyntaxFacts.GetPartsOfMemberAccessExpression
            Dim memberAccess = DirectCast(node, MemberAccessExpressionSyntax)
            expression = memberAccess.Expression
            operatorToken = memberAccess.OperatorToken
            name = memberAccess.Name
        End Sub

        Public Sub GetPartsOfBaseNamespaceDeclaration(node As SyntaxNode, ByRef name As SyntaxNode, ByRef [imports] As SyntaxList(Of SyntaxNode), ByRef members As SyntaxList(Of SyntaxNode)) Implements ISyntaxFacts.GetPartsOfBaseNamespaceDeclaration
            Dim namespaceBlock = DirectCast(node, NamespaceBlockSyntax)
            name = namespaceBlock.NamespaceStatement.Name
            [imports] = Nothing
            members = namespaceBlock.Members
        End Sub

        Public Sub GetPartsOfObjectCreationExpression(node As SyntaxNode, ByRef type As SyntaxNode, ByRef argumentList As SyntaxNode, ByRef initializer As SyntaxNode) Implements ISyntaxFacts.GetPartsOfObjectCreationExpression
            Dim objectCreationExpression = DirectCast(node, ObjectCreationExpressionSyntax)
            type = objectCreationExpression.Type
            argumentList = objectCreationExpression.ArgumentList
            initializer = objectCreationExpression.Initializer
        End Sub

        Public Sub GetPartsOfParenthesizedExpression(node As SyntaxNode, ByRef openParen As SyntaxToken, ByRef expression As SyntaxNode, ByRef closeParen As SyntaxToken) Implements ISyntaxFacts.GetPartsOfParenthesizedExpression
            Dim parenthesizedExpression = DirectCast(node, ParenthesizedExpressionSyntax)
            openParen = parenthesizedExpression.OpenParenToken
            expression = parenthesizedExpression.Expression
            closeParen = parenthesizedExpression.CloseParenToken
        End Sub

        Public Sub GetPartsOfPrefixUnaryExpression(node As SyntaxNode, ByRef operatorToken As SyntaxToken, ByRef operand As SyntaxNode) Implements ISyntaxFacts.GetPartsOfPrefixUnaryExpression
            Dim unaryExpression = DirectCast(node, UnaryExpressionSyntax)
            operatorToken = unaryExpression.OperatorToken
            operand = unaryExpression.Operand
        End Sub

        Public Sub GetPartsOfQualifiedName(node As SyntaxNode, ByRef left As SyntaxNode, ByRef dotToken As SyntaxToken, ByRef right As SyntaxNode) Implements ISyntaxFacts.GetPartsOfQualifiedName
            Dim qualifiedName = DirectCast(node, QualifiedNameSyntax)
            left = qualifiedName.Left
            dotToken = qualifiedName.DotToken
            right = qualifiedName.Right
        End Sub

#End Region

#Region "GetXXXOfYYY members"

        Public Function GetExpressionOfAwaitExpression(node As SyntaxNode) As SyntaxNode Implements ISyntaxFacts.GetExpressionOfAwaitExpression
            Return DirectCast(node, AwaitExpressionSyntax).Expression
        End Function

        Public Function GetExpressionOfThrowExpression(node As SyntaxNode) As SyntaxNode Implements ISyntaxFacts.GetExpressionOfThrowExpression
            ' ThrowExpression doesn't exist in VB
            Throw New NotImplementedException()
        End Function

#End Region
    End Class
End Namespace<|MERGE_RESOLUTION|>--- conflicted
+++ resolved
@@ -74,13 +74,10 @@
             Return False
         End Function
 
-<<<<<<< HEAD
-=======
         Public Function SupportsTargetTypedConditionalExpression(options As ParseOptions) As Boolean Implements ISyntaxFacts.SupportsTargetTypedConditionalExpression
             Return False
         End Function
 
->>>>>>> 67d940c4
         Public Function ParseToken(text As String) As SyntaxToken Implements ISyntaxFacts.ParseToken
             Return SyntaxFactory.ParseToken(text, startStatement:=True)
         End Function
@@ -507,11 +504,7 @@
             Return token.IsKind(SyntaxKind.StringLiteralToken, SyntaxKind.InterpolatedStringTextToken)
         End Function
 
-<<<<<<< HEAD
-        Public Function IsBindableToken(token As Microsoft.CodeAnalysis.SyntaxToken) As Boolean Implements ISyntaxFacts.IsBindableToken
-=======
         Public Function IsBindableToken(token As SyntaxToken) As Boolean Implements ISyntaxFacts.IsBindableToken
->>>>>>> 67d940c4
             Return Me.IsWord(token) OrElse
                 Me.IsLiteral(token) OrElse
                 Me.IsOperator(token)
@@ -586,11 +579,7 @@
             Return node.IsInStaticContext()
         End Function
 
-<<<<<<< HEAD
-        Public Function GetExpressionOfArgument(node As Microsoft.CodeAnalysis.SyntaxNode) As Microsoft.CodeAnalysis.SyntaxNode Implements ISyntaxFacts.GetExpressionOfArgument
-=======
         Public Function GetExpressionOfArgument(node As SyntaxNode) As SyntaxNode Implements ISyntaxFacts.GetExpressionOfArgument
->>>>>>> 67d940c4
             Return DirectCast(node, ArgumentSyntax).GetArgumentExpression()
         End Function
 
