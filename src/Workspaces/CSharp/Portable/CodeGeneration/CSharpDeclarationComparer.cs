--- conflicted
+++ resolved
@@ -361,13 +361,7 @@
                     // All interface members are public
                     return (int)Accessibility.Public;
                 }
-<<<<<<< HEAD
-                else if (node.Kind() == SyntaxKind.StructDeclaration ||
-                    node.Kind() == SyntaxKind.ClassDeclaration ||
-                    node.Kind() == SyntaxKind.RecordDeclaration)
-=======
                 else if (node.Kind() is SyntaxKind.StructDeclaration or SyntaxKind.ClassDeclaration or SyntaxKind.RecordDeclaration or SyntaxKind.RecordStructDeclaration)
->>>>>>> 3e1cf13a
                 {
                     // Members and nested types default to private
                     return (int)Accessibility.Private;
