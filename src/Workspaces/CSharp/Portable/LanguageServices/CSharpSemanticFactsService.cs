--- conflicted
+++ resolved
@@ -297,10 +297,9 @@
                 semanticModel.GetDeclaredSymbol(memberDeclaration, cancellationToken));
         }
 
-<<<<<<< HEAD
         public IParameterSymbol FindParameterForArgument(SemanticModel semanticModel, SyntaxNode argumentNode, CancellationToken cancellationToken)
             => ((ArgumentSyntax)argumentNode).DetermineParameter(semanticModel, allowParams: false, cancellationToken);
-=======
+
         public SymbolInfo GetSymbolInfo(SemanticModel semanticModel, SyntaxNode node, SyntaxToken token, CancellationToken cancellationToken)
         {
             switch (node)
@@ -359,6 +358,5 @@
 
             return semanticModel.GetSymbolInfo(node, cancellationToken);
         }
->>>>>>> c661444d
     }
 }