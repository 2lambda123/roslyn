--- conflicted
+++ resolved
@@ -2,10 +2,7 @@
 // The .NET Foundation licenses this file to you under the MIT license.
 // See the LICENSE file in the project root for more information.
 
-<<<<<<< HEAD
-=======
 using System;
->>>>>>> 67d940c4
 using System.Threading;
 using System.Threading.Tasks;
 using Microsoft.CodeAnalysis.Editing;
@@ -40,11 +37,7 @@
             document = document.WithSolutionOptions(newOptions);
 
             var newRoot = await (await Formatter.OrganizeImportsAsync(document, CancellationToken.None)).GetRequiredSyntaxRootAsync(default);
-<<<<<<< HEAD
-            Assert.Equal(final.NormalizeLineEndings(), newRoot.ToFullString());
-=======
             Assert.Equal(final.ReplaceLineEndings(endOfLine ?? Environment.NewLine), newRoot.ToFullString());
->>>>>>> 67d940c4
         }
 
         [Fact, Trait(Traits.Feature, Traits.Features.Organizing)]
