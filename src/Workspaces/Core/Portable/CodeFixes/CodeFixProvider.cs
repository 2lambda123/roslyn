﻿// Licensed to the .NET Foundation under one or more agreements.
// The .NET Foundation licenses this file to you under the MIT license.
// See the LICENSE file in the project root for more information.

using System.Collections.Immutable;
using System.Threading.Tasks;
using Microsoft.CodeAnalysis.CodeActions;
using Roslyn.Utilities;

namespace Microsoft.CodeAnalysis.CodeFixes
{
    /// <summary>
    /// Implement this type to provide fixes for source code problems.
    /// Remember to use <see cref="ExportCodeFixProviderAttribute"/> so the host environment can offer your fixes in a UI.
    /// </summary>
    public abstract class CodeFixProvider
    {
        /// <summary>
        /// A list of diagnostic IDs that this provider can provide fixes for.
        /// </summary>
        public abstract ImmutableArray<string> FixableDiagnosticIds { get; }

        /// <summary>
        /// Computes one or more fixes for the specified <see cref="CodeFixContext"/>.
        /// </summary>
        /// <param name="context">
        /// A <see cref="CodeFixContext"/> containing context information about the diagnostics to fix.
        /// The context must only contain diagnostics with a <see cref="Diagnostic.Id"/> included in the <see cref="FixableDiagnosticIds"/> for the current provider.
        /// </param>
        public abstract Task RegisterCodeFixesAsync(CodeFixContext context);

        /// <summary>
        /// Gets an optional <see cref="FixAllProvider"/> that can fix all/multiple occurrences of diagnostics fixed by this code fix provider.
        /// Return null if the provider doesn't support fix all/multiple occurrences.
        /// Otherwise, you can return any of the well known fix all providers from <see cref="WellKnownFixAllProviders"/> or implement your own fix all provider.
        /// </summary>
        public virtual FixAllProvider? GetFixAllProvider()
            => null;

        /// <summary>
        /// What priority this provider should run at.
        /// </summary>
        internal CodeActionRequestPriority RequestPriority
        {
            get
            {
                var priority = ComputeRequestPriority();
<<<<<<< HEAD
                Contract.ThrowIfFalse(priority is CodeActionRequestPriority.Normal or CodeActionRequestPriority.High);
=======
                // Note: CodeActionRequestPriority.Lowest is reserved for IConfigurationFixProvider.
                Contract.ThrowIfFalse(priority is CodeActionRequestPriority.Low or CodeActionRequestPriority.Normal or CodeActionRequestPriority.High);
>>>>>>> 67d940c4
                return priority;
            }
        }

        private protected virtual CodeActionRequestPriority ComputeRequestPriority()
            => CodeActionRequestPriority.Normal;
    }
}<|MERGE_RESOLUTION|>--- conflicted
+++ resolved
@@ -45,12 +45,8 @@
             get
             {
                 var priority = ComputeRequestPriority();
-<<<<<<< HEAD
-                Contract.ThrowIfFalse(priority is CodeActionRequestPriority.Normal or CodeActionRequestPriority.High);
-=======
                 // Note: CodeActionRequestPriority.Lowest is reserved for IConfigurationFixProvider.
                 Contract.ThrowIfFalse(priority is CodeActionRequestPriority.Low or CodeActionRequestPriority.Normal or CodeActionRequestPriority.High);
->>>>>>> 67d940c4
                 return priority;
             }
         }
