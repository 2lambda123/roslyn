--- conflicted
+++ resolved
@@ -13,12 +13,8 @@
 using Microsoft.CodeAnalysis.ErrorReporting;
 using Microsoft.CodeAnalysis.FindSymbols;
 using Microsoft.CodeAnalysis.Host;
-<<<<<<< HEAD
-using Microsoft.CodeAnalysis.LanguageServices;
 using Microsoft.CodeAnalysis.PooledObjects;
-=======
 using Microsoft.CodeAnalysis.LanguageService;
->>>>>>> e50014b8
 using Microsoft.CodeAnalysis.Shared.Extensions;
 using Microsoft.CodeAnalysis.Text;
 using Roslyn.Utilities;
@@ -753,13 +749,8 @@
                     var possibleNameConflicts = new List<string>();
                     foreach (var language in documentsFromAffectedProjects.Select(d => d.Project.Language).Distinct())
                     {
-<<<<<<< HEAD
-                        solution.Services.GetProjectServices(language).GetService<IRenameRewriterLanguageService>()
+                        solution.Services.GetLanguageServices(language).GetService<IRenameRewriterLanguageService>()
                             ?.TryAddPossibleNameConflicts(symbol, replacementText, possibleNameConflicts);
-=======
-                        solution.Services.GetLanguageServices(language).GetService<IRenameRewriterLanguageService>()
-                            ?.TryAddPossibleNameConflicts(symbol, _replacementText, _possibleNameConflicts);
->>>>>>> e50014b8
                     }
 
                     await AddDocumentsWithPotentialConflictsAsync(
