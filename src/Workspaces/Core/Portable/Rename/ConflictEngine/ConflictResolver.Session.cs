--- conflicted
+++ resolved
@@ -846,11 +846,7 @@
             /// one location it must be the correct one (the symbol is ambiguous to something else)
             /// and we always try to rewrite it.  If there are multiple locations, we only allow it
             /// if the candidate reason allows for it).
-<<<<<<< HEAD
-            internal static bool ShouldIncludeLocation(ISet<RenameLocation> renameLocations, RenameLocation location)
-=======
-            private static bool ShouldIncludeLocation(ImmutableArray<RenameLocation> renameLocations, RenameLocation location)
->>>>>>> 7b78bd77
+            internal static bool ShouldIncludeLocation(ImmutableArray<RenameLocation> renameLocations, RenameLocation location)
             {
                 if (location.IsRenameInStringOrComment)
                 {
