--- conflicted
+++ resolved
@@ -31,27 +31,17 @@
             if (string.IsNullOrEmpty(newName))
                 throw new ArgumentException(nameof(newName));
 
-            var result = await RenameSymbolAsync(
+            var resolution = await RenameSymbolAsync(
                 solution, symbol, newName,
                 RenameOptionSet.From(solution, optionSet),
                 nonConflictSymbols: null, cancellationToken).ConfigureAwait(false);
 
-<<<<<<< HEAD
-            if (result.ErrorMessage != null)
-                throw new ArgumentException(result.ErrorMessage);
-=======
-            var resolution = await RenameSymbolAsync(solution, symbol, newName, optionSet, nonConflictSymbols: null, cancellationToken).ConfigureAwait(false);
             if (resolution.ErrorMessage != null)
                 throw new ArgumentException(resolution.ErrorMessage);
 
             return resolution.NewSolution;
         }
->>>>>>> d7ba9959
 
-            return result.NewSolution;
-        }
-
-<<<<<<< HEAD
         internal static Task<RenameLocations> FindRenameLocationsAsync(Solution solution, ISymbol symbol, RenameOptionSet optionSet, CancellationToken cancellationToken)
             => RenameLocations.FindLocationsAsync(symbol, solution, optionSet, cancellationToken);
 
@@ -102,9 +92,6 @@
         }
 
         private static async Task<ConflictResolution> RenameSymbolInCurrentProcessAsync(
-=======
-        internal static async Task<ConflictResolution> RenameSymbolAsync(
->>>>>>> d7ba9959
             Solution solution,
             ISymbol symbol,
             string newName,
