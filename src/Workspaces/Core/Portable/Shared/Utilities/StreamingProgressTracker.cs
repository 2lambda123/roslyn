﻿// Licensed to the .NET Foundation under one or more agreements.
// The .NET Foundation licenses this file to you under the MIT license.
// See the LICENSE file in the project root for more information.

using System;
using System.Threading;
using System.Threading.Tasks;

namespace Microsoft.CodeAnalysis.Shared.Utilities
{
    /// <summary>
    /// Utility class that can be used to track the progress of an operation in a threadsafe manner.
    /// </summary>
    internal sealed class StreamingProgressTracker : IStreamingProgressTracker
    {
        private int _completedItems;
        private int _totalItems;

        private readonly Func<int, int, CancellationToken, ValueTask>? _updateAction;

        public StreamingProgressTracker(Func<int, int, CancellationToken, ValueTask>? updateAction = null)
            => _updateAction = updateAction;

        public ValueTask AddItemsAsync(int count, CancellationToken cancellationToken)
        {
            Interlocked.Add(ref _totalItems, count);
            return UpdateAsync(cancellationToken);
        }

<<<<<<< HEAD
        public ValueTask ItemCompletedAsync(CancellationToken cancellationToken)
        {
            Interlocked.Increment(ref _completedItems);
=======
        public ValueTask ItemsCompletedAsync(int count, CancellationToken cancellationToken)
        {
            Interlocked.Add(ref _completedItems, count);
>>>>>>> 67d940c4
            return UpdateAsync(cancellationToken);
        }

        private ValueTask UpdateAsync(CancellationToken cancellationToken)
<<<<<<< HEAD
        {
            if (_updateAction == null)
            {
                return default;
            }

            return _updateAction(_completedItems, _totalItems, cancellationToken);
        }
=======
            => _updateAction?.Invoke(Volatile.Read(ref _completedItems), Volatile.Read(ref _totalItems), cancellationToken) ?? default;
>>>>>>> 67d940c4
    }
}<|MERGE_RESOLUTION|>--- conflicted
+++ resolved
@@ -27,30 +27,13 @@
             return UpdateAsync(cancellationToken);
         }
 
-<<<<<<< HEAD
-        public ValueTask ItemCompletedAsync(CancellationToken cancellationToken)
-        {
-            Interlocked.Increment(ref _completedItems);
-=======
         public ValueTask ItemsCompletedAsync(int count, CancellationToken cancellationToken)
         {
             Interlocked.Add(ref _completedItems, count);
->>>>>>> 67d940c4
             return UpdateAsync(cancellationToken);
         }
 
         private ValueTask UpdateAsync(CancellationToken cancellationToken)
-<<<<<<< HEAD
-        {
-            if (_updateAction == null)
-            {
-                return default;
-            }
-
-            return _updateAction(_completedItems, _totalItems, cancellationToken);
-        }
-=======
             => _updateAction?.Invoke(Volatile.Read(ref _completedItems), Volatile.Read(ref _totalItems), cancellationToken) ?? default;
->>>>>>> 67d940c4
     }
 }