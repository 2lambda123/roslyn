﻿// Licensed to the .NET Foundation under one or more agreements.
// The .NET Foundation licenses this file to you under the MIT license.
// See the LICENSE file in the project root for more information.

#nullable enable

using System.Collections.Generic;
using System.Diagnostics;
using System.Diagnostics.CodeAnalysis;
using Microsoft.CodeAnalysis.Diagnostics;

namespace Microsoft.CodeAnalysis.Options
{
    /// <summary>
    /// An <see cref="OptionSet"/> that comes from <see cref="Document.GetOptionsAsync(System.Threading.CancellationToken)"/>. It behaves just like a normal
    /// <see cref="OptionSet"/> but remembers which language the <see cref="Document"/> is, so you don't have to
    /// pass that information redundantly when calling <see cref="GetOption{T}(PerLanguageOption{T})"/>.
    /// </summary>
    public sealed class DocumentOptionSet : OptionSet
    {
        private readonly OptionSet _backingOptionSet;
        private readonly string _language;

        internal DocumentOptionSet(OptionSet backingOptionSet, string language)
        {
            _backingOptionSet = backingOptionSet;
            _language = language;
        }

<<<<<<< HEAD
        public override object? GetOption(OptionKey optionKey)
=======
        [return: MaybeNull]
        public override object GetOption(OptionKey optionKey)
>>>>>>> 79770acf
        {
            return _backingOptionSet.GetOption(optionKey);
        }

        [return: MaybeNull]
        public T GetOption<T>(PerLanguageOption<T> option)
        {
            return _backingOptionSet.GetOption(option, _language);
        }

        public override OptionSet WithChangedOption(OptionKey optionAndLanguage, object? value)
        {
            return new DocumentOptionSet(_backingOptionSet.WithChangedOption(optionAndLanguage, value), _language);
        }

        /// <summary>
        /// Creates a new <see cref="DocumentOptionSet" /> that contains the changed value.
        /// </summary>
        public DocumentOptionSet WithChangedOption<T>(PerLanguageOption<T> option, T value)
        {
            return (DocumentOptionSet)WithChangedOption(option, _language, value);
        }

        private protected override AnalyzerConfigOptions CreateAnalyzerConfigOptions(IOptionService optionService, string? language)
        {
            Debug.Assert((language ?? _language) == _language, $"Use of a {nameof(DocumentOptionSet)} is not expected to differ from the language it was constructed with.");
            return _backingOptionSet.AsAnalyzerConfigOptions(optionService, language ?? _language);
        }

        internal override IEnumerable<OptionKey> GetChangedOptions(OptionSet optionSet)
        {
            return _backingOptionSet.GetChangedOptions(optionSet);
        }
    }
}<|MERGE_RESOLUTION|>--- conflicted
+++ resolved
@@ -27,17 +27,11 @@
             _language = language;
         }
 
-<<<<<<< HEAD
         public override object? GetOption(OptionKey optionKey)
-=======
-        [return: MaybeNull]
-        public override object GetOption(OptionKey optionKey)
->>>>>>> 79770acf
         {
             return _backingOptionSet.GetOption(optionKey);
         }
 
-        [return: MaybeNull]
         public T GetOption<T>(PerLanguageOption<T> option)
         {
             return _backingOptionSet.GetOption(option, _language);
