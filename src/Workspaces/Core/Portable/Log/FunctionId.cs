--- conflicted
+++ resolved
@@ -457,10 +457,6 @@
 
         Intellisense_AsyncCompletion_Data,
         Intellisense_CompletionProviders_Data,
-<<<<<<< HEAD
-=======
-
         PartialLoad_FullyLoaded,
->>>>>>> 5dfbae2e
     }
 }