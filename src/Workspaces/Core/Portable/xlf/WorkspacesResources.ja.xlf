﻿<?xml version="1.0" encoding="utf-8"?>
<xliff xmlns="urn:oasis:names:tc:xliff:document:1.2" xmlns:xsi="http://www.w3.org/2001/XMLSchema-instance" version="1.2" xsi:schemaLocation="urn:oasis:names:tc:xliff:document:1.2 xliff-core-1.2-transitional.xsd">
  <file datatype="xml" source-language="en" target-language="ja" original="../WorkspacesResources.resx">
    <body>
      <trans-unit id="Adding_analyzer_config_documents_is_not_supported">
        <source>Adding analyzer config documents is not supported.</source>
        <target state="translated">アナライザー構成ドキュメントの追加はサポートされていません。</target>
        <note />
      </trans-unit>
      <trans-unit id="An_error_occurred_while_reading_the_specified_configuration_file_colon_0">
        <source>An error occurred while reading the specified configuration file: {0}</source>
        <target state="translated">指定した構成ファイルの読み取り中にエラーが発生しました: {0}</target>
        <note />
      </trans-unit>
      <trans-unit id="CSharp_files">
        <source>C# files</source>
        <target state="translated">C# ファイル</target>
        <note />
      </trans-unit>
      <trans-unit id="Changing_analyzer_config_documents_is_not_supported">
        <source>Changing analyzer config documents is not supported.</source>
        <target state="translated">アナライザー構成ドキュメントの変更はサポートされていません。</target>
        <note />
      </trans-unit>
      <trans-unit id="Changing_document_0_is_not_supported">
        <source>Changing document '{0}' is not supported.</source>
        <target state="translated">ドキュメント '{0}' の変更はサポートされていません。</target>
        <note />
      </trans-unit>
      <trans-unit id="Core_EditorConfig_Options">
        <source>Core EditorConfig Options</source>
        <target state="translated">コア EditorConfig オプション</target>
        <note />
      </trans-unit>
      <trans-unit id="DateTimeKind_must_be_Utc">
        <source>DateTimeKind must be Utc</source>
        <target state="translated">DateTimeKind は Utc にする必要があります</target>
        <note />
      </trans-unit>
      <trans-unit id="Expression_level_preferences">
        <source>Expression-level preferences</source>
        <target state="translated">式レベルの設定</target>
        <note />
      </trans-unit>
      <trans-unit id="Field_preferences">
        <source>Field preferences</source>
        <target state="translated">フィールド設定</target>
        <note />
      </trans-unit>
      <trans-unit id="Indentation_and_spacing">
        <source>Indentation and spacing</source>
        <target state="translated">インデントと間隔</target>
        <note />
      </trans-unit>
      <trans-unit id="Language_keywords_vs_BCL_types_preferences">
        <source>Language keywords vs BCL types preferences</source>
        <target state="translated">言語キーワードと BCL の種類の設定</target>
        <note />
      </trans-unit>
      <trans-unit id="Modifier_preferences">
        <source>Modifier preferences</source>
        <target state="translated">修飾子設定</target>
        <note />
      </trans-unit>
      <trans-unit id="Naming_rules">
        <source>Naming rules</source>
        <target state="translated">命名規則</target>
        <note />
      </trans-unit>
      <trans-unit id="Naming_styles">
        <source>Naming styles</source>
        <target state="translated">命名スタイル</target>
        <note />
      </trans-unit>
      <trans-unit id="New_line_preferences">
        <source>New line preferences</source>
        <target state="translated">改行設定</target>
        <note />
      </trans-unit>
      <trans-unit id="Organize_usings">
        <source>Organize usings</source>
        <target state="translated">using の整理</target>
        <note />
      </trans-unit>
      <trans-unit id="Parentheses_preferences">
        <source>Parentheses preferences</source>
        <target state="translated">かっこの設定</target>
        <note />
      </trans-unit>
      <trans-unit id="Prefix_0_does_not_match_expected_prefix_1">
        <source>Prefix '{0}' does not match expected prefix '{1}'</source>
        <target state="translated">プレフィックス '{0}' が予想されるプレフィックス '{1}' と一致しません</target>
        <note />
      </trans-unit>
      <trans-unit id="Prefix_0_is_not_expected">
        <source>Prefix '{0}' is not expected</source>
        <target state="translated">プレフィックス '{0}' は予期されていません</target>
        <note />
      </trans-unit>
      <trans-unit id="Refactoring_Only">
        <source>Refactoring Only</source>
        <target state="translated">リファクタリングのみ</target>
        <note />
      </trans-unit>
      <trans-unit id="Regex_all_control_characters_long">
        <source>All control characters. This includes the Cc, Cf, Cs, Co, and Cn categories.</source>
        <target state="translated">すべての制御文字。これには、Cc、Cf、Cs、Co、Cn カテゴリが含まれます。</target>
        <note />
      </trans-unit>
      <trans-unit id="Regex_all_control_characters_short">
        <source>all control characters</source>
        <target state="translated">すべての制御文字</target>
        <note />
      </trans-unit>
      <trans-unit id="Regex_all_diacritic_marks_long">
        <source>All diacritic marks. This includes the Mn, Mc, and Me categories.</source>
        <target state="translated">すべての分音記号マーク。これには Mn、Mc、Me カテゴリが含まれます。</target>
        <note />
      </trans-unit>
      <trans-unit id="Regex_all_diacritic_marks_short">
        <source>all diacritic marks</source>
        <target state="translated">すべての分音記号マーク</target>
        <note />
      </trans-unit>
      <trans-unit id="Regex_all_letter_characters_long">
        <source>All letter characters. This includes the Lu, Ll, Lt, Lm, and Lo characters.</source>
        <target state="translated">すべての文字。これには、Lu、Ll、Lt、Lm、Lo 文字が含まれます。</target>
        <note />
      </trans-unit>
      <trans-unit id="Regex_all_letter_characters_short">
        <source>all letter characters</source>
        <target state="translated">すべての文字</target>
        <note />
      </trans-unit>
      <trans-unit id="Regex_all_numbers_long">
        <source>All numbers. This includes the Nd, Nl, and No categories.</source>
        <target state="translated">すべての数。これには、Nd、Nl、No カテゴリが含まれます。</target>
        <note />
      </trans-unit>
      <trans-unit id="Regex_all_numbers_short">
        <source>all numbers</source>
        <target state="translated">すべての数</target>
        <note />
      </trans-unit>
      <trans-unit id="Regex_all_punctuation_characters_long">
        <source>All punctuation characters. This includes the Pc, Pd, Ps, Pe, Pi, Pf, and Po categories.</source>
        <target state="translated">すべての句読点文字。これには、Pc、Pd、Ps、Pe、Pi、Pf、Po カテゴリが含まれます。</target>
        <note />
      </trans-unit>
      <trans-unit id="Regex_all_punctuation_characters_short">
        <source>all punctuation characters</source>
        <target state="translated">すべての句読点文字</target>
        <note />
      </trans-unit>
      <trans-unit id="Regex_all_separator_characters_long">
        <source>All separator characters. This includes the Zs, Zl, and Zp categories.</source>
        <target state="translated">すべての区切り文字。これには、Zs、Zl、Zp カテゴリが含まれます。</target>
        <note />
      </trans-unit>
      <trans-unit id="Regex_all_separator_characters_short">
        <source>all separator characters</source>
        <target state="translated">すべての区切り文字</target>
        <note />
      </trans-unit>
      <trans-unit id="Regex_all_symbols_long">
        <source>All symbols. This includes the Sm, Sc, Sk, and So categories.</source>
        <target state="translated">すべての記号。これには、Sm、Sc、Sk、So カテゴリが含まれます。</target>
        <note />
      </trans-unit>
      <trans-unit id="Regex_all_symbols_short">
        <source>all symbols</source>
        <target state="translated">すべての記号</target>
        <note />
      </trans-unit>
      <trans-unit id="Regex_alternation_long">
        <source>You can use the vertical bar (|) character to match any one of a series of patterns, where the | character separates each pattern.</source>
        <target state="translated">縦棒 (|) を使用して一連のパターンのいずれかに一致させることができます。| 文字を使用して各パターンを区切ります。</target>
        <note />
      </trans-unit>
      <trans-unit id="Regex_alternation_short">
        <source>alternation</source>
        <target state="translated">代替</target>
        <note />
      </trans-unit>
      <trans-unit id="Regex_any_character_group_long">
        <source>The period character (.) matches any character except \n (the newline character, \u000A).  If a regular expression pattern is modified by the RegexOptions.Singleline option, or if the portion of the pattern that contains the . character class is modified by the 's' option, . matches any character.</source>
        <target state="translated">ピリオド文字 (.) は、\n (改行文字 \u000A) 以外の任意の文字に一致します。RegexOptions.Singleline オプションによって正規表現パターンが変更された場合、または . 文字クラスを含むパターンの部分が 's' オプションによって変更された場合、. は任意の文字と一致します。</target>
        <note />
      </trans-unit>
      <trans-unit id="Regex_any_character_group_short">
        <source>any character</source>
        <target state="translated">任意の文字</target>
        <note />
      </trans-unit>
      <trans-unit id="Regex_backspace_character_long">
        <source>Matches a backspace character, \u0008</source>
        <target state="translated">バックスペース文字 \u0008 に一致します</target>
        <note />
      </trans-unit>
      <trans-unit id="Regex_backspace_character_short">
        <source>backspace character</source>
        <target state="translated">バックスペース文字</target>
        <note />
      </trans-unit>
      <trans-unit id="Regex_balancing_group_long">
        <source>A balancing group definition deletes the definition of a previously defined group and stores, in the current group, the interval between the previously defined group and the current group.
    
'name1' is the current group (optional), 'name2' is a previously defined group, and 'subexpression' is any valid regular expression pattern. The balancing group definition deletes the definition of name2 and stores the interval between name2 and name1 in name1. If no name2 group is defined, the match backtracks. Because deleting the last definition of name2 reveals the previous definition of name2, this construct lets you use the stack of captures for group name2 as a counter for keeping track of nested constructs such as parentheses or opening and closing brackets.

The balancing group definition uses 'name2' as a stack. The beginning character of each nested construct is placed in the group and in its Group.Captures collection. When the closing character is matched, its corresponding opening character is removed from the group, and the Captures collection is decreased by one. After the opening and closing characters of all nested constructs have been matched, 'name1' is empty.</source>
        <target state="translated">グループ定義の均等化では、既に定義されていたグループの定義を削除し、既に定義されていたグループと現在のグループの間隔を現在のグループに格納します。
    
'name1' は現在のグループ (省略可能) で、'name2' は既に定義されていたグループで、'subexpression' は有効な正規表現パターンです。グループ定義の均等化では、name2 の定義を削除し、name2 と name1 の間隔を name1 に格納します。name2 グループが定義されていない場合、一致はバックトラックされます。name2 の最後の定義を削除すると、name2 の以前の定義がわかるため、このコンストラクトによって、かっこや左右の角かっこなど入れ子になったコンストラクトを追跡するカウンターとして name2 グループのキャプチャのスタックを使用できます。

グループ定義の均等化では、'name2' をスタックとして使用します。入れ子になった各コンストラクトの開始文字が、グループとその Group.Captures コレクションに配置されます。終了文字が一致すると、対応する開始文字がグループから削除され、Captures コレクションが 1 つ減らされます。入れ子になったすべてのコンストラクトの開始文字と終了文字が一致したら、name1 は空になります。</target>
        <note />
      </trans-unit>
      <trans-unit id="Regex_balancing_group_short">
        <source>balancing group</source>
        <target state="translated">グループの均等化</target>
        <note />
      </trans-unit>
      <trans-unit id="Regex_base_group">
        <source>base-group</source>
        <target state="translated">ベース グループ</target>
        <note />
      </trans-unit>
      <trans-unit id="Regex_bell_character_long">
        <source>Matches a bell (alarm) character, \u0007</source>
        <target state="translated">ベル (アラーム) 文字 \u0007 に一致します</target>
        <note />
      </trans-unit>
      <trans-unit id="Regex_bell_character_short">
        <source>bell character</source>
        <target state="translated">ベル文字</target>
        <note />
      </trans-unit>
      <trans-unit id="Regex_carriage_return_character_long">
        <source>Matches a carriage-return character, \u000D.  Note that \r is not equivalent to the newline character, \n.</source>
        <target state="translated">復帰文字 \u000D に一致します。\r は改行文字 \n と同じではないことにご注意ください。</target>
        <note />
      </trans-unit>
      <trans-unit id="Regex_carriage_return_character_short">
        <source>carriage-return character</source>
        <target state="translated">復帰文字</target>
        <note />
      </trans-unit>
      <trans-unit id="Regex_character_class_subtraction_long">
        <source>Character class subtraction yields a set of characters that is the result of excluding the characters in one character class from another character class.

'base_group' is a positive or negative character group or range. The 'excluded_group' component is another positive or negative character group, or another character class subtraction expression (that is, you can nest character class subtraction expressions).</source>
        <target state="translated">文字クラスの減算では、ある文字クラスから別の文字クラスの文字を除外した文字セットが生成されます。

'base_group' は文字グループまたは範囲の肯定または否定です。'excluded_group' コンポーネントは、別の文字グループの肯定または否定、つまり別の文字クラス減算式です (つまり、文字クラス減算式を入れ子にすることができます)。</target>
        <note />
      </trans-unit>
      <trans-unit id="Regex_character_class_subtraction_short">
        <source>character class subtraction</source>
        <target state="translated">文字クラスの減算</target>
        <note />
      </trans-unit>
      <trans-unit id="Regex_character_group">
        <source>character-group</source>
        <target state="translated">文字グループ</target>
        <note />
      </trans-unit>
      <trans-unit id="Regex_comment">
        <source>comment</source>
        <target state="translated">コメント</target>
        <note />
      </trans-unit>
      <trans-unit id="Regex_conditional_expression_match_long">
        <source>This language element attempts to match one of two patterns depending on whether it can match an initial pattern.

'expression' is the initial pattern to match, 'yes' is the pattern to match if expression is matched, and 'no' is the optional pattern to match if expression is not matched.</source>
        <target state="translated">この言語要素では、最初のパターンに一致するかどうかに応じて、2 つのパターンのいずれかの照合を実行します。

'expression' は照合する最初のパターン、'yes' は expression が一致した場合に照合するパターン、'no' は expression が一致しなかった場合に照合するパターン (省略可能) です。</target>
        <note />
      </trans-unit>
      <trans-unit id="Regex_conditional_expression_match_short">
        <source>conditional expression match</source>
        <target state="translated">条件式の一致</target>
        <note />
      </trans-unit>
      <trans-unit id="Regex_conditional_group_match_long">
        <source>This language element attempts to match one of two patterns depending on whether it has matched a specified capturing group.

'name' is the name (or number) of a capturing group, 'yes' is the expression to match if 'name' (or 'number') has a match, and 'no' is the optional expression to match if it does not.</source>
        <target state="translated">この言語要素では、指定されたキャプチャ グループに一致するかどうかに応じて、2 つのパターンのいずれかを照合します。

'name' はキャプチャ グループの名前 (または番号)、'yes' は 'name' (または 'number') が一致する場合に照合する式です。'no' は一致しない場合に照合する省略可能な式です。</target>
        <note />
      </trans-unit>
      <trans-unit id="Regex_conditional_group_match_short">
        <source>conditional group match</source>
        <target state="translated">条件付きグループの一致</target>
        <note />
      </trans-unit>
      <trans-unit id="Regex_contiguous_matches_long">
        <source>The \G anchor specifies that a match must occur at the point where the previous match ended. When you use this anchor with the Regex.Matches or Match.NextMatch method, it ensures that all matches are contiguous.</source>
        <target state="translated">\G アンカーは、前回の一致が終了した位置で一致する必要があることを指定します。このアンカーを Regex.Matches メソッドまたは Match.NextMatch メソッドと共に使用すると、すべての一致が連続することになります。</target>
        <note />
      </trans-unit>
      <trans-unit id="Regex_contiguous_matches_short">
        <source>contiguous matches</source>
        <target state="translated">連続した一致</target>
        <note />
      </trans-unit>
      <trans-unit id="Regex_control_character_long">
        <source>Matches an ASCII control character, where X is the letter of the control character. For example, \cC is CTRL-C.</source>
        <target state="translated">ASCII 制御文字に一致します。X は制御文字の文字です。たとえば、\cC は CTRL-C を表します。</target>
        <note />
      </trans-unit>
      <trans-unit id="Regex_control_character_short">
        <source>control character</source>
        <target state="translated">制御文字</target>
        <note />
      </trans-unit>
      <trans-unit id="Regex_decimal_digit_character_long">
        <source>\d matches any decimal digit. It is equivalent to the \p{Nd} regular expression pattern, which includes the standard decimal digits 0-9 as well as the decimal digits of a number of other character sets.

If ECMAScript-compliant behavior is specified, \d is equivalent to [0-9]</source>
        <target state="translated">\d は任意の 10 進数に一致します。標準 10 進数の 0-9 とその他の文字セットの 10 進数を含む \p{Nd} 正規表現パターンに相当します。

ECMAScript 準拠の動作が指定されている場合、\d は [0-9] と同等です</target>
        <note />
      </trans-unit>
      <trans-unit id="Regex_decimal_digit_character_short">
        <source>decimal-digit character</source>
        <target state="translated">10 進数の文字</target>
        <note />
      </trans-unit>
      <trans-unit id="Regex_end_of_line_comment_long">
        <source>A number sign (#) marks an x-mode comment, which starts at the unescaped # character at the end of the regular expression pattern and continues until the end of the line. To use this construct, you must either enable the x option (through inline options) or supply the RegexOptions.IgnorePatternWhitespace value to the option parameter when instantiating the Regex object or calling a static Regex method.</source>
        <target state="translated">番号記号 (#) は、正規表現パターンの最後にあるエスケープされていない # 文字から始まり、行の終わりまで続く x モードのコメントを示します。このコンストラクトを使用するには、Regex オブジェクトをインスタンス化するとき、または静的な Regex メソッドを呼び出すときに、x オプションを有効にする (インライン オプションを使用) か、オプション パラメーターに RegexOptions.IgnorePatternWhitespace 値を指定する必要があります。</target>
        <note />
      </trans-unit>
      <trans-unit id="Regex_end_of_line_comment_short">
        <source>end-of-line comment</source>
        <target state="translated">行末コメント</target>
        <note />
      </trans-unit>
      <trans-unit id="Regex_end_of_string_only_long">
        <source>The \z anchor specifies that a match must occur at the end of the input string. Like the $ language element, \z ignores the RegexOptions.Multiline option. Unlike the \Z language element, \z does not match a \n character at the end of a string. Therefore, it can only match the last line of the input string.</source>
        <target state="translated">\z アンカーは、入力文字列の末尾で一致する必要があることを指定します。$ 言語要素と同様に、\z では RegexOptions.Multiline オプションが無視されます。\Z 言語要素とは異なり、\z は文字列末尾にある \n 文字には一致しません。したがって、入力文字列の最後の行にのみ一致することができます。</target>
        <note />
      </trans-unit>
      <trans-unit id="Regex_end_of_string_only_short">
        <source>end of string only</source>
        <target state="translated">文字列の末尾のみ</target>
        <note />
      </trans-unit>
      <trans-unit id="Regex_end_of_string_or_before_ending_newline_long">
        <source>The \Z anchor specifies that a match must occur at the end of the input string, or before \n at the end of the input string. It is identical to the $ anchor, except that \Z ignores the RegexOptions.Multiline option. Therefore, in a multiline string, it can only match the end of the last line, or the last line before \n.

The \Z anchor matches \n but does not match \r\n (the CR/LF character combination). To match CR/LF, include \r?\Z in the regular expression pattern.</source>
        <target state="translated">\Z アンカーは、入力文字列の末尾、または入力文字列の末尾にある \n の前で一致する必要があることを指定します。これは $ アンカーと同じですが、\Z では RegexOptions.Multiline オプションが無視される点が異なります。したがって、複数行文字列では、最後の行の末尾か、\n の前の最後の行にのみ一致することができます。

\Z アンカーは \n に一致しますが、\r\n (CR/LF 文字の組み合わせ) には一致しません。CR/LF と一致させるには、\r?\Z を正規表現パターンに含めます。</target>
        <note />
      </trans-unit>
      <trans-unit id="Regex_end_of_string_or_before_ending_newline_short">
        <source>end of string or before ending newline</source>
        <target state="translated">文字列の末尾または最後の改行の前</target>
        <note />
      </trans-unit>
      <trans-unit id="Regex_end_of_string_or_line_long">
        <source>The $ anchor specifies that the preceding pattern must occur at the end of the input string, or before \n at the end of the input string. If you use $ with the RegexOptions.Multiline option, the match can also occur at the end of a line.

The $ anchor matches \n but does not match \r\n (the combination of carriage return and newline characters, or CR/LF). To match the CR/LF character combination, include \r?$ in the regular expression pattern.</source>
        <target state="translated">$ アンカーは、その前にあるパターンが、入力文字列の末尾、または入力文字列の末尾にある \n の前で一致する必要があることを指定します。RegexOptions.Multiline オプションを指定して $ を使用した場合は、行の末尾でも一致します。

$ アンカーは、\n に一致しますが、\r\n (復帰文字と改行文字の組み合わせ、つまり CR/LF) には一致しません。CR/LF 文字の組み合わせに一致させるには、正規表現パターンに \r?$ を含めます。</target>
        <note />
      </trans-unit>
      <trans-unit id="Regex_end_of_string_or_line_short">
        <source>end of string or line</source>
        <target state="translated">文字列または行の末尾</target>
        <note />
      </trans-unit>
      <trans-unit id="Regex_escape_character_long">
        <source>Matches an escape character, \u001B</source>
        <target state="translated">エスケープ文字 \u001B に一致します</target>
        <note />
      </trans-unit>
      <trans-unit id="Regex_escape_character_short">
        <source>escape character</source>
        <target state="translated">エスケープ文字</target>
        <note />
      </trans-unit>
      <trans-unit id="Regex_excluded_group">
        <source>excluded-group</source>
        <target state="translated">除外されたグループ</target>
        <note />
      </trans-unit>
      <trans-unit id="Regex_expression">
        <source>expression</source>
        <target state="translated">式</target>
        <note />
      </trans-unit>
      <trans-unit id="Regex_form_feed_character_long">
        <source>Matches a form-feed character, \u000C</source>
        <target state="translated">フォーム フィード文字 \u000C に一致します</target>
        <note />
      </trans-unit>
      <trans-unit id="Regex_form_feed_character_short">
        <source>form-feed character</source>
        <target state="translated">フォーム フィード文字</target>
        <note />
      </trans-unit>
      <trans-unit id="Regex_group_options_long">
        <source>This grouping construct applies or disables the specified options within a subexpression. The options to enable are specified after the question mark, and the options to disable after the minus sign. The allowed options are:

    i	Use case-insensitive matching.
    m	Use multiline mode, where ^ and $ match the beginning and end of each line
	(instead of the beginning and end of the input string).
    s	Use single-line mode, where the period (.) matches every character
	(instead of every character except \n).
    n	Do not capture unnamed groups. The only valid captures are explicitly
	named or numbered groups of the form (?&lt;name&gt; subexpression).
    x	Exclude unescaped white space from the pattern, and enable comments
	after a number sign (#).</source>
        <target state="translated">このグループ化コンストラクトは、部分式内の指定されたオプションを適用するか無効にします。有効にするオプションは疑問符の後に指定し、無効にするオプションはマイナス記号の後に指定します。許可されているオプションは次のとおりです。

    i	大文字と小文字を区別しない一致を使用します。
    m	^ と $ は、(入力文字列の先頭および末尾ではなく)
	各行の先頭および末尾と一致します。
    s	単一行モードを使用します。このモードでは、ピリオド (.) は任意の 1 文字と一致します
	(\n を除くすべての文字の代用)。
    n	名前のないグループをキャプチャしません。(?&lt;name&gt; subexpression) という形式で、
	明示的に名前または番号が付加されたグループのみを有効なキャプチャ対象とします。
    x	エスケープされていない空白をパターンから除外し、
	番号記号 (#) の後ろのコメントを有効にします。</target>
        <note />
      </trans-unit>
      <trans-unit id="Regex_group_options_short">
        <source>group options</source>
        <target state="translated">グループ オプション</target>
        <note />
      </trans-unit>
      <trans-unit id="Regex_hexadecimal_escape_long">
        <source>Matches an ASCII character, where ## is a two-digit hexadecimal character code.</source>
        <target state="translated">ASCII 文字に一致します。## は、2 桁の 16 進数の文字コードです。</target>
        <note />
      </trans-unit>
      <trans-unit id="Regex_hexadecimal_escape_short">
        <source>hexidecimal escape</source>
        <target state="translated">16 進数のエスケープ</target>
        <note />
      </trans-unit>
      <trans-unit id="Regex_inline_comment_long">
        <source>The (?# comment) construct lets you include an inline comment in a regular expression. The regular expression engine does not use any part of the comment in pattern matching, although the comment is included in the string that is returned by the Regex.ToString method. The comment ends at the first closing parenthesis.</source>
        <target state="translated">(?# comment) コンストラクトを使用すると、正規表現にインライン コメントを含めることができます。Regex.ToString メソッドによって返される文字列にコメントが含まれますが、正規表現エンジンはパターン マッチングでコメントのどの部分も使用しません。コメントは、最初の終わりかっこで終了します。</target>
        <note />
      </trans-unit>
      <trans-unit id="Regex_inline_comment_short">
        <source>inline comment</source>
        <target state="translated">インライン コメント</target>
        <note />
      </trans-unit>
      <trans-unit id="Regex_inline_options_long">
        <source>Enables or disables specific pattern matching options for the remainder of a regular expression. The options to enable are specified after the question mark, and the options to disable after the minus sign. The allowed options are:

    i	Use case-insensitive matching.
    m	Use multiline mode, where ^ and $ match the beginning and end of each line
	(instead of the beginning and end of the input string).
    s	Use single-line mode, where the period (.) matches every character
	(instead of every character except \n).
    n	Do not capture unnamed groups. The only valid captures are explicitly named
	or numbered groups of the form (?&lt;name&gt; subexpression).
    x	Exclude unescaped white space from the pattern, and enable comments
	after a number sign (#).</source>
        <target state="translated">正規表現の残りの部分の特定のパターン マッチング オプションを有効または無効にします。有効にするオプションは疑問符の後に指定し、無効にするオプションはマイナス記号の後に指定します。許可されているオプションは次のとおりです。

    i	大文字と小文字を区別しない一致を使用します。
    m	^ と $ は、(入力文字列の先頭および末尾ではなく) 
	各行の先頭および末尾と一致します。
    s	単一行モードを使用します。このモードでは、ピリオド (.) は任意の 1 文字と一致します
	(\n を除くすべての文字の代用)。
    n	名前のないグループをキャプチャしません。(?&lt;name&gt; subexpression) という形式で、
	明示的に名前または番号が付加されたグループのみを有効なキャプチャ対象とします。
    x	エスケープされていない空白をパターンから除外し、番号記号 (#) の後ろの
	コメントを有効にします。</target>
        <note />
      </trans-unit>
      <trans-unit id="Regex_inline_options_short">
        <source>inline options</source>
        <target state="translated">インライン オプション</target>
        <note />
      </trans-unit>
      <trans-unit id="Regex_letter_lowercase">
        <source>letter, lowercase</source>
        <target state="translated">文字、小文字</target>
        <note />
      </trans-unit>
      <trans-unit id="Regex_letter_modifier">
        <source>letter, modifier</source>
        <target state="translated">文字、修飾</target>
        <note />
      </trans-unit>
      <trans-unit id="Regex_letter_other">
        <source>letter, other</source>
        <target state="translated">文字、その他</target>
        <note />
      </trans-unit>
      <trans-unit id="Regex_letter_titlecase">
        <source>letter, titlecase</source>
        <target state="translated">文字、タイトル文字</target>
        <note />
      </trans-unit>
      <trans-unit id="Regex_letter_uppercase">
        <source>letter, uppercase</source>
        <target state="translated">文字、大文字</target>
        <note />
      </trans-unit>
      <trans-unit id="Regex_mark_enclosing">
        <source>mark, enclosing</source>
        <target state="translated">結合文字、囲み</target>
        <note />
      </trans-unit>
      <trans-unit id="Regex_mark_nonspacing">
        <source>mark, nonspacing</source>
        <target state="translated">結合文字、幅なし</target>
        <note />
      </trans-unit>
      <trans-unit id="Regex_mark_spacing_combining">
        <source>mark, spacing combining</source>
        <target state="translated">結合文字、幅あり</target>
        <note />
      </trans-unit>
      <trans-unit id="Regex_match_at_least_n_times_lazy_long">
        <source>The {n,}? quantifier matches the preceding element at least n times, where n is any integer, but as few times as possible. It is the lazy counterpart of the greedy quantifier {n,}</source>
        <target state="translated">{n,}? 量指定子は、直前の要素の n 回以上の繰り返しに一致します。ここで、n は任意の整数ですが、最も少ない回数に一致します。これは、最長一致の量指定子 {n,} に対応する、最短一致の量指定子です</target>
        <note />
      </trans-unit>
      <trans-unit id="Regex_match_at_least_n_times_lazy_short">
        <source>match at least 'n' times (lazy)</source>
        <target state="translated">'n' 回以上一致 (最短一致)</target>
        <note />
      </trans-unit>
      <trans-unit id="Regex_match_at_least_n_times_long">
        <source>The {n,} quantifier matches the preceding element at least n times, where n is any integer. {n,} is a greedy quantifier whose lazy equivalent is {n,}?</source>
        <target state="translated">{n,} 量指定子は、直前の要素の n 回以上の繰り返しに一致します。ここで、n は任意の整数です。{n,} は最長一致の量指定子であり、最短一致でこれに対応するのは {n,}? です</target>
        <note />
      </trans-unit>
      <trans-unit id="Regex_match_at_least_n_times_short">
        <source>match at least 'n' times</source>
        <target state="translated">'n' 回以上一致</target>
        <note />
      </trans-unit>
      <trans-unit id="Regex_match_between_m_and_n_times_lazy_long">
        <source>The {n,m}? quantifier matches the preceding element between n and m times, where n and m are integers, but as few times as possible. It is the lazy counterpart of the greedy quantifier {n,m}</source>
        <target state="translated">{n,m}? 量指定子は、直前の要素の n 回から m 回までの繰り返しのうち、最も少ない繰り返しに一致します。ここで、n と m は整数です。これは、最長一致の量指定子 {n,m} に対応する、最短一致の量指定子です</target>
        <note />
      </trans-unit>
      <trans-unit id="Regex_match_between_m_and_n_times_lazy_short">
        <source>match at least 'n' times (lazy)</source>
        <target state="translated">'n' 回以上一致 (最短一致)</target>
        <note />
      </trans-unit>
      <trans-unit id="Regex_match_between_m_and_n_times_long">
        <source>The {n,m} quantifier matches the preceding element at least n times, but no more than m times, where n and m are integers. {n,m} is a greedy quantifier whose lazy equivalent is {n,m}?</source>
        <target state="translated">{n,m} 量指定子は、直前の要素の n 回以上、m 回以下の繰り返しに一致します。ここで、n と m は整数です。{n,m} は最長一致の量指定子であり、最短一致でこれに対応するのは {n,m}? です</target>
        <note />
      </trans-unit>
      <trans-unit id="Regex_match_between_m_and_n_times_short">
        <source>match between 'm' and 'n' times</source>
        <target state="translated">'m' 回から 'n' 回の一致</target>
        <note />
      </trans-unit>
      <trans-unit id="Regex_match_exactly_n_times_lazy_long">
        <source>The {n}? quantifier matches the preceding element exactly n times, where n is any integer. It is the lazy counterpart of the greedy quantifier {n}+</source>
        <target state="translated">{n}? 量指定子は、直前の要素の n 回の繰り返しに一致します。ここで、n は任意の整数です。これは、最長一致の量指定子 {n}+ に対応する、最短一致の量指定子です</target>
        <note />
      </trans-unit>
      <trans-unit id="Regex_match_exactly_n_times_lazy_short">
        <source>match exactly 'n' times (lazy)</source>
        <target state="translated">ちょうど 'n' 回一致 (最短一致)</target>
        <note />
      </trans-unit>
      <trans-unit id="Regex_match_exactly_n_times_long">
        <source>The {n} quantifier matches the preceding element exactly n times, where n is any integer. {n} is a greedy quantifier whose lazy equivalent is {n}?</source>
        <target state="translated">{n} 量指定子は、直前の要素の n 回の繰り返しに一致します。ここで、n は任意の整数です。{n} は最長一致の量指定子であり、最短一致でこれに対応するのは {n}? です</target>
        <note />
      </trans-unit>
      <trans-unit id="Regex_match_exactly_n_times_short">
        <source>match exactly 'n' times</source>
        <target state="translated">ちょうど 'n' 回一致</target>
        <note />
      </trans-unit>
      <trans-unit id="Regex_match_one_or_more_times_lazy_long">
        <source>The +? quantifier matches the preceding element one or more times, but as few times as possible. It is the lazy counterpart of the greedy quantifier +</source>
        <target state="translated">+? 量指定子は、直前の要素の 1 回以上の繰り返しのうち、最も少ない繰り返しに一致します。これは、最長一致の量指定子 + に対応する、最短一致の量指定子です</target>
        <note />
      </trans-unit>
      <trans-unit id="Regex_match_one_or_more_times_lazy_short">
        <source>match one or more times (lazy)</source>
        <target state="translated">1 回以上一致 (最短一致)</target>
        <note />
      </trans-unit>
      <trans-unit id="Regex_match_one_or_more_times_long">
        <source>The + quantifier matches the preceding element one or more times. It is equivalent to the {1,} quantifier. + is a greedy quantifier whose lazy equivalent is +?.</source>
        <target state="translated">+ 量指定子は、直前の要素の 1 回以上の繰り返しに一致します。これは {1,} と同じです。+ は最長一致の量指定子であり、最短一致でこれに対応するのは +? です。</target>
        <note />
      </trans-unit>
      <trans-unit id="Regex_match_one_or_more_times_short">
        <source>match one or more times</source>
        <target state="translated">1 回以上一致</target>
        <note />
      </trans-unit>
      <trans-unit id="Regex_match_zero_or_more_times_lazy_long">
        <source>The *? quantifier matches the preceding element zero or more times, but as few times as possible. It is the lazy counterpart of the greedy quantifier *</source>
        <target state="translated">*? 量指定子は、直前の要素の 0 回以上の繰り返しのうち、最も少ない繰り返しに一致します。これは、最長一致の量指定子 * に対応する、最短一致の量指定子です</target>
        <note />
      </trans-unit>
      <trans-unit id="Regex_match_zero_or_more_times_lazy_short">
        <source>match zero or more times (lazy)</source>
        <target state="translated">0 回以上一致 (最短一致)</target>
        <note />
      </trans-unit>
      <trans-unit id="Regex_match_zero_or_more_times_long">
        <source>The * quantifier matches the preceding element zero or more times. It is equivalent to the {0,} quantifier. * is a greedy quantifier whose lazy equivalent is *?.</source>
        <target state="translated">* 量指定子は、直前の要素の 0 回以上の繰り返しに一致します。これは {0,} と同じです。* は最長一致の量指定子で、最短一致でこれに対応するのは *? です。</target>
        <note />
      </trans-unit>
      <trans-unit id="Regex_match_zero_or_more_times_short">
        <source>match zero or more times</source>
        <target state="translated">0 回以上一致</target>
        <note />
      </trans-unit>
      <trans-unit id="Regex_match_zero_or_one_time_lazy_long">
        <source>The ?? quantifier matches the preceding element zero or one time, but as few times as possible. It is the lazy counterpart of the greedy quantifier ?</source>
        <target state="translated">?? 量指定子は、直前の要素の 0 回または 1 回の繰り返しのうち、最も少ない繰り返しに一致します。これは、最長一致の量指定子 ? に対応する、最短一致の量指定子です</target>
        <note />
      </trans-unit>
      <trans-unit id="Regex_match_zero_or_one_time_lazy_short">
        <source>match zero or one time (lazy)</source>
        <target state="translated">0 回または 1 回一致 (最短一致)</target>
        <note />
      </trans-unit>
      <trans-unit id="Regex_match_zero_or_one_time_long">
        <source>The ? quantifier matches the preceding element zero or one time. It is equivalent to the {0,1} quantifier. ? is a greedy quantifier whose lazy equivalent is ??.</source>
<<<<<<< HEAD
        <target state="translated">? 量指定子は、直前の要素の 0 回または 1 回の繰り返しに一致します。これは {0,1} と同じです。? は最長一致の量指定子であり、最短一致でこれに対応するのは ?? です。</target>
=======
        <target state="translated">? 量指定子は、直前の要素の 0 回または 1 回の繰り返しに一致します。これは {0,1} 量指定子と同じです。? は最長一致の量指定子であり、最短一致でこれに対応するのは ?? です。</target>
>>>>>>> 02fdd7af
        <note />
      </trans-unit>
      <trans-unit id="Regex_match_zero_or_one_time_short">
        <source>match zero or one time</source>
        <target state="translated">0 回または 1 回一致</target>
        <note />
      </trans-unit>
      <trans-unit id="Regex_matched_subexpression_long">
        <source>This grouping construct captures a matched 'subexpression', where 'subexpression' is any valid regular expression pattern. Captures that use parentheses are numbered automatically from left to right based on the order of the opening parentheses in the regular expression, starting from one. The capture that is numbered zero is the text matched by the entire regular expression pattern.</source>
        <target state="translated">このグループ化コンストラクトは、一致した 'subexpression' をキャプチャします。ここで、'subexpression' は任意の有効な正規表現パターンです。かっこを使用するキャプチャでは、正規表現の左かっこの順序に従って、左から右へ自動的に 1 から番号が付けられます。番号が 0 のキャプチャは、正規表現パターン全体に一致するテキストです。</target>
        <note />
      </trans-unit>
      <trans-unit id="Regex_matched_subexpression_short">
        <source>matched subexpression</source>
        <target state="translated">一致した部分式</target>
        <note />
      </trans-unit>
      <trans-unit id="Regex_name">
        <source>name</source>
        <target state="translated">名前</target>
        <note />
      </trans-unit>
      <trans-unit id="Regex_name1">
        <source>name1</source>
        <target state="translated">name1</target>
        <note />
      </trans-unit>
      <trans-unit id="Regex_name2">
        <source>name2</source>
        <target state="translated">name2</target>
        <note />
      </trans-unit>
      <trans-unit id="Regex_name_or_number">
        <source>name-or-number</source>
        <target state="translated">名前付きまたは番号付き</target>
        <note />
      </trans-unit>
      <trans-unit id="Regex_named_backreference_long">
        <source>A named or numbered backreference.

'name' is the name of a capturing group defined in the regular expression pattern.</source>
<<<<<<< HEAD
        <target state="translated">名前付き前方参照または番号付き前方参照。
=======
        <target state="translated">名前付きまたは番号付きの前方参照。
>>>>>>> 02fdd7af

'name' は、正規表現パターンで定義されているキャプチャ グループの名前です。</target>
        <note />
      </trans-unit>
      <trans-unit id="Regex_named_backreference_short">
        <source>named backreference</source>
        <target state="translated">名前付き前方参照</target>
        <note />
      </trans-unit>
      <trans-unit id="Regex_named_matched_subexpression_long">
        <source>Captures a matched subexpression and lets you access it by name or by number.

'name' is a valid group name, and 'subexpression' is any valid regular expression pattern. 'name' must not contain any punctuation characters and cannot begin with a number.

If the RegexOptions parameter of a regular expression pattern matching method includes the RegexOptions.ExplicitCapture flag, or if the n option is applied to this subexpression, the only way to capture a subexpression is to explicitly name capturing groups.</source>
        <target state="translated">一致した部分式をキャプチャし、名前または数字でアクセスできるようにします。

'name' は有効なグループ名であり、'subexpression' は有効な正規表現パターンです。'name' は、句読点文字を含めることができません。また、先頭を数字にすることもできません。

正規表現パターン マッチング メソッドの RegexOptions パラメーターに RegexOptions.ExplicitCapture フラグが含まれている場合や、n オプションがこの部分式に適用されている場合、部分式をキャプチャする唯一の方法は、キャプチャ グループを明示的に指定することです。</target>
        <note />
      </trans-unit>
      <trans-unit id="Regex_named_matched_subexpression_short">
        <source>named matched subexpression</source>
        <target state="translated">一致した名前付き部分式</target>
        <note />
      </trans-unit>
      <trans-unit id="Regex_negative_character_group_long">
        <source>A negative character group specifies a list of characters that must not appear in an input string for a match to occur. The list of characters are specified individually.

Two or more character ranges can be concatenated. For example, to specify the range of decimal digits from "0" through "9", the range of lowercase letters from "a" through "f", and the range of uppercase letters from "A" through "F", use [0-9a-fA-F].</source>
        <target state="translated">文字グループの否定では、入力文字列に含まれなければ一致と見なされる文字の一覧を指定します。文字の一覧は個別に指定されます。

2 つ以上の文字範囲を連結することができます。たとえば、"0" から "9" の範囲の 10 進数、"a" から "f" の範囲の小文字、"A" から "F" の範囲の大文字を指定するには、[0-9a-fA-F] を使用します。</target>
        <note />
      </trans-unit>
      <trans-unit id="Regex_negative_character_group_short">
        <source>negative character group</source>
        <target state="translated">文字グループの否定</target>
        <note />
      </trans-unit>
      <trans-unit id="Regex_negative_character_range_long">
        <source>A negative character range specifies a list of characters that must not appear in an input string for a match to occur. 'firstCharacter' is the character that begins the range, and 'lastCharacter' is the character that ends the range.

Two or more character ranges can be concatenated. For example, to specify the range of decimal digits from "0" through "9", the range of lowercase letters from "a" through "f", and the range of uppercase letters from "A" through "F", use [0-9a-fA-F].</source>
        <target state="translated">文字範囲の否定では、入力文字列に含まれなければ一致と見なされる文字の一覧を指定します。'firstCharacter' は範囲の先頭の文字で、'lastCharacter' は範囲の末尾の文字です。

2 つ以上の文字範囲を連結することができます。たとえば、"0" から "9" の範囲の 10 進数、"a" から "f" の範囲の小文字、"A" から "F" の範囲の大文字を指定するには、[0-9a-fA-F] を使用します。</target>
        <note />
      </trans-unit>
      <trans-unit id="Regex_negative_character_range_short">
        <source>negative character range</source>
        <target state="translated">文字範囲の否定</target>
        <note />
      </trans-unit>
      <trans-unit id="Regex_negative_unicode_category_long">
        <source>The regular expression construct \P{ name } matches any character that does not belong to a Unicode general category or named block, where name is the category abbreviation or named block name.</source>
        <target state="translated">正規表現のコンストラクト \P{ name } は、Unicode 一般カテゴリにも名前付きブロックにも属さない任意の文字と一致します。ここで、name はカテゴリの省略形または名前付きブロックの名前です。</target>
        <note />
      </trans-unit>
      <trans-unit id="Regex_negative_unicode_category_short">
        <source>negative unicode category</source>
        <target state="translated">Unicode カテゴリの否定</target>
        <note />
      </trans-unit>
      <trans-unit id="Regex_new_line_character_long">
        <source>Matches a new-line character, \u000A</source>
        <target state="translated">改行文字 \u000A に一致します</target>
        <note />
      </trans-unit>
      <trans-unit id="Regex_new_line_character_short">
        <source>new-line character</source>
        <target state="translated">改行文字</target>
        <note />
      </trans-unit>
      <trans-unit id="Regex_no">
        <source>no</source>
        <target state="translated">いいえ</target>
        <note />
      </trans-unit>
      <trans-unit id="Regex_non_digit_character_long">
        <source>\D matches any non-digit character. It is equivalent to the \P{Nd} regular expression pattern.

If ECMAScript-compliant behavior is specified, \D is equivalent to [^0-9]</source>
        <target state="translated">\D は、数字以外の任意の文字に一致します。\P{Nd} 正規表現パターンに相当します。

ECMAScript 準拠の動作が指定されている場合、\D は [^0-9] と同等です</target>
        <note />
      </trans-unit>
      <trans-unit id="Regex_non_digit_character_short">
        <source>non-digit character</source>
        <target state="translated">数字以外の文字</target>
        <note />
      </trans-unit>
      <trans-unit id="Regex_non_white_space_character_long">
        <source>\S matches any non-white-space character. It is equivalent to the [^\f\n\r\t\v\x85\p{Z}] regular expression pattern, or the opposite of the regular expression pattern that is equivalent to \s, which matches white-space characters.

If ECMAScript-compliant behavior is specified, \S is equivalent to [^ \f\n\r\t\v]</source>
        <target state="translated">\S は空白以外の任意の文字に一致します。これは、[^\f\n\r\t\v\x85\p{Z}] 正規表現パターンに相当します。また、\s (空白文字に一致) に相当する正規表現パターンの逆に相当します。

ECMAScript 準拠の動作が指定されている場合、\S は [^ \f\n\r\t\v] と同等です</target>
        <note />
      </trans-unit>
      <trans-unit id="Regex_non_white_space_character_short">
        <source>non-white-space character</source>
        <target state="translated">空白以外の文字</target>
        <note />
      </trans-unit>
      <trans-unit id="Regex_non_word_boundary_long">
        <source>The \B anchor specifies that the match must not occur on a word boundary. It is the opposite of the \b anchor.</source>
        <target state="translated">\B アンカーは、ワード境界では一致しないことを指定します。これは、\b アンカーと逆の働きをします。</target>
        <note />
      </trans-unit>
      <trans-unit id="Regex_non_word_boundary_short">
        <source>non-word boundary</source>
        <target state="translated">ワード境界以外</target>
        <note />
      </trans-unit>
      <trans-unit id="Regex_non_word_character_long">
        <source>\W matches any non-word character. It matches any character except for those in the following Unicode categories:

    Ll	Letter, Lowercase
    Lu	Letter, Uppercase
    Lt	Letter, Titlecase
    Lo	Letter, Other
    Lm	Letter, Modifier
    Mn	Mark, Nonspacing
    Nd	Number, Decimal Digit
    Pc	Punctuation, Connector

If ECMAScript-compliant behavior is specified, \W is equivalent to [^a-zA-Z_0-9]</source>
<<<<<<< HEAD
        <target state="translated">\W は単語以外の文字に一致します。次に示す Unicode カテゴリの文字を除く任意の文字と一致します。
=======
        <target state="translated">\W は単語以外の文字に一致します。次に示す Unicode カテゴリのものを除く任意の文字と一致します。
>>>>>>> 02fdd7af

    Ll	文字、小文字
    Lu	文字、大文字
    Lt	文字、タイトル文字
    Lo	文字、その他
    Lm	文字、修飾
    Mn	結合文字、幅なし
    Nd	数字、10 進数字
    Pc	句読点、接続

ECMAScript 準拠の動作が指定されている場合、\W は [^a-zA-Z_0-9] と同等です</target>
        <note>Note: Ll, Lu, Lt, Lo, Lm, Mn, Nd, and Pc are all things that should not be localized. </note>
      </trans-unit>
      <trans-unit id="Regex_non_word_character_short">
        <source>non-word character</source>
        <target state="translated">単語以外の文字</target>
        <note />
      </trans-unit>
      <trans-unit id="Regex_nonbacktracking_subexpression_long">
        <source>This construct disables backtracking. The regular expression engine will match as many characters in the input string as it can. When no further match is possible, it will not backtrack to attempt alternate pattern matches. (That is, the subexpression matches only strings that would be matched by the subexpression alone; it does not attempt to match a string based on the subexpression and any subexpressions that follow it.)

This option is recommended if you know that backtracking will not succeed. Preventing the regular expression engine from performing unnecessary searching improves performance.</source>
        <target state="translated">このコンストラクトはバックトラックを無効にします。正規表現エンジンは、入力文字列内のできるだけ多くの文字と一致します。一致する文字列が見つからなくなっても、バックトラックして代替パターン一致を試みることはありません。(つまり、部分式はその部分式単体と一致する文字列のみと一致します。部分式とその後続の部分式に基づく文字列の照合は試行しません。)

バックトラッキングが成功しないことがわかっている場合は、このオプションを使用することをお勧めします。正規表現エンジンで不要な検索が実行されないようにすることで、パフォーマンスが向上します。</target>
        <note />
      </trans-unit>
      <trans-unit id="Regex_nonbacktracking_subexpression_short">
        <source>nonbacktracking subexpression</source>
        <target state="translated">非バックトラッキング部分式</target>
        <note />
      </trans-unit>
      <trans-unit id="Regex_noncapturing_group_long">
        <source>This construct does not capture the substring that is matched by a subexpression:

The noncapturing group construct is typically used when a quantifier is applied to a group, but the substrings captured by the group are of no interest.

If a regular expression includes nested grouping constructs, an outer noncapturing group construct does not apply to the inner nested group constructs.</source>
        <target state="translated">このコンストラクトは、部分式で一致する部分文字列をキャプチャしません:

非キャプチャ グループのコンストラクトは通常、量指定子がグループに適用されても、グループによってキャプチャされた部分文字列が対象にならない場合に使用されます。

正規表現に、入れ子になったグループ化コンストラクトが含まれている場合、外部の非キャプチャ グループ コンストラクトは内部の入れ子になったグループ コンストラクトに適用されません。</target>
        <note />
      </trans-unit>
      <trans-unit id="Regex_noncapturing_group_short">
        <source>noncapturing group</source>
        <target state="translated">非キャプチャ グループ</target>
        <note />
      </trans-unit>
      <trans-unit id="Regex_number_decimal_digit">
        <source>number, decimal digit</source>
        <target state="translated">数字、10 進数字</target>
        <note />
      </trans-unit>
      <trans-unit id="Regex_number_letter">
        <source>number, letter</source>
        <target state="translated">数字、文字</target>
        <note />
      </trans-unit>
      <trans-unit id="Regex_number_other">
        <source>number, other</source>
        <target state="translated">数字、その他</target>
        <note />
      </trans-unit>
      <trans-unit id="Regex_numbered_backreference_long">
        <source>A numbered backreference, where 'number' is the ordinal position of the capturing group in the regular expression. For example, \4 matches the contents of the fourth capturing group.

There is an ambiguity between octal escape codes (such as \16) and \number backreferences that use the same notation. If the ambiguity is a problem, you can use the \k&lt;name&gt; notation, which is unambiguous and cannot be confused with octal character codes. Similarly, hexadecimal codes such as \xdd are unambiguous and cannot be confused with backreferences.</source>
        <target state="translated">番号付き前方参照。ここで、'number' は、正規表現でのキャプチャ グループの位置を表す序数です。たとえば、\4 は 4 番目のキャプチャ グループの内容と一致します。

8 進数エスケープ コード (\16 など) と \number 前方参照は同じ表記を使用するため、あいまいさがあります。あいまいさが問題になる場合は、\k&lt;name&gt; 表記を使用できます。この表記はあいまいさがなく、8 進数文字コードと混同されません。同様に、\xdd などの 16 進数コードはあいまいさがなく、前方参照と混同されません。</target>
        <note />
      </trans-unit>
      <trans-unit id="Regex_numbered_backreference_short">
        <source>numbered backreference</source>
        <target state="translated">番号付き前方参照</target>
        <note />
      </trans-unit>
      <trans-unit id="Regex_other_control">
        <source>other, control</source>
        <target state="translated">その他、制御</target>
        <note />
      </trans-unit>
      <trans-unit id="Regex_other_format">
        <source>other, format</source>
        <target state="translated">その他、書式</target>
        <note />
      </trans-unit>
      <trans-unit id="Regex_other_not_assigned">
        <source>other, not assigned</source>
        <target state="translated">その他、未割り当て</target>
        <note />
      </trans-unit>
      <trans-unit id="Regex_other_private_use">
        <source>other, private use</source>
        <target state="translated">その他、プライベート用途</target>
        <note />
      </trans-unit>
      <trans-unit id="Regex_other_surrogate">
        <source>other, surrogate</source>
        <target state="translated">その他、サロゲート</target>
        <note />
      </trans-unit>
      <trans-unit id="Regex_positive_character_group_long">
        <source>A positive character group specifies a list of characters, any one of which may appear in an input string for a match to occur.</source>
        <target state="translated">文字グループの肯定では、いずれかが入力文字列に含まれると一致と見なされる文字の一覧を指定します。</target>
        <note />
      </trans-unit>
      <trans-unit id="Regex_positive_character_group_short">
        <source>positive character group</source>
        <target state="translated">文字グループの肯定</target>
        <note />
      </trans-unit>
      <trans-unit id="Regex_positive_character_range_long">
        <source>A positive character range specifies a range of characters, any one of which may appear in an input string for a match to occur.  'firstCharacter' is the character that begins the range and 'lastCharacter' is the character that ends the range. </source>
        <target state="translated">文字範囲の肯定では、いずれかが入力文字列に含まれると一致と見なされる文字の範囲を指定します。'firstCharacter' は範囲の先頭の文字で、'lastCharacter' は範囲の末尾の文字です。 </target>
        <note />
      </trans-unit>
      <trans-unit id="Regex_positive_character_range_short">
        <source>positive character range</source>
        <target state="translated">文字範囲の肯定</target>
        <note />
      </trans-unit>
      <trans-unit id="Regex_punctuation_close">
        <source>punctuation, close</source>
        <target state="translated">句読点、閉じ</target>
        <note />
      </trans-unit>
      <trans-unit id="Regex_punctuation_connector">
        <source>punctuation, connector</source>
        <target state="translated">句読点、接続</target>
        <note />
      </trans-unit>
      <trans-unit id="Regex_punctuation_dash">
        <source>punctuation, dash</source>
        <target state="translated">句読点、ダッシュ</target>
        <note />
      </trans-unit>
      <trans-unit id="Regex_punctuation_final_quote">
        <source>punctuation, final quote</source>
        <target state="translated">句読点、終了引用符</target>
        <note />
      </trans-unit>
      <trans-unit id="Regex_punctuation_initial_quote">
        <source>punctuation, initial quote</source>
        <target state="translated">句読点、開始引用符</target>
        <note />
      </trans-unit>
      <trans-unit id="Regex_punctuation_open">
        <source>punctuation, open</source>
        <target state="translated">句読点、開き</target>
        <note />
      </trans-unit>
      <trans-unit id="Regex_punctuation_other">
        <source>punctuation, other</source>
        <target state="translated">句読点、その他</target>
        <note />
      </trans-unit>
      <trans-unit id="Regex_separator_line">
        <source>separator, line</source>
        <target state="translated">区切り、行</target>
        <note />
      </trans-unit>
      <trans-unit id="Regex_separator_paragraph">
        <source>separator, paragraph</source>
        <target state="translated">区切り、段落</target>
        <note />
      </trans-unit>
      <trans-unit id="Regex_separator_space">
        <source>separator, space</source>
        <target state="translated">区切り、空白</target>
        <note />
      </trans-unit>
      <trans-unit id="Regex_start_of_string_only_long">
        <source>The \A anchor specifies that a match must occur at the beginning of the input string. It is identical to the ^ anchor, except that \A ignores the RegexOptions.Multiline option. Therefore, it can only match the start of the first line in a multiline input string.</source>
        <target state="translated">\A アンカーは、入力文字列の先頭で一致する必要があることを指定します。これは ^ アンカーと同じですが、\A では RegexOptions.Multiline オプションが無視される点が異なります。したがって、複数行の入力文字列では最初の行の先頭にのみ一致することができます。</target>
        <note />
      </trans-unit>
      <trans-unit id="Regex_start_of_string_only_short">
        <source>start of string only</source>
        <target state="translated">文字列の先頭のみ</target>
        <note />
      </trans-unit>
      <trans-unit id="Regex_start_of_string_or_line_long">
        <source>The ^ anchor specifies that the following pattern must begin at the first character position of the string. If you use ^ with the RegexOptions.Multiline option, the match must occur at the beginning of each line.</source>
        <target state="translated">^ アンカーは、その後に続くパターンが、文字列の最初の文字位置から始まる必要があることを指定します。RegexOptions.Multiline オプションを指定して ^ を使用した場合は、各行の先頭で一致する必要があります。</target>
        <note />
      </trans-unit>
      <trans-unit id="Regex_start_of_string_or_line_short">
        <source>start of string or line</source>
        <target state="translated">文字列または行の先頭</target>
        <note />
      </trans-unit>
      <trans-unit id="Regex_subexpression">
        <source>subexpression</source>
        <target state="translated">部分式</target>
        <note />
      </trans-unit>
      <trans-unit id="Regex_symbol_currency">
        <source>symbol, currency</source>
        <target state="translated">記号、通貨</target>
        <note />
      </trans-unit>
      <trans-unit id="Regex_symbol_math">
        <source>symbol, math</source>
        <target state="translated">記号、数学</target>
        <note />
      </trans-unit>
      <trans-unit id="Regex_symbol_modifier">
        <source>symbol, modifier</source>
        <target state="translated">記号、修飾</target>
        <note />
      </trans-unit>
      <trans-unit id="Regex_symbol_other">
        <source>symbol, other</source>
        <target state="translated">記号、その他</target>
        <note />
      </trans-unit>
      <trans-unit id="Regex_tab_character_long">
        <source>Matches a tab character, \u0009</source>
        <target state="translated">タブ文字 \u0009 に一致します</target>
        <note />
      </trans-unit>
      <trans-unit id="Regex_tab_character_short">
        <source>tab character</source>
        <target state="translated">タブ文字</target>
        <note />
      </trans-unit>
      <trans-unit id="Regex_unicode_category_long">
        <source>The regular expression construct \p{ name } matches any character that belongs to a Unicode general category or named block, where name is the category abbreviation or named block name.</source>
        <target state="translated">正規表現のコンストラクト \p{ name } は、Unicode 一般カテゴリまたは名前付きブロックに属する任意の文字に一致します。ここで、name はカテゴリの省略形または名前付きブロックの名前です。</target>
        <note />
      </trans-unit>
      <trans-unit id="Regex_unicode_category_short">
        <source>unicode category</source>
        <target state="translated">Unicode カテゴリ</target>
        <note />
      </trans-unit>
      <trans-unit id="Regex_unicode_escape_long">
        <source>Matches a UTF-16 code unit whose value is #### hexadecimal.</source>
        <target state="translated">値が #### 16 進数の UTF-16 コード単位に一致します。</target>
        <note />
      </trans-unit>
      <trans-unit id="Regex_unicode_escape_short">
        <source>unicode escape</source>
        <target state="translated">Unicode エスケープ</target>
        <note />
      </trans-unit>
      <trans-unit id="Regex_unicode_general_category_0">
        <source>Unicode General Category: {0}</source>
        <target state="translated">Unicode 一般カテゴリ: {0}</target>
        <note />
      </trans-unit>
      <trans-unit id="Regex_vertical_tab_character_long">
        <source>Matches a vertical-tab character, \u000B</source>
        <target state="translated">垂直タブ文字 \u000B に一致します</target>
        <note />
      </trans-unit>
      <trans-unit id="Regex_vertical_tab_character_short">
        <source>vertical-tab character</source>
        <target state="translated">垂直タブ文字</target>
        <note />
      </trans-unit>
      <trans-unit id="Regex_white_space_character_long">
        <source>\s matches any white-space character. It is equivalent to the following escape sequences and Unicode categories:

    \f	The form feed character, \u000C
    \n	The newline character, \u000A
    \r	The carriage return character, \u000D
    \t	The tab character, \u0009
    \v	The vertical tab character, \u000B
    \x85	The ellipsis or NEXT LINE (NEL) character (…), \u0085
    \p{Z}	Matches any separator character

If ECMAScript-compliant behavior is specified, \s is equivalent to [ \f\n\r\t\v]</source>
        <target state="translated">\s は任意の空白文字に一致します。次のエスケープ シーケンスと Unicode カテゴリに相当します:

    \f	フォーム フィード文字、\u000C
    \n	改行文字、\u000A
    \r	復帰文字、\u000D
    \t	タブ文字、\u0009
    \v	垂直タブ文字、\u000B
    \x85	省略記号または NEXT LINE (NEL) 文字 (...)、\u0085
    \p{Z}	任意の区切り文字に一致します

ECMAScript 準拠の動作が指定されている場合、\s は [ \f\n\r\t\v] と同等です</target>
        <note />
      </trans-unit>
      <trans-unit id="Regex_white_space_character_short">
        <source>white-space character</source>
        <target state="translated">空白文字</target>
        <note />
      </trans-unit>
      <trans-unit id="Regex_word_boundary_long">
        <source>The \b anchor specifies that the match must occur on a boundary between a word character (the \w language element) and a non-word character (the \W language element). Word characters consist of alphanumeric characters and underscores; a non-word character is any character that is not alphanumeric or an underscore. The match may also occur on a word boundary at the beginning or end of the string.

The \b anchor is frequently used to ensure that a subexpression matches an entire word instead of just the beginning or end of a word.</source>
        <target state="translated">\b アンカーは、ワード文字 (\w 言語要素) と単語以外の文字 (\W 言語要素) の境界で一致する必要があることを示します。単語文字は英数字とアンダースコアで構成され、単語以外の文字は、英数字でもアンダースコアでもない任意の文字で構成されます。文字列の先頭または末尾にあるワード境界でも一致する可能性があります。

\b アンカーは、部分式を単語の先頭または末尾ではなく単語全体に一致させる目的で頻繁に使用されます。</target>
        <note />
      </trans-unit>
      <trans-unit id="Regex_word_boundary_short">
        <source>word boundary</source>
        <target state="translated">ワード境界</target>
        <note />
      </trans-unit>
      <trans-unit id="Regex_word_character_long">
        <source>\w matches any word character. A word character is a member of any of the following Unicode categories:

    Ll	Letter, Lowercase
    Lu	Letter, Uppercase
    Lt	Letter, Titlecase
    Lo	Letter, Other
    Lm	Letter, Modifier
    Mn	Mark, Nonspacing
    Nd	Number, Decimal Digit
    Pc	Punctuation, Connector

If ECMAScript-compliant behavior is specified, \w is equivalent to [a-zA-Z_0-9]</source>
        <target state="translated">\w は任意の単語文字に一致します。単語文字は、次に示すいずれかの Unicode カテゴリのメンバーです:

    Ll	文字、小文字
    Lu	文字、大文字
    Lt	文字、タイトル文字
    Lo	文字、その他
    Lm	文字、修飾
    Mn	結合文字、幅なし
    Nd	数字、10 進数字
    Pc	句読点、接続

ECMAScript 準拠の動作が指定されている場合、\w は [a-zA-Z_0-9] と同等です</target>
        <note>Note: Ll, Lu, Lt, Lo, Lm, Mn, Nd, and Pc are all things that should not be localized.</note>
      </trans-unit>
      <trans-unit id="Regex_word_character_short">
        <source>word character</source>
        <target state="translated">単語文字</target>
        <note />
      </trans-unit>
      <trans-unit id="Regex_yes">
        <source>yes</source>
        <target state="translated">はい</target>
        <note />
      </trans-unit>
      <trans-unit id="Regex_zero_width_negative_lookahead_assertion_long">
        <source>A zero-width negative lookahead assertion, where for the match to be successful, the input string must not match the regular expression pattern in subexpression. The matched string is not included in the match result.

A zero-width negative lookahead assertion is typically used either at the beginning or at the end of a regular expression. At the beginning of a regular expression, it can define a specific pattern that should not be matched when the beginning of the regular expression defines a similar but more general pattern to be matched. In this case, it is often used to limit backtracking. At the end of a regular expression, it can define a subexpression that cannot occur at the end of a match.</source>
        <target state="translated">ゼロ幅の否定先読みアサーション。ここで、一致と見なされるためには、入力文字列が subexpression の正規表現パターンと一致しない必要がありますが、一致した文字列は一致結果には含まれません。

通常、ゼロ幅の否定先読みアサーションは正規表現の先頭または末尾で使用されます。正規表現の先頭の場合は、類似してもより一般的なパターンを照合するように正規表現の先頭で定義されているときに、一致しない必要がある特定のパターンを定義できます。この場合は、バックトラッキングを制限するためによく使用されます。正規表現の末尾の場合は、一致の末尾に出現できない部分式を定義できます。</target>
        <note />
      </trans-unit>
      <trans-unit id="Regex_zero_width_negative_lookahead_assertion_short">
        <source>zero-width negative lookahead assertion</source>
        <target state="translated">ゼロ幅の否定先読みアサーション</target>
        <note />
      </trans-unit>
      <trans-unit id="Regex_zero_width_negative_lookbehind_assertion_long">
        <source>A zero-width negative lookbehind assertion, where for a match to be successful, 'subexpression' must not occur at the input string to the left of the current position. Any substring that does not match 'subexpression' is not included in the match result.

Zero-width negative lookbehind assertions are typically used at the beginning of regular expressions. The pattern that they define precludes a match in the string that follows. They are also used to limit backtracking when the last character or characters in a captured group must not be one or more of the characters that match that group's regular expression pattern.</source>
        <target state="translated">ゼロ幅の否定後読みアサーション。ここで、一致と見なされるためには、'subexpression' が入力文字列の現在の位置の左側に出現しない必要があります。'subexpression' と一致しない部分文字列は一致結果には含まれません。

通常、ゼロ幅の否定後読みアサーションは正規表現の先頭で使用されます。定義されるパターンでは、後に続く文字列内の一致が除外されます。これは、キャプチャされたグループの最後の文字がそのグループの正規表現パターンと一致する 1 つ以上の文字にならない必要がある場合に、バックトラッキングを制限するためにも使用されます。</target>
        <note />
      </trans-unit>
      <trans-unit id="Regex_zero_width_negative_lookbehind_assertion_short">
        <source>zero-width negative lookbehind assertion</source>
        <target state="translated">ゼロ幅の否定後読みアサーション</target>
        <note />
      </trans-unit>
      <trans-unit id="Regex_zero_width_positive_lookahead_assertion_long">
        <source>A zero-width positive lookahead assertion, where for a match to be successful, the input string must match the regular expression pattern in 'subexpression'. The matched substring is not included in the match result. A zero-width positive lookahead assertion does not backtrack.

Typically, a zero-width positive lookahead assertion is found at the end of a regular expression pattern. It defines a substring that must be found at the end of a string for a match to occur but that should not be included in the match. It is also useful for preventing excessive backtracking. You can use a zero-width positive lookahead assertion to ensure that a particular captured group begins with text that matches a subset of the pattern defined for that captured group.</source>
        <target state="translated">ゼロ幅の肯定先読みアサーション。ここで、一致と見なされるためには、入力文字列が 'subexpression' の正規表現パターンと一致する必要がありますが、一致した部分文字列は一致結果には含まれません。ゼロ幅の肯定先読みアサーションはバックトラックしません。

通常、ゼロ幅の肯定先読みアサーションは正規表現パターンの末尾にあります。一致と見なされるには文字列の末尾にある必要がありますが、一致には含まれない部分文字列を定義します。これは、過度なバックトラッキングを防ぐためにも役立ちます。ゼロ幅の肯定先読みアサーションを使用して、特定のキャプチャされたグループの先頭テキストが、そのキャプチャされたグループに対して定義されたパターンのサブセットと一致するテキストになるようにすることができます。</target>
        <note />
      </trans-unit>
      <trans-unit id="Regex_zero_width_positive_lookahead_assertion_short">
        <source>zero-width positive lookahead assertion</source>
        <target state="translated">ゼロ幅の肯定先読みアサーション</target>
        <note />
      </trans-unit>
      <trans-unit id="Regex_zero_width_positive_lookbehind_assertion_long">
        <source>A zero-width positive lookbehind assertion, where for a match to be successful, 'subexpression' must occur at the input string to the left of the current position. 'subexpression' is not included in the match result. A zero-width positive lookbehind assertion does not backtrack.

Zero-width positive lookbehind assertions are typically used at the beginning of regular expressions. The pattern that they define is a precondition for a match, although it is not a part of the match result.</source>
        <target state="translated">ゼロ幅の肯定後読みアサーション。ここで、一致と見なされるためには、'subexpression' が入力文字列の現在の位置の左側に出現する必要がありますが、'subexpression' は一致結果には含まれません。ゼロ幅の肯定後読みアサーションはバックトラックしません。

通常、ゼロ幅の肯定後読みアサーションは正規表現の先頭で使用されます。定義されるパターンは一致の事前条件ですが、一致結果には含まれません。</target>
        <note />
      </trans-unit>
      <trans-unit id="Regex_zero_width_positive_lookbehind_assertion_short">
        <source>zero-width positive lookbehind assertion</source>
        <target state="translated">ゼロ幅の肯定後読みアサーション</target>
        <note />
      </trans-unit>
      <trans-unit id="Remove_the_line_below_if_you_want_to_inherit_dot_editorconfig_settings_from_higher_directories">
        <source>Remove the line below if you want to inherit .editorconfig settings from higher directories</source>
        <target state="translated">上位ディレクトリから .editorconfig 設定を継承する場合は、以下の行を削除します</target>
        <note />
      </trans-unit>
      <trans-unit id="Removing_analyzer_config_documents_is_not_supported">
        <source>Removing analyzer config documents is not supported.</source>
        <target state="translated">アナライザー構成ドキュメントの削除はサポートされていません。</target>
        <note />
      </trans-unit>
      <trans-unit id="Symbol_0_is_not_from_source">
        <source>Symbol "{0}" is not from source.</source>
        <target state="translated">シンボル "{0}" は、ソースからではありません。</target>
        <note />
      </trans-unit>
      <trans-unit id="Documentation_comment_id_must_start_with_E_F_M_N_P_or_T">
        <source>Documentation comment id must start with E, F, M, N, P or T</source>
        <target state="translated">ドキュメント コメントの ID は、E、F、M、N、P、または T で始まらなければなりません</target>
        <note />
      </trans-unit>
      <trans-unit id="Cycle_detected_in_extensions">
        <source>Cycle detected in extensions</source>
        <target state="translated">拡張機能で循環が検出されました</target>
        <note />
      </trans-unit>
      <trans-unit id="Destination_type_must_be_a_0_but_given_one_is_1">
        <source>Destination type must be a {0}, but given one is {1}.</source>
        <target state="translated">ターゲットの型は {0} である必要がありますが、{1} が指定されています。</target>
        <note />
      </trans-unit>
      <trans-unit id="Destination_type_must_be_a_0_or_a_1_but_given_one_is_2">
        <source>Destination type must be a {0} or a {1}, but given one is {2}.</source>
        <target state="translated">ターゲットの型は {0} または {1} である必要がありますが、{2} が指定されています。</target>
        <note />
      </trans-unit>
      <trans-unit id="Destination_type_must_be_a_0_1_or_2_but_given_one_is_3">
        <source>Destination type must be a {0}, {1} or {2}, but given one is {3}.</source>
        <target state="translated">ターゲットの型は {0}、{1}、または {2} である必要がありますが、{3} が指定されています。</target>
        <note />
      </trans-unit>
      <trans-unit id="Could_not_find_location_to_generation_symbol_into">
        <source>Could not find location to generation symbol into.</source>
        <target state="translated">シンボルの生成先が見つかりませんでした。</target>
        <note />
      </trans-unit>
      <trans-unit id="No_location_provided_to_add_statements_to">
        <source>No location provided to add statements to.</source>
        <target state="translated">ステートメントを追加する場所がありません。</target>
        <note />
      </trans-unit>
      <trans-unit id="Destination_location_was_not_in_source">
        <source>Destination location was not in source.</source>
        <target state="translated">追加先の場所は、ソース内ではありません。</target>
        <note />
      </trans-unit>
      <trans-unit id="Destination_location_was_from_a_different_tree">
        <source>Destination location was from a different tree.</source>
        <target state="translated">ターゲットの場所は、別のツリーでした。</target>
        <note />
      </trans-unit>
      <trans-unit id="Node_is_of_the_wrong_type">
        <source>Node is of the wrong type.</source>
        <target state="translated">ノードの種類が正しくありません。</target>
        <note />
      </trans-unit>
      <trans-unit id="Location_must_be_null_or_from_source">
        <source>Location must be null or from source.</source>
        <target state="translated">場所は Null であるか、ソースからでなければなりません。</target>
        <note />
      </trans-unit>
      <trans-unit id="Duplicate_source_file_0_in_project_1">
        <source>Duplicate source file '{0}' in project '{1}'</source>
        <target state="translated">プロジェクト '{1}' でソース ファイル '{0}' が重複しています</target>
        <note />
      </trans-unit>
      <trans-unit id="Removing_projects_is_not_supported">
        <source>Removing projects is not supported.</source>
        <target state="translated">プロジェクトの削除はサポートされていません。</target>
        <note />
      </trans-unit>
      <trans-unit id="Adding_projects_is_not_supported">
        <source>Adding projects is not supported.</source>
        <target state="translated">プロジェクトの追加はサポートされていません。</target>
        <note />
      </trans-unit>
      <trans-unit id="Symbol_specifications">
        <source>Symbol specifications</source>
        <target state="translated">記号の仕様</target>
        <note />
      </trans-unit>
      <trans-unit id="TypeOrNamespaceUsageInfo_BaseType">
        <source>Base Type</source>
        <target state="translated">基本型</target>
        <note>See xml doc comments on 'TypeOrNamespaceUsageInfo' enum for context</note>
      </trans-unit>
      <trans-unit id="TypeOrNamespaceUsageInfo_Construct">
        <source>Construct</source>
        <target state="translated">コンストラクト</target>
        <note>See xml doc comments on 'TypeOrNamespaceUsageInfo' enum for context</note>
      </trans-unit>
      <trans-unit id="TypeOrNamespaceUsageInfo_Declare">
        <source>Declare</source>
        <target state="translated">宣言</target>
        <note>See xml doc comments on 'TypeOrNamespaceUsageInfo' enum for context</note>
      </trans-unit>
      <trans-unit id="TypeOrNamespaceUsageInfo_Import">
        <source>Import</source>
        <target state="translated">インポート</target>
        <note>See xml doc comments on 'TypeOrNamespaceUsageInfo' enum for context</note>
      </trans-unit>
      <trans-unit id="TypeOrNamespaceUsageInfo_Qualify">
        <source>Qualify</source>
        <target state="translated">適合</target>
        <note>See xml doc comments on 'TypeOrNamespaceUsageInfo' enum for context</note>
      </trans-unit>
      <trans-unit id="TypeOrNamespaceUsageInfo_TypeArgument">
        <source>Type Argument</source>
        <target state="translated">型引数</target>
        <note>See xml doc comments on 'TypeOrNamespaceUsageInfo' enum for context</note>
      </trans-unit>
      <trans-unit id="TypeOrNamespaceUsageInfo_TypeConstraint">
        <source>Type Constraint</source>
        <target state="translated">型制約</target>
        <note>See xml doc comments on 'TypeOrNamespaceUsageInfo' enum for context</note>
      </trans-unit>
      <trans-unit id="ValueUsageInfo_Name">
        <source>Name</source>
        <target state="translated">名前</target>
        <note>See xml doc comments on 'ValueUsageInfo' enum for context</note>
      </trans-unit>
      <trans-unit id="Visual_Basic_files">
        <source>Visual Basic files</source>
        <target state="translated">Visual Basic ファイル</target>
        <note />
      </trans-unit>
      <trans-unit id="Workspace_is_not_empty">
        <source>Workspace is not empty.</source>
        <target state="translated">ワークスペースが空ではありません。</target>
        <note />
      </trans-unit>
      <trans-unit id="_0_is_not_part_of_the_workspace">
        <source>'{0}' is not part of the workspace.</source>
        <target state="translated">'{0}' はワークスペースの一部ではありません。</target>
        <note />
      </trans-unit>
      <trans-unit id="_0_is_already_part_of_the_workspace">
        <source>'{0}' is already part of the workspace.</source>
        <target state="translated">'{0}' は既にワークスペースの一部です。</target>
        <note />
      </trans-unit>
      <trans-unit id="_0_is_not_referenced">
        <source>'{0}' is not referenced.</source>
        <target state="translated">'{0}' は参照されていません。</target>
        <note />
      </trans-unit>
      <trans-unit id="_0_is_already_referenced">
        <source>'{0}' is already referenced.</source>
        <target state="translated">'{0}' は既に参照されています。</target>
        <note />
      </trans-unit>
      <trans-unit id="Adding_project_reference_from_0_to_1_will_cause_a_circular_reference">
        <source>Adding project reference from '{0}' to '{1}' will cause a circular reference.</source>
        <target state="translated">プロジェクトの参照を '{0}' から '{1}' に追加すると、循環参照が発生します。</target>
        <note />
      </trans-unit>
      <trans-unit id="Metadata_is_not_referenced">
        <source>Metadata is not referenced.</source>
        <target state="translated">メタデータが参照されていません。</target>
        <note />
      </trans-unit>
      <trans-unit id="Metadata_is_already_referenced">
        <source>Metadata is already referenced.</source>
        <target state="translated">メタデータは既に参照されています。</target>
        <note />
      </trans-unit>
      <trans-unit id="_0_is_not_present">
        <source>{0} is not present.</source>
        <target state="translated">{0} は存在しません。</target>
        <note />
      </trans-unit>
      <trans-unit id="_0_is_already_present">
        <source>{0} is already present.</source>
        <target state="translated">{0} は既に存在します。</target>
        <note />
      </trans-unit>
      <trans-unit id="The_specified_document_is_not_a_version_of_this_document">
        <source>The specified document is not a version of this document.</source>
        <target state="translated">指定されたドキュメントは、このドキュメントのバージョンではありません。</target>
        <note />
      </trans-unit>
      <trans-unit id="The_language_0_is_not_supported">
        <source>The language '{0}' is not supported.</source>
        <target state="translated">言語 '{0}' はサポートされていません。</target>
        <note />
      </trans-unit>
      <trans-unit id="The_solution_already_contains_the_specified_project">
        <source>The solution already contains the specified project.</source>
        <target state="translated">ソリューションには、指定されたプロジェクトが既に含まれています。</target>
        <note />
      </trans-unit>
      <trans-unit id="The_solution_does_not_contain_the_specified_project">
        <source>The solution does not contain the specified project.</source>
        <target state="translated">ソリューションには、指定されたプロジェクトがありません。</target>
        <note />
      </trans-unit>
      <trans-unit id="The_project_already_references_the_target_project">
        <source>The project already references the target project.</source>
        <target state="translated">プロジェクトは、既に対象のプロジェクトを参照します。</target>
        <note />
      </trans-unit>
      <trans-unit id="The_project_already_transitively_references_the_target_project">
        <source>The project already transitively references the target project.</source>
        <target state="translated">プロジェクトは、既に推移的に対象のプロジェクトを参照しています。</target>
        <note />
      </trans-unit>
      <trans-unit id="The_solution_already_contains_the_specified_document">
        <source>The solution already contains the specified document.</source>
        <target state="translated">ソリューションには、指定されたドキュメントが既に含まれています。</target>
        <note />
      </trans-unit>
      <trans-unit id="The_solution_does_not_contain_the_specified_document">
        <source>The solution does not contain the specified document.</source>
        <target state="translated">ソリューションには、指定されたドキュメントがありません。</target>
        <note />
      </trans-unit>
      <trans-unit id="Temporary_storage_cannot_be_written_more_than_once">
        <source>Temporary storage cannot be written more than once.</source>
        <target state="translated">一時的な記憶域は、2 回以上書き込みできません。</target>
        <note />
      </trans-unit>
      <trans-unit id="_0_is_not_open">
        <source>'{0}' is not open.</source>
        <target state="translated">'{0}' が開いていません。</target>
        <note />
      </trans-unit>
      <trans-unit id="A_language_name_cannot_be_specified_for_this_option">
        <source>A language name cannot be specified for this option.</source>
        <target state="translated">言語名は、このオプションでは指定できません。</target>
        <note />
      </trans-unit>
      <trans-unit id="A_language_name_must_be_specified_for_this_option">
        <source>A language name must be specified for this option.</source>
        <target state="translated">このオプションの言語名を指定する必要があります。</target>
        <note />
      </trans-unit>
      <trans-unit id="File_was_externally_modified_colon_0">
        <source>File was externally modified: {0}.</source>
        <target state="translated">ファイルが外部で変更されました: {0}。</target>
        <note />
      </trans-unit>
      <trans-unit id="Unrecognized_language_name">
        <source>Unrecognized language name.</source>
        <target state="translated">認識できない言語の名前です。</target>
        <note />
      </trans-unit>
      <trans-unit id="Can_t_resolve_metadata_reference_colon_0">
        <source>Can't resolve metadata reference: '{0}'.</source>
        <target state="translated">メタデータの参照を解決できません: '{0}'。</target>
        <note />
      </trans-unit>
      <trans-unit id="Can_t_resolve_analyzer_reference_colon_0">
        <source>Can't resolve analyzer reference: '{0}'.</source>
        <target state="translated">アナライザーの参照を解決できません: '{0}'。</target>
        <note />
      </trans-unit>
      <trans-unit id="Invalid_project_block_expected_after_Project">
        <source>Invalid project block, expected "=" after Project.</source>
        <target state="translated">プロジェクト ブロックが正しくありません。プロジェクトの後に "=" が必要です。</target>
        <note />
      </trans-unit>
      <trans-unit id="Invalid_project_block_expected_after_project_name">
        <source>Invalid project block, expected "," after project name.</source>
        <target state="translated">プロジェクト ブロックが正しくありません。プロジェクト名の後に "," が必要です。</target>
        <note />
      </trans-unit>
      <trans-unit id="Invalid_project_block_expected_after_project_path">
        <source>Invalid project block, expected "," after project path.</source>
        <target state="translated">プロジェクト ブロックが正しくありません。プロジェクト パスの後に "," が必要です。</target>
        <note />
      </trans-unit>
      <trans-unit id="Expected_0">
        <source>Expected {0}.</source>
        <target state="translated">{0} が必要です。</target>
        <note />
      </trans-unit>
      <trans-unit id="_0_must_be_a_non_null_and_non_empty_string">
        <source>"{0}" must be a non-null and non-empty string.</source>
        <target state="translated">"{0}" は、Null 以外の空でない文字列にする必要があります。</target>
        <note />
      </trans-unit>
      <trans-unit id="Expected_header_colon_0">
        <source>Expected header: "{0}".</source>
        <target state="translated">ヘッダーが必要です: "{0}"。</target>
        <note />
      </trans-unit>
      <trans-unit id="Expected_end_of_file">
        <source>Expected end-of-file.</source>
        <target state="translated">EOF が必要です。</target>
        <note />
      </trans-unit>
      <trans-unit id="Expected_0_line">
        <source>Expected {0} line.</source>
        <target state="translated">{0} 行が必要です。</target>
        <note />
      </trans-unit>
      <trans-unit id="This_submission_already_references_another_submission_project">
        <source>This submission already references another submission project.</source>
        <target state="translated">この送信は、既に別の送信プロジェクトを参照しています。</target>
        <note />
      </trans-unit>
      <trans-unit id="_0_still_contains_open_documents">
        <source>{0} still contains open documents.</source>
        <target state="translated">{0} には、開いているドキュメントが含まれています。</target>
        <note />
      </trans-unit>
      <trans-unit id="_0_is_still_open">
        <source>{0} is still open.</source>
        <target state="translated">{0} が開いたままです。</target>
        <note />
      </trans-unit>
      <trans-unit id="An_element_with_the_same_key_but_a_different_value_already_exists">
        <source>An element with the same key but a different value already exists.</source>
        <target state="translated">キーが同じで値が異なる要素が既に存在します。</target>
        <note />
      </trans-unit>
      <trans-unit id="Arrays_with_more_than_one_dimension_cannot_be_serialized">
        <source>Arrays with more than one dimension cannot be serialized.</source>
        <target state="translated">複数の次元を持つ配列はシリアル化できません。</target>
        <note />
      </trans-unit>
      <trans-unit id="Value_too_large_to_be_represented_as_a_30_bit_unsigned_integer">
        <source>Value too large to be represented as a 30 bit unsigned integer.</source>
        <target state="translated">値が大きすぎるため、30 ビットの符号なし整数として表すことができません。</target>
        <note />
      </trans-unit>
      <trans-unit id="Specified_path_must_be_absolute">
        <source>Specified path must be absolute.</source>
        <target state="translated">絶対パスを指定する必要があります。</target>
        <note />
      </trans-unit>
      <trans-unit id="Cast_is_redundant">
        <source>Cast is redundant.</source>
        <target state="translated">キャストが冗長です。</target>
        <note />
      </trans-unit>
      <trans-unit id="Name_can_be_simplified">
        <source>Name can be simplified.</source>
        <target state="translated">名前を簡略化できます。</target>
        <note />
      </trans-unit>
      <trans-unit id="Unknown_identifier">
        <source>Unknown identifier.</source>
        <target state="translated">不明な識別子です。</target>
        <note />
      </trans-unit>
      <trans-unit id="Cannot_generate_code_for_unsupported_operator_0">
        <source>Cannot generate code for unsupported operator '{0}'</source>
        <target state="translated">サポートされない演算子 '{0}' のコードは生成できません</target>
        <note />
      </trans-unit>
      <trans-unit id="Invalid_number_of_parameters_for_binary_operator">
        <source>Invalid number of parameters for binary operator.</source>
        <target state="translated">二項演算子のパラメーターの数が無効です。</target>
        <note />
      </trans-unit>
      <trans-unit id="Invalid_number_of_parameters_for_unary_operator">
        <source>Invalid number of parameters for unary operator.</source>
        <target state="translated">単項演算子のパラメーターの数が無効です。</target>
        <note />
      </trans-unit>
      <trans-unit id="Absolute_path_expected">
        <source>Absolute path expected.</source>
        <target state="translated">絶対パスが必要です。</target>
        <note />
      </trans-unit>
      <trans-unit id="Cannot_open_project_0_because_the_file_extension_1_is_not_associated_with_a_language">
        <source>Cannot open project '{0}' because the file extension '{1}' is not associated with a language.</source>
        <target state="translated">ファイルの拡張子 '{1}' が言語に関連付けられていないため、プロジェクト '{0}' を開くことができません。</target>
        <note />
      </trans-unit>
      <trans-unit id="Cannot_open_project_0_because_the_language_1_is_not_supported">
        <source>Cannot open project '{0}' because the language '{1}' is not supported.</source>
        <target state="translated">言語 '{1}' がサポートされていないため、プロジェクト '{0}' を開くことができません。</target>
        <note />
      </trans-unit>
      <trans-unit id="Invalid_project_file_path_colon_0">
        <source>Invalid project file path: '{0}'</source>
        <target state="translated">無効なプロジェクト ファイルのパス: '{0}'</target>
        <note />
      </trans-unit>
      <trans-unit id="Invalid_solution_file_path_colon_0">
        <source>Invalid solution file path: '{0}'</source>
        <target state="translated">無効なソリューション ファイルのパス: '{0}'</target>
        <note />
      </trans-unit>
      <trans-unit id="Project_file_not_found_colon_0">
        <source>Project file not found: '{0}'</source>
        <target state="translated">プロジェクト ファイルが見つかりません: '{0}'</target>
        <note />
      </trans-unit>
      <trans-unit id="Solution_file_not_found_colon_0">
        <source>Solution file not found: '{0}'</source>
        <target state="translated">ソリューション ファイルが見つかりません: '{0}'</target>
        <note />
      </trans-unit>
      <trans-unit id="Unmerged_change_from_project_0">
        <source>Unmerged change from project '{0}'</source>
        <target state="translated">プロジェクト '{0}' からのマージされていない変更</target>
        <note />
      </trans-unit>
      <trans-unit id="Added_colon">
        <source>Added:</source>
        <target state="translated">追加済み:</target>
        <note />
      </trans-unit>
      <trans-unit id="Fix_all_0">
        <source>Fix all '{0}'</source>
        <target state="translated">すべての '{0}' を修正します</target>
        <note />
      </trans-unit>
      <trans-unit id="Fix_all_0_in_1">
        <source>Fix all '{0}' in '{1}'</source>
        <target state="translated">{1}' に含まれているすべての '{0}' を修正します</target>
        <note />
      </trans-unit>
      <trans-unit id="Fix_all_0_in_Solution">
        <source>Fix all '{0}' in Solution</source>
        <target state="translated">ソリューションに含まれているすべての '{0}' を修正します</target>
        <note />
      </trans-unit>
      <trans-unit id="After_colon">
        <source>After:</source>
        <target state="translated">後:</target>
        <note />
      </trans-unit>
      <trans-unit id="Before_colon">
        <source>Before:</source>
        <target state="translated">前:</target>
        <note />
      </trans-unit>
      <trans-unit id="Removed_colon">
        <source>Removed:</source>
        <target state="translated">削除済み:</target>
        <note />
      </trans-unit>
      <trans-unit id="Invalid_CodePage_value_colon_0">
        <source>Invalid CodePage value: {0}</source>
        <target state="translated">無効なコードページの値: {0}</target>
        <note />
      </trans-unit>
      <trans-unit id="Adding_additional_documents_is_not_supported">
        <source>Adding additional documents is not supported.</source>
        <target state="translated">追加ドキュメントの追加はサポートされていません。</target>
        <note />
      </trans-unit>
      <trans-unit id="Adding_analyzer_references_is_not_supported">
        <source>Adding analyzer references is not supported.</source>
        <target state="translated">アナライザー参照の追加はサポートされていません。</target>
        <note />
      </trans-unit>
      <trans-unit id="Adding_documents_is_not_supported">
        <source>Adding documents is not supported.</source>
        <target state="translated">ドキュメントの追加はサポートされていません。</target>
        <note />
      </trans-unit>
      <trans-unit id="Adding_metadata_references_is_not_supported">
        <source>Adding metadata references is not supported.</source>
        <target state="translated">メタデータ参照の追加はサポートされていません。</target>
        <note />
      </trans-unit>
      <trans-unit id="Adding_project_references_is_not_supported">
        <source>Adding project references is not supported.</source>
        <target state="translated">プロジェクト参照の追加はサポートされていません。</target>
        <note />
      </trans-unit>
      <trans-unit id="Changing_additional_documents_is_not_supported">
        <source>Changing additional documents is not supported.</source>
        <target state="translated">追加ドキュメントの変更はサポートされていません。</target>
        <note />
      </trans-unit>
      <trans-unit id="Changing_documents_is_not_supported">
        <source>Changing documents is not supported.</source>
        <target state="translated">ドキュメントの変更はサポートされていません。</target>
        <note />
      </trans-unit>
      <trans-unit id="Changing_project_properties_is_not_supported">
        <source>Changing project properties is not supported.</source>
        <target state="translated">プロジェクトのプロパティの変更はサポートされていません。</target>
        <note />
      </trans-unit>
      <trans-unit id="Removing_additional_documents_is_not_supported">
        <source>Removing additional documents is not supported.</source>
        <target state="translated">追加ドキュメントの削除はサポートされていません。</target>
        <note />
      </trans-unit>
      <trans-unit id="Removing_analyzer_references_is_not_supported">
        <source>Removing analyzer references is not supported.</source>
        <target state="translated">アナライザー参照の削除はサポートされていません。</target>
        <note />
      </trans-unit>
      <trans-unit id="Removing_documents_is_not_supported">
        <source>Removing documents is not supported.</source>
        <target state="translated">ドキュメントの削除はサポートされていません。</target>
        <note />
      </trans-unit>
      <trans-unit id="Removing_metadata_references_is_not_supported">
        <source>Removing metadata references is not supported.</source>
        <target state="translated">メタデータ参照の削除はサポートされていません。</target>
        <note />
      </trans-unit>
      <trans-unit id="Removing_project_references_is_not_supported">
        <source>Removing project references is not supported.</source>
        <target state="translated">プロジェクト参照の削除はサポートされていません。</target>
        <note />
      </trans-unit>
      <trans-unit id="Service_of_type_0_is_required_to_accomplish_the_task_but_is_not_available_from_the_workspace">
        <source>Service of type '{0}' is required to accomplish the task but is not available from the workspace.</source>
        <target state="translated">型 '{0}' のサービスはタスクの実行に必要ですが、このワークスペースからは利用できません。</target>
        <note />
      </trans-unit>
      <trans-unit id="Supplied_diagnostic_cannot_be_null">
        <source>Supplied diagnostic cannot be null.</source>
        <target state="translated">診断に null は指定できません。</target>
        <note />
      </trans-unit>
      <trans-unit id="At_least_one_diagnostic_must_be_supplied">
        <source>At least one diagnostic must be supplied.</source>
        <target state="translated">1 つ以上の診断を指定しなければなりません。</target>
        <note />
      </trans-unit>
      <trans-unit id="Diagnostic_must_have_span_0">
        <source>Diagnostic must have span '{0}'</source>
        <target state="translated">診断の範囲は '{0}' でなければなりません</target>
        <note />
      </trans-unit>
      <trans-unit id="Cannot_deserialize_type_0">
        <source>Cannot deserialize type '{0}'.</source>
        <target state="translated">型 '{0}' を逆シリアル化できません。</target>
        <note />
      </trans-unit>
      <trans-unit id="Cannot_serialize_type_0">
        <source>Cannot serialize type '{0}'.</source>
        <target state="translated">型 '{0}' をシリアル化できません。</target>
        <note />
      </trans-unit>
      <trans-unit id="The_type_0_is_not_understood_by_the_serialization_binder">
        <source>The type '{0}' is not understood by the serialization binder.</source>
        <target state="translated">型 '{0}' がシリアル化バインダーで認識されません。</target>
        <note />
      </trans-unit>
      <trans-unit id="Label_for_node_0_is_invalid_it_must_be_within_bracket_0_1">
        <source>Label for node '{0}' is invalid, it must be within [0, {1}).</source>
        <target state="translated">ノード '{0}' のラベルが無効です。[0, {1}) 内になければなりません。</target>
        <note />
      </trans-unit>
      <trans-unit id="Matching_nodes_0_and_1_must_have_the_same_label">
        <source>Matching nodes '{0}' and '{1}' must have the same label.</source>
        <target state="translated">一致するノード '{0}' と '{1}' には、同じラベルが含まれていなければなりません。</target>
        <note />
      </trans-unit>
      <trans-unit id="Node_0_must_be_contained_in_the_new_tree">
        <source>Node '{0}' must be contained in the new tree.</source>
        <target state="translated">Node '{0}' が、新しいツリーに含まれている必要があります。</target>
        <note />
      </trans-unit>
      <trans-unit id="Node_0_must_be_contained_in_the_old_tree">
        <source>Node '{0}' must be contained in the old tree.</source>
        <target state="translated">ノード '{0}' が、古いツリーに含まれている必要があります。</target>
        <note />
      </trans-unit>
      <trans-unit id="The_member_0_is_not_declared_within_the_declaration_of_the_symbol">
        <source>The member '{0}' is not declared within the declaration of the symbol.</source>
        <target state="translated">シンボルの宣言で、メンバー '{0}' が宣言されていません。</target>
        <note />
      </trans-unit>
      <trans-unit id="The_position_is_not_within_the_symbol_s_declaration">
        <source>The position is not within the symbol's declaration</source>
        <target state="translated">シンボルの宣言内に配置されていません。</target>
        <note />
      </trans-unit>
      <trans-unit id="The_symbol_0_cannot_be_located_within_the_current_solution">
        <source>The symbol '{0}' cannot be located within the current solution.</source>
        <target state="translated">シンボル '{0}' は、現在のソリューション内に配置することはできません。</target>
        <note />
      </trans-unit>
      <trans-unit id="Changing_compilation_options_is_not_supported">
        <source>Changing compilation options is not supported.</source>
        <target state="translated">コンパイル オプションの変更はできません。</target>
        <note />
      </trans-unit>
      <trans-unit id="Changing_parse_options_is_not_supported">
        <source>Changing parse options is not supported.</source>
        <target state="translated">解析オプションの変更はできません。</target>
        <note />
      </trans-unit>
      <trans-unit id="The_node_is_not_part_of_the_tree">
        <source>The node is not part of the tree.</source>
        <target state="translated">ノードはツリーの一部ではありません。</target>
        <note />
      </trans-unit>
      <trans-unit id="This_workspace_does_not_support_opening_and_closing_documents">
        <source>This workspace does not support opening and closing documents.</source>
        <target state="translated">このワークスペースではドキュメントの開閉をサポートしません。</target>
        <note />
      </trans-unit>
      <trans-unit id="Usage_colon">
        <source>Usage:</source>
        <target state="translated">使用法:</target>
        <note />
      </trans-unit>
      <trans-unit id="Exceptions_colon">
        <source>Exceptions:</source>
        <target state="translated">例外:</target>
        <note />
      </trans-unit>
      <trans-unit id="_0_returned_an_uninitialized_ImmutableArray">
        <source>'{0}' returned an uninitialized ImmutableArray</source>
        <target state="translated">'{0}' が初期化されていない ImmutableArray を返しました</target>
        <note />
      </trans-unit>
      <trans-unit id="Failure">
        <source>Failure</source>
        <target state="translated">エラー</target>
        <note />
      </trans-unit>
      <trans-unit id="Warning">
        <source>Warning</source>
        <target state="translated">警告</target>
        <note />
      </trans-unit>
      <trans-unit id="Populate_switch">
        <source>Populate switch</source>
        <target state="translated">スイッチを設定する</target>
        <note />
      </trans-unit>
      <trans-unit id="Member_access_should_be_qualified">
        <source>Member access should be qualified.</source>
        <target state="translated">メンバー アクセスを修飾する必要があります。</target>
        <note />
      </trans-unit>
      <trans-unit id="Add_braces_to_0_statement">
        <source>Add braces to '{0}' statement.</source>
        <target state="translated">{0}' ステートメントに波かっこを追加します。</target>
        <note />
      </trans-unit>
      <trans-unit id="Options_did_not_come_from_Workspace">
        <source>Options did not come from Workspace</source>
        <target state="translated">オプションはワークスペースに由来するものではありません</target>
        <note />
      </trans-unit>
      <trans-unit id="Enable">
        <source>Enable</source>
        <target state="translated">有効にする</target>
        <note />
      </trans-unit>
      <trans-unit id="Enable_and_ignore_future_errors">
        <source>Enable and ignore future errors</source>
        <target state="translated">有効化して今後のエラーを無視する</target>
        <note />
      </trans-unit>
      <trans-unit id="_0_encountered_an_error_and_has_been_disabled">
        <source>'{0}' encountered an error and has been disabled.</source>
        <target state="translated">'{0}' でエラーが生じ、無効になりました。</target>
        <note />
      </trans-unit>
      <trans-unit id="Show_Stack_Trace">
        <source>Show Stack Trace</source>
        <target state="translated">スタック トレースを表示します</target>
        <note />
      </trans-unit>
      <trans-unit id="Stream_is_too_long">
        <source>Stream is too long.</source>
        <target state="translated">ストリームが長すぎます。</target>
        <note />
      </trans-unit>
      <trans-unit id="Deserialization_reader_for_0_read_incorrect_number_of_values">
        <source>Deserialization reader for '{0}' read incorrect number of values.</source>
        <target state="translated">{0}' の逆シリアル化のリーダーが、正しくない数の値を読み取りました。</target>
        <note />
      </trans-unit>
      <trans-unit id="Pascal_Case">
        <source>Pascal Case</source>
        <target state="translated">パスカル ケース</target>
        <note />
      </trans-unit>
      <trans-unit id="Abstract_Method">
        <source>Abstract Method</source>
        <target state="translated">抽象メソッド</target>
        <note>{locked: abstract}{locked: method} These are keywords (unless the order of words or capitalization should be handled differently)</note>
      </trans-unit>
      <trans-unit id="Async_Method">
        <source>Async Method</source>
        <target state="translated">非同期メソッド</target>
        <note>{locked: async}{locked: method} These are keywords (unless the order of words or capitalization should be handled differently)</note>
      </trans-unit>
      <trans-unit id="Begins_with_I">
        <source>Begins with I</source>
        <target state="translated">I で始まる</target>
        <note>{locked:I}</note>
      </trans-unit>
      <trans-unit id="Class">
        <source>Class</source>
        <target state="new">Class</target>
        <note>{locked} unless the capitalization should be handled differently</note>
      </trans-unit>
      <trans-unit id="Delegate">
        <source>Delegate</source>
        <target state="new">Delegate</target>
        <note>{locked} unless the capitalization should be handled differently</note>
      </trans-unit>
      <trans-unit id="Enum">
        <source>Enum</source>
        <target state="new">Enum</target>
        <note>{locked} unless the capitalization should be handled differently</note>
      </trans-unit>
      <trans-unit id="Event">
        <source>Event</source>
        <target state="new">Event</target>
        <note>{locked} unless the capitalization should be handled differently</note>
      </trans-unit>
      <trans-unit id="Interface">
        <source>Interface</source>
        <target state="new">Interface</target>
        <note>{locked} unless the capitalization should be handled differently</note>
      </trans-unit>
      <trans-unit id="Non_Field_Members">
        <source>Non-Field Members</source>
        <target state="translated">フィールド以外のメンバー</target>
        <note>{locked:field}</note>
      </trans-unit>
      <trans-unit id="Private_Method">
        <source>Private Method</source>
        <target state="translated">プライベート メソッド</target>
        <note>{locked: private}{locked: method} These are keywords (unless the order of words or capitalization should be handled differently)</note>
      </trans-unit>
      <trans-unit id="Private_or_Internal_Field">
        <source>Private or Internal Field</source>
        <target state="translated">プライベートまたは内部フィールド</target>
        <note>{locked: private}{locked: internal}{locked:field}</note>
      </trans-unit>
      <trans-unit id="Private_or_Internal_Static_Field">
        <source>Private or Internal Static Field</source>
        <target state="translated">プライベートまたは内部静的フィールド</target>
        <note>{locked: private}{locked: internal}{locked:static}{locked:field}</note>
      </trans-unit>
      <trans-unit id="Property">
        <source>Property</source>
        <target state="new">Property</target>
        <note>{locked} unless the capitalization should be handled differently</note>
      </trans-unit>
      <trans-unit id="Public_or_Protected_Field">
        <source>Public or Protected Field</source>
        <target state="translated">パブリックまたは保護されたフィールド</target>
        <note>{locked: public}{locked: protected}{locked:field}</note>
      </trans-unit>
      <trans-unit id="Static_Field">
        <source>Static Field</source>
        <target state="translated">静的フィールド</target>
        <note>{locked:static}{locked:field} (unless the capitalization should be handled differently)</note>
      </trans-unit>
      <trans-unit id="Static_Method">
        <source>Static Method</source>
        <target state="translated">静的メソッド</target>
        <note>{locked: static}{locked: method} These are keywords (unless the order of words or capitalization should be handled differently)</note>
      </trans-unit>
      <trans-unit id="Struct">
        <source>Struct</source>
        <target state="new">Struct</target>
        <note>{locked} unless the capitalization should be handled differently</note>
      </trans-unit>
      <trans-unit id="Types">
        <source>Types</source>
        <target state="translated">型</target>
        <note>{locked:types} unless the capitalization should be handled differently</note>
      </trans-unit>
      <trans-unit id="Method">
        <source>Method</source>
        <target state="translated">メソッド</target>
        <note>{locked:method} unless the capitalization should be handled differently</note>
      </trans-unit>
      <trans-unit id="Missing_prefix_colon_0">
        <source>Missing prefix: '{0}'</source>
        <target state="translated">存在しないプレフィックス: '{0}'</target>
        <note />
      </trans-unit>
      <trans-unit id="Error">
        <source>Error</source>
        <target state="translated">エラー</target>
        <note />
      </trans-unit>
      <trans-unit id="None">
        <source>None</source>
        <target state="translated">なし</target>
        <note />
      </trans-unit>
      <trans-unit id="Missing_suffix_colon_0">
        <source>Missing suffix: '{0}'</source>
        <target state="translated">存在しないサフィックス: '{0}'</target>
        <note />
      </trans-unit>
      <trans-unit id="These_non_leading_words_must_begin_with_an_upper_case_letter_colon_0">
        <source>These non-leading words must begin with an upper case letter: {0}</source>
        <target state="translated">これらの 2 番目以降の単語は、大文字で始まらなければなりません: {0}</target>
        <note />
      </trans-unit>
      <trans-unit id="Suggestion">
        <source>Suggestion</source>
        <target state="translated">提案事項</target>
        <note />
      </trans-unit>
      <trans-unit id="These_non_leading_words_must_begin_with_a_lowercase_letter_colon_0">
        <source>These non-leading words must begin with a lowercase letter: {0}</source>
        <target state="translated">これらの 2 番目以降の単語は、小文字で始まらなければなりません: {0}</target>
        <note />
      </trans-unit>
      <trans-unit id="These_words_cannot_contain_lower_case_characters_colon_0">
        <source>These words cannot contain lower case characters: {0}</source>
        <target state="translated">これらの単語に小文字が含まれていてはなりません: {0}</target>
        <note />
      </trans-unit>
      <trans-unit id="These_words_cannot_contain_upper_case_characters_colon_0">
        <source>These words cannot contain upper case characters: {0}</source>
        <target state="translated">これらの単語に大文字が含まれていてはなりません: {0}</target>
        <note />
      </trans-unit>
      <trans-unit id="These_words_must_begin_with_upper_case_characters_colon_0">
        <source>These words must begin with upper case characters: {0}</source>
        <target state="translated">これらの単語は、大文字で始まらなければなりません: {0}</target>
        <note />
      </trans-unit>
      <trans-unit id="The_first_word_0_must_begin_with_an_upper_case_character">
        <source>The first word, '{0}', must begin with an upper case character</source>
        <target state="translated">最初の単語 '{0}' は、大文字で始まらなければなりません</target>
        <note />
      </trans-unit>
      <trans-unit id="The_first_word_0_must_begin_with_a_lower_case_character">
        <source>The first word, '{0}', must begin with a lower case character</source>
        <target state="translated">最初の単語 '{0}' は、小文字で始まらなければなりません</target>
        <note />
      </trans-unit>
      <trans-unit id="File_0_size_of_1_exceeds_maximum_allowed_size_of_2">
        <source>File '{0}' size of {1} exceeds maximum allowed size of {2}</source>
        <target state="translated">ファイル '{0}' のサイズ {1} が最大許容サイズ {2} を超えています</target>
        <note />
      </trans-unit>
      <trans-unit id="Changing_document_property_is_not_supported">
        <source>Changing document properties is not supported</source>
        <target state="translated">ドキュメントのプロパティの変更はサポートされていません</target>
        <note />
      </trans-unit>
      <trans-unit id="Alternation_conditions_cannot_be_comments">
        <source>Alternation conditions cannot be comments</source>
        <target state="translated">選択条件をコメントにできません</target>
        <note>This is an error message shown to the user when they write an invalid Regular Expression. Example: a|(?#b)</note>
      </trans-unit>
      <trans-unit id="Alternation_conditions_do_not_capture_and_cannot_be_named">
        <source>Alternation conditions do not capture and cannot be named</source>
        <target state="translated">選択条件が捕捉されないため、名前を指定できません</target>
        <note>This is an error message shown to the user when they write an invalid Regular Expression. Example: (?(?'x'))</note>
      </trans-unit>
      <trans-unit id="A_subtraction_must_be_the_last_element_in_a_character_class">
        <source>A subtraction must be the last element in a character class</source>
        <target state="translated">減算は、文字クラスの最後の要素でなければなりません</target>
        <note>This is an error message shown to the user when they write an invalid Regular Expression. Example: [a-[b]-c]</note>
      </trans-unit>
      <trans-unit id="Cannot_include_class_0_in_character_range">
        <source>Cannot include class \{0} in character range</source>
        <target state="translated">文字範囲にクラス \{0} を含めることはできません</target>
        <note>This is an error message shown to the user when they write an invalid Regular Expression. Example: [a-\w]. {0} is the invalid class (\w here)</note>
      </trans-unit>
      <trans-unit id="Capture_group_numbers_must_be_less_than_or_equal_to_Int32_MaxValue">
        <source>Capture group numbers must be less than or equal to Int32.MaxValue</source>
        <target state="translated">キャプチャ グループ番号は Int32.MaxValue 以下でなければなりません</target>
        <note>This is an error message shown to the user when they write an invalid Regular Expression. Example: a{2147483648}</note>
      </trans-unit>
      <trans-unit id="Capture_number_cannot_be_zero">
        <source>Capture number cannot be zero</source>
        <target state="translated">キャプチャ番号を 0 にすることはできません</target>
        <note>This is an error message shown to the user when they write an invalid Regular Expression. Example: (?&lt;0&gt;a)</note>
      </trans-unit>
      <trans-unit id="Illegal_backslash_at_end_of_pattern">
        <source>Illegal \ at end of pattern</source>
        <target state="translated">無効\末尾のパターン</target>
        <note>This is an error message shown to the user when they write an invalid Regular Expression. Example: \</note>
      </trans-unit>
      <trans-unit id="Illegal_x_y_with_x_less_than_y">
        <source>Illegal {x,y} with x &gt; y</source>
        <target state="translated">{x,y} で x &gt; y は無効です</target>
        <note>This is an error message shown to the user when they write an invalid Regular Expression. Example: a{1,0}</note>
      </trans-unit>
      <trans-unit id="Incomplete_character_escape">
        <source>Incomplete \p{X} character escape</source>
        <target state="translated">不完全な \p{X} 文字エスケープです</target>
        <note>This is an error message shown to the user when they write an invalid Regular Expression. Example: \p{ Cc }</note>
      </trans-unit>
      <trans-unit id="Insufficient_hexadecimal_digits">
        <source>Insufficient hexadecimal digits</source>
        <target state="translated">16 進数の数字が正しくありません</target>
        <note>This is an error message shown to the user when they write an invalid Regular Expression. Example: \x</note>
      </trans-unit>
      <trans-unit id="Invalid_group_name_Group_names_must_begin_with_a_word_character">
        <source>Invalid group name: Group names must begin with a word character</source>
        <target state="translated">無効なグループ名: グループ名は単語文字で始める必要があります</target>
        <note>This is an error message shown to the user when they write an invalid Regular Expression. Example: (?&lt;a &gt;a)</note>
      </trans-unit>
      <trans-unit id="Malformed">
        <source>malformed</source>
        <target state="translated">不正な形式</target>
        <note>This is an error message shown to the user when they write an invalid Regular Expression. Example: (?(0</note>
      </trans-unit>
      <trans-unit id="Malformed_character_escape">
        <source>Malformed \p{X} character escape</source>
        <target state="translated">間違った形式の \p{X} エスケープ文字です</target>
        <note>This is an error message shown to the user when they write an invalid Regular Expression. Example: \p {Cc}</note>
      </trans-unit>
      <trans-unit id="Malformed_named_back_reference">
        <source>Malformed \k&lt;...&gt; named back reference</source>
        <target state="translated">間違った形式の \k&lt;...&gt;名前付き逆参照です</target>
        <note>This is an error message shown to the user when they write an invalid Regular Expression. Example: \k'</note>
      </trans-unit>
      <trans-unit id="Missing_control_character">
        <source>Missing control character</source>
        <target state="translated">コントロール文字がありません</target>
        <note>This is an error message shown to the user when they write an invalid Regular Expression. Example: \c</note>
      </trans-unit>
      <trans-unit id="Nested_quantifier_0">
        <source>Nested quantifier {0}</source>
        <target state="translated">入れ子になった量指定子 {0}</target>
        <note>This is an error message shown to the user when they write an invalid Regular Expression. Example: a**. In this case {0} will be '*', the extra unnecessary quantifier.</note>
      </trans-unit>
      <trans-unit id="Not_enough_close_parens">
        <source>Not enough )'s</source>
        <target state="translated">) が足りません</target>
        <note>This is an error message shown to the user when they write an invalid Regular Expression. Example: (a</note>
      </trans-unit>
      <trans-unit id="Quantifier_x_y_following_nothing">
        <source>Quantifier {x,y} following nothing</source>
        <target state="translated">量指定子 {x,y} の前に何もありません</target>
        <note>This is an error message shown to the user when they write an invalid Regular Expression. Example: *</note>
      </trans-unit>
      <trans-unit id="Reference_to_undefined_group">
        <source>reference to undefined group</source>
        <target state="translated">未定義のグループへの参照</target>
        <note>This is an error message shown to the user when they write an invalid Regular Expression. Example: (?(1))</note>
      </trans-unit>
      <trans-unit id="Reference_to_undefined_group_name_0">
        <source>Reference to undefined group name {0}</source>
        <target state="translated">未定義のグループ名 {0} への参照</target>
        <note>This is an error message shown to the user when they write an invalid Regular Expression. Example: \k&lt;a&gt;. Here, {0} will be the name of the undefined group ('a')</note>
      </trans-unit>
      <trans-unit id="Reference_to_undefined_group_number_0">
        <source>Reference to undefined group number {0}</source>
        <target state="translated">未定義のグループ番号 {0} への参照</target>
        <note>This is an error message shown to the user when they write an invalid Regular Expression. Example: (?&lt;-1&gt;). Here, {0} will be the number of the undefined group ('1')</note>
      </trans-unit>
      <trans-unit id="Too_many_bars_in_conditional_grouping">
        <source>Too many | in (?()|)</source>
        <target state="translated">(?()|) で | が多すぎます</target>
        <note>This is an error message shown to the user when they write an invalid Regular Expression. Example: (?(0)a|b|)</note>
      </trans-unit>
      <trans-unit id="Too_many_close_parens">
        <source>Too many )'s</source>
        <target state="translated">) が多すぎます</target>
        <note>This is an error message shown to the user when they write an invalid Regular Expression. Example: )</note>
      </trans-unit>
      <trans-unit id="Unknown_property">
        <source>Unknown property</source>
        <target state="translated">不明なプロパティ</target>
        <note>This is an error message shown to the user when they write an invalid Regular Expression. Example: \p{}</note>
      </trans-unit>
      <trans-unit id="Unknown_property_0">
        <source>Unknown property '{0}'</source>
        <target state="translated">不明なプロパティ '{0}'</target>
        <note>This is an error message shown to the user when they write an invalid Regular Expression. Example: \p{xxx}. Here, {0} will be the name of the unknown property ('xxx')</note>
      </trans-unit>
      <trans-unit id="Unrecognized_control_character">
        <source>Unrecognized control character</source>
        <target state="translated">認識されない制御文字</target>
        <note>This is an error message shown to the user when they write an invalid Regular Expression. Example: [\c]</note>
      </trans-unit>
      <trans-unit id="Unrecognized_escape_sequence_0">
        <source>Unrecognized escape sequence \{0}</source>
        <target state="translated">認識できないエスケープ シーケンス \{0}</target>
        <note>This is an error message shown to the user when they write an invalid Regular Expression. Example: \m. Here, {0} will be the unrecognized character ('m')</note>
      </trans-unit>
      <trans-unit id="Unrecognized_grouping_construct">
        <source>Unrecognized grouping construct</source>
        <target state="translated">認識されないグループ化構成体</target>
        <note>This is an error message shown to the user when they write an invalid Regular Expression. Example: (?&lt;</note>
      </trans-unit>
      <trans-unit id="Unterminated_character_class_set">
        <source>Unterminated [] set</source>
        <target state="translated">未終了の [] セットです</target>
        <note>This is an error message shown to the user when they write an invalid Regular Expression. Example: [</note>
      </trans-unit>
      <trans-unit id="Unterminated_regex_comment">
        <source>Unterminated (?#...) comment</source>
        <target state="translated">未終了の (?#...) コメントです</target>
        <note>This is an error message shown to the user when they write an invalid Regular Expression. Example: (?#</note>
      </trans-unit>
      <trans-unit id="dot_NET_Coding_Conventions">
        <source>.NET Coding Conventions</source>
        <target state="translated">.NET コーディング規則</target>
        <note />
      </trans-unit>
      <trans-unit id="this_dot_and_Me_dot_preferences">
        <source>this. and Me. preferences</source>
        <target state="translated">this. と Me. の設定</target>
        <note />
      </trans-unit>
      <trans-unit id="x_y_range_in_reverse_order">
        <source>[x-y] range in reverse order</source>
        <target state="translated">[x-y] 範囲の順序が逆です</target>
        <note>This is an error message shown to the user when they write an invalid Regular Expression. Example: [b-a]</note>
      </trans-unit>
      <trans-unit id="Variables_captured_colon">
        <source>Variables captured:</source>
        <target state="translated">キャプチャされた変数:</target>
        <note />
      </trans-unit>
      <trans-unit id="Regex_issue_0">
        <source>Regex issue: {0}</source>
        <target state="translated">正規表現の問題: {0}</target>
        <note>This is an error message shown to the user when they write an invalid Regular Expression. {0} will be the actual text of one of the above Regular Expression errors.</note>
      </trans-unit>
      <trans-unit id="ValueUsageInfo_Read">
        <source>Read</source>
        <target state="translated">読み取り</target>
        <note>See xml doc comments on 'ValueUsageInfo' enum for context</note>
      </trans-unit>
      <trans-unit id="ValueUsageInfo_Reference">
        <source>Reference</source>
        <target state="translated">参照</target>
        <note>See xml doc comments on 'ValueUsageInfo' enum for context</note>
      </trans-unit>
      <trans-unit id="ValueUsageInfo_Write">
        <source>Write</source>
        <target state="translated">書き込み</target>
        <note>See xml doc comments on 'ValueUsageInfo' enum for context</note>
      </trans-unit>
      <trans-unit id="Parameter_preferences">
        <source>Parameter preferences</source>
        <target state="translated">パラメーターの設定</target>
        <note />
      </trans-unit>
    </body>
  </file>
</xliff><|MERGE_RESOLUTION|>--- conflicted
+++ resolved
@@ -641,11 +641,7 @@
       </trans-unit>
       <trans-unit id="Regex_match_zero_or_one_time_long">
         <source>The ? quantifier matches the preceding element zero or one time. It is equivalent to the {0,1} quantifier. ? is a greedy quantifier whose lazy equivalent is ??.</source>
-<<<<<<< HEAD
-        <target state="translated">? 量指定子は、直前の要素の 0 回または 1 回の繰り返しに一致します。これは {0,1} と同じです。? は最長一致の量指定子であり、最短一致でこれに対応するのは ?? です。</target>
-=======
         <target state="translated">? 量指定子は、直前の要素の 0 回または 1 回の繰り返しに一致します。これは {0,1} 量指定子と同じです。? は最長一致の量指定子であり、最短一致でこれに対応するのは ?? です。</target>
->>>>>>> 02fdd7af
         <note />
       </trans-unit>
       <trans-unit id="Regex_match_zero_or_one_time_short">
@@ -687,11 +683,7 @@
         <source>A named or numbered backreference.
 
 'name' is the name of a capturing group defined in the regular expression pattern.</source>
-<<<<<<< HEAD
-        <target state="translated">名前付き前方参照または番号付き前方参照。
-=======
         <target state="translated">名前付きまたは番号付きの前方参照。
->>>>>>> 02fdd7af
 
 'name' は、正規表現パターンで定義されているキャプチャ グループの名前です。</target>
         <note />
@@ -823,11 +815,7 @@
     Pc	Punctuation, Connector
 
 If ECMAScript-compliant behavior is specified, \W is equivalent to [^a-zA-Z_0-9]</source>
-<<<<<<< HEAD
-        <target state="translated">\W は単語以外の文字に一致します。次に示す Unicode カテゴリの文字を除く任意の文字と一致します。
-=======
         <target state="translated">\W は単語以外の文字に一致します。次に示す Unicode カテゴリのものを除く任意の文字と一致します。
->>>>>>> 02fdd7af
 
     Ll	文字、小文字
     Lu	文字、大文字
