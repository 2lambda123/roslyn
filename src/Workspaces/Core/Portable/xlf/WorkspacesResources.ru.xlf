﻿<?xml version="1.0" encoding="utf-8"?>
<xliff xmlns="urn:oasis:names:tc:xliff:document:1.2" xmlns:xsi="http://www.w3.org/2001/XMLSchema-instance" version="1.2" xsi:schemaLocation="urn:oasis:names:tc:xliff:document:1.2 xliff-core-1.2-transitional.xsd">
  <file datatype="xml" source-language="en" target-language="ru" original="../WorkspacesResources.resx">
    <body>
      <trans-unit id="Adding_analyzer_config_documents_is_not_supported">
        <source>Adding analyzer config documents is not supported.</source>
        <target state="translated">Добавление документов конфигурации анализатора не поддерживается.</target>
        <note />
      </trans-unit>
      <trans-unit id="An_error_occurred_while_reading_the_specified_configuration_file_colon_0">
        <source>An error occurred while reading the specified configuration file: {0}</source>
        <target state="translated">Произошла ошибка при чтении указанного файла конфигурации: {0}</target>
        <note />
      </trans-unit>
      <trans-unit id="CSharp_files">
        <source>C# files</source>
        <target state="translated">Файлы C#</target>
        <note />
      </trans-unit>
      <trans-unit id="Changing_analyzer_config_documents_is_not_supported">
        <source>Changing analyzer config documents is not supported.</source>
        <target state="translated">Изменение документов конфигурации анализатора не поддерживается.</target>
        <note />
      </trans-unit>
      <trans-unit id="Changing_document_0_is_not_supported">
        <source>Changing document '{0}' is not supported.</source>
        <target state="translated">Изменение документа "{0}" не поддерживается.</target>
        <note />
      </trans-unit>
      <trans-unit id="Core_EditorConfig_Options">
        <source>Core EditorConfig Options</source>
        <target state="translated">Основные параметры EditorConfig</target>
        <note />
      </trans-unit>
      <trans-unit id="DateTimeKind_must_be_Utc">
        <source>DateTimeKind must be Utc</source>
        <target state="translated">Параметр DateTimeKind должен содержать время и дату в формате UTC</target>
        <note />
      </trans-unit>
      <trans-unit id="Expression_level_preferences">
        <source>Expression-level preferences</source>
        <target state="translated">Выражения уровень предпочтения</target>
        <note />
      </trans-unit>
      <trans-unit id="Field_preferences">
        <source>Field preferences</source>
        <target state="translated">Предпочтения для полей</target>
        <note />
      </trans-unit>
      <trans-unit id="Indentation_and_spacing">
        <source>Indentation and spacing</source>
        <target state="translated">Отступы и интервалы</target>
        <note />
      </trans-unit>
      <trans-unit id="Language_keywords_vs_BCL_types_preferences">
        <source>Language keywords vs BCL types preferences</source>
        <target state="translated">Параметры использования ключевых слов языка и типов BCL</target>
        <note />
      </trans-unit>
      <trans-unit id="Modifier_preferences">
        <source>Modifier preferences</source>
        <target state="translated">Предпочтения модификатора</target>
        <note />
      </trans-unit>
      <trans-unit id="Naming_rules">
        <source>Naming rules</source>
        <target state="translated">Правила именования</target>
        <note />
      </trans-unit>
      <trans-unit id="Naming_styles">
        <source>Naming styles</source>
        <target state="translated">Стили именования</target>
        <note />
      </trans-unit>
      <trans-unit id="New_line_preferences">
        <source>New line preferences</source>
        <target state="translated">Предпочтения для новых строк</target>
        <note />
      </trans-unit>
      <trans-unit id="Organize_usings">
        <source>Organize usings</source>
        <target state="translated">Упорядочение Using</target>
        <note />
      </trans-unit>
      <trans-unit id="Parentheses_preferences">
        <source>Parentheses preferences</source>
        <target state="translated">Предпочтения для скобок</target>
        <note />
      </trans-unit>
      <trans-unit id="Prefix_0_does_not_match_expected_prefix_1">
        <source>Prefix '{0}' does not match expected prefix '{1}'</source>
        <target state="translated">Префикс '{0}' не соответствует ожидаемому префиксу '{1}'</target>
        <note />
      </trans-unit>
      <trans-unit id="Prefix_0_is_not_expected">
        <source>Prefix '{0}' is not expected</source>
        <target state="translated">Префикс "{0}" является недопустимым</target>
        <note />
      </trans-unit>
      <trans-unit id="Refactoring_Only">
        <source>Refactoring Only</source>
        <target state="translated">Только рефакторинг</target>
        <note />
      </trans-unit>
      <trans-unit id="Regex_all_control_characters_long">
        <source>All control characters. This includes the Cc, Cf, Cs, Co, and Cn categories.</source>
        <target state="translated">Все управляющие символы. Сюда входят категории Cc, Cf, Cs, Co и Cn.</target>
        <note />
      </trans-unit>
      <trans-unit id="Regex_all_control_characters_short">
        <source>all control characters</source>
        <target state="translated">все управляющие символы</target>
        <note />
      </trans-unit>
      <trans-unit id="Regex_all_diacritic_marks_long">
        <source>All diacritic marks. This includes the Mn, Mc, and Me categories.</source>
        <target state="translated">Все диакритические знаки. Сюда входят категории Mn, Mc и Me.</target>
        <note />
      </trans-unit>
      <trans-unit id="Regex_all_diacritic_marks_short">
        <source>all diacritic marks</source>
        <target state="translated">все диакритические знаки</target>
        <note />
      </trans-unit>
      <trans-unit id="Regex_all_letter_characters_long">
        <source>All letter characters. This includes the Lu, Ll, Lt, Lm, and Lo characters.</source>
        <target state="translated">Все буквенные символы. Сюда входят символы Lu, Ll, Lt, Lm и Lo.</target>
        <note />
      </trans-unit>
      <trans-unit id="Regex_all_letter_characters_short">
        <source>all letter characters</source>
        <target state="translated">все буквенные символы</target>
        <note />
      </trans-unit>
      <trans-unit id="Regex_all_numbers_long">
        <source>All numbers. This includes the Nd, Nl, and No categories.</source>
        <target state="translated">Все числа. Сюда входят категории Nd, Nl и No.</target>
        <note />
      </trans-unit>
      <trans-unit id="Regex_all_numbers_short">
        <source>all numbers</source>
        <target state="translated">все числа</target>
        <note />
      </trans-unit>
      <trans-unit id="Regex_all_punctuation_characters_long">
        <source>All punctuation characters. This includes the Pc, Pd, Ps, Pe, Pi, Pf, and Po categories.</source>
        <target state="translated">Все знаки препинания. Сюда входят категории Pc, Pd, Ps, Pe, Pi, Pf и Po.</target>
        <note />
      </trans-unit>
      <trans-unit id="Regex_all_punctuation_characters_short">
        <source>all punctuation characters</source>
        <target state="translated">все знаки препинания</target>
        <note />
      </trans-unit>
      <trans-unit id="Regex_all_separator_characters_long">
        <source>All separator characters. This includes the Zs, Zl, and Zp categories.</source>
        <target state="translated">Все символы-разделители. Сюда входят категории Zs, Zl и Zp.</target>
        <note />
      </trans-unit>
      <trans-unit id="Regex_all_separator_characters_short">
        <source>all separator characters</source>
        <target state="translated">все символы-разделители</target>
        <note />
      </trans-unit>
      <trans-unit id="Regex_all_symbols_long">
        <source>All symbols. This includes the Sm, Sc, Sk, and So categories.</source>
        <target state="translated">Все символы. Сюда входят категории Sm, Sc, Sk и So.</target>
        <note />
      </trans-unit>
      <trans-unit id="Regex_all_symbols_short">
        <source>all symbols</source>
        <target state="translated">все символы</target>
        <note />
      </trans-unit>
      <trans-unit id="Regex_alternation_long">
        <source>You can use the vertical bar (|) character to match any one of a series of patterns, where the | character separates each pattern.</source>
        <target state="translated">Вы можете использовать символ вертикальной черты (|), чтобы сопоставить любую из серий шаблонов, где каждый шаблон отделяется символом |.</target>
        <note />
      </trans-unit>
      <trans-unit id="Regex_alternation_short">
        <source>alternation</source>
        <target state="translated">чередование</target>
        <note />
      </trans-unit>
      <trans-unit id="Regex_any_character_group_long">
        <source>The period character (.) matches any character except \n (the newline character, \u000A).  If a regular expression pattern is modified by the RegexOptions.Singleline option, or if the portion of the pattern that contains the . character class is modified by the 's' option, . matches any character.</source>
        <target state="translated">Символ точки (.) соответствует любому символу, кроме \n (символ новой строки, \u000A). Если шаблон регулярного выражения изменяется параметром RegexOptions.Singleline или если часть шаблона, содержащая класс символов ., изменяется параметром "s", . соответствует любому символу.</target>
        <note />
      </trans-unit>
      <trans-unit id="Regex_any_character_group_short">
        <source>any character</source>
        <target state="translated">любой символ</target>
        <note />
      </trans-unit>
      <trans-unit id="Regex_backspace_character_long">
        <source>Matches a backspace character, \u0008</source>
        <target state="translated">Соответствует символу возврата \u0008</target>
        <note />
      </trans-unit>
      <trans-unit id="Regex_backspace_character_short">
        <source>backspace character</source>
        <target state="translated">символ возврата</target>
        <note />
      </trans-unit>
      <trans-unit id="Regex_balancing_group_long">
        <source>A balancing group definition deletes the definition of a previously defined group and stores, in the current group, the interval between the previously defined group and the current group.
    
'name1' is the current group (optional), 'name2' is a previously defined group, and 'subexpression' is any valid regular expression pattern. The balancing group definition deletes the definition of name2 and stores the interval between name2 and name1 in name1. If no name2 group is defined, the match backtracks. Because deleting the last definition of name2 reveals the previous definition of name2, this construct lets you use the stack of captures for group name2 as a counter for keeping track of nested constructs such as parentheses or opening and closing brackets.

The balancing group definition uses 'name2' as a stack. The beginning character of each nested construct is placed in the group and in its Group.Captures collection. When the closing character is matched, its corresponding opening character is removed from the group, and the Captures collection is decreased by one. After the opening and closing characters of all nested constructs have been matched, 'name1' is empty.</source>
        <target state="translated">Определение группы балансировки удаляет определение ранее определенной группы и сохраняет (в текущей группе) интервал между ранее определенной группой и текущей группой.
    
Значение "имя1" является текущей группой (необязательная), "имя2" является ранее определенной группой, а "часть выражения" является любым допустимым шаблоном регулярного выражения. Определение группы балансировки удаляет определение "имя2" и сохраняет интервал между "имя2" и "имя1" в "имя1". Если группа "имя2" не определена, соответствие определяется по обратному отслеживанию. Так как удаление последнего определения name2 приводит к раскрытию предыдущего определения "имя2", эта конструкция позволяет использовать стек записей для группы "имя2" в качестве счетчика для отслеживания вложенных конструкций, таких как круглые скобки или открывающие и закрывающие скобки.

Определение группы балансировки использует "имя2" в качестве стека. Начальный символ каждой вложенной конструкции помещается в группу и ее коллекцию Group.Captures. При появлении совпадения для закрывающего символа соответствующий ему открывающий символ удаляется из группы, а коллекция Captures уменьшается на единицу. После обнаружения совпадений для всех открывающих и закрывающих символов всех вложенных конструкций "имя1" остается пустой.</target>
        <note />
      </trans-unit>
      <trans-unit id="Regex_balancing_group_short">
        <source>balancing group</source>
        <target state="translated">группа балансировки</target>
        <note />
      </trans-unit>
      <trans-unit id="Regex_base_group">
        <source>base-group</source>
        <target state="translated">базовая группа</target>
        <note />
      </trans-unit>
      <trans-unit id="Regex_bell_character_long">
        <source>Matches a bell (alarm) character, \u0007</source>
        <target state="translated">Соответствует символу колокольчика (сигнала) \u0007</target>
        <note />
      </trans-unit>
      <trans-unit id="Regex_bell_character_short">
        <source>bell character</source>
        <target state="translated">символ колокольчика</target>
        <note />
      </trans-unit>
      <trans-unit id="Regex_carriage_return_character_long">
        <source>Matches a carriage-return character, \u000D.  Note that \r is not equivalent to the newline character, \n.</source>
        <target state="translated">Соответствует символу возврата каретки \u000D. Обратите внимание, что \r не эквивалентен символу новой строки \n.</target>
        <note />
      </trans-unit>
      <trans-unit id="Regex_carriage_return_character_short">
        <source>carriage-return character</source>
        <target state="translated">символ возврата каретки</target>
        <note />
      </trans-unit>
      <trans-unit id="Regex_character_class_subtraction_long">
        <source>Character class subtraction yields a set of characters that is the result of excluding the characters in one character class from another character class.

'base_group' is a positive or negative character group or range. The 'excluded_group' component is another positive or negative character group, or another character class subtraction expression (that is, you can nest character class subtraction expressions).</source>
        <target state="translated">Вычитание класса символов дает набор символов, который является результатом исключения символов одного класса символов из другого класса символов.

base_group является положительной или отрицательной группой символов или диапазоном. Компонент excluded_group — это другая положительная или отрицательная группа символов или другое выражение вычитания класса символов (то есть вы можете вкладывать выражения вычитания класса символов).</target>
        <note />
      </trans-unit>
      <trans-unit id="Regex_character_class_subtraction_short">
        <source>character class subtraction</source>
        <target state="translated">вычитание класса символов</target>
        <note />
      </trans-unit>
      <trans-unit id="Regex_character_group">
        <source>character-group</source>
        <target state="translated">группа символов</target>
        <note />
      </trans-unit>
      <trans-unit id="Regex_comment">
        <source>comment</source>
        <target state="translated">комментарий</target>
        <note />
      </trans-unit>
      <trans-unit id="Regex_conditional_expression_match_long">
        <source>This language element attempts to match one of two patterns depending on whether it can match an initial pattern.

'expression' is the initial pattern to match, 'yes' is the pattern to match if expression is matched, and 'no' is the optional pattern to match if expression is not matched.</source>
        <target state="translated">Этот элемент языка пытается соответствовать одному из двух шаблонов в зависимости от того, может ли он соответствовать исходному шаблону.

expression является исходным шаблоном для проверки соответствия, yes является шаблоном, когда выражение имеет соответствие, а no является необязательным шаблоном для проверки соответствия, если выражение не имеет соответствия.</target>
        <note />
      </trans-unit>
      <trans-unit id="Regex_conditional_expression_match_short">
        <source>conditional expression match</source>
        <target state="translated">условное соответствие выражения</target>
        <note />
      </trans-unit>
      <trans-unit id="Regex_conditional_group_match_long">
        <source>This language element attempts to match one of two patterns depending on whether it has matched a specified capturing group.

'name' is the name (or number) of a capturing group, 'yes' is the expression to match if 'name' (or 'number') has a match, and 'no' is the optional expression to match if it does not.</source>
        <target state="translated">Этот элемент языка пытается соответствовать одному из двух шаблонов в зависимости от того, установил ли он соответствие указанной группе записи.

name является именем (или номером) группы записи, yes является выражением для проверки соответствия, если name (или number) имеет соответствие, а no является необязательным выражением для проверки соответствия в противном случае.</target>
        <note />
      </trans-unit>
      <trans-unit id="Regex_conditional_group_match_short">
        <source>conditional group match</source>
        <target state="translated">условное соответствие группы</target>
        <note />
      </trans-unit>
      <trans-unit id="Regex_contiguous_matches_long">
        <source>The \G anchor specifies that a match must occur at the point where the previous match ended. When you use this anchor with the Regex.Matches or Match.NextMatch method, it ensures that all matches are contiguous.</source>
        <target state="translated">Привязка \G указывает, что соответствие должно находиться в том месте, где заканчивается предыдущее соответствие. При использовании этой привязки с методом Regex.Matches или Match.NextMatch она обеспечивает непрерывность всех соответствий.</target>
        <note />
      </trans-unit>
      <trans-unit id="Regex_contiguous_matches_short">
        <source>contiguous matches</source>
        <target state="translated">непрерывные соответствия</target>
        <note />
      </trans-unit>
      <trans-unit id="Regex_control_character_long">
        <source>Matches an ASCII control character, where X is the letter of the control character. For example, \cC is CTRL-C.</source>
        <target state="translated">Соответствует управляющему символу ASCII, где X — это буква управляющего символа. Например, \cC — это CTRL-C.</target>
        <note />
      </trans-unit>
      <trans-unit id="Regex_control_character_short">
        <source>control character</source>
        <target state="translated">управляющий символ</target>
        <note />
      </trans-unit>
      <trans-unit id="Regex_decimal_digit_character_long">
        <source>\d matches any decimal digit. It is equivalent to the \p{Nd} regular expression pattern, which includes the standard decimal digits 0-9 as well as the decimal digits of a number of other character sets.

If ECMAScript-compliant behavior is specified, \d is equivalent to [0-9]</source>
        <target state="translated">\d соответствует любой десятичной цифре. Это эквивалент шаблона регулярного выражения \p{Nd}, который включает в себя стандартные десятичные цифры 0–9, а также десятичные цифры из ряда других наборов символов.

Если указано поведение, соответствующее ECMAScript, \d является эквивалентом [0–9].</target>
        <note />
      </trans-unit>
      <trans-unit id="Regex_decimal_digit_character_short">
        <source>decimal-digit character</source>
        <target state="translated">символ десятичной цифры</target>
        <note />
      </trans-unit>
      <trans-unit id="Regex_end_of_line_comment_long">
        <source>A number sign (#) marks an x-mode comment, which starts at the unescaped # character at the end of the regular expression pattern and continues until the end of the line. To use this construct, you must either enable the x option (through inline options) or supply the RegexOptions.IgnorePatternWhitespace value to the option parameter when instantiating the Regex object or calling a static Regex method.</source>
        <target state="translated">Символ решетки (#) помечает комментарий x-mode, который начинается с неэкранированного символа # в конце шаблона регулярного выражения и продолжается до конца строки. Чтобы использовать эту конструкцию, нужно либо включить параметр x (посредством встроенных параметров), либо указать значение RegexOptions.IgnorePatternWhitespace для параметра option при создании экземпляра объекта Regex или вызове статического метода Regex.</target>
        <note />
      </trans-unit>
      <trans-unit id="Regex_end_of_line_comment_short">
        <source>end-of-line comment</source>
        <target state="translated">комментарий в конце строки</target>
        <note />
      </trans-unit>
      <trans-unit id="Regex_end_of_string_only_long">
        <source>The \z anchor specifies that a match must occur at the end of the input string. Like the $ language element, \z ignores the RegexOptions.Multiline option. Unlike the \Z language element, \z does not match a \n character at the end of a string. Therefore, it can only match the last line of the input string.</source>
        <target state="translated">Привязка \z указывает, что соответствие должно находиться в конце входной строки. Как и элемент языка $, \z игнорирует параметр RegexOptions.Multiline. В отличие от элемента языка \Z, \z не соответствует символу \n в конце строки. Поэтому она может соответствовать только последней строке входной строки.</target>
        <note />
      </trans-unit>
      <trans-unit id="Regex_end_of_string_only_short">
        <source>end of string only</source>
        <target state="translated">только конец строки</target>
        <note />
      </trans-unit>
      <trans-unit id="Regex_end_of_string_or_before_ending_newline_long">
        <source>The \Z anchor specifies that a match must occur at the end of the input string, or before \n at the end of the input string. It is identical to the $ anchor, except that \Z ignores the RegexOptions.Multiline option. Therefore, in a multiline string, it can only match the end of the last line, or the last line before \n.

The \Z anchor matches \n but does not match \r\n (the CR/LF character combination). To match CR/LF, include \r?\Z in the regular expression pattern.</source>
        <target state="translated">Привязка \Z указывает, что соответствие должно находиться в конце входной строки или перед \n в конце входной строки. Она идентична привязке $, за исключением того, что \Z игнорирует параметр RegexOptions.Multiline. Поэтому в многострочной строке она может соответствовать только концу последней строки или последней строке перед \n.

Привязка \Z соответствует \n, но не соответствует значению \r\n (сочетание символов CR/LF). Чтобы обеспечить соответствие CR/LF, включите \r?\Z в шаблон регулярного выражения.</target>
        <note />
      </trans-unit>
      <trans-unit id="Regex_end_of_string_or_before_ending_newline_short">
        <source>end of string or before ending newline</source>
        <target state="translated">конец строки или до последнего символа новой строки</target>
        <note />
      </trans-unit>
      <trans-unit id="Regex_end_of_string_or_line_long">
        <source>The $ anchor specifies that the preceding pattern must occur at the end of the input string, or before \n at the end of the input string. If you use $ with the RegexOptions.Multiline option, the match can also occur at the end of a line.

The $ anchor matches \n but does not match \r\n (the combination of carriage return and newline characters, or CR/LF). To match the CR/LF character combination, include \r?$ in the regular expression pattern.</source>
        <target state="translated">Привязка $ указывает, что предыдущий шаблон должен находиться в конце входной строки или перед \n в конце входной строки. Если использовать $ с параметром RegexOptions.Multiline, соответствие также может находиться в конце строки.

Привязка $ соответствует \n, но не соответствует значению \r\n (сочетанию символа возврата каретки и символа новой строки, которое также обозначается как CR/LF). Чтобы обеспечить соответствие сочетанию символов CR/LF, включите \r?$ в шаблон регулярного выражения.</target>
        <note />
      </trans-unit>
      <trans-unit id="Regex_end_of_string_or_line_short">
        <source>end of string or line</source>
        <target state="translated">конец строковых данных или строки</target>
        <note />
      </trans-unit>
      <trans-unit id="Regex_escape_character_long">
        <source>Matches an escape character, \u001B</source>
        <target state="translated">Соответствует escape-символу \u001B</target>
        <note />
      </trans-unit>
      <trans-unit id="Regex_escape_character_short">
        <source>escape character</source>
        <target state="translated">escape-символ</target>
        <note />
      </trans-unit>
      <trans-unit id="Regex_excluded_group">
        <source>excluded-group</source>
        <target state="translated">исключенная группа</target>
        <note />
      </trans-unit>
      <trans-unit id="Regex_expression">
        <source>expression</source>
        <target state="translated">выражение</target>
        <note />
      </trans-unit>
      <trans-unit id="Regex_form_feed_character_long">
        <source>Matches a form-feed character, \u000C</source>
        <target state="translated">Соответствует символу перевода страницы \u000C</target>
        <note />
      </trans-unit>
      <trans-unit id="Regex_form_feed_character_short">
        <source>form-feed character</source>
        <target state="translated">символ перевода страницы</target>
        <note />
      </trans-unit>
      <trans-unit id="Regex_group_options_long">
        <source>This grouping construct applies or disables the specified options within a subexpression. The options to enable are specified after the question mark, and the options to disable after the minus sign. The allowed options are:

    i	Use case-insensitive matching.
    m	Use multiline mode, where ^ and $ match the beginning and end of each line
	(instead of the beginning and end of the input string).
    s	Use single-line mode, where the period (.) matches every character
	(instead of every character except \n).
    n	Do not capture unnamed groups. The only valid captures are explicitly
	named or numbered groups of the form (?&lt;name&gt; subexpression).
    x	Exclude unescaped white space from the pattern, and enable comments
	after a number sign (#).</source>
        <target state="translated">Эта конструкция группирования включает или отключает указанные параметры в части выражения. Включаемые параметры указаны после вопросительного знака, а отключаемые параметры — после знака минус. Допустимые параметры:

    i	Использовать сопоставление без учета регистра.
    m	Использовать многострочный режим, где ^ и $ соответствуют началу и концу каждой строки
	(а не началу и концу входной строки).
    s	Использовать однострочный режим, где точка (.) соответствует каждому символу
	(а не каждому символу, кроме \n).
    n	Не записывать неименованные группы. Для записи подходят только явно именованные
	или нумерованные группы формы (?&lt;name&gt; часть выражения).
    x	Исключить неэкранированный пробел из шаблона и включить комментарии
	после символа решетки (#).</target>
        <note />
      </trans-unit>
      <trans-unit id="Regex_group_options_short">
        <source>group options</source>
        <target state="translated">параметры группы</target>
        <note />
      </trans-unit>
      <trans-unit id="Regex_hexadecimal_escape_long">
        <source>Matches an ASCII character, where ## is a two-digit hexadecimal character code.</source>
        <target state="translated">Соответствует символу ASCII, где ## — это двузначный шестнадцатеричный код символа.</target>
        <note />
      </trans-unit>
      <trans-unit id="Regex_hexadecimal_escape_short">
        <source>hexidecimal escape</source>
        <target state="translated">шестнадцатеричный escape-символ</target>
        <note />
      </trans-unit>
      <trans-unit id="Regex_inline_comment_long">
        <source>The (?# comment) construct lets you include an inline comment in a regular expression. The regular expression engine does not use any part of the comment in pattern matching, although the comment is included in the string that is returned by the Regex.ToString method. The comment ends at the first closing parenthesis.</source>
        <target state="translated">Конструкция (?# comment) позволяет включить встроенный комментарий в регулярное выражение. Обработчик регулярных выражений не использует никакие части этого комментария при сравнении шаблонов, однако комментарий включается в строку, возвращаемую методом Regex.ToString. Комментарий заканчивается на первой закрывающей скобке.</target>
        <note />
      </trans-unit>
      <trans-unit id="Regex_inline_comment_short">
        <source>inline comment</source>
        <target state="translated">встроенный комментарий</target>
        <note />
      </trans-unit>
      <trans-unit id="Regex_inline_options_long">
        <source>Enables or disables specific pattern matching options for the remainder of a regular expression. The options to enable are specified after the question mark, and the options to disable after the minus sign. The allowed options are:

    i	Use case-insensitive matching.
    m	Use multiline mode, where ^ and $ match the beginning and end of each line
	(instead of the beginning and end of the input string).
    s	Use single-line mode, where the period (.) matches every character
	(instead of every character except \n).
    n	Do not capture unnamed groups. The only valid captures are explicitly named
	or numbered groups of the form (?&lt;name&gt; subexpression).
    x	Exclude unescaped white space from the pattern, and enable comments
	after a number sign (#).</source>
        <target state="translated">Включает или отключает конкретные параметры сопоставления шаблонов для оставшейся части регулярного выражения. Включаемые параметры указаны после вопросительного знака, а отключаемые параметры — после знака минус. Допустимые параметры:

    i	Использовать сопоставление без учета регистра.
    m	Использовать многострочный режим, где ^ и $ соответствуют началу и концу каждой строки
	(вместо начала и конца входной строки).
    s	Использовать однострочный режим, где точка (.) соответствует каждому символу
	(а не каждому символу, кроме \n).
    n	Не записывать неименованные группы. Для записи подходят только явно именованные
	или нумерованные группы формы (?&lt;name&gt; часть выражения).
    x	Исключить неэкранированный пробел из шаблона и включить комментарии
	после символа решетки (#).</target>
        <note />
      </trans-unit>
      <trans-unit id="Regex_inline_options_short">
        <source>inline options</source>
        <target state="translated">встроенные параметры</target>
        <note />
      </trans-unit>
      <trans-unit id="Regex_letter_lowercase">
        <source>letter, lowercase</source>
        <target state="translated">буква, строчная</target>
        <note />
      </trans-unit>
      <trans-unit id="Regex_letter_modifier">
        <source>letter, modifier</source>
        <target state="translated">буква, модификатор</target>
        <note />
      </trans-unit>
      <trans-unit id="Regex_letter_other">
        <source>letter, other</source>
        <target state="translated">буква, другая</target>
        <note />
      </trans-unit>
      <trans-unit id="Regex_letter_titlecase">
        <source>letter, titlecase</source>
        <target state="translated">буква, заглавная</target>
        <note />
      </trans-unit>
      <trans-unit id="Regex_letter_uppercase">
        <source>letter, uppercase</source>
        <target state="translated">буква, прописная</target>
        <note />
      </trans-unit>
      <trans-unit id="Regex_mark_enclosing">
        <source>mark, enclosing</source>
        <target state="translated">метка, с включением</target>
        <note />
      </trans-unit>
      <trans-unit id="Regex_mark_nonspacing">
        <source>mark, nonspacing</source>
        <target state="translated">метка, без пробелов</target>
        <note />
      </trans-unit>
      <trans-unit id="Regex_mark_spacing_combining">
        <source>mark, spacing combining</source>
        <target state="translated">метка, объединение интервалов</target>
        <note />
      </trans-unit>
      <trans-unit id="Regex_match_at_least_n_times_lazy_long">
        <source>The {n,}? quantifier matches the preceding element at least n times, where n is any integer, but as few times as possible. It is the lazy counterpart of the greedy quantifier {n,}</source>
        <target state="translated">Квантификатор {n,}? соответствует предыдущему элементу по меньшей мере n раз, где n — любое целое число, при этом данное количество должно быть минимальным. Это "ленивый" аналог "жадного" квантификатора {n,}</target>
        <note />
      </trans-unit>
      <trans-unit id="Regex_match_at_least_n_times_lazy_short">
        <source>match at least 'n' times (lazy)</source>
        <target state="translated">совпадение не менее "n" раз (ленивый)</target>
        <note />
      </trans-unit>
      <trans-unit id="Regex_match_at_least_n_times_long">
        <source>The {n,} quantifier matches the preceding element at least n times, where n is any integer. {n,} is a greedy quantifier whose lazy equivalent is {n,}?</source>
        <target state="translated">Квантификатор {n,} соответствует предыдущему элементу по меньшей мере n раз, где n — любое целое число. {n,} — это "жадный" квантификатор, "ленивым" аналогом которого является {n,}?</target>
        <note />
      </trans-unit>
      <trans-unit id="Regex_match_at_least_n_times_short">
        <source>match at least 'n' times</source>
        <target state="translated">совпадают по меньшей мере "n" раз</target>
        <note />
      </trans-unit>
      <trans-unit id="Regex_match_between_m_and_n_times_lazy_long">
        <source>The {n,m}? quantifier matches the preceding element between n and m times, where n and m are integers, but as few times as possible. It is the lazy counterpart of the greedy quantifier {n,m}</source>
        <target state="translated">Квантификатор {n,m}? соответствует предыдущему элементу от n до m раз, где n и m — любые целые числа, при этом данное количество должно быть минимальным. Это "ленивый" аналог "жадного" квантификатора {n,m}</target>
        <note />
      </trans-unit>
      <trans-unit id="Regex_match_between_m_and_n_times_lazy_short">
        <source>match at least 'n' times (lazy)</source>
        <target state="translated">совпадение не менее "n" раз (ленивый)</target>
        <note />
      </trans-unit>
      <trans-unit id="Regex_match_between_m_and_n_times_long">
        <source>The {n,m} quantifier matches the preceding element at least n times, but no more than m times, where n and m are integers. {n,m} is a greedy quantifier whose lazy equivalent is {n,m}?</source>
        <target state="translated">Квантификатор {n,m} соответствует предыдущему элементу по меньшей мере n раз, но не более m раз, где n и m — любые целые числа. {n,m} — это "жадный" квантификатор, "ленивым" аналогом которого является {n,m}?</target>
        <note />
      </trans-unit>
      <trans-unit id="Regex_match_between_m_and_n_times_short">
        <source>match between 'm' and 'n' times</source>
        <target state="translated">совпадение от "m" до "n" раз</target>
        <note />
      </trans-unit>
      <trans-unit id="Regex_match_exactly_n_times_lazy_long">
        <source>The {n}? quantifier matches the preceding element exactly n times, where n is any integer. It is the lazy counterpart of the greedy quantifier {n}+</source>
        <target state="translated">Квантификатор {n}? соответствует предыдущему элементу ровно n раз, где n — любое целое число. Это "ленивый" аналог "жадного" квантификатора {n}+</target>
        <note />
      </trans-unit>
      <trans-unit id="Regex_match_exactly_n_times_lazy_short">
        <source>match exactly 'n' times (lazy)</source>
        <target state="translated">совпадение ровно "n" раз (ленивый)</target>
        <note />
      </trans-unit>
      <trans-unit id="Regex_match_exactly_n_times_long">
        <source>The {n} quantifier matches the preceding element exactly n times, where n is any integer. {n} is a greedy quantifier whose lazy equivalent is {n}?</source>
        <target state="translated">Квантификатор {n} соответствует предыдущему элементу ровно n раз, где n — любое целое число. {n} — это "жадный" квантификатор, "ленивым" аналогом которого является {n}?</target>
        <note />
      </trans-unit>
      <trans-unit id="Regex_match_exactly_n_times_short">
        <source>match exactly 'n' times</source>
        <target state="translated">совпадение ровно "n" раз</target>
        <note />
      </trans-unit>
      <trans-unit id="Regex_match_one_or_more_times_lazy_long">
        <source>The +? quantifier matches the preceding element one or more times, but as few times as possible. It is the lazy counterpart of the greedy quantifier +</source>
        <target state="translated">Квантификатор +? соответствует предыдущему элементу один или несколько раз, при этом данное количество должно быть минимальным. Это "ленивый" аналог "жадного" квантификатора +</target>
        <note />
      </trans-unit>
      <trans-unit id="Regex_match_one_or_more_times_lazy_short">
        <source>match one or more times (lazy)</source>
        <target state="translated">совпадение один или несколько раз (ленивый)</target>
        <note />
      </trans-unit>
      <trans-unit id="Regex_match_one_or_more_times_long">
        <source>The + quantifier matches the preceding element one or more times. It is equivalent to the {1,} quantifier. + is a greedy quantifier whose lazy equivalent is +?.</source>
        <target state="translated">Квантификатор + соответствует предыдущему элементу один или несколько раз. Это эквивалент квантификатора {1,}. + — это "жадный" квантификатор, "ленивым" аналогом которого является +?.</target>
        <note />
      </trans-unit>
      <trans-unit id="Regex_match_one_or_more_times_short">
        <source>match one or more times</source>
        <target state="translated">совпадение один или несколько раз</target>
        <note />
      </trans-unit>
      <trans-unit id="Regex_match_zero_or_more_times_lazy_long">
        <source>The *? quantifier matches the preceding element zero or more times, but as few times as possible. It is the lazy counterpart of the greedy quantifier *</source>
        <target state="translated">Квантификатор *? соответствует предыдущему элементу ни одного или несколько раз, при этом данное количество должно быть минимальным. Это "ленивый" аналог "жадного" квантификатора *</target>
        <note />
      </trans-unit>
      <trans-unit id="Regex_match_zero_or_more_times_lazy_short">
        <source>match zero or more times (lazy)</source>
        <target state="translated">совпадение ни одного или несколько раз (ленивый)</target>
        <note />
      </trans-unit>
      <trans-unit id="Regex_match_zero_or_more_times_long">
        <source>The * quantifier matches the preceding element zero or more times. It is equivalent to the {0,} quantifier. * is a greedy quantifier whose lazy equivalent is *?.</source>
        <target state="translated">Квантификатор * соответствует предыдущему элементу ни одного или несколько раз. Это эквивалент квантификатора {0,}. * — это "жадный" квантификатор, "ленивым" аналогом которого является *?.</target>
        <note />
      </trans-unit>
      <trans-unit id="Regex_match_zero_or_more_times_short">
        <source>match zero or more times</source>
        <target state="translated">совпадение ни одного или несколько раз</target>
        <note />
      </trans-unit>
      <trans-unit id="Regex_match_zero_or_one_time_lazy_long">
        <source>The ?? quantifier matches the preceding element zero or one time, but as few times as possible. It is the lazy counterpart of the greedy quantifier ?</source>
        <target state="translated">Квантификатор ?? соответствует предыдущему элементу ни одного раза или один раз, при этом данное количество должно быть минимальным. Это "ленивый" аналог "жадного" квантификатора ?</target>
        <note />
      </trans-unit>
      <trans-unit id="Regex_match_zero_or_one_time_lazy_short">
        <source>match zero or one time (lazy)</source>
        <target state="translated">совпадение ни одного раза или один раз (ленивый)</target>
        <note />
      </trans-unit>
      <trans-unit id="Regex_match_zero_or_one_time_long">
        <source>The ? quantifier matches the preceding element zero or one time. It is equivalent to the {0,1} quantifier. ? is a greedy quantifier whose lazy equivalent is ??.</source>
        <target state="translated">Квантификатор ? соответствует предыдущему элементу ни одного раза или один раз. Это эквивалент квантификатора {0,1}. ? — это "жадный" квантификатор, "ленивым" аналогом которого является ??.</target>
        <note />
      </trans-unit>
      <trans-unit id="Regex_match_zero_or_one_time_short">
        <source>match zero or one time</source>
        <target state="translated">совпадение ни одного раза или один раз</target>
        <note />
      </trans-unit>
      <trans-unit id="Regex_matched_subexpression_long">
        <source>This grouping construct captures a matched 'subexpression', where 'subexpression' is any valid regular expression pattern. Captures that use parentheses are numbered automatically from left to right based on the order of the opening parentheses in the regular expression, starting from one. The capture that is numbered zero is the text matched by the entire regular expression pattern.</source>
        <target state="translated">Эта конструкция группирования записывает соответствующую "часть выражения", где "часть выражения" — это любой допустимый шаблон регулярного выражения. Записи, использующие круглые скобки, нумеруются автоматически слева направо в порядке открывающих скобок в регулярном выражении, начиная с первой. Запись с нулевым номером — это текст, совпадающий со всем шаблоном регулярного выражения.</target>
        <note />
      </trans-unit>
      <trans-unit id="Regex_matched_subexpression_short">
        <source>matched subexpression</source>
        <target state="translated">соответствующая часть выражения</target>
        <note />
      </trans-unit>
      <trans-unit id="Regex_name">
        <source>name</source>
        <target state="translated">имя</target>
        <note />
      </trans-unit>
      <trans-unit id="Regex_name1">
        <source>name1</source>
        <target state="translated">имя1</target>
        <note />
      </trans-unit>
      <trans-unit id="Regex_name2">
        <source>name2</source>
        <target state="translated">имя2</target>
        <note />
      </trans-unit>
      <trans-unit id="Regex_name_or_number">
        <source>name-or-number</source>
        <target state="translated">имя-или-число</target>
        <note />
      </trans-unit>
      <trans-unit id="Regex_named_backreference_long">
        <source>A named or numbered backreference.

'name' is the name of a capturing group defined in the regular expression pattern.</source>
        <target state="translated">Именованная или нумерованная обратная ссылка.

Значение "имя" — это имя группы записи, определенное в шаблоне регулярного выражения.</target>
        <note />
      </trans-unit>
      <trans-unit id="Regex_named_backreference_short">
        <source>named backreference</source>
        <target state="translated">именованная обратная ссылка</target>
        <note />
      </trans-unit>
      <trans-unit id="Regex_named_matched_subexpression_long">
        <source>Captures a matched subexpression and lets you access it by name or by number.

'name' is a valid group name, and 'subexpression' is any valid regular expression pattern. 'name' must not contain any punctuation characters and cannot begin with a number.

If the RegexOptions parameter of a regular expression pattern matching method includes the RegexOptions.ExplicitCapture flag, or if the n option is applied to this subexpression, the only way to capture a subexpression is to explicitly name capturing groups.</source>
        <target state="translated">Записывает совпадающую часть выражения и позволяет вам обратиться к ней по имени или номеру.

Значение "имя" — это допустимое имя группы, а "часть выражения" — любой допустимый шаблон регулярного выражения. Значение "имя" не должно содержать знаков пунктуации или начинаться с числа.

Если параметр RegexOptions метода сопоставления шаблона регулярного выражения включает флаг RegexOptions.ExplicitCapture или если параметр n применяется к этой части выражения, единственным способом записи части выражения является явное именование групп записи.</target>
        <note />
      </trans-unit>
      <trans-unit id="Regex_named_matched_subexpression_short">
        <source>named matched subexpression</source>
        <target state="translated">именованная соответствующая часть выражения</target>
        <note />
      </trans-unit>
      <trans-unit id="Regex_negative_character_group_long">
        <source>A negative character group specifies a list of characters that must not appear in an input string for a match to occur. The list of characters are specified individually.

Two or more character ranges can be concatenated. For example, to specify the range of decimal digits from "0" through "9", the range of lowercase letters from "a" through "f", and the range of uppercase letters from "A" through "F", use [0-9a-fA-F].</source>
        <target state="translated">Отрицательная группа символов указывает список символов, которые не должны присутствовать во входной строке для выполняемой проверки соответствия. Список символов настраивается в индивидуальном порядке.

Можно сцепить два или более диапазонов символов. Например, чтобы указать диапазон десятичных цифр от 0 до 9, диапазон строчных букв от a до f и диапазон прописных букв от A до F, используйте [0-9a-fA-F].</target>
        <note />
      </trans-unit>
      <trans-unit id="Regex_negative_character_group_short">
        <source>negative character group</source>
        <target state="translated">отрицательная группа символов</target>
        <note />
      </trans-unit>
      <trans-unit id="Regex_negative_character_range_long">
        <source>A negative character range specifies a list of characters that must not appear in an input string for a match to occur. 'firstCharacter' is the character that begins the range, and 'lastCharacter' is the character that ends the range.

Two or more character ranges can be concatenated. For example, to specify the range of decimal digits from "0" through "9", the range of lowercase letters from "a" through "f", and the range of uppercase letters from "A" through "F", use [0-9a-fA-F].</source>
        <target state="translated">Отрицательный диапазон символов указывает список символов, которые не должны присутствовать во входной строке для выполняемой проверки соответствия. firstCharacter — это первый символ диапазона, а lastCharacter — последний.

Можно сцепить два или более диапазонов символов. Например, чтобы указать диапазон десятичных цифр от 0 до 9, диапазон строчных букв от a до f и диапазон прописных букв от A до F, используйте [0-9a-fA-F].</target>
        <note />
      </trans-unit>
      <trans-unit id="Regex_negative_character_range_short">
        <source>negative character range</source>
        <target state="translated">отрицательный диапазон символов</target>
        <note />
      </trans-unit>
      <trans-unit id="Regex_negative_unicode_category_long">
        <source>The regular expression construct \P{ name } matches any character that does not belong to a Unicode general category or named block, where name is the category abbreviation or named block name.</source>
        <target state="translated">Конструкция регулярного выражения \P{ имя } соответствует любому символу, который не относится к общей категории Юникода или именованному блоку, где "имя" — это сокращение названия категории или имя именованного блока.</target>
        <note />
      </trans-unit>
      <trans-unit id="Regex_negative_unicode_category_short">
        <source>negative unicode category</source>
        <target state="translated">отрицательная категория Юникода</target>
        <note />
      </trans-unit>
      <trans-unit id="Regex_new_line_character_long">
        <source>Matches a new-line character, \u000A</source>
        <target state="translated">Соответствует символу новой строки \u000A</target>
        <note />
      </trans-unit>
      <trans-unit id="Regex_new_line_character_short">
        <source>new-line character</source>
        <target state="translated">символ новой строки</target>
        <note />
      </trans-unit>
      <trans-unit id="Regex_no">
        <source>no</source>
        <target state="translated">нет</target>
        <note />
      </trans-unit>
      <trans-unit id="Regex_non_digit_character_long">
        <source>\D matches any non-digit character. It is equivalent to the \P{Nd} regular expression pattern.

If ECMAScript-compliant behavior is specified, \D is equivalent to [^0-9]</source>
        <target state="translated">\D соответствует любому символу, не являющемуся цифрой. Это эквивалент шаблона регулярного выражения \P{Nd}.

Если указано поведение, соответствующее ECMAScript, \D является эквивалентом [^0-9]</target>
        <note />
      </trans-unit>
      <trans-unit id="Regex_non_digit_character_short">
        <source>non-digit character</source>
        <target state="translated">символ, не являющийся цифрой</target>
        <note />
      </trans-unit>
      <trans-unit id="Regex_non_white_space_character_long">
        <source>\S matches any non-white-space character. It is equivalent to the [^\f\n\r\t\v\x85\p{Z}] regular expression pattern, or the opposite of the regular expression pattern that is equivalent to \s, which matches white-space characters.

If ECMAScript-compliant behavior is specified, \S is equivalent to [^ \f\n\r\t\v]</source>
        <target state="translated">\S соответствует любому символу, не являющемуся пробелом. Это эквивалент шаблона регулярного выражения [^\f\n\r\t\v\x85\p{Z}] либо противоположность шаблона регулярного выражения, эквивалентного \s, который сопоставляет символы пробелов.

Если указано поведение, соответствующее ECMAScript, \S является эквивалентом [^ \f\n\r\t\v]</target>
        <note />
      </trans-unit>
      <trans-unit id="Regex_non_white_space_character_short">
        <source>non-white-space character</source>
        <target state="translated">символ, не являющийся пробелом</target>
        <note />
      </trans-unit>
      <trans-unit id="Regex_non_word_boundary_long">
        <source>The \B anchor specifies that the match must not occur on a word boundary. It is the opposite of the \b anchor.</source>
        <target state="translated">Привязка \B указывает, что соответствие не должно находиться на границе слов. Это противоположность привязки \b.</target>
        <note />
      </trans-unit>
      <trans-unit id="Regex_non_word_boundary_short">
        <source>non-word boundary</source>
        <target state="translated">граница не по словам</target>
        <note />
      </trans-unit>
      <trans-unit id="Regex_non_word_character_long">
        <source>\W matches any non-word character. It matches any character except for those in the following Unicode categories:

    Ll	Letter, Lowercase
    Lu	Letter, Uppercase
    Lt	Letter, Titlecase
    Lo	Letter, Other
    Lm	Letter, Modifier
    Mn	Mark, Nonspacing
    Nd	Number, Decimal Digit
    Pc	Punctuation, Connector

If ECMAScript-compliant behavior is specified, \W is equivalent to [^a-zA-Z_0-9]</source>
        <target state="translated">\W соответствует любому символу, не образующему слово. Он соответствует любому символу, кроме относящихся к следующим категориям Юникода:

    Ll	Буква, строчная
    Lu	Буква, прописная
    Lt	Буква, заглавная
    Lo	Буква, другая
    Lm	Буква, модификатор
    Mn	Метка, без пробела
    Nd	Число, десятичная цифра
    Pc	Пунктуация, соединитель

Если указано поведение, соответствующее ECMAScript, \W является эквивалентом [^a-zA-Z_0-9]</target>
        <note>Note: Ll, Lu, Lt, Lo, Lm, Mn, Nd, and Pc are all things that should not be localized. </note>
      </trans-unit>
      <trans-unit id="Regex_non_word_character_short">
        <source>non-word character</source>
        <target state="translated">символ, не образующий слово</target>
        <note />
      </trans-unit>
      <trans-unit id="Regex_nonbacktracking_subexpression_long">
        <source>This construct disables backtracking. The regular expression engine will match as many characters in the input string as it can. When no further match is possible, it will not backtrack to attempt alternate pattern matches. (That is, the subexpression matches only strings that would be matched by the subexpression alone; it does not attempt to match a string based on the subexpression and any subexpressions that follow it.)

This option is recommended if you know that backtracking will not succeed. Preventing the regular expression engine from performing unnecessary searching improves performance.</source>
        <target state="translated">Эта конструкция отключает обратное отслеживание. Обработчик регулярных выражений будет сопоставлять максимально возможное число символов во входной строке. Если дальнейшее сопоставление невозможно, он не будет выполнять обратное отслеживание, чтобы попытаться определить альтернативные совпадения шаблона. (Таким образом, часть выражения соответствует только тем строкам, которые соответствовали бы ей одной; она не пытается сопоставить строку на основе части выражения и любых следующих за ней частей выражения.)

Этот параметр рекомендуется использовать, если известно, что обратное отслеживание не даст результата. Запрет обработчику регулярных выражений выполнять ненужный поиск улучшает производительность.</target>
        <note />
      </trans-unit>
      <trans-unit id="Regex_nonbacktracking_subexpression_short">
        <source>nonbacktracking subexpression</source>
        <target state="translated">часть выражения без обратного отслеживания</target>
        <note />
      </trans-unit>
      <trans-unit id="Regex_noncapturing_group_long">
        <source>This construct does not capture the substring that is matched by a subexpression:

The noncapturing group construct is typically used when a quantifier is applied to a group, but the substrings captured by the group are of no interest.

If a regular expression includes nested grouping constructs, an outer noncapturing group construct does not apply to the inner nested group constructs.</source>
        <target state="translated">Эта конструкция не записывает подстроку, соответствующую части выражения:

Конструкция группы без записи обычно используется, когда квантификатор применяется к группе, но подстроки, записанные группой, не представляют интереса.

Если регулярное выражение содержит вложенные конструкции группы, внешняя конструкция группы без записи не применяется к внутренним вложенным конструкциям группы.</target>
        <note />
      </trans-unit>
      <trans-unit id="Regex_noncapturing_group_short">
        <source>noncapturing group</source>
        <target state="translated">группа без записи</target>
        <note />
      </trans-unit>
      <trans-unit id="Regex_number_decimal_digit">
        <source>number, decimal digit</source>
        <target state="translated">число, десятичная цифра</target>
        <note />
      </trans-unit>
      <trans-unit id="Regex_number_letter">
        <source>number, letter</source>
        <target state="translated">число, буква</target>
        <note />
      </trans-unit>
      <trans-unit id="Regex_number_other">
        <source>number, other</source>
        <target state="translated">число, другое</target>
        <note />
      </trans-unit>
      <trans-unit id="Regex_numbered_backreference_long">
        <source>A numbered backreference, where 'number' is the ordinal position of the capturing group in the regular expression. For example, \4 matches the contents of the fourth capturing group.

There is an ambiguity between octal escape codes (such as \16) and \number backreferences that use the same notation. If the ambiguity is a problem, you can use the \k&lt;name&gt; notation, which is unambiguous and cannot be confused with octal character codes. Similarly, hexadecimal codes such as \xdd are unambiguous and cannot be confused with backreferences.</source>
        <target state="translated">Нумерованная обратная ссылка, где "номер" — порядковый номер группы записи в регулярном выражении. Например, \4 соответствует содержимому четвертой группы записи.

Существует неоднозначность между восьмеричными escape-кодами (например, \16) и обратными ссылками \number, которые используют одну и ту же нотацию. Если подобная неоднозначность является проблемой, можно использовать нотацию \k&lt;name&gt;, которая не является неоднозначной и не может быть перепутана с восьмеричными кодами символов. Аналогичным образом шестнадцатеричные коды, такие как \xdd, не являются неоднозначными и не могут быть перепутаны с обратными ссылками.</target>
        <note />
      </trans-unit>
      <trans-unit id="Regex_numbered_backreference_short">
        <source>numbered backreference</source>
        <target state="translated">нумерованная обратная ссылка</target>
        <note />
      </trans-unit>
      <trans-unit id="Regex_other_control">
        <source>other, control</source>
        <target state="translated">другое, управление</target>
        <note />
      </trans-unit>
      <trans-unit id="Regex_other_format">
        <source>other, format</source>
        <target state="translated">другой, формат</target>
        <note />
      </trans-unit>
      <trans-unit id="Regex_other_not_assigned">
        <source>other, not assigned</source>
        <target state="translated">другое, не назначено</target>
        <note />
      </trans-unit>
      <trans-unit id="Regex_other_private_use">
        <source>other, private use</source>
        <target state="translated">другое, частное использование</target>
        <note />
      </trans-unit>
      <trans-unit id="Regex_other_surrogate">
        <source>other, surrogate</source>
        <target state="translated">другое, суррогат</target>
        <note />
      </trans-unit>
      <trans-unit id="Regex_positive_character_group_long">
        <source>A positive character group specifies a list of characters, any one of which may appear in an input string for a match to occur.</source>
        <target state="translated">Положительная группа символов задает список символов, любой из которых может выводиться во входной строке для выполняемого сопоставления.</target>
        <note />
      </trans-unit>
      <trans-unit id="Regex_positive_character_group_short">
        <source>positive character group</source>
        <target state="translated">положительная группа символов</target>
        <note />
      </trans-unit>
      <trans-unit id="Regex_positive_character_range_long">
        <source>A positive character range specifies a range of characters, any one of which may appear in an input string for a match to occur.  'firstCharacter' is the character that begins the range and 'lastCharacter' is the character that ends the range. </source>
        <target state="translated">Положительная группа символов задает диапазон символов, любой из которых может выводиться во входной строке для выполняемого сопоставления. firstCharacter — это первый символ диапазона, а lastCharacter — последний.</target>
        <note />
      </trans-unit>
      <trans-unit id="Regex_positive_character_range_short">
        <source>positive character range</source>
        <target state="translated">положительный диапазон символов</target>
        <note />
      </trans-unit>
      <trans-unit id="Regex_punctuation_close">
        <source>punctuation, close</source>
        <target state="translated">пунктуация, закрытие</target>
        <note />
      </trans-unit>
      <trans-unit id="Regex_punctuation_connector">
        <source>punctuation, connector</source>
        <target state="translated">пунктуация, соединитель</target>
        <note />
      </trans-unit>
      <trans-unit id="Regex_punctuation_dash">
        <source>punctuation, dash</source>
        <target state="translated">пунктуация, тире</target>
        <note />
      </trans-unit>
      <trans-unit id="Regex_punctuation_final_quote">
        <source>punctuation, final quote</source>
        <target state="translated">пунктуация, конечная кавычка</target>
        <note />
      </trans-unit>
      <trans-unit id="Regex_punctuation_initial_quote">
        <source>punctuation, initial quote</source>
        <target state="translated">пунктуация, начальная кавычка</target>
        <note />
      </trans-unit>
      <trans-unit id="Regex_punctuation_open">
        <source>punctuation, open</source>
        <target state="translated">пунктуация, открытие</target>
        <note />
      </trans-unit>
      <trans-unit id="Regex_punctuation_other">
        <source>punctuation, other</source>
        <target state="translated">пунктуация, другие</target>
        <note />
      </trans-unit>
      <trans-unit id="Regex_separator_line">
        <source>separator, line</source>
        <target state="translated">разделитель, строка</target>
        <note />
      </trans-unit>
      <trans-unit id="Regex_separator_paragraph">
        <source>separator, paragraph</source>
        <target state="translated">разделитель, абзац</target>
        <note />
      </trans-unit>
      <trans-unit id="Regex_separator_space">
        <source>separator, space</source>
        <target state="translated">разделитель, пробел</target>
        <note />
      </trans-unit>
      <trans-unit id="Regex_start_of_string_only_long">
        <source>The \A anchor specifies that a match must occur at the beginning of the input string. It is identical to the ^ anchor, except that \A ignores the RegexOptions.Multiline option. Therefore, it can only match the start of the first line in a multiline input string.</source>
        <target state="translated">Привязка \A указывает, что совпадение должно находиться в начале входной строки. Она идентична привязке ^, за исключением того, что \A игнорирует параметр RegexOptions.Multiline. Поэтому она может соответствовать только началу первой строки в многострочной входной строке.</target>
        <note />
      </trans-unit>
      <trans-unit id="Regex_start_of_string_only_short">
        <source>start of string only</source>
        <target state="translated">только начало строки</target>
        <note />
      </trans-unit>
      <trans-unit id="Regex_start_of_string_or_line_long">
        <source>The ^ anchor specifies that the following pattern must begin at the first character position of the string. If you use ^ with the RegexOptions.Multiline option, the match must occur at the beginning of each line.</source>
        <target state="translated">Привязка ^ указывает, что следующий шаблон должен начинаться с позиции первого знака строки. Если вы используете ^ с параметром RegexOptions.Multiline, совпадение должно находиться в начале каждой строки.</target>
        <note />
      </trans-unit>
      <trans-unit id="Regex_start_of_string_or_line_short">
        <source>start of string or line</source>
        <target state="translated">начало строковых данных или строки</target>
        <note />
      </trans-unit>
      <trans-unit id="Regex_subexpression">
        <source>subexpression</source>
        <target state="translated">часть выражения</target>
        <note />
      </trans-unit>
      <trans-unit id="Regex_symbol_currency">
        <source>symbol, currency</source>
        <target state="translated">символ, валюта</target>
        <note />
      </trans-unit>
      <trans-unit id="Regex_symbol_math">
        <source>symbol, math</source>
        <target state="translated">символ, математика</target>
        <note />
      </trans-unit>
      <trans-unit id="Regex_symbol_modifier">
        <source>symbol, modifier</source>
        <target state="translated">символ, модификатор</target>
        <note />
      </trans-unit>
      <trans-unit id="Regex_symbol_other">
        <source>symbol, other</source>
        <target state="translated">символ, другое</target>
        <note />
      </trans-unit>
      <trans-unit id="Regex_tab_character_long">
        <source>Matches a tab character, \u0009</source>
        <target state="translated">Соответствует знаку табуляции \u0009</target>
        <note />
      </trans-unit>
      <trans-unit id="Regex_tab_character_short">
        <source>tab character</source>
        <target state="translated">знак табуляции</target>
        <note />
      </trans-unit>
      <trans-unit id="Regex_unicode_category_long">
        <source>The regular expression construct \p{ name } matches any character that belongs to a Unicode general category or named block, where name is the category abbreviation or named block name.</source>
        <target state="translated">Конструкция регулярного выражения \p{ имя } соответствует любому символу, который относится к общей категории Юникода или именованному блоку, где "имя" — это сокращение названия категории или имя именованного блока.</target>
        <note />
      </trans-unit>
      <trans-unit id="Regex_unicode_category_short">
        <source>unicode category</source>
        <target state="translated">категория Юникода</target>
        <note />
      </trans-unit>
      <trans-unit id="Regex_unicode_escape_long">
        <source>Matches a UTF-16 code unit whose value is #### hexadecimal.</source>
        <target state="translated">Соответствует блоку кода UTF-16, шестнадцатеричное значение которого равно ####.</target>
        <note />
      </trans-unit>
      <trans-unit id="Regex_unicode_escape_short">
        <source>unicode escape</source>
        <target state="translated">escape-символ Юникода</target>
        <note />
      </trans-unit>
      <trans-unit id="Regex_unicode_general_category_0">
        <source>Unicode General Category: {0}</source>
        <target state="translated">Общая категория Юникода: {0}</target>
        <note />
      </trans-unit>
      <trans-unit id="Regex_vertical_tab_character_long">
        <source>Matches a vertical-tab character, \u000B</source>
        <target state="translated">Соответствует знаку вертикальной табуляции \u000B</target>
        <note />
      </trans-unit>
      <trans-unit id="Regex_vertical_tab_character_short">
        <source>vertical-tab character</source>
        <target state="translated">знак вертикальной табуляции</target>
        <note />
      </trans-unit>
      <trans-unit id="Regex_white_space_character_long">
        <source>\s matches any white-space character. It is equivalent to the following escape sequences and Unicode categories:

    \f	The form feed character, \u000C
    \n	The newline character, \u000A
    \r	The carriage return character, \u000D
    \t	The tab character, \u0009
    \v	The vertical tab character, \u000B
    \x85	The ellipsis or NEXT LINE (NEL) character (…), \u0085
    \p{Z}	Matches any separator character

If ECMAScript-compliant behavior is specified, \s is equivalent to [ \f\n\r\t\v]</source>
        <target state="translated">\s соответствует любому символу пробела. Она эквивалентна следующим escape-последовательностям и категориям Юникода:

    \f	символ перевода страницы, \u000C
    \n	символ новой строки, \u000A
    \r	символ возврата каретки, \u000D
    \t	знак табуляции, \u0009
    \v	знак вертикальной табуляции, \u000B
    \x85	многоточие или символ NEXT LINE (NEL)(…), \u0085
    \p{Z}	соответствует любому символу-разделителю

Если указано поведение, соответствующее ECMAScript, \s является эквивалентом [ \f\n\r\t\v]</target>
        <note />
      </trans-unit>
      <trans-unit id="Regex_white_space_character_short">
        <source>white-space character</source>
        <target state="translated">символ пробела</target>
        <note />
      </trans-unit>
      <trans-unit id="Regex_word_boundary_long">
        <source>The \b anchor specifies that the match must occur on a boundary between a word character (the \w language element) and a non-word character (the \W language element). Word characters consist of alphanumeric characters and underscores; a non-word character is any character that is not alphanumeric or an underscore. The match may also occur on a word boundary at the beginning or end of the string.

The \b anchor is frequently used to ensure that a subexpression matches an entire word instead of just the beginning or end of a word.</source>
        <target state="translated">Привязка \b указывает, что соответствие должно находиться между символом слова (элемент языка \w) и символом, не образующим слово, (элемент языка \W). Символы слова состоят из буквенно-цифровых символов и символов подчеркивания; не образующий слово символ — это любой символ, не являющийся буквенно-цифровым и символом подчеркивания. Соответствие также может находиться на границе слов в начале или конце строки.

Привязка \b часто используется для обеспечения того, что часть строки соответствует всему слову, а не только его началу или концу.</target>
        <note />
      </trans-unit>
      <trans-unit id="Regex_word_boundary_short">
        <source>word boundary</source>
        <target state="translated">граница слов</target>
        <note />
      </trans-unit>
      <trans-unit id="Regex_word_character_long">
        <source>\w matches any word character. A word character is a member of any of the following Unicode categories:

    Ll	Letter, Lowercase
    Lu	Letter, Uppercase
    Lt	Letter, Titlecase
    Lo	Letter, Other
    Lm	Letter, Modifier
    Mn	Mark, Nonspacing
    Nd	Number, Decimal Digit
    Pc	Punctuation, Connector

If ECMAScript-compliant behavior is specified, \w is equivalent to [a-zA-Z_0-9]</source>
        <target state="translated">\w соответствует любому символу слова. Символ слова относится к любой из следующих категорий Юникода:

    Ll	буква, строчная
    Lu	буква, прописная
    Lt	буква, заглавная
    Lo	буква, другая
    Lm	буква, модификатор
    Mn	метка, без пробела
    Nd	число, десятичная цифра
    Pc	пунктуация, соединитель

Если указано поведение, соответствующее ECMAScript, \w является эквивалентом [a-zA-Z_0-9]</target>
        <note>Note: Ll, Lu, Lt, Lo, Lm, Mn, Nd, and Pc are all things that should not be localized.</note>
      </trans-unit>
      <trans-unit id="Regex_word_character_short">
        <source>word character</source>
        <target state="translated">символ слова</target>
        <note />
      </trans-unit>
      <trans-unit id="Regex_yes">
        <source>yes</source>
        <target state="translated">да</target>
        <note />
      </trans-unit>
      <trans-unit id="Regex_zero_width_negative_lookahead_assertion_long">
        <source>A zero-width negative lookahead assertion, where for the match to be successful, the input string must not match the regular expression pattern in subexpression. The matched string is not included in the match result.

A zero-width negative lookahead assertion is typically used either at the beginning or at the end of a regular expression. At the beginning of a regular expression, it can define a specific pattern that should not be matched when the beginning of the regular expression defines a similar but more general pattern to be matched. In this case, it is often used to limit backtracking. At the end of a regular expression, it can define a subexpression that cannot occur at the end of a match.</source>
        <target state="translated">Отрицательное упреждающее утверждение нулевой ширины, в котором для успешного сопоставления входная строка не должна соответствовать шаблону регулярного выражения в части выражения. Соответствующая строка не включается в результат сравнения.

Отрицательное упреждающее утверждение нулевой ширины обычно используется либо в начале, либо в конце регулярного выражения. В начале выражения оно может определять определенный шаблон, который не должен совпадать, когда начало регулярного выражения определяет схожий, но более общий сравниваемый шаблон. В этом случае такое утверждение часто используется для ограничения обратного отслеживания. В конце регулярного выражения такое утверждение может определять часть выражения, которое не может находиться в конце сравнения.</target>
        <note />
      </trans-unit>
      <trans-unit id="Regex_zero_width_negative_lookahead_assertion_short">
        <source>zero-width negative lookahead assertion</source>
        <target state="translated">отрицательное упреждающее утверждение нулевой ширины</target>
        <note />
      </trans-unit>
      <trans-unit id="Regex_zero_width_negative_lookbehind_assertion_long">
        <source>A zero-width negative lookbehind assertion, where for a match to be successful, 'subexpression' must not occur at the input string to the left of the current position. Any substring that does not match 'subexpression' is not included in the match result.

Zero-width negative lookbehind assertions are typically used at the beginning of regular expressions. The pattern that they define precludes a match in the string that follows. They are also used to limit backtracking when the last character or characters in a captured group must not be one or more of the characters that match that group's regular expression pattern.</source>
        <target state="translated">Отрицательное отстающее утверждение нулевой ширины, где для успешного сопоставления "часть выражения" не должна находиться во входной строке слева от текущей позиции. Любая подстрока, не соответствующая "части выражения", не включается в результат сравнения.

Отрицательные отстающие утверждения нулевой ширины обычно используются в начале регулярных выражений. Шаблон, который они определяют, предотвращает совпадение в следующей строке. Они также используются для ограничения обратного отслеживания, когда один или несколько последних символов в группе записи не должны соответствовать символам шаблона регулярного выражения этой группы.</target>
        <note />
      </trans-unit>
      <trans-unit id="Regex_zero_width_negative_lookbehind_assertion_short">
        <source>zero-width negative lookbehind assertion</source>
        <target state="translated">отрицательное отстающее утверждение нулевой ширины</target>
        <note />
      </trans-unit>
      <trans-unit id="Regex_zero_width_positive_lookahead_assertion_long">
        <source>A zero-width positive lookahead assertion, where for a match to be successful, the input string must match the regular expression pattern in 'subexpression'. The matched substring is not included in the match result. A zero-width positive lookahead assertion does not backtrack.

Typically, a zero-width positive lookahead assertion is found at the end of a regular expression pattern. It defines a substring that must be found at the end of a string for a match to occur but that should not be included in the match. It is also useful for preventing excessive backtracking. You can use a zero-width positive lookahead assertion to ensure that a particular captured group begins with text that matches a subset of the pattern defined for that captured group.</source>
        <target state="translated">Положительное упреждающее утверждение нулевой ширины, в котором для успешного сопоставления входная строка должна соответствовать шаблону регулярного выражения в части выражения. Соответствующая подстрока не включается в результат сравнения. Положительное упреждающее утверждение нулевой ширины не выполняет обратное отслеживание.

Обычно такое утверждение находится в конце шаблона регулярного выражения. Оно определяет подстроку, которая должна быть найдена в конце строки для выполнения сравнения, но не может быть включена в него. Кроме того, это утверждение удобно использовать для предотвращения избыточного обратного отслеживания. Вы можете использовать положительное упреждающее утверждение нулевой ширины, чтобы убедиться, что определенная записанная группа начинается с текста, который соответствует подмножеству шаблона, определенного для этой записанной группы.</target>
        <note />
      </trans-unit>
      <trans-unit id="Regex_zero_width_positive_lookahead_assertion_short">
        <source>zero-width positive lookahead assertion</source>
        <target state="translated">положительное упреждающее утверждение нулевой ширины</target>
        <note />
      </trans-unit>
      <trans-unit id="Regex_zero_width_positive_lookbehind_assertion_long">
        <source>A zero-width positive lookbehind assertion, where for a match to be successful, 'subexpression' must occur at the input string to the left of the current position. 'subexpression' is not included in the match result. A zero-width positive lookbehind assertion does not backtrack.

Zero-width positive lookbehind assertions are typically used at the beginning of regular expressions. The pattern that they define is a precondition for a match, although it is not a part of the match result.</source>
        <target state="translated">Положительное отстающее утверждение нулевой ширины, где для успешного сопоставления "часть выражения" должна находиться во входной строке, слева от текущей позиции. "Часть выражения" не включается в результат сравнения. Такое утверждение не выполняет обратное отслеживание.

Положительные отстающие утверждения нулевой ширины обычно используются в начале регулярных выражений. Шаблон, который они определяют, является необходимым условием для совпадения, хотя и не входит в его результат.</target>
        <note />
      </trans-unit>
      <trans-unit id="Regex_zero_width_positive_lookbehind_assertion_short">
        <source>zero-width positive lookbehind assertion</source>
        <target state="translated">положительное отстающее утверждение нулевой ширины</target>
        <note />
      </trans-unit>
      <trans-unit id="Remove_the_line_below_if_you_want_to_inherit_dot_editorconfig_settings_from_higher_directories">
        <source>Remove the line below if you want to inherit .editorconfig settings from higher directories</source>
        <target state="translated">Удалите строку ниже, если вы хотите наследовать параметры .editorconfig из каталогов, расположенных выше в иерархии</target>
        <note />
      </trans-unit>
      <trans-unit id="Removing_analyzer_config_documents_is_not_supported">
        <source>Removing analyzer config documents is not supported.</source>
        <target state="translated">Удаление документов конфигурации анализатора не поддерживается.</target>
        <note />
      </trans-unit>
      <trans-unit id="Symbol_0_is_not_from_source">
        <source>Symbol "{0}" is not from source.</source>
        <target state="translated">Символ "{0}" не из источника.</target>
        <note />
      </trans-unit>
      <trans-unit id="Documentation_comment_id_must_start_with_E_F_M_N_P_or_T">
        <source>Documentation comment id must start with E, F, M, N, P or T</source>
        <target state="translated">Идентификатор комментария документа должен начинаться с E, F, M, N, P или T</target>
        <note />
      </trans-unit>
      <trans-unit id="Cycle_detected_in_extensions">
        <source>Cycle detected in extensions</source>
        <target state="translated">В выражениях обнаружен цикл</target>
        <note />
      </trans-unit>
      <trans-unit id="Destination_type_must_be_a_0_but_given_one_is_1">
        <source>Destination type must be a {0}, but given one is {1}.</source>
        <target state="translated">Конечный тип должен быть {0}, но указан {1}.</target>
        <note />
      </trans-unit>
      <trans-unit id="Destination_type_must_be_a_0_or_a_1_but_given_one_is_2">
        <source>Destination type must be a {0} or a {1}, but given one is {2}.</source>
        <target state="translated">Конечный тип должен быть {0} или {1}, но указан {2}.</target>
        <note />
      </trans-unit>
      <trans-unit id="Destination_type_must_be_a_0_1_or_2_but_given_one_is_3">
        <source>Destination type must be a {0}, {1} or {2}, but given one is {3}.</source>
        <target state="translated">Конечный тип должен быть {0}, {1} или {2}, но указан {3}.</target>
        <note />
      </trans-unit>
      <trans-unit id="Could_not_find_location_to_generation_symbol_into">
        <source>Could not find location to generation symbol into.</source>
        <target state="translated">Не удалось найти расположение для создания символа.</target>
        <note />
      </trans-unit>
      <trans-unit id="No_location_provided_to_add_statements_to">
        <source>No location provided to add statements to.</source>
        <target state="translated">Для добавления операторов не было указано расположение.</target>
        <note />
      </trans-unit>
      <trans-unit id="Destination_location_was_not_in_source">
        <source>Destination location was not in source.</source>
        <target state="translated">Целевое расположение не найдено в источнике.</target>
        <note />
      </trans-unit>
      <trans-unit id="Destination_location_was_from_a_different_tree">
        <source>Destination location was from a different tree.</source>
        <target state="translated">Целевое расположение находилось в другом дереве.</target>
        <note />
      </trans-unit>
      <trans-unit id="Node_is_of_the_wrong_type">
        <source>Node is of the wrong type.</source>
        <target state="translated">Узел имеет неверный тип.</target>
        <note />
      </trans-unit>
      <trans-unit id="Location_must_be_null_or_from_source">
        <source>Location must be null or from source.</source>
        <target state="translated">Расположение должно иметь значение Null или источника.</target>
        <note />
      </trans-unit>
      <trans-unit id="Duplicate_source_file_0_in_project_1">
        <source>Duplicate source file '{0}' in project '{1}'</source>
        <target state="translated">Дублирование исходного файла "{0}" в проекте "{1}"</target>
        <note />
      </trans-unit>
      <trans-unit id="Removing_projects_is_not_supported">
        <source>Removing projects is not supported.</source>
        <target state="translated">Удаление проектов не поддерживается.</target>
        <note />
      </trans-unit>
      <trans-unit id="Adding_projects_is_not_supported">
        <source>Adding projects is not supported.</source>
        <target state="translated">Добавление проектов не поддерживается.</target>
        <note />
      </trans-unit>
      <trans-unit id="Symbol_specifications">
        <source>Symbol specifications</source>
        <target state="translated">Спецификации символов</target>
        <note />
      </trans-unit>
      <trans-unit id="TypeOrNamespaceUsageInfo_BaseType">
        <source>Base Type</source>
        <target state="translated">Базовый тип</target>
        <note>See xml doc comments on 'TypeOrNamespaceUsageInfo' enum for context</note>
      </trans-unit>
      <trans-unit id="TypeOrNamespaceUsageInfo_Construct">
        <source>Construct</source>
        <target state="translated">Конструкция</target>
        <note>See xml doc comments on 'TypeOrNamespaceUsageInfo' enum for context</note>
      </trans-unit>
      <trans-unit id="TypeOrNamespaceUsageInfo_Declare">
        <source>Declare</source>
        <target state="translated">Объявить</target>
        <note>See xml doc comments on 'TypeOrNamespaceUsageInfo' enum for context</note>
      </trans-unit>
      <trans-unit id="TypeOrNamespaceUsageInfo_Import">
        <source>Import</source>
        <target state="translated">Импорт</target>
        <note>See xml doc comments on 'TypeOrNamespaceUsageInfo' enum for context</note>
      </trans-unit>
      <trans-unit id="TypeOrNamespaceUsageInfo_Qualify">
        <source>Qualify</source>
<<<<<<< HEAD
        <target state="translated">Определить</target>
=======
        <target state="translated">Квалифицировать</target>
>>>>>>> 02fdd7af
        <note>See xml doc comments on 'TypeOrNamespaceUsageInfo' enum for context</note>
      </trans-unit>
      <trans-unit id="TypeOrNamespaceUsageInfo_TypeArgument">
        <source>Type Argument</source>
        <target state="translated">Аргумент типа</target>
        <note>See xml doc comments on 'TypeOrNamespaceUsageInfo' enum for context</note>
      </trans-unit>
      <trans-unit id="TypeOrNamespaceUsageInfo_TypeConstraint">
        <source>Type Constraint</source>
        <target state="translated">Ограничение типа</target>
        <note>See xml doc comments on 'TypeOrNamespaceUsageInfo' enum for context</note>
      </trans-unit>
      <trans-unit id="ValueUsageInfo_Name">
        <source>Name</source>
        <target state="translated">Имя</target>
        <note>See xml doc comments on 'ValueUsageInfo' enum for context</note>
      </trans-unit>
      <trans-unit id="Visual_Basic_files">
        <source>Visual Basic files</source>
        <target state="translated">Файлы Visual Basic</target>
        <note />
      </trans-unit>
      <trans-unit id="Workspace_is_not_empty">
        <source>Workspace is not empty.</source>
        <target state="translated">Рабочая область не пуста.</target>
        <note />
      </trans-unit>
      <trans-unit id="_0_is_not_part_of_the_workspace">
        <source>'{0}' is not part of the workspace.</source>
        <target state="translated">'"{0}" не является частью рабочей области.</target>
        <note />
      </trans-unit>
      <trans-unit id="_0_is_already_part_of_the_workspace">
        <source>'{0}' is already part of the workspace.</source>
        <target state="translated">'"{0}" уже является частью рабочей области.</target>
        <note />
      </trans-unit>
      <trans-unit id="_0_is_not_referenced">
        <source>'{0}' is not referenced.</source>
        <target state="translated">'"{0}" не объявлен.</target>
        <note />
      </trans-unit>
      <trans-unit id="_0_is_already_referenced">
        <source>'{0}' is already referenced.</source>
        <target state="translated">'"{0}" уже объявлен.</target>
        <note />
      </trans-unit>
      <trans-unit id="Adding_project_reference_from_0_to_1_will_cause_a_circular_reference">
        <source>Adding project reference from '{0}' to '{1}' will cause a circular reference.</source>
        <target state="translated">Добавление ссылки на проект с "{0}" в "{1}" может создать циклическую зависимость.</target>
        <note />
      </trans-unit>
      <trans-unit id="Metadata_is_not_referenced">
        <source>Metadata is not referenced.</source>
        <target state="translated">Метаданные не указаны.</target>
        <note />
      </trans-unit>
      <trans-unit id="Metadata_is_already_referenced">
        <source>Metadata is already referenced.</source>
        <target state="translated">Метаданные уже указаны.</target>
        <note />
      </trans-unit>
      <trans-unit id="_0_is_not_present">
        <source>{0} is not present.</source>
        <target state="translated">{0} отсутствует.</target>
        <note />
      </trans-unit>
      <trans-unit id="_0_is_already_present">
        <source>{0} is already present.</source>
        <target state="translated">{0} уже присутствует.</target>
        <note />
      </trans-unit>
      <trans-unit id="The_specified_document_is_not_a_version_of_this_document">
        <source>The specified document is not a version of this document.</source>
        <target state="translated">Указанный документ не является версией этого документа.</target>
        <note />
      </trans-unit>
      <trans-unit id="The_language_0_is_not_supported">
        <source>The language '{0}' is not supported.</source>
        <target state="translated">Язык "{0}" не поддерживается.</target>
        <note />
      </trans-unit>
      <trans-unit id="The_solution_already_contains_the_specified_project">
        <source>The solution already contains the specified project.</source>
        <target state="translated">Указанный проект уже находится в решении.</target>
        <note />
      </trans-unit>
      <trans-unit id="The_solution_does_not_contain_the_specified_project">
        <source>The solution does not contain the specified project.</source>
        <target state="translated">Указанный проект отсутствует в решении.</target>
        <note />
      </trans-unit>
      <trans-unit id="The_project_already_references_the_target_project">
        <source>The project already references the target project.</source>
        <target state="translated">Проект уже ссылается на целевой проект.</target>
        <note />
      </trans-unit>
      <trans-unit id="The_project_already_transitively_references_the_target_project">
        <source>The project already transitively references the target project.</source>
        <target state="translated">Проект уже транзитивно ссылается на целевой проект.</target>
        <note />
      </trans-unit>
      <trans-unit id="The_solution_already_contains_the_specified_document">
        <source>The solution already contains the specified document.</source>
        <target state="translated">Указанный документ уже находится в решении.</target>
        <note />
      </trans-unit>
      <trans-unit id="The_solution_does_not_contain_the_specified_document">
        <source>The solution does not contain the specified document.</source>
        <target state="translated">Указанный документ отсутствует в решении.</target>
        <note />
      </trans-unit>
      <trans-unit id="Temporary_storage_cannot_be_written_more_than_once">
        <source>Temporary storage cannot be written more than once.</source>
        <target state="translated">Невозможно записать более одного раза во временное хранилище.</target>
        <note />
      </trans-unit>
      <trans-unit id="_0_is_not_open">
        <source>'{0}' is not open.</source>
        <target state="translated">'"{0}" не открыт.</target>
        <note />
      </trans-unit>
      <trans-unit id="A_language_name_cannot_be_specified_for_this_option">
        <source>A language name cannot be specified for this option.</source>
        <target state="translated">Для данного параметра невозможно указать имя языка.</target>
        <note />
      </trans-unit>
      <trans-unit id="A_language_name_must_be_specified_for_this_option">
        <source>A language name must be specified for this option.</source>
        <target state="translated">Для данного параметра необходимо указать имя языка.</target>
        <note />
      </trans-unit>
      <trans-unit id="File_was_externally_modified_colon_0">
        <source>File was externally modified: {0}.</source>
        <target state="translated">Файл был изменен извне: {0}.</target>
        <note />
      </trans-unit>
      <trans-unit id="Unrecognized_language_name">
        <source>Unrecognized language name.</source>
        <target state="translated">Нераспознанное имя языка.</target>
        <note />
      </trans-unit>
      <trans-unit id="Can_t_resolve_metadata_reference_colon_0">
        <source>Can't resolve metadata reference: '{0}'.</source>
        <target state="translated">Не удается разрешить ссылку на метаданные: "{0}".</target>
        <note />
      </trans-unit>
      <trans-unit id="Can_t_resolve_analyzer_reference_colon_0">
        <source>Can't resolve analyzer reference: '{0}'.</source>
        <target state="translated">Не удается разрешить ссылку анализатора: "{0}".</target>
        <note />
      </trans-unit>
      <trans-unit id="Invalid_project_block_expected_after_Project">
        <source>Invalid project block, expected "=" after Project.</source>
        <target state="translated">Недопустимый блок проекта, ожидается "=" после указания проекта.</target>
        <note />
      </trans-unit>
      <trans-unit id="Invalid_project_block_expected_after_project_name">
        <source>Invalid project block, expected "," after project name.</source>
        <target state="translated">Недопустимый блок проекта, ожидается "," после указания имени проекта.</target>
        <note />
      </trans-unit>
      <trans-unit id="Invalid_project_block_expected_after_project_path">
        <source>Invalid project block, expected "," after project path.</source>
        <target state="translated">Недопустимый блок проекта, ожидается "," после указания пути к проекту.</target>
        <note />
      </trans-unit>
      <trans-unit id="Expected_0">
        <source>Expected {0}.</source>
        <target state="translated">Требуется {0}.</target>
        <note />
      </trans-unit>
      <trans-unit id="_0_must_be_a_non_null_and_non_empty_string">
        <source>"{0}" must be a non-null and non-empty string.</source>
        <target state="translated">"{0}" не должен равняться Null и пустой строке.</target>
        <note />
      </trans-unit>
      <trans-unit id="Expected_header_colon_0">
        <source>Expected header: "{0}".</source>
        <target state="translated">Требуется заголовок: "{0}".</target>
        <note />
      </trans-unit>
      <trans-unit id="Expected_end_of_file">
        <source>Expected end-of-file.</source>
        <target state="translated">Требуется признак конца файла</target>
        <note />
      </trans-unit>
      <trans-unit id="Expected_0_line">
        <source>Expected {0} line.</source>
        <target state="translated">Требуется {0} строка.</target>
        <note />
      </trans-unit>
      <trans-unit id="This_submission_already_references_another_submission_project">
        <source>This submission already references another submission project.</source>
        <target state="translated">Отправка уже ссылается на другой проект отправки.</target>
        <note />
      </trans-unit>
      <trans-unit id="_0_still_contains_open_documents">
        <source>{0} still contains open documents.</source>
        <target state="translated">{0} еще содержит открытые документы.</target>
        <note />
      </trans-unit>
      <trans-unit id="_0_is_still_open">
        <source>{0} is still open.</source>
        <target state="translated">{0} все еще открыт.</target>
        <note />
      </trans-unit>
      <trans-unit id="An_element_with_the_same_key_but_a_different_value_already_exists">
        <source>An element with the same key but a different value already exists.</source>
        <target state="translated">Элемент с таким ключом, но другим значением уже существует.</target>
        <note />
      </trans-unit>
      <trans-unit id="Arrays_with_more_than_one_dimension_cannot_be_serialized">
        <source>Arrays with more than one dimension cannot be serialized.</source>
        <target state="translated">Массивы с несколькими измерениями нельзя сериализовать.</target>
        <note />
      </trans-unit>
      <trans-unit id="Value_too_large_to_be_represented_as_a_30_bit_unsigned_integer">
        <source>Value too large to be represented as a 30 bit unsigned integer.</source>
        <target state="translated">Слишком большое значение для представления в виде 30-разрядного целого числа без знака.</target>
        <note />
      </trans-unit>
      <trans-unit id="Specified_path_must_be_absolute">
        <source>Specified path must be absolute.</source>
        <target state="translated">Указанный путь должен быть абсолютным.</target>
        <note />
      </trans-unit>
      <trans-unit id="Cast_is_redundant">
        <source>Cast is redundant.</source>
        <target state="translated">Приведение избыточно.</target>
        <note />
      </trans-unit>
      <trans-unit id="Name_can_be_simplified">
        <source>Name can be simplified.</source>
        <target state="translated">Имя может быть упрощено.</target>
        <note />
      </trans-unit>
      <trans-unit id="Unknown_identifier">
        <source>Unknown identifier.</source>
        <target state="translated">Неизвестный идентификатор.</target>
        <note />
      </trans-unit>
      <trans-unit id="Cannot_generate_code_for_unsupported_operator_0">
        <source>Cannot generate code for unsupported operator '{0}'</source>
        <target state="translated">Невозможно сформировать код для неподдерживаемого оператора "{0}"</target>
        <note />
      </trans-unit>
      <trans-unit id="Invalid_number_of_parameters_for_binary_operator">
        <source>Invalid number of parameters for binary operator.</source>
        <target state="translated">Недопустимое число параметров для бинарного оператора.</target>
        <note />
      </trans-unit>
      <trans-unit id="Invalid_number_of_parameters_for_unary_operator">
        <source>Invalid number of parameters for unary operator.</source>
        <target state="translated">Недопустимое число параметров для унарного оператора.</target>
        <note />
      </trans-unit>
      <trans-unit id="Absolute_path_expected">
        <source>Absolute path expected.</source>
        <target state="translated">Ожидался абсолютный путь.</target>
        <note />
      </trans-unit>
      <trans-unit id="Cannot_open_project_0_because_the_file_extension_1_is_not_associated_with_a_language">
        <source>Cannot open project '{0}' because the file extension '{1}' is not associated with a language.</source>
        <target state="translated">Не удается открыть проект "{0}", так как расширение файла "{1}" не связано с языком.</target>
        <note />
      </trans-unit>
      <trans-unit id="Cannot_open_project_0_because_the_language_1_is_not_supported">
        <source>Cannot open project '{0}' because the language '{1}' is not supported.</source>
        <target state="translated">Не удается открыть проект "{0}", так как не поддерживается язык "{1}".</target>
        <note />
      </trans-unit>
      <trans-unit id="Invalid_project_file_path_colon_0">
        <source>Invalid project file path: '{0}'</source>
        <target state="translated">Недействительный путь файла проекта: "{0}"</target>
        <note />
      </trans-unit>
      <trans-unit id="Invalid_solution_file_path_colon_0">
        <source>Invalid solution file path: '{0}'</source>
        <target state="translated">Недействительный путь файла решения: '{0}'</target>
        <note />
      </trans-unit>
      <trans-unit id="Project_file_not_found_colon_0">
        <source>Project file not found: '{0}'</source>
        <target state="translated">Не удалось найти файл проекта: "{0}"</target>
        <note />
      </trans-unit>
      <trans-unit id="Solution_file_not_found_colon_0">
        <source>Solution file not found: '{0}'</source>
        <target state="translated">Не удалось найти файл решения: "{0}"</target>
        <note />
      </trans-unit>
      <trans-unit id="Unmerged_change_from_project_0">
        <source>Unmerged change from project '{0}'</source>
        <target state="translated">Необъединенное слияние из проекта "{0}"</target>
        <note />
      </trans-unit>
      <trans-unit id="Added_colon">
        <source>Added:</source>
        <target state="translated">Добавлены:</target>
        <note />
      </trans-unit>
      <trans-unit id="Fix_all_0">
        <source>Fix all '{0}'</source>
        <target state="translated">Исправить все "{0}"</target>
        <note />
      </trans-unit>
      <trans-unit id="Fix_all_0_in_1">
        <source>Fix all '{0}' in '{1}'</source>
        <target state="translated">Исправить все "{0}" в "{1}"</target>
        <note />
      </trans-unit>
      <trans-unit id="Fix_all_0_in_Solution">
        <source>Fix all '{0}' in Solution</source>
        <target state="translated">Исправить все "{0}" в решении</target>
        <note />
      </trans-unit>
      <trans-unit id="After_colon">
        <source>After:</source>
        <target state="translated">После:</target>
        <note />
      </trans-unit>
      <trans-unit id="Before_colon">
        <source>Before:</source>
        <target state="translated">До:</target>
        <note />
      </trans-unit>
      <trans-unit id="Removed_colon">
        <source>Removed:</source>
        <target state="translated">Удалено:</target>
        <note />
      </trans-unit>
      <trans-unit id="Invalid_CodePage_value_colon_0">
        <source>Invalid CodePage value: {0}</source>
        <target state="translated">Недопустимое значение CodePage: {0}</target>
        <note />
      </trans-unit>
      <trans-unit id="Adding_additional_documents_is_not_supported">
        <source>Adding additional documents is not supported.</source>
        <target state="translated">Добавление дополнительных документов не поддерживается.</target>
        <note />
      </trans-unit>
      <trans-unit id="Adding_analyzer_references_is_not_supported">
        <source>Adding analyzer references is not supported.</source>
        <target state="translated">Добавление ссылок на анализаторы не поддерживается.</target>
        <note />
      </trans-unit>
      <trans-unit id="Adding_documents_is_not_supported">
        <source>Adding documents is not supported.</source>
        <target state="translated">Добавление документов не поддерживается.</target>
        <note />
      </trans-unit>
      <trans-unit id="Adding_metadata_references_is_not_supported">
        <source>Adding metadata references is not supported.</source>
        <target state="translated">Добавление ссылок на метаданные не поддерживается.</target>
        <note />
      </trans-unit>
      <trans-unit id="Adding_project_references_is_not_supported">
        <source>Adding project references is not supported.</source>
        <target state="translated">Добавление ссылок на проекты не поддерживается.</target>
        <note />
      </trans-unit>
      <trans-unit id="Changing_additional_documents_is_not_supported">
        <source>Changing additional documents is not supported.</source>
        <target state="translated">Изменение дополнительных документов не поддерживается.</target>
        <note />
      </trans-unit>
      <trans-unit id="Changing_documents_is_not_supported">
        <source>Changing documents is not supported.</source>
        <target state="translated">Изменение документов не поддерживается.</target>
        <note />
      </trans-unit>
      <trans-unit id="Changing_project_properties_is_not_supported">
        <source>Changing project properties is not supported.</source>
        <target state="translated">Изменение свойств проекта не поддерживается.</target>
        <note />
      </trans-unit>
      <trans-unit id="Removing_additional_documents_is_not_supported">
        <source>Removing additional documents is not supported.</source>
        <target state="translated">Удаление дополнительных документов не поддерживается.</target>
        <note />
      </trans-unit>
      <trans-unit id="Removing_analyzer_references_is_not_supported">
        <source>Removing analyzer references is not supported.</source>
        <target state="translated">Удаление ссылок на анализаторы не поддерживается.</target>
        <note />
      </trans-unit>
      <trans-unit id="Removing_documents_is_not_supported">
        <source>Removing documents is not supported.</source>
        <target state="translated">Удаление документов не поддерживается.</target>
        <note />
      </trans-unit>
      <trans-unit id="Removing_metadata_references_is_not_supported">
        <source>Removing metadata references is not supported.</source>
        <target state="translated">Удаление ссылок на метаданные не поддерживается.</target>
        <note />
      </trans-unit>
      <trans-unit id="Removing_project_references_is_not_supported">
        <source>Removing project references is not supported.</source>
        <target state="translated">Удаление ссылок на проекты не поддерживается.</target>
        <note />
      </trans-unit>
      <trans-unit id="Service_of_type_0_is_required_to_accomplish_the_task_but_is_not_available_from_the_workspace">
        <source>Service of type '{0}' is required to accomplish the task but is not available from the workspace.</source>
        <target state="translated">Служба типа "{0}" необходима для выполнения задачи, но она недоступна из рабочей области.</target>
        <note />
      </trans-unit>
      <trans-unit id="Supplied_diagnostic_cannot_be_null">
        <source>Supplied diagnostic cannot be null.</source>
        <target state="translated">Указанная диагностика не может быть NULL.</target>
        <note />
      </trans-unit>
      <trans-unit id="At_least_one_diagnostic_must_be_supplied">
        <source>At least one diagnostic must be supplied.</source>
        <target state="translated">Необходимо указать по крайней мере одну диагностику.</target>
        <note />
      </trans-unit>
      <trans-unit id="Diagnostic_must_have_span_0">
        <source>Diagnostic must have span '{0}'</source>
        <target state="translated">Диагностика должна находиться в диапазоне "{0}"</target>
        <note />
      </trans-unit>
      <trans-unit id="Cannot_deserialize_type_0">
        <source>Cannot deserialize type '{0}'.</source>
        <target state="translated">Невозможно десериализовать тип "{0}".</target>
        <note />
      </trans-unit>
      <trans-unit id="Cannot_serialize_type_0">
        <source>Cannot serialize type '{0}'.</source>
        <target state="translated">Невозможно сериализовать тип "{0}".</target>
        <note />
      </trans-unit>
      <trans-unit id="The_type_0_is_not_understood_by_the_serialization_binder">
        <source>The type '{0}' is not understood by the serialization binder.</source>
        <target state="translated">Тип "{0}" не распознан модулем привязки сериализации.</target>
        <note />
      </trans-unit>
      <trans-unit id="Label_for_node_0_is_invalid_it_must_be_within_bracket_0_1">
        <source>Label for node '{0}' is invalid, it must be within [0, {1}).</source>
        <target state="translated">Метка для узла "{0}" недопустима; она должна находиться в диапазоне [0, {1}).</target>
        <note />
      </trans-unit>
      <trans-unit id="Matching_nodes_0_and_1_must_have_the_same_label">
        <source>Matching nodes '{0}' and '{1}' must have the same label.</source>
        <target state="translated">Совпадающие узлы "{0}" и "{1}" должны иметь одну метку.</target>
        <note />
      </trans-unit>
      <trans-unit id="Node_0_must_be_contained_in_the_new_tree">
        <source>Node '{0}' must be contained in the new tree.</source>
        <target state="translated">Узел "{0}" должен быть включен в новое дерево.</target>
        <note />
      </trans-unit>
      <trans-unit id="Node_0_must_be_contained_in_the_old_tree">
        <source>Node '{0}' must be contained in the old tree.</source>
        <target state="translated">Узел "{0}" должен быть включен в старое дерево.</target>
        <note />
      </trans-unit>
      <trans-unit id="The_member_0_is_not_declared_within_the_declaration_of_the_symbol">
        <source>The member '{0}' is not declared within the declaration of the symbol.</source>
        <target state="translated">Член "{0}" не объявляется в рамках объявления символа.</target>
        <note />
      </trans-unit>
      <trans-unit id="The_position_is_not_within_the_symbol_s_declaration">
        <source>The position is not within the symbol's declaration</source>
        <target state="translated">Позиция находится за пределами объявления символа</target>
        <note />
      </trans-unit>
      <trans-unit id="The_symbol_0_cannot_be_located_within_the_current_solution">
        <source>The symbol '{0}' cannot be located within the current solution.</source>
        <target state="translated">Невозможно найти символ "{0}" в существующем решении.</target>
        <note />
      </trans-unit>
      <trans-unit id="Changing_compilation_options_is_not_supported">
        <source>Changing compilation options is not supported.</source>
        <target state="translated">Изменение параметров компиляции не поддерживается.</target>
        <note />
      </trans-unit>
      <trans-unit id="Changing_parse_options_is_not_supported">
        <source>Changing parse options is not supported.</source>
        <target state="translated">Изменение параметров анализатора не поддерживается.</target>
        <note />
      </trans-unit>
      <trans-unit id="The_node_is_not_part_of_the_tree">
        <source>The node is not part of the tree.</source>
        <target state="translated">Этот узел не является частью дерева.</target>
        <note />
      </trans-unit>
      <trans-unit id="This_workspace_does_not_support_opening_and_closing_documents">
        <source>This workspace does not support opening and closing documents.</source>
        <target state="translated">Эта рабочая область не поддерживает открытие и закрытие документов.</target>
        <note />
      </trans-unit>
      <trans-unit id="Usage_colon">
        <source>Usage:</source>
        <target state="translated">Использование:</target>
        <note />
      </trans-unit>
      <trans-unit id="Exceptions_colon">
        <source>Exceptions:</source>
        <target state="translated">Исключения:</target>
        <note />
      </trans-unit>
      <trans-unit id="_0_returned_an_uninitialized_ImmutableArray">
        <source>'{0}' returned an uninitialized ImmutableArray</source>
        <target state="translated">'"{0}" возвратил неинициализированный ImmutableArray</target>
        <note />
      </trans-unit>
      <trans-unit id="Failure">
        <source>Failure</source>
        <target state="translated">Сбой</target>
        <note />
      </trans-unit>
      <trans-unit id="Warning">
        <source>Warning</source>
        <target state="translated">Предупреждение</target>
        <note />
      </trans-unit>
      <trans-unit id="Populate_switch">
        <source>Populate switch</source>
        <target state="translated">Заполнить оператор switch</target>
        <note />
      </trans-unit>
      <trans-unit id="Member_access_should_be_qualified">
        <source>Member access should be qualified.</source>
        <target state="translated">Доступ к члену должен быть квалифицирован.</target>
        <note />
      </trans-unit>
      <trans-unit id="Add_braces_to_0_statement">
        <source>Add braces to '{0}' statement.</source>
        <target state="translated">Добавить фигурные скобки в оператор "{0}".</target>
        <note />
      </trans-unit>
      <trans-unit id="Options_did_not_come_from_Workspace">
        <source>Options did not come from Workspace</source>
        <target state="translated">Параметры получены не из рабочей области</target>
        <note />
      </trans-unit>
      <trans-unit id="Enable">
        <source>Enable</source>
        <target state="translated">Включить</target>
        <note />
      </trans-unit>
      <trans-unit id="Enable_and_ignore_future_errors">
        <source>Enable and ignore future errors</source>
        <target state="translated">Включить и пропускать будущие ошибки</target>
        <note />
      </trans-unit>
      <trans-unit id="_0_encountered_an_error_and_has_been_disabled">
        <source>'{0}' encountered an error and has been disabled.</source>
        <target state="translated">'Произошла ошибка, и анализатор "{0}" отключен.</target>
        <note />
      </trans-unit>
      <trans-unit id="Show_Stack_Trace">
        <source>Show Stack Trace</source>
        <target state="translated">Показать трассировку стека</target>
        <note />
      </trans-unit>
      <trans-unit id="Stream_is_too_long">
        <source>Stream is too long.</source>
        <target state="translated">Слишком длинный поток.</target>
        <note />
      </trans-unit>
      <trans-unit id="Deserialization_reader_for_0_read_incorrect_number_of_values">
        <source>Deserialization reader for '{0}' read incorrect number of values.</source>
        <target state="translated">Считыватель десериализации для "{0}" считал неверное количество значений.</target>
        <note />
      </trans-unit>
      <trans-unit id="Pascal_Case">
        <source>Pascal Case</source>
        <target state="translated">ВсеЧастиСПрописнойБуквы</target>
        <note />
      </trans-unit>
      <trans-unit id="Abstract_Method">
        <source>Abstract Method</source>
        <target state="translated">Абстрактный метод</target>
        <note>{locked: abstract}{locked: method} These are keywords (unless the order of words or capitalization should be handled differently)</note>
      </trans-unit>
      <trans-unit id="Async_Method">
        <source>Async Method</source>
        <target state="translated">Асинхронный метод</target>
        <note>{locked: async}{locked: method} These are keywords (unless the order of words or capitalization should be handled differently)</note>
      </trans-unit>
      <trans-unit id="Begins_with_I">
        <source>Begins with I</source>
        <target state="translated">Начинается с I</target>
        <note>{locked:I}</note>
      </trans-unit>
      <trans-unit id="Class">
        <source>Class</source>
        <target state="new">Class</target>
        <note>{locked} unless the capitalization should be handled differently</note>
      </trans-unit>
      <trans-unit id="Delegate">
        <source>Delegate</source>
        <target state="new">Delegate</target>
        <note>{locked} unless the capitalization should be handled differently</note>
      </trans-unit>
      <trans-unit id="Enum">
        <source>Enum</source>
        <target state="new">Enum</target>
        <note>{locked} unless the capitalization should be handled differently</note>
      </trans-unit>
      <trans-unit id="Event">
        <source>Event</source>
        <target state="new">Event</target>
        <note>{locked} unless the capitalization should be handled differently</note>
      </trans-unit>
      <trans-unit id="Interface">
        <source>Interface</source>
        <target state="new">Interface</target>
        <note>{locked} unless the capitalization should be handled differently</note>
      </trans-unit>
      <trans-unit id="Non_Field_Members">
        <source>Non-Field Members</source>
        <target state="translated">Не являющиеся полем члены</target>
        <note>{locked:field}</note>
      </trans-unit>
      <trans-unit id="Private_Method">
        <source>Private Method</source>
        <target state="translated">Частный метод</target>
        <note>{locked: private}{locked: method} These are keywords (unless the order of words or capitalization should be handled differently)</note>
      </trans-unit>
      <trans-unit id="Private_or_Internal_Field">
        <source>Private or Internal Field</source>
        <target state="translated">Частное или внутреннее поле</target>
        <note>{locked: private}{locked: internal}{locked:field}</note>
      </trans-unit>
      <trans-unit id="Private_or_Internal_Static_Field">
        <source>Private or Internal Static Field</source>
        <target state="translated">Частное или внутреннее статическое поле</target>
        <note>{locked: private}{locked: internal}{locked:static}{locked:field}</note>
      </trans-unit>
      <trans-unit id="Property">
        <source>Property</source>
        <target state="new">Property</target>
        <note>{locked} unless the capitalization should be handled differently</note>
      </trans-unit>
      <trans-unit id="Public_or_Protected_Field">
        <source>Public or Protected Field</source>
        <target state="translated">Открытое или защищенное поле</target>
        <note>{locked: public}{locked: protected}{locked:field}</note>
      </trans-unit>
      <trans-unit id="Static_Field">
        <source>Static Field</source>
        <target state="translated">Статическое поле</target>
        <note>{locked:static}{locked:field} (unless the capitalization should be handled differently)</note>
      </trans-unit>
      <trans-unit id="Static_Method">
        <source>Static Method</source>
        <target state="translated">Статический метод</target>
        <note>{locked: static}{locked: method} These are keywords (unless the order of words or capitalization should be handled differently)</note>
      </trans-unit>
      <trans-unit id="Struct">
        <source>Struct</source>
        <target state="new">Struct</target>
        <note>{locked} unless the capitalization should be handled differently</note>
      </trans-unit>
      <trans-unit id="Types">
        <source>Types</source>
        <target state="translated">Типы</target>
        <note>{locked:types} unless the capitalization should be handled differently</note>
      </trans-unit>
      <trans-unit id="Method">
        <source>Method</source>
        <target state="translated">метод</target>
        <note>{locked:method} unless the capitalization should be handled differently</note>
      </trans-unit>
      <trans-unit id="Missing_prefix_colon_0">
        <source>Missing prefix: '{0}'</source>
        <target state="translated">Отсутствует префикс: "{0}"</target>
        <note />
      </trans-unit>
      <trans-unit id="Error">
        <source>Error</source>
        <target state="translated">Ошибка</target>
        <note />
      </trans-unit>
      <trans-unit id="None">
        <source>None</source>
        <target state="translated">NONE</target>
        <note />
      </trans-unit>
      <trans-unit id="Missing_suffix_colon_0">
        <source>Missing suffix: '{0}'</source>
        <target state="translated">Отсутствует суффикс: "{0}"</target>
        <note />
      </trans-unit>
      <trans-unit id="These_non_leading_words_must_begin_with_an_upper_case_letter_colon_0">
        <source>These non-leading words must begin with an upper case letter: {0}</source>
        <target state="translated">Эти неначальные слова должны начинаться с прописных символов: {0}</target>
        <note />
      </trans-unit>
      <trans-unit id="Suggestion">
        <source>Suggestion</source>
        <target state="translated">Рекомендация</target>
        <note />
      </trans-unit>
      <trans-unit id="These_non_leading_words_must_begin_with_a_lowercase_letter_colon_0">
        <source>These non-leading words must begin with a lowercase letter: {0}</source>
        <target state="translated">Эти неначальные слова должны начинаться со строчных символов: {0}</target>
        <note />
      </trans-unit>
      <trans-unit id="These_words_cannot_contain_lower_case_characters_colon_0">
        <source>These words cannot contain lower case characters: {0}</source>
        <target state="translated">Эти слова не могут содержать строчные символы: {0}</target>
        <note />
      </trans-unit>
      <trans-unit id="These_words_cannot_contain_upper_case_characters_colon_0">
        <source>These words cannot contain upper case characters: {0}</source>
        <target state="translated">Эти слова не могут содержать прописные символы: {0}</target>
        <note />
      </trans-unit>
      <trans-unit id="These_words_must_begin_with_upper_case_characters_colon_0">
        <source>These words must begin with upper case characters: {0}</source>
        <target state="translated">Эти слова должны начинаться с прописных символов: {0}</target>
        <note />
      </trans-unit>
      <trans-unit id="The_first_word_0_must_begin_with_an_upper_case_character">
        <source>The first word, '{0}', must begin with an upper case character</source>
        <target state="translated">Первое слово ("{0}") должно начинаться с прописного символа</target>
        <note />
      </trans-unit>
      <trans-unit id="The_first_word_0_must_begin_with_a_lower_case_character">
        <source>The first word, '{0}', must begin with a lower case character</source>
        <target state="translated">Первое слово ("{0}") должно начинаться со строчного символа</target>
        <note />
      </trans-unit>
      <trans-unit id="File_0_size_of_1_exceeds_maximum_allowed_size_of_2">
        <source>File '{0}' size of {1} exceeds maximum allowed size of {2}</source>
        <target state="translated">Файл "{0}" размером {1} больше предела в {2}.</target>
        <note />
      </trans-unit>
      <trans-unit id="Changing_document_property_is_not_supported">
        <source>Changing document properties is not supported</source>
        <target state="translated">Изменение свойств документа не поддерживается</target>
        <note />
      </trans-unit>
      <trans-unit id="Alternation_conditions_cannot_be_comments">
        <source>Alternation conditions cannot be comments</source>
        <target state="translated">Условия чередования не могут быть комментариями</target>
        <note>This is an error message shown to the user when they write an invalid Regular Expression. Example: a|(?#b)</note>
      </trans-unit>
      <trans-unit id="Alternation_conditions_do_not_capture_and_cannot_be_named">
        <source>Alternation conditions do not capture and cannot be named</source>
        <target state="translated">Условия чередования не выполняют запись, и им невозможно присвоить имя</target>
        <note>This is an error message shown to the user when they write an invalid Regular Expression. Example: (?(?'x'))</note>
      </trans-unit>
      <trans-unit id="A_subtraction_must_be_the_last_element_in_a_character_class">
        <source>A subtraction must be the last element in a character class</source>
        <target state="translated">Вычитание должно быть последним элементом в классе символов</target>
        <note>This is an error message shown to the user when they write an invalid Regular Expression. Example: [a-[b]-c]</note>
      </trans-unit>
      <trans-unit id="Cannot_include_class_0_in_character_range">
        <source>Cannot include class \{0} in character range</source>
        <target state="translated">Невозможно включить класс \{0} в диапазон символов</target>
        <note>This is an error message shown to the user when they write an invalid Regular Expression. Example: [a-\w]. {0} is the invalid class (\w here)</note>
      </trans-unit>
      <trans-unit id="Capture_group_numbers_must_be_less_than_or_equal_to_Int32_MaxValue">
        <source>Capture group numbers must be less than or equal to Int32.MaxValue</source>
        <target state="translated">Номера групп записи должны быть меньше или равны Int32.MaxValue</target>
        <note>This is an error message shown to the user when they write an invalid Regular Expression. Example: a{2147483648}</note>
      </trans-unit>
      <trans-unit id="Capture_number_cannot_be_zero">
        <source>Capture number cannot be zero</source>
        <target state="translated">Номер записи не может быть равен нулю</target>
        <note>This is an error message shown to the user when they write an invalid Regular Expression. Example: (?&lt;0&gt;a)</note>
      </trans-unit>
      <trans-unit id="Illegal_backslash_at_end_of_pattern">
        <source>Illegal \ at end of pattern</source>
        <target state="translated">Недопустимый символ "\" в конце шаблона</target>
        <note>This is an error message shown to the user when they write an invalid Regular Expression. Example: \</note>
      </trans-unit>
      <trans-unit id="Illegal_x_y_with_x_less_than_y">
        <source>Illegal {x,y} with x &gt; y</source>
        <target state="translated">Неправильное использование {x,y} в x &gt; y</target>
        <note>This is an error message shown to the user when they write an invalid Regular Expression. Example: a{1,0}</note>
      </trans-unit>
      <trans-unit id="Incomplete_character_escape">
        <source>Incomplete \p{X} character escape</source>
        <target state="translated">Незавершенная escape-последовательность \p{X}</target>
        <note>This is an error message shown to the user when they write an invalid Regular Expression. Example: \p{ Cc }</note>
      </trans-unit>
      <trans-unit id="Insufficient_hexadecimal_digits">
        <source>Insufficient hexadecimal digits</source>
        <target state="translated">Недостаточно шестнадцатеричных цифр</target>
        <note>This is an error message shown to the user when they write an invalid Regular Expression. Example: \x</note>
      </trans-unit>
      <trans-unit id="Invalid_group_name_Group_names_must_begin_with_a_word_character">
        <source>Invalid group name: Group names must begin with a word character</source>
        <target state="translated">Недопустимое имя группы: имя группы должно начинаться с буквы</target>
        <note>This is an error message shown to the user when they write an invalid Regular Expression. Example: (?&lt;a &gt;a)</note>
      </trans-unit>
      <trans-unit id="Malformed">
        <source>malformed</source>
        <target state="translated">Ошибка в регулярном выражении</target>
        <note>This is an error message shown to the user when they write an invalid Regular Expression. Example: (?(0</note>
      </trans-unit>
      <trans-unit id="Malformed_character_escape">
        <source>Malformed \p{X} character escape</source>
        <target state="translated">Неправильная escape-последовательность \p{X}</target>
        <note>This is an error message shown to the user when they write an invalid Regular Expression. Example: \p {Cc}</note>
      </trans-unit>
      <trans-unit id="Malformed_named_back_reference">
        <source>Malformed \k&lt;...&gt; named back reference</source>
        <target state="translated">Неправильная именованная обратная ссылка \k&lt;...&gt;</target>
        <note>This is an error message shown to the user when they write an invalid Regular Expression. Example: \k'</note>
      </trans-unit>
      <trans-unit id="Missing_control_character">
        <source>Missing control character</source>
        <target state="translated">Отсутствует управляющий символ</target>
        <note>This is an error message shown to the user when they write an invalid Regular Expression. Example: \c</note>
      </trans-unit>
      <trans-unit id="Nested_quantifier_0">
        <source>Nested quantifier {0}</source>
        <target state="translated">Вложенный квантификатор {0}</target>
        <note>This is an error message shown to the user when they write an invalid Regular Expression. Example: a**. In this case {0} will be '*', the extra unnecessary quantifier.</note>
      </trans-unit>
      <trans-unit id="Not_enough_close_parens">
        <source>Not enough )'s</source>
        <target state="translated">Отсутствуют закрывающие круглые скобки</target>
        <note>This is an error message shown to the user when they write an invalid Regular Expression. Example: (a</note>
      </trans-unit>
      <trans-unit id="Quantifier_x_y_following_nothing">
        <source>Quantifier {x,y} following nothing</source>
        <target state="translated">Отсутствуют элементы перед квантификатором {x,y}</target>
        <note>This is an error message shown to the user when they write an invalid Regular Expression. Example: *</note>
      </trans-unit>
      <trans-unit id="Reference_to_undefined_group">
        <source>reference to undefined group</source>
        <target state="translated">Ссылка на неопределенную группу</target>
        <note>This is an error message shown to the user when they write an invalid Regular Expression. Example: (?(1))</note>
      </trans-unit>
      <trans-unit id="Reference_to_undefined_group_name_0">
        <source>Reference to undefined group name {0}</source>
        <target state="translated">Ссылка на неопределенное имя группы {0}</target>
        <note>This is an error message shown to the user when they write an invalid Regular Expression. Example: \k&lt;a&gt;. Here, {0} will be the name of the undefined group ('a')</note>
      </trans-unit>
      <trans-unit id="Reference_to_undefined_group_number_0">
        <source>Reference to undefined group number {0}</source>
        <target state="translated">Ссылка на неопределенный номер группы {0}</target>
        <note>This is an error message shown to the user when they write an invalid Regular Expression. Example: (?&lt;-1&gt;). Here, {0} will be the number of the undefined group ('1')</note>
      </trans-unit>
      <trans-unit id="Too_many_bars_in_conditional_grouping">
        <source>Too many | in (?()|)</source>
        <target state="translated">Слишком много операторов "|" в "(?()|)"</target>
        <note>This is an error message shown to the user when they write an invalid Regular Expression. Example: (?(0)a|b|)</note>
      </trans-unit>
      <trans-unit id="Too_many_close_parens">
        <source>Too many )'s</source>
        <target state="translated">Слишком много закрывающих круглых скобок</target>
        <note>This is an error message shown to the user when they write an invalid Regular Expression. Example: )</note>
      </trans-unit>
      <trans-unit id="Unknown_property">
        <source>Unknown property</source>
        <target state="translated">Неизвестное свойство</target>
        <note>This is an error message shown to the user when they write an invalid Regular Expression. Example: \p{}</note>
      </trans-unit>
      <trans-unit id="Unknown_property_0">
        <source>Unknown property '{0}'</source>
        <target state="translated">Неизвестное свойство "{0}"</target>
        <note>This is an error message shown to the user when they write an invalid Regular Expression. Example: \p{xxx}. Here, {0} will be the name of the unknown property ('xxx')</note>
      </trans-unit>
      <trans-unit id="Unrecognized_control_character">
        <source>Unrecognized control character</source>
        <target state="translated">Не удалось распознать управляющий символ</target>
        <note>This is an error message shown to the user when they write an invalid Regular Expression. Example: [\c]</note>
      </trans-unit>
      <trans-unit id="Unrecognized_escape_sequence_0">
        <source>Unrecognized escape sequence \{0}</source>
        <target state="translated">Не удалось распознать escape-последовательность \{0}</target>
        <note>This is an error message shown to the user when they write an invalid Regular Expression. Example: \m. Here, {0} will be the unrecognized character ('m')</note>
      </trans-unit>
      <trans-unit id="Unrecognized_grouping_construct">
        <source>Unrecognized grouping construct</source>
        <target state="translated">Не удалось распознать инструкцию группировки</target>
        <note>This is an error message shown to the user when they write an invalid Regular Expression. Example: (?&lt;</note>
      </trans-unit>
      <trans-unit id="Unterminated_character_class_set">
        <source>Unterminated [] set</source>
        <target state="translated">Набор [] без признака завершения</target>
        <note>This is an error message shown to the user when they write an invalid Regular Expression. Example: [</note>
      </trans-unit>
      <trans-unit id="Unterminated_regex_comment">
        <source>Unterminated (?#...) comment</source>
        <target state="translated">Незавершенный комментарий (? #...)</target>
        <note>This is an error message shown to the user when they write an invalid Regular Expression. Example: (?#</note>
      </trans-unit>
      <trans-unit id="dot_NET_Coding_Conventions">
        <source>.NET Coding Conventions</source>
        <target state="translated">Рекомендации по написанию кода .NET</target>
        <note />
      </trans-unit>
      <trans-unit id="this_dot_and_Me_dot_preferences">
        <source>this. and Me. preferences</source>
        <target state="translated">Предпочтения для this. и Me.</target>
        <note />
      </trans-unit>
      <trans-unit id="x_y_range_in_reverse_order">
        <source>[x-y] range in reverse order</source>
        <target state="translated">Диапазон [x-y] в обратном порядке</target>
        <note>This is an error message shown to the user when they write an invalid Regular Expression. Example: [b-a]</note>
      </trans-unit>
      <trans-unit id="Variables_captured_colon">
        <source>Variables captured:</source>
        <target state="translated">Записанные переменные:</target>
        <note />
      </trans-unit>
      <trans-unit id="Regex_issue_0">
        <source>Regex issue: {0}</source>
        <target state="translated">Проблема с регулярным выражением: {0}</target>
        <note>This is an error message shown to the user when they write an invalid Regular Expression. {0} will be the actual text of one of the above Regular Expression errors.</note>
      </trans-unit>
      <trans-unit id="ValueUsageInfo_Read">
        <source>Read</source>
        <target state="translated">Чтение</target>
        <note>See xml doc comments on 'ValueUsageInfo' enum for context</note>
      </trans-unit>
      <trans-unit id="ValueUsageInfo_Reference">
        <source>Reference</source>
        <target state="translated">Ссылка</target>
        <note>See xml doc comments on 'ValueUsageInfo' enum for context</note>
      </trans-unit>
      <trans-unit id="ValueUsageInfo_Write">
        <source>Write</source>
        <target state="translated">Запись</target>
        <note>See xml doc comments on 'ValueUsageInfo' enum for context</note>
      </trans-unit>
      <trans-unit id="Parameter_preferences">
        <source>Parameter preferences</source>
        <target state="translated">Настройки параметров</target>
        <note />
      </trans-unit>
    </body>
  </file>
</xliff><|MERGE_RESOLUTION|>--- conflicted
+++ resolved
@@ -1329,11 +1329,7 @@
       </trans-unit>
       <trans-unit id="TypeOrNamespaceUsageInfo_Qualify">
         <source>Qualify</source>
-<<<<<<< HEAD
-        <target state="translated">Определить</target>
-=======
         <target state="translated">Квалифицировать</target>
->>>>>>> 02fdd7af
         <note>See xml doc comments on 'TypeOrNamespaceUsageInfo' enum for context</note>
       </trans-unit>
       <trans-unit id="TypeOrNamespaceUsageInfo_TypeArgument">
