﻿// Licensed to the .NET Foundation under one or more agreements.
// The .NET Foundation licenses this file to you under the MIT license.
// See the LICENSE file in the project root for more information.

using System;
using System.Collections.Immutable;
using System.Diagnostics;
using System.Threading;
using System.Threading.Tasks;
using Microsoft.CodeAnalysis.Collections;
using Microsoft.CodeAnalysis.Host;
using Microsoft.CodeAnalysis.Shared.Collections;
using Microsoft.CodeAnalysis.Shared.Extensions;
using Microsoft.CodeAnalysis.Text;
using Roslyn.Utilities;

namespace Microsoft.CodeAnalysis.Classification
{
    internal static partial class ClassifierHelper
    {
        /// <summary>
        /// Classifies the provided <paramref name="span"/> in the given <paramref name="document"/>. This will do this
        /// using an appropriate <see cref="IClassificationService"/> if that can be found.  <see
        /// cref="ImmutableArray{T}.IsDefault"/> will be returned if this fails.
        /// </summary>
        /// <param name="includeAdditiveSpans">Whether or not 'additive' classification spans are included in the
        /// results or not.  'Additive' spans are things like 'this variable is static' or 'this variable is
        /// overwritten'.  i.e. they add additional information to a previous classification.</param>
        public static async Task<ImmutableArray<ClassifiedSpan>> GetClassifiedSpansAsync(
            Document document,
            TextSpan span,
            ClassificationOptions options,
            bool includeAdditiveSpans,
            CancellationToken cancellationToken)
        {
            return await GetClassifiedSpansAsync(document, ImmutableArray.Create(span), options, includeAdditiveSpans, cancellationToken)
                .ConfigureAwait(false);
        }

        /// <summary>
        /// Classifies the provided <paramref name="spans"/> in the given <paramref name="document"/>. This will do this
        /// using an appropriate <see cref="IClassificationService"/> if that can be found.  <see
        /// cref="ImmutableArray{T}.IsDefault"/> will be returned if this fails.
        /// </summary>
        /// <param name="document">the current document.</param>
        /// <param name="spans">The non-intersecting portions of the document to get classified spans for.</param>
        /// <param name="options">The options to use when getting classified spans.</param>
        /// <param name="includeAdditiveSpans">Whether or not 'additive' classification spans are included in the
        /// results or not.  'Additive' spans are things like 'this variable is static' or 'this variable is
        /// overwritten'.  i.e. they add additional information to a previous classification.</param>
        /// <param name="cancellationToken">A cancellation token.</param>
        public static async Task<ImmutableArray<ClassifiedSpan>> GetClassifiedSpansAsync(
            Document document,
            ImmutableArray<TextSpan> spans,
            ClassificationOptions options,
            bool includeAdditiveSpans,
            CancellationToken cancellationToken)
        {
            var classificationService = document.GetLanguageService<IClassificationService>();
            if (classificationService == null)
                return default;

            // Call out to the individual language to classify the chunk of text around the
            // reference. We'll get both the syntactic and semantic spans for this region.
            // Because the semantic tags may override the semantic ones (for example, 
            // "DateTime" might be syntactically an identifier, but semantically a struct
            // name), we'll do a later merging step to get the final correct list of 
            // classifications.  For tagging, normally the editor handles this.  But as
            // we're producing the list of Inlines ourselves, we have to handles this here.
            using var _1 = Classifier.GetPooledList(out var syntaxSpans);
            using var _2 = Classifier.GetPooledList(out var semanticSpans);

            await classificationService.AddSyntacticClassificationsAsync(document, spans, syntaxSpans, cancellationToken).ConfigureAwait(false);

            // Intentional that we're adding both semantic and embedded lang classifications to the same array.  Both
            // are 'semantic' from the perspective of this helper method.
            await classificationService.AddSemanticClassificationsAsync(document, spans, options, semanticSpans, cancellationToken).ConfigureAwait(false);
            await classificationService.AddEmbeddedLanguageClassificationsAsync(document, spans, options, semanticSpans, cancellationToken).ConfigureAwait(false);

            // MergeClassifiedSpans will ultimately filter multiple classifications for the same
            // span down to one. We know that additive classifications are there just to 
            // provide additional information about the true classification. By default, we will
            // remove additive ClassifiedSpans until we have support for additive classifications
            // in classified spans. https://github.com/dotnet/roslyn/issues/32770
            // The exception to this is LSP, which expects the additive spans.
            if (!includeAdditiveSpans)
            {
                RemoveAdditiveSpans(syntaxSpans);
                RemoveAdditiveSpans(semanticSpans);
            }

            var widenedSpan = new TextSpan(spans[0].Start, spans[^1].End);
            var classifiedSpans = MergeClassifiedSpans(syntaxSpans, semanticSpans, widenedSpan);
            return classifiedSpans;
        }

        private static void RemoveAdditiveSpans(SegmentedList<ClassifiedSpan> spans)
        {
            for (var i = spans.Count - 1; i >= 0; i--)
            {
                var span = spans[i];
                if (ClassificationTypeNames.AdditiveTypeNames.Contains(span.ClassificationType))
                    spans.RemoveAt(i);
            }
        }

        private static ImmutableArray<ClassifiedSpan> MergeClassifiedSpans(
            SegmentedList<ClassifiedSpan> syntaxSpans,
            SegmentedList<ClassifiedSpan> semanticSpans,
            TextSpan widenedSpan)
        {
            // The spans produced by the language services may not be ordered
            // (indeed, this happens with semantic classification as different
            // providers produce different results in an arbitrary order).  Order
            // them first before proceeding.
            Order(syntaxSpans);
            Order(semanticSpans);

            // It's possible for us to get classified spans that occur *before*
            // or after the span we want to present. This happens because the calls to
            // AddSyntacticClassificationsAsync and AddSemanticClassificationsAsync 
            // may return more spans than the range asked for.  While bad form,
            // it's never been a requirement that implementation not do that.
            // For example, the span may be the non-full-span of a node, but the
            // classifiers may still return classifications for leading/trailing
            // trivia even if it's out of the bounds of that span.
            // 
            // To deal with that, we adjust all spans so that they don't go outside
            // of the range we care about.
            AdjustSpans(syntaxSpans, widenedSpan);
            AdjustSpans(semanticSpans, widenedSpan);

            using var _1 = Classifier.GetPooledList(out var mergedSpans);

            MergeParts(syntaxSpans, semanticSpans, mergedSpans);
            Order(mergedSpans);

            // The classification service will only produce classifications for things it knows about.  i.e. there will
            // be gaps in what it produces. Fill in those gaps so we have *all* parts of the span classified properly.
            using var _2 = Classifier.GetPooledList(out var filledInSpans);
            FillInClassifiedSpanGaps(widenedSpan.Start, mergedSpans, filledInSpans);
            return filledInSpans.ToImmutableArray();
        }

        private static readonly Comparison<ClassifiedSpan> s_spanComparison = static (s1, s2) => s1.TextSpan.Start - s2.TextSpan.Start;

        private static void Order(SegmentedList<ClassifiedSpan> syntaxSpans)
            => syntaxSpans.Sort(s_spanComparison);

        /// <summary>
        /// Ensures that all spans in <paramref name="spans"/> do not go beyond the spans in <paramref
        /// name="widenedSpan"/>. Any spans that are entirely outside of <paramref name="widenedSpan"/> are replaced
        /// with <see langword="default"/>.
        /// </summary>
        private static void AdjustSpans(SegmentedList<ClassifiedSpan> spans, TextSpan widenedSpan)
        {
            for (var i = 0; i < spans.Count; i++)
            {
                var span = spans[i];

                // Make sure the span actually intersects 'widenedSpan'.  If it 
                // does not, just put in an empty length span.  It will get ignored later
                // when we walk through this list.
                var intersection = span.TextSpan.Intersection(widenedSpan);

                if (i > 0 && intersection != null)
                {
                    // The additiveType's may appear before or after their modifier due to sorting.
                    var previousSpan = spans[i - 1];
                    var isAdditiveClassification = previousSpan.TextSpan == span.TextSpan &&
                        ClassificationTypeNames.AdditiveTypeNames.Contains(span.ClassificationType) || ClassificationTypeNames.AdditiveTypeNames.Contains(previousSpan.ClassificationType);

                    // Additive classifications are intended to overlap so do not ignore it.
                    if (!isAdditiveClassification && previousSpan.TextSpan.End > intersection.Value.Start)
                    {
                        // This span isn't strictly after the previous span.  Ignore it.
                        intersection = null;
                    }
                }

                var newSpan = new ClassifiedSpan(span.ClassificationType, intersection.GetValueOrDefault());
                spans[i] = newSpan;
            }
        }

        public static void FillInClassifiedSpanGaps(
            int startPosition, SegmentedList<ClassifiedSpan> classifiedSpans, SegmentedList<ClassifiedSpan> result)
        {
            foreach (var span in classifiedSpans)
            {
                // Should not get empty spans.  They are filtered out in MergeParts
                Debug.Assert(!span.TextSpan.IsEmpty);

                // Ignore empty spans.  We can get those when the classification service
                // returns spans outside of the range of the span we asked to classify.
                if (span.TextSpan.Length == 0)
                    continue;

                // If there is space between this span and the last one, then add a space.
                if (startPosition < span.TextSpan.Start)
                {
                    result.Add(new ClassifiedSpan(ClassificationTypeNames.Text,
                        TextSpan.FromBounds(
                            startPosition, span.TextSpan.Start)));
                }

                result.Add(span);
                startPosition = span.TextSpan.End;
            }
        }

        /// <summary>
        /// Adds all semantic parts to final parts, and adds all portions of <paramref name="syntaxParts"/> that do not
        /// overlap with any semantic parts as well.  All final parts will be non-empty.  Both <paramref
        /// name="syntaxParts"/> and <paramref name="semanticParts"/> must be sorted.
        /// </summary>
        private static void MergeParts(
            SegmentedList<ClassifiedSpan> syntaxParts,
            SegmentedList<ClassifiedSpan> semanticParts,
            SegmentedList<ClassifiedSpan> finalParts)
        {
            MergeParts<ClassifiedSpan, ClassifiedSpanIntervalIntrospector>(
                syntaxParts, semanticParts, finalParts,
                static span => span.TextSpan,
                static (original, final) => new ClassifiedSpan(original.ClassificationType, final));

            // now that we've added all semantic parts and syntactic-portions, sort the final result.
            finalParts.Sort(s_spanComparison);
        }

        /// <inheritdoc cref="MergeParts(SegmentedList{ClassifiedSpan}, SegmentedList{ClassifiedSpan}, SegmentedList{ClassifiedSpan})"/>
        public static void MergeParts<TClassifiedSpan, TClassifiedSpanIntervalIntrospector>(
            SegmentedList<TClassifiedSpan> syntaxParts,
            SegmentedList<TClassifiedSpan> semanticParts,
            SegmentedList<TClassifiedSpan> finalParts,
            Func<TClassifiedSpan, TextSpan> getSpan,
            Func<TClassifiedSpan, TextSpan, TClassifiedSpan> createSpan)
            where TClassifiedSpanIntervalIntrospector : struct, IIntervalIntrospector<TClassifiedSpan>
        {
            // Create an interval tree so we can easily determine which semantic parts intersect with the 
            // syntactic parts we're looking at.
            var semanticPartsTree = new SimpleIntervalTree<TClassifiedSpan, TClassifiedSpanIntervalIntrospector>(default, values: null);

            // Add all the non-empty semantic parts to the tree.
            foreach (var part in semanticParts)
            {
                if (!getSpan(part).IsEmpty)
                {
                    semanticPartsTree.AddIntervalInPlace(part);
                    finalParts.Add(part);
                }
            }

            using var tempBuffer = TemporaryArray<TClassifiedSpan>.Empty;

            foreach (var syntacticPart in syntaxParts)
            {
                // ignore empty parts.
                var syntacticPartSpan = getSpan(syntacticPart);
                if (syntacticPartSpan.IsEmpty)
                    continue;

                tempBuffer.Clear();
                semanticPartsTree.FillWithIntervalsThatOverlapWith(
                    syntacticPartSpan.Start, syntacticPartSpan.Length, ref tempBuffer.AsRef());

                if (tempBuffer.Count == 0)
                {
                    // semantic parts didn't overlap with this syntax part at all.  Just add in directly.
                    finalParts.Add(syntacticPart);
                    continue;
                }

                // One or Multiple semantic parts.
                // Add the syntactic portion before the first semantic part,
                // the syntactic pieces between the semantic parts,
                // and the syntactic portion after the last semantic part.

                var firstSemanticPart = tempBuffer[0];
                var lastSemanticPart = tempBuffer[tempBuffer.Count - 1];

                var firstSemanticPartSpan = getSpan(firstSemanticPart);
                var lastSemanticPartSpan = getSpan(lastSemanticPart);
<<<<<<< HEAD

                Debug.Assert(firstSemanticPartSpan.OverlapsWith(syntacticPartSpan));
                Debug.Assert(lastSemanticPartSpan.OverlapsWith(syntacticPartSpan));

=======

                Debug.Assert(firstSemanticPartSpan.OverlapsWith(syntacticPartSpan));
                Debug.Assert(lastSemanticPartSpan.OverlapsWith(syntacticPartSpan));

>>>>>>> 2b3426c4
                if (syntacticPartSpan.Start < firstSemanticPartSpan.Start)
                {
                    finalParts.Add(createSpan(syntacticPart, TextSpan.FromBounds(
                        syntacticPartSpan.Start,
                        firstSemanticPartSpan.Start)));
                }

                for (var i = 0; i < tempBuffer.Count - 1; i++)
                {
                    var semanticPart1 = tempBuffer[i];
                    var semanticPart2 = tempBuffer[i + 1];

                    var semanticPart1Span = getSpan(semanticPart1);
                    var semanticPart2Span = getSpan(semanticPart2);

                    Debug.Assert(semanticPart1Span.OverlapsWith(syntacticPartSpan));
                    Debug.Assert(semanticPart1Span.OverlapsWith(syntacticPartSpan));

                    if (semanticPart1Span.End < semanticPart2Span.Start)
                    {
                        finalParts.Add(createSpan(syntacticPart, TextSpan.FromBounds(
                            semanticPart1Span.End,
                            semanticPart2Span.Start)));
                    }
                }

                if (lastSemanticPartSpan.End < syntacticPartSpan.End)
                {
                    finalParts.Add(createSpan(syntacticPart, TextSpan.FromBounds(
                        lastSemanticPartSpan.End,
                        syntacticPartSpan.End)));
                }
            }
        }
    }
}<|MERGE_RESOLUTION|>--- conflicted
+++ resolved
@@ -281,17 +281,10 @@
 
                 var firstSemanticPartSpan = getSpan(firstSemanticPart);
                 var lastSemanticPartSpan = getSpan(lastSemanticPart);
-<<<<<<< HEAD
 
                 Debug.Assert(firstSemanticPartSpan.OverlapsWith(syntacticPartSpan));
                 Debug.Assert(lastSemanticPartSpan.OverlapsWith(syntacticPartSpan));
 
-=======
-
-                Debug.Assert(firstSemanticPartSpan.OverlapsWith(syntacticPartSpan));
-                Debug.Assert(lastSemanticPartSpan.OverlapsWith(syntacticPartSpan));
-
->>>>>>> 2b3426c4
                 if (syntacticPartSpan.Start < firstSemanticPartSpan.Start)
                 {
                     finalParts.Add(createSpan(syntacticPart, TextSpan.FromBounds(
