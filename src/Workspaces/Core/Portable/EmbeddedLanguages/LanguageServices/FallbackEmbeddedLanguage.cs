﻿// Copyright (c) Microsoft.  All Rights Reserved.  Licensed under the Apache License, Version 2.0.  See License.txt in the project root for license information.
using Microsoft.CodeAnalysis.EmbeddedLanguages.VirtualChars;
using Microsoft.CodeAnalysis.LanguageServices;

namespace Microsoft.CodeAnalysis.EmbeddedLanguages.LanguageServices
{
    /// <summary>
    /// A 'fallback' embedded language that can classify normal escape sequences in 
    /// C# or VB strings if no other embedded languages produce results.
    /// </summary>
    internal partial class FallbackEmbeddedLanguage : IEmbeddedLanguage
    {
        private readonly int _stringLiteralTokenKind;
        private readonly int _interpolatedTextTokenKind;
        private readonly ISyntaxFactsService _syntaxFacts;
        private readonly ISemanticFactsService _semanticFacts;
        private readonly IVirtualCharService _virtualCharService;

        public FallbackEmbeddedLanguage(
            int stringLiteralTokenKind,
            int interpolatedTextTokenKind,
            ISyntaxFactsService syntaxFacts,
            ISemanticFactsService semanticFacts,
            IVirtualCharService virtualCharService)
        {
            _stringLiteralTokenKind = stringLiteralTokenKind;
            _interpolatedTextTokenKind = interpolatedTextTokenKind;
            _syntaxFacts = syntaxFacts;
            _semanticFacts = semanticFacts;
            _virtualCharService = virtualCharService;

            Classifier = new FallbackEmbeddedClassifier(this);
        }

        public IEmbeddedClassifier Classifier { get; }

<<<<<<< HEAD
        // No other services are supported.
=======
        // The rest of these services are not provided.
>>>>>>> 4d0f7a0d
        public IEmbeddedBraceMatcher BraceMatcher => null;
        public IEmbeddedHighlighter Highlighter => null;
        public IEmbeddedDiagnosticAnalyzer DiagnosticAnalyzer => null;
        public IEmbeddedCodeFixProvider CodeFixProvider => null;
    }
}<|MERGE_RESOLUTION|>--- conflicted
+++ resolved
@@ -34,11 +34,7 @@
 
         public IEmbeddedClassifier Classifier { get; }
 
-<<<<<<< HEAD
-        // No other services are supported.
-=======
         // The rest of these services are not provided.
->>>>>>> 4d0f7a0d
         public IEmbeddedBraceMatcher BraceMatcher => null;
         public IEmbeddedHighlighter Highlighter => null;
         public IEmbeddedDiagnosticAnalyzer DiagnosticAnalyzer => null;
