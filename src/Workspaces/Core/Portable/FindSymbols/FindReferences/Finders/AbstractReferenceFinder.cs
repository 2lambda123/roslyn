--- conflicted
+++ resolved
@@ -623,7 +623,6 @@
             }
         }
 
-<<<<<<< HEAD
         protected Task<ImmutableArray<FinderLocation>> FindReferencesInImplicitObjectCreationExpressionAsync(
             ISymbol symbol,
             Document document,
@@ -657,10 +656,7 @@
             }
         }
 
-        private static bool Matches(ISymbol? symbol1, ISymbol notNulloriginalUnreducedSymbol2)
-=======
         protected static bool Matches(ISymbol? symbol1, ISymbol notNulloriginalUnreducedSymbol2)
->>>>>>> 406811be
         {
             return symbol1 != null && SymbolEquivalenceComparer.Instance.Equals(
                 symbol1.GetOriginalUnreducedDefinition(),
