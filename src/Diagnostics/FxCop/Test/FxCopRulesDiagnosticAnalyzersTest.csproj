﻿<?xml version="1.0" encoding="utf-8"?>
<!-- Copyright (c)  Microsoft.  All Rights Reserved.  Licensed under the Apache License, Version 2.0.  See License.txt in the project root for license information. -->
<Project ToolsVersion="4.0" DefaultTargets="Build" xmlns="http://schemas.microsoft.com/developer/msbuild/2003">
  <ImportGroup Label="Settings">
    <Import Project="..\..\..\Tools\Microsoft.CodeAnalysis.Toolset.Open\Targets\VSL.Settings.targets" />
    <Import Project="..\..\..\..\build\VSL.Settings.Closed.targets" />
  </ImportGroup>
  <PropertyGroup>
    <Configuration Condition="'$(Configuration)' == ''">Debug</Configuration>
    <Platform Condition="'$(Platform)' == ''">AnyCPU</Platform>
    <ProjectGuid>{B0F9E8F5-0411-47E3-8019-23CD3F1E5A17}</ProjectGuid>
    <OutputType>Library</OutputType>
    <RootNamespace>Microsoft.CodeAnalysis.UnitTests</RootNamespace>
    <AssemblyName>Roslyn.Diagnostics.Analyzers.FxCop.UnitTests</AssemblyName>
    <Nonshipping>true</Nonshipping>
    <SolutionDir Condition="'$(SolutionDir)' == '' OR '$(SolutionDir)' == '*Undefined*'">..\..\..\..\</SolutionDir>
    <RestorePackages>true</RestorePackages>
    <TargetFrameworkVersion>v4.5.2</TargetFrameworkVersion>
  </PropertyGroup>
  <ItemGroup Label="Project References">
    <ProjectReference Include="..\..\..\Compilers\Core\Desktop\CodeAnalysis.Desktop.csproj">
      <Project>{dfa21ca1-7f96-47ee-940c-069858e81727}</Project>
      <Name>CodeAnalysis.Desktop</Name>
    </ProjectReference>
    <ProjectReference Include="..\..\..\Compilers\Core\Portable\CodeAnalysis.csproj">
      <Project>{1EE8CAD3-55F9-4D91-96B2-084641DA9A6C}</Project>
      <Name>CodeAnalysis</Name>
    </ProjectReference>
    <ProjectReference Include="..\..\..\Compilers\CSharp\Portable\CSharpCodeAnalysis.csproj">
      <Project>{B501A547-C911-4A05-AC6E-274A50DFF30E}</Project>
      <Name>CSharpCodeAnalysis</Name>
    </ProjectReference>
    <ProjectReference Include="..\..\..\Compilers\VisualBasic\Desktop\BasicCodeAnalysis.Desktop.vbproj">
      <Project>{73f3e2c5-d742-452e-b9e1-20732ddbc75d}</Project>
      <Name>BasicCodeAnalysis.Desktop</Name>
    </ProjectReference>
    <ProjectReference Include="..\..\..\Compilers\VisualBasic\Portable\BasicCodeAnalysis.vbproj">
      <Project>{2523D0E6-DF32-4A3E-8AE0-A19BFFAE2EF6}</Project>
      <Name>BasicCodeAnalysis</Name>
    </ProjectReference>
    <ProjectReference Include="..\..\..\Test\Utilities\TestUtilities.csproj">
      <Project>{76C6F005-C89D-4348-BB4A-391898DBEB52}</Project>
      <Name>TestUtilities</Name>
    </ProjectReference>
    <ProjectReference Include="..\..\..\Workspaces\CSharp\Portable\CSharpWorkspace.csproj">
      <Project>{21B239D0-D144-430F-A394-C066D58EE267}</Project>
      <Name>CSharpWorkspace</Name>
    </ProjectReference>
    <ProjectReference Include="..\..\..\Workspaces\VisualBasic\Portable\BasicWorkspace.vbproj">
      <Project>{57CA988D-F010-4BF2-9A2E-07D6DCD2FF2C}</Project>
      <Name>BasicWorkspace</Name>
    </ProjectReference>
    <ProjectReference Include="..\..\..\Workspaces\Core\Portable\Workspaces.csproj">
      <Project>{5F8D2414-064A-4B3A-9B42-8E2A04246BE5}</Project>
      <Name>Workspaces</Name>
    </ProjectReference>
    <ProjectReference Include="..\Core\FxCopRulesDiagnosticAnalyzers.csproj">
      <Project>{36755424-5267-478C-9434-37A507E22711}</Project>
      <Name>FxCopRulesDiagnosticAnalyzers</Name>
    </ProjectReference>
    <ProjectReference Include="..\CSharp\CSharpFxCopRulesDiagnosticAnalyzers.csproj">
      <Project>{3BA13187-2A3B-4B08-9199-C11FDA1D5AD0}</Project>
      <Name>CSharpFxCopRulesDiagnosticAnalyzers</Name>
    </ProjectReference>
    <ProjectReference Include="..\VisualBasic\BasicFxCopRulesDiagnosticAnalyzers.vbproj">
      <Project>{2FCCB9BE-DD4E-48F2-B678-80E6FB196948}</Project>
      <Name>BasicFxCopRulesDiagnosticAnalyzers</Name>
    </ProjectReference>
    <ProjectReference Include="..\..\Test\Utilities\DiagnosticsTestUtilities.csproj">
      <Project>{0A0621F2-D1DC-47FF-B643-C6646557505E}</Project>
      <Name>DiagnosticsTestUtilities</Name>
    </ProjectReference>
    <ProjectReference Include="..\..\..\Compilers\Test\Resources\Core\CompilerTestResources.vbproj">
      <Project>{7FE6B002-89D8-4298-9B1B-0B5C247DD1FD}</Project>
      <Name>CompilerTestResources</Name>
      <ReferenceOutputAssembly>false</ReferenceOutputAssembly>
    </ProjectReference>
  </ItemGroup>
  <PropertyGroup Condition=" '$(Configuration)|$(Platform)' == 'Debug|AnyCPU' ">
  </PropertyGroup>
  <PropertyGroup Condition=" '$(Configuration)|$(Platform)' == 'Release|AnyCPU' ">
  </PropertyGroup>
  <ItemGroup>
    <Compile Include="Design\CA1003Tests.cs" />
    <Compile Include="Design\CA1008Tests.cs" />
    <Compile Include="Design\CA1012Tests.cs" />
    <Compile Include="Design\CA1024Tests.cs" />
    <Compile Include="Design\CA1052Tests.cs" />
    <Compile Include="Design\CA1053Tests.cs" />
    <Compile Include="Design\CodeFixes\CA1008FixerTests.cs" />
    <Compile Include="Design\CodeFixes\CA1012FixerTests.cs" />
<<<<<<< HEAD
    <Compile Include="Design\CodeFixes\EnumWithFlagsAttributesRulesFixerTests.cs" />
    <Compile Include="Design\EnumWithFlagsAttributeRulesTests.cs" />
=======
    <Compile Include="Globalization\CodeFixes\CA2101FixerTests.cs" />
>>>>>>> c5e37cc7
    <Compile Include="HardeningAnalyzer\HardeningAnalyzerTests.cs" />
    <Compile Include="Naming\CA1708Tests.cs" />
    <Compile Include="Naming\CA1715Tests.cs" />
    <Compile Include="Performance\CA1821Tests.cs" />
    <Compile Include="Performance\CodeFixes\CA1821FixerTests.cs" />
    <Compile Include="Reliability\CA2002Tests.cs" />
    <Compile Include="Usage\CA2200Tests.cs" />
    <Compile Include="Usage\CA2214Tests.cs" />
    <Compile Include="Usage\CA2229Tests.cs" />
    <Compile Include="Usage\CA2235Tests.cs" />
    <Compile Include="Usage\CA2237Tests.cs" />
    <Compile Include="Usage\CodeFixes\CA2229FixerTests.cs" />
    <Compile Include="Usage\CodeFixes\CA2235FixerTests.cs" />
    <Compile Include="Usage\CodeFixes\CA2237FixerTests.cs" />
  </ItemGroup>
  <ItemGroup>
    <Reference Include="System" />
    <Reference Include="System.Collections.Immutable">
      <SpecificVersion>False</SpecificVersion>
      <HintPath>..\..\..\..\packages\System.Collections.Immutable.$(SystemCollectionsImmutableVersion)\lib\portable-net45+win8+wp8+wpa81\System.Collections.Immutable.dll</HintPath>
    </Reference>
    <Reference Include="xunit">
      <HintPath>..\..\..\..\packages\xunit.1.9.2\lib\net20\xunit.dll</HintPath>
    </Reference>
    <Reference Include="System.Web" />
    <Reference Include="System.Windows.Forms" />
    <Reference Include="System.Xml" />
    <Reference Include="System.Xml.Linq" />
  </ItemGroup>
  <ItemGroup>
    <Service Include="{82A7F48D-3B50-4B1E-B82E-3ADA8210C358}" />
  </ItemGroup>
  <ItemGroup>
    <None Include="packages.config" />
  </ItemGroup>
  <ItemGroup>
    <Folder Include="Interoperability\" />
  </ItemGroup>
  <ImportGroup Label="Targets">
    <Import Project="..\..\..\Tools\Microsoft.CodeAnalysis.Toolset.Open\Targets\VSL.Imports.targets" />
    <Import Project="..\..\..\..\build\VSL.Imports.Closed.targets" />
    <Import Project="..\..\..\..\build\Roslyn.Toolsets.Xunit.targets" />
    <Import Project="$(SolutionDir)\.nuget\NuGet.targets" Condition="Exists('$(SolutionDir)\.nuget\NuGet.targets')" />
  </ImportGroup>
</Project><|MERGE_RESOLUTION|>--- conflicted
+++ resolved
@@ -89,12 +89,6 @@
     <Compile Include="Design\CA1053Tests.cs" />
     <Compile Include="Design\CodeFixes\CA1008FixerTests.cs" />
     <Compile Include="Design\CodeFixes\CA1012FixerTests.cs" />
-<<<<<<< HEAD
-    <Compile Include="Design\CodeFixes\EnumWithFlagsAttributesRulesFixerTests.cs" />
-    <Compile Include="Design\EnumWithFlagsAttributeRulesTests.cs" />
-=======
-    <Compile Include="Globalization\CodeFixes\CA2101FixerTests.cs" />
->>>>>>> c5e37cc7
     <Compile Include="HardeningAnalyzer\HardeningAnalyzerTests.cs" />
     <Compile Include="Naming\CA1708Tests.cs" />
     <Compile Include="Naming\CA1715Tests.cs" />
