--- conflicted
+++ resolved
@@ -1,4 +1,4 @@
-﻿' Copyright (c) Microsoft.  All Rights Reserved.  Licensed under the Apache License, Version 2.0.  See License.txt in the project root for license information.
+' Copyright (c) Microsoft.  All Rights Reserved.  Licensed under the Apache License, Version 2.0.  See License.txt in the project root for license information.
 
 Imports Microsoft.CodeAnalysis.VisualBasic.Syntax
 Imports Microsoft.CodeAnalysis.Test.Utilities
@@ -560,13 +560,8 @@
         OutConversion: CommonConversion (Exists: True, IsIdentity: True, IsNumeric: False, IsReference: False, IsUserDefined: False) (MethodSymbol: null)
       IArgument (ArgumentKind.Explicit, Matching Parameter: y) (OperationKind.Argument) (Syntax: 'a')
         ILocalReferenceExpression: a (OperationKind.LocalReferenceExpression, Type: System.Int32()) (Syntax: 'a')
-<<<<<<< HEAD
-        InConversion: CommonConversion (Exists: True, IsIdentity: True, IsNumeric: False, IsReference: False, IsUserDefined: False) (MethodSymbol: null)
-        OutConversion: CommonConversion (Exists: True, IsIdentity: True, IsNumeric: False, IsReference: False, IsUserDefined: False) (MethodSymbol: null)
-=======
-        InConversion: null
-        OutConversion: null
->>>>>>> 718c6631
+        InConversion: CommonConversion (Exists: True, IsIdentity: True, IsNumeric: False, IsReference: False, IsUserDefined: False) (MethodSymbol: null)
+        OutConversion: CommonConversion (Exists: True, IsIdentity: True, IsNumeric: False, IsReference: False, IsUserDefined: False) (MethodSymbol: null)
 ]]>.Value
 
             Dim expectedDiagnostics = String.Empty
@@ -851,7 +846,7 @@
 
             Dim expectedOperationTree = <![CDATA[
 IInvocationExpression ( Sub Program.M2([ByRef a As System.Int32 = 0])) (OperationKind.InvocationExpression, Type: System.Void) (Syntax: 'M2(x)')
-  Instance Receiver: IInstanceReferenceExpression (InstanceReferenceKind.Implicit) (OperationKind.InstanceReferenceExpression, Type: Program) (Syntax: 'M2')
+  Instance Receiver: IInstanceReferenceExpression (OperationKind.InstanceReferenceExpression, Type: Program) (Syntax: 'M2')
   Arguments(1):
       IArgument (ArgumentKind.Explicit, Matching Parameter: a) (OperationKind.Argument) (Syntax: 'x')
         ILocalReferenceExpression: x (OperationKind.LocalReferenceExpression, Type: System.Double) (Syntax: 'x')
@@ -891,7 +886,7 @@
 
             Dim expectedOperationTree = <![CDATA[
 IInvocationExpression ( Sub Program.M2(ByRef a As System.Int32)) (OperationKind.InvocationExpression, Type: System.Void) (Syntax: 'M2(x)')
-  Instance Receiver: IInstanceReferenceExpression (InstanceReferenceKind.Implicit) (OperationKind.InstanceReferenceExpression, Type: Program) (Syntax: 'M2')
+  Instance Receiver: IInstanceReferenceExpression (OperationKind.InstanceReferenceExpression, Type: Program) (Syntax: 'M2')
   Arguments(1):
       IArgument (ArgumentKind.Explicit, Matching Parameter: a) (OperationKind.Argument) (Syntax: 'x')
         ILocalReferenceExpression: x (OperationKind.LocalReferenceExpression, Type: C) (Syntax: 'x')
@@ -931,7 +926,7 @@
 
             Dim expectedOperationTree = <![CDATA[
 IInvocationExpression ( Sub Program.M2(ByRef c As C)) (OperationKind.InvocationExpression, Type: System.Void) (Syntax: 'M2(x)')
-  Instance Receiver: IInstanceReferenceExpression (InstanceReferenceKind.Implicit) (OperationKind.InstanceReferenceExpression, Type: Program) (Syntax: 'M2')
+  Instance Receiver: IInstanceReferenceExpression (OperationKind.InstanceReferenceExpression, Type: Program) (Syntax: 'M2')
   Arguments(1):
       IArgument (ArgumentKind.Explicit, Matching Parameter: c) (OperationKind.Argument) (Syntax: 'x')
         ILocalReferenceExpression: x (OperationKind.LocalReferenceExpression, Type: System.Double) (Syntax: 'x')
