﻿' Copyright (c) Microsoft.  All Rights Reserved.  Licensed under the Apache License, Version 2.0.  See License.txt in the project root for license information.

Imports Microsoft.CodeAnalysis.VisualBasic.Syntax
Imports Microsoft.CodeAnalysis.Test.Utilities
Imports Roslyn.Test.Utilities

Namespace Microsoft.CodeAnalysis.VisualBasic.UnitTests.Semantics

    Partial Public Class IOperationTests
        Inherits SemanticModelTestBase

        <CompilerTrait(CompilerFeature.IOperation)>
        <Fact, WorkItem(17588, "https://github.com/dotnet/roslyn/issues/17588")>
        Public Sub ObjectCreationWithMemberInitializers()
            Dim source = <![CDATA[
Structure B
    Public Field As Boolean
End Structure

Class F
    Public Field As Integer
    Public Property Property1() As String
    Public Property Property2() As B
End Class

Class C
    Public Sub M1()'BIND:"Public Sub M1()"
        Dim x1 = New F()
        Dim x2 = New F() With {.Field = 2}
        Dim x3 = New F() With {.Property1 = ""}
        Dim x4 = New F() With {.Property1 = "", .Field = 2}
        Dim x5 = New F() With {.Property2 = New B() With {.Field = True}}

        Dim e1 = New F() With {.Property2 = 1}
        Dim e2 = New F() From {""}
    End Sub
End Class]]>.Value

            Dim expectedOperationTree = <![CDATA[
IBlockStatement (9 statements, 7 locals) (OperationKind.BlockStatement, IsInvalid) (Syntax: 'Public Sub  ... End Sub')
  Locals: Local_1: x1 As F
    Local_2: x2 As F
    Local_3: x3 As F
    Local_4: x4 As F
    Local_5: x5 As F
    Local_6: e1 As F
    Local_7: e2 As F
  IVariableDeclarationStatement (1 declarations) (OperationKind.VariableDeclarationStatement) (Syntax: 'Dim x1 = New F()')
    IVariableDeclaration (1 variables) (OperationKind.VariableDeclaration) (Syntax: 'x1')
      Variables: Local_1: x1 As F
      Initializer: IObjectCreationExpression (Constructor: Sub F..ctor()) (OperationKind.ObjectCreationExpression, Type: F) (Syntax: 'New F()')
          Arguments(0)
          Initializer: null
  IVariableDeclarationStatement (1 declarations) (OperationKind.VariableDeclarationStatement) (Syntax: 'Dim x2 = Ne ... .Field = 2}')
    IVariableDeclaration (1 variables) (OperationKind.VariableDeclaration) (Syntax: 'x2')
      Variables: Local_1: x2 As F
      Initializer: IObjectCreationExpression (Constructor: Sub F..ctor()) (OperationKind.ObjectCreationExpression, Type: F) (Syntax: 'New F() Wit ... .Field = 2}')
          Arguments(0)
          Initializer: IObjectOrCollectionInitializerExpression (OperationKind.ObjectOrCollectionInitializerExpression, Type: F) (Syntax: 'With {.Field = 2}')
              Initializers(1):
                  ISimpleAssignmentExpression (OperationKind.SimpleAssignmentExpression, Type: System.Int32) (Syntax: '.Field = 2')
                    Left: IFieldReferenceExpression: F.Field As System.Int32 (OperationKind.FieldReferenceExpression, Type: System.Int32) (Syntax: 'Field')
                        Instance Receiver: IInstanceReferenceExpression (OperationKind.InstanceReferenceExpression, Type: F) (Syntax: 'New F() Wit ... .Field = 2}')
                    Right: ILiteralExpression (OperationKind.LiteralExpression, Type: System.Int32, Constant: 2) (Syntax: '2')
  IVariableDeclarationStatement (1 declarations) (OperationKind.VariableDeclarationStatement) (Syntax: 'Dim x3 = Ne ... erty1 = ""}')
    IVariableDeclaration (1 variables) (OperationKind.VariableDeclaration) (Syntax: 'x3')
      Variables: Local_1: x3 As F
      Initializer: IObjectCreationExpression (Constructor: Sub F..ctor()) (OperationKind.ObjectCreationExpression, Type: F) (Syntax: 'New F() Wit ... erty1 = ""}')
          Arguments(0)
          Initializer: IObjectOrCollectionInitializerExpression (OperationKind.ObjectOrCollectionInitializerExpression, Type: F) (Syntax: 'With {.Property1 = ""}')
              Initializers(1):
                  ISimpleAssignmentExpression (OperationKind.SimpleAssignmentExpression, Type: System.Void) (Syntax: '.Property1 = ""')
                    Left: IPropertyReferenceExpression: Property F.Property1 As System.String (OperationKind.PropertyReferenceExpression, Type: System.String) (Syntax: 'Property1')
                        Instance Receiver: IInstanceReferenceExpression (OperationKind.InstanceReferenceExpression, Type: F) (Syntax: 'New F() Wit ... erty1 = ""}')
                    Right: ILiteralExpression (OperationKind.LiteralExpression, Type: System.String, Constant: "") (Syntax: '""')
  IVariableDeclarationStatement (1 declarations) (OperationKind.VariableDeclarationStatement) (Syntax: 'Dim x4 = Ne ... .Field = 2}')
    IVariableDeclaration (1 variables) (OperationKind.VariableDeclaration) (Syntax: 'x4')
      Variables: Local_1: x4 As F
      Initializer: IObjectCreationExpression (Constructor: Sub F..ctor()) (OperationKind.ObjectCreationExpression, Type: F) (Syntax: 'New F() Wit ... .Field = 2}')
          Arguments(0)
          Initializer: IObjectOrCollectionInitializerExpression (OperationKind.ObjectOrCollectionInitializerExpression, Type: F) (Syntax: 'With {.Prop ... .Field = 2}')
              Initializers(2):
                  ISimpleAssignmentExpression (OperationKind.SimpleAssignmentExpression, Type: System.Void) (Syntax: '.Property1 = ""')
                    Left: IPropertyReferenceExpression: Property F.Property1 As System.String (OperationKind.PropertyReferenceExpression, Type: System.String) (Syntax: 'Property1')
                        Instance Receiver: IInstanceReferenceExpression (OperationKind.InstanceReferenceExpression, Type: F) (Syntax: 'New F() Wit ... .Field = 2}')
                    Right: ILiteralExpression (OperationKind.LiteralExpression, Type: System.String, Constant: "") (Syntax: '""')
                  ISimpleAssignmentExpression (OperationKind.SimpleAssignmentExpression, Type: System.Int32) (Syntax: '.Field = 2')
                    Left: IFieldReferenceExpression: F.Field As System.Int32 (OperationKind.FieldReferenceExpression, Type: System.Int32) (Syntax: 'Field')
                        Instance Receiver: IInstanceReferenceExpression (OperationKind.InstanceReferenceExpression, Type: F) (Syntax: 'New F() Wit ... .Field = 2}')
                    Right: ILiteralExpression (OperationKind.LiteralExpression, Type: System.Int32, Constant: 2) (Syntax: '2')
  IVariableDeclarationStatement (1 declarations) (OperationKind.VariableDeclarationStatement) (Syntax: 'Dim x5 = Ne ... ld = True}}')
    IVariableDeclaration (1 variables) (OperationKind.VariableDeclaration) (Syntax: 'x5')
      Variables: Local_1: x5 As F
      Initializer: IObjectCreationExpression (Constructor: Sub F..ctor()) (OperationKind.ObjectCreationExpression, Type: F) (Syntax: 'New F() Wit ... ld = True}}')
          Arguments(0)
          Initializer: IObjectOrCollectionInitializerExpression (OperationKind.ObjectOrCollectionInitializerExpression, Type: F) (Syntax: 'With {.Prop ... ld = True}}')
              Initializers(1):
                  ISimpleAssignmentExpression (OperationKind.SimpleAssignmentExpression, Type: System.Void) (Syntax: '.Property2  ... eld = True}')
                    Left: IPropertyReferenceExpression: Property F.Property2 As B (OperationKind.PropertyReferenceExpression, Type: B) (Syntax: 'Property2')
                        Instance Receiver: IInstanceReferenceExpression (OperationKind.InstanceReferenceExpression, Type: F) (Syntax: 'New F() Wit ... ld = True}}')
                    Right: IObjectCreationExpression (Constructor: Sub B..ctor()) (OperationKind.ObjectCreationExpression, Type: B) (Syntax: 'New B() Wit ... eld = True}')
                        Arguments(0)
                        Initializer: IObjectOrCollectionInitializerExpression (OperationKind.ObjectOrCollectionInitializerExpression, Type: B) (Syntax: 'With {.Field = True}')
                            Initializers(1):
                                ISimpleAssignmentExpression (OperationKind.SimpleAssignmentExpression, Type: System.Boolean) (Syntax: '.Field = True')
                                  Left: IFieldReferenceExpression: B.Field As System.Boolean (OperationKind.FieldReferenceExpression, Type: System.Boolean) (Syntax: 'Field')
                                      Instance Receiver: IInstanceReferenceExpression (OperationKind.InstanceReferenceExpression, Type: B) (Syntax: 'New B() Wit ... eld = True}')
                                  Right: ILiteralExpression (OperationKind.LiteralExpression, Type: System.Boolean, Constant: True) (Syntax: 'True')
  IVariableDeclarationStatement (1 declarations) (OperationKind.VariableDeclarationStatement, IsInvalid) (Syntax: 'Dim e1 = Ne ... perty2 = 1}')
    IVariableDeclaration (1 variables) (OperationKind.VariableDeclaration) (Syntax: 'e1')
      Variables: Local_1: e1 As F
      Initializer: IObjectCreationExpression (Constructor: Sub F..ctor()) (OperationKind.ObjectCreationExpression, Type: F, IsInvalid) (Syntax: 'New F() Wit ... perty2 = 1}')
          Arguments(0)
          Initializer: IObjectOrCollectionInitializerExpression (OperationKind.ObjectOrCollectionInitializerExpression, Type: F, IsInvalid) (Syntax: 'With {.Property2 = 1}')
              Initializers(1):
                  ISimpleAssignmentExpression (OperationKind.SimpleAssignmentExpression, Type: System.Void, IsInvalid) (Syntax: '.Property2 = 1')
                    Left: IPropertyReferenceExpression: Property F.Property2 As B (OperationKind.PropertyReferenceExpression, Type: B) (Syntax: 'Property2')
                        Instance Receiver: IInstanceReferenceExpression (OperationKind.InstanceReferenceExpression, Type: F, IsInvalid) (Syntax: 'New F() Wit ... perty2 = 1}')
                    Right: IConversionExpression (Implicit, TryCast: False, Unchecked) (OperationKind.ConversionExpression, Type: B, IsInvalid) (Syntax: '1')
                        Conversion: CommonConversion (Exists: False, IsIdentity: False, IsNumeric: False, IsReference: False, IsUserDefined: False) (MethodSymbol: null)
                        Operand: ILiteralExpression (OperationKind.LiteralExpression, Type: System.Int32, Constant: 1, IsInvalid) (Syntax: '1')
  IVariableDeclarationStatement (1 declarations) (OperationKind.VariableDeclarationStatement, IsInvalid) (Syntax: 'Dim e2 = Ne ... ) From {""}')
    IVariableDeclaration (1 variables) (OperationKind.VariableDeclaration) (Syntax: 'e2')
      Variables: Local_1: e2 As F
      Initializer: IObjectCreationExpression (Constructor: Sub F..ctor()) (OperationKind.ObjectCreationExpression, Type: F, IsInvalid) (Syntax: 'New F() From {""}')
          Arguments(0)
          Initializer: IObjectOrCollectionInitializerExpression (OperationKind.ObjectOrCollectionInitializerExpression, Type: F, IsInvalid) (Syntax: 'From {""}')
              Initializers(1):
                  IInvalidExpression (OperationKind.InvalidExpression, Type: ?, IsInvalid) (Syntax: '""')
                    Children(1):
                        ILiteralExpression (OperationKind.LiteralExpression, Type: System.String, Constant: "", IsInvalid) (Syntax: '""')
  ILabeledStatement (Label: exit) (OperationKind.LabeledStatement) (Syntax: 'End Sub')
    Statement: null
  IReturnStatement (OperationKind.ReturnStatement) (Syntax: 'End Sub')
    ReturnedValue: null
]]>.Value

            Dim expectedDiagnostics = <![CDATA[
BC30311: Value of type 'Integer' cannot be converted to 'B'.
        Dim e1 = New F() With {.Property2 = 1}
                                            ~
BC36718: Cannot initialize the type 'F' with a collection initializer because it is not a collection type.
        Dim e2 = New F() From {""}
                         ~~~~~~~~~
]]>.Value

            VerifyOperationTreeAndDiagnosticsForTest(Of MethodBlockSyntax)(source, expectedOperationTree, expectedDiagnostics)
        End Sub

        <CompilerTrait(CompilerFeature.IOperation)>
        <Fact, WorkItem(17588, "https://github.com/dotnet/roslyn/issues/17588")>
        Public Sub ObjectCreationWithCollectionInitializer()
            Dim source = <![CDATA[
Imports System.Collections.Generic

Class C
    Private ReadOnly field As Integer

    Public Sub M1(x As Integer)
        Dim y As Integer = 0
        Dim x1 = New List(Of Integer) From {x, y, field}'BIND:"New List(Of Integer) From {x, y, field}"
    End Sub
End Class]]>.Value

            Dim expectedOperationTree = <![CDATA[
IObjectCreationExpression (Constructor: Sub System.Collections.Generic.List(Of System.Int32)..ctor()) (OperationKind.ObjectCreationExpression, Type: System.Collections.Generic.List(Of System.Int32)) (Syntax: 'New List(Of ... , y, field}')
  Arguments(0)
  Initializer: IObjectOrCollectionInitializerExpression (OperationKind.ObjectOrCollectionInitializerExpression, Type: System.Collections.Generic.List(Of System.Int32)) (Syntax: 'From {x, y, field}')
      Initializers(3):
          ICollectionElementInitializerExpression (AddMethod: Sub System.Collections.Generic.List(Of System.Int32).Add(item As System.Int32)) (IsDynamic: False) (OperationKind.CollectionElementInitializerExpression, Type: System.Void) (Syntax: 'x')
            Arguments(1):
                IParameterReferenceExpression: x (OperationKind.ParameterReferenceExpression, Type: System.Int32) (Syntax: 'x')
          ICollectionElementInitializerExpression (AddMethod: Sub System.Collections.Generic.List(Of System.Int32).Add(item As System.Int32)) (IsDynamic: False) (OperationKind.CollectionElementInitializerExpression, Type: System.Void) (Syntax: 'y')
            Arguments(1):
                ILocalReferenceExpression: y (OperationKind.LocalReferenceExpression, Type: System.Int32) (Syntax: 'y')
          ICollectionElementInitializerExpression (AddMethod: Sub System.Collections.Generic.List(Of System.Int32).Add(item As System.Int32)) (IsDynamic: False) (OperationKind.CollectionElementInitializerExpression, Type: System.Void) (Syntax: 'field')
            Arguments(1):
                IFieldReferenceExpression: C.field As System.Int32 (OperationKind.FieldReferenceExpression, Type: System.Int32) (Syntax: 'field')
                  Instance Receiver: IInstanceReferenceExpression (OperationKind.InstanceReferenceExpression, Type: C) (Syntax: 'field')
]]>.Value

            Dim expectedDiagnostics = String.Empty

            VerifyOperationTreeAndDiagnosticsForTest(Of ObjectCreationExpressionSyntax)(source, expectedOperationTree, expectedDiagnostics)
        End Sub

        <CompilerTrait(CompilerFeature.IOperation)>
        <Fact, WorkItem(17588, "https://github.com/dotnet/roslyn/issues/17588")>
        Public Sub ObjectCreationWithNestedCollectionInitializer()
            Dim source = <![CDATA[
Imports System.Collections.Generic
Imports System.Linq

Class C
    Private ReadOnly field As Integer

    Public Sub M1(x As Integer)
        Dim y As Integer = 0
        Dim x1 = New List(Of List(Of Integer)) From {{x, y}.ToList, New List(Of Integer) From {field}}'BIND:"New List(Of List(Of Integer)) From {{x, y}.ToList, New List(Of Integer) From {field}}"
    End Sub
End Class]]>.Value

            Dim expectedOperationTree = <![CDATA[
IObjectCreationExpression (Constructor: Sub System.Collections.Generic.List(Of System.Collections.Generic.List(Of System.Int32))..ctor()) (OperationKind.ObjectCreationExpression, Type: System.Collections.Generic.List(Of System.Collections.Generic.List(Of System.Int32))) (Syntax: 'New List(Of ... om {field}}')
  Arguments(0)
  Initializer: IObjectOrCollectionInitializerExpression (OperationKind.ObjectOrCollectionInitializerExpression, Type: System.Collections.Generic.List(Of System.Collections.Generic.List(Of System.Int32))) (Syntax: 'From {{x, y ... om {field}}')
      Initializers(2):
          ICollectionElementInitializerExpression (AddMethod: Sub System.Collections.Generic.List(Of System.Collections.Generic.List(Of System.Int32)).Add(item As System.Collections.Generic.List(Of System.Int32))) (IsDynamic: False) (OperationKind.CollectionElementInitializerExpression, Type: System.Void) (Syntax: '{x, y}.ToList')
            Arguments(1):
                IInvocationExpression ( Function System.Collections.Generic.IEnumerable(Of System.Int32).ToList() As System.Collections.Generic.List(Of System.Int32)) (OperationKind.InvocationExpression, Type: System.Collections.Generic.List(Of System.Int32)) (Syntax: '{x, y}.ToList')
                  Instance Receiver: IConversionExpression (Implicit, TryCast: False, Unchecked) (OperationKind.ConversionExpression, Type: System.Collections.Generic.IEnumerable(Of System.Int32)) (Syntax: '{x, y}')
                      Conversion: CommonConversion (Exists: True, IsIdentity: False, IsNumeric: False, IsReference: True, IsUserDefined: False) (MethodSymbol: null)
                      Operand: IArrayCreationExpression (OperationKind.ArrayCreationExpression, Type: System.Int32()) (Syntax: '{x, y}')
                          Dimension Sizes(1):
                              ILiteralExpression (OperationKind.LiteralExpression, Type: System.Int32, Constant: 2) (Syntax: '{x, y}')
                          Initializer: IArrayInitializer (2 elements) (OperationKind.ArrayInitializer) (Syntax: '{x, y}')
                              Element Values(2):
                                  IParameterReferenceExpression: x (OperationKind.ParameterReferenceExpression, Type: System.Int32) (Syntax: 'x')
                                  ILocalReferenceExpression: y (OperationKind.LocalReferenceExpression, Type: System.Int32) (Syntax: 'y')
                  Arguments(0)
          ICollectionElementInitializerExpression (AddMethod: Sub System.Collections.Generic.List(Of System.Collections.Generic.List(Of System.Int32)).Add(item As System.Collections.Generic.List(Of System.Int32))) (IsDynamic: False) (OperationKind.CollectionElementInitializerExpression, Type: System.Void) (Syntax: 'New List(Of ... rom {field}')
            Arguments(1):
                IObjectCreationExpression (Constructor: Sub System.Collections.Generic.List(Of System.Int32)..ctor()) (OperationKind.ObjectCreationExpression, Type: System.Collections.Generic.List(Of System.Int32)) (Syntax: 'New List(Of ... rom {field}')
                  Arguments(0)
                  Initializer: IObjectOrCollectionInitializerExpression (OperationKind.ObjectOrCollectionInitializerExpression, Type: System.Collections.Generic.List(Of System.Int32)) (Syntax: 'From {field}')
                      Initializers(1):
                          ICollectionElementInitializerExpression (AddMethod: Sub System.Collections.Generic.List(Of System.Int32).Add(item As System.Int32)) (IsDynamic: False) (OperationKind.CollectionElementInitializerExpression, Type: System.Void) (Syntax: 'field')
                            Arguments(1):
                                IFieldReferenceExpression: C.field As System.Int32 (OperationKind.FieldReferenceExpression, Type: System.Int32) (Syntax: 'field')
                                  Instance Receiver: IInstanceReferenceExpression (OperationKind.InstanceReferenceExpression, Type: C) (Syntax: 'field')
]]>.Value

            Dim expectedDiagnostics = String.Empty

            VerifyOperationTreeAndDiagnosticsForTest(Of ObjectCreationExpressionSyntax)(source, expectedOperationTree, expectedDiagnostics)
        End Sub

        <CompilerTrait(CompilerFeature.IOperation)>
        <Fact, WorkItem(17588, "https://github.com/dotnet/roslyn/issues/17588")>
        Public Sub ObjectCreationWithMemberAndCollectionInitializers()
            Dim source = <![CDATA[
Imports System.Collections.Generic

Friend Class [Class]
    Public Property X As Integer
    Public Property Y As Integer()
    Public Property Z As Dictionary(Of Integer, Integer)
    Public Property C As [Class]

    Private ReadOnly field As Integer

    Public Sub M(x As Integer)
        Dim y As Integer = 0
        Dim c = New [Class]() With {'BIND:"New [Class]() With {"
            .X = x,
            .Y = {x, y, 3},
            .Z = New Dictionary(Of Integer, Integer) From {{x, y}},
            .C = New [Class]() With {.X = field}
        }
    End Sub
End Class]]>.Value

            Dim expectedOperationTree = <![CDATA[
IObjectCreationExpression (Constructor: Sub [Class]..ctor()) (OperationKind.ObjectCreationExpression, Type: [Class]) (Syntax: 'New [Class] ... }')
  Arguments(0)
  Initializer: IObjectOrCollectionInitializerExpression (OperationKind.ObjectOrCollectionInitializerExpression, Type: [Class]) (Syntax: 'With {'BIND ... }')
      Initializers(4):
          ISimpleAssignmentExpression (OperationKind.SimpleAssignmentExpression, Type: System.Void) (Syntax: '.X = x')
            Left: IPropertyReferenceExpression: Property [Class].X As System.Int32 (OperationKind.PropertyReferenceExpression, Type: System.Int32) (Syntax: 'X')
                Instance Receiver: IInstanceReferenceExpression (OperationKind.InstanceReferenceExpression, Type: [Class]) (Syntax: 'New [Class] ... }')
            Right: IParameterReferenceExpression: x (OperationKind.ParameterReferenceExpression, Type: System.Int32) (Syntax: 'x')
          ISimpleAssignmentExpression (OperationKind.SimpleAssignmentExpression, Type: System.Void) (Syntax: '.Y = {x, y, 3}')
            Left: IPropertyReferenceExpression: Property [Class].Y As System.Int32() (OperationKind.PropertyReferenceExpression, Type: System.Int32()) (Syntax: 'Y')
<<<<<<< HEAD
                Instance Receiver: IInstanceReferenceExpression (OperationKind.InstanceReferenceExpression, Type: [Class]) (Syntax: 'New [Class] ... }')
            Right: IArrayCreationExpression (Element Type: System.Int32) (OperationKind.ArrayCreationExpression, Type: System.Int32()) (Syntax: '{x, y, 3}')
=======
                Instance Receiver: IOperation:  (OperationKind.None) (Syntax: 'New [Class] ... }')
            Right: IArrayCreationExpression (OperationKind.ArrayCreationExpression, Type: System.Int32()) (Syntax: '{x, y, 3}')
>>>>>>> a9a64095
                Dimension Sizes(1):
                    ILiteralExpression (OperationKind.LiteralExpression, Type: System.Int32, Constant: 3) (Syntax: '{x, y, 3}')
                Initializer: IArrayInitializer (3 elements) (OperationKind.ArrayInitializer) (Syntax: '{x, y, 3}')
                    Element Values(3):
                        IParameterReferenceExpression: x (OperationKind.ParameterReferenceExpression, Type: System.Int32) (Syntax: 'x')
                        ILocalReferenceExpression: y (OperationKind.LocalReferenceExpression, Type: System.Int32) (Syntax: 'y')
                        ILiteralExpression (OperationKind.LiteralExpression, Type: System.Int32, Constant: 3) (Syntax: '3')
          ISimpleAssignmentExpression (OperationKind.SimpleAssignmentExpression, Type: System.Void) (Syntax: '.Z = New Di ... om {{x, y}}')
            Left: IPropertyReferenceExpression: Property [Class].Z As System.Collections.Generic.Dictionary(Of System.Int32, System.Int32) (OperationKind.PropertyReferenceExpression, Type: System.Collections.Generic.Dictionary(Of System.Int32, System.Int32)) (Syntax: 'Z')
                Instance Receiver: IInstanceReferenceExpression (OperationKind.InstanceReferenceExpression, Type: [Class]) (Syntax: 'New [Class] ... }')
            Right: IObjectCreationExpression (Constructor: Sub System.Collections.Generic.Dictionary(Of System.Int32, System.Int32)..ctor()) (OperationKind.ObjectCreationExpression, Type: System.Collections.Generic.Dictionary(Of System.Int32, System.Int32)) (Syntax: 'New Diction ... om {{x, y}}')
                Arguments(0)
                Initializer: IObjectOrCollectionInitializerExpression (OperationKind.ObjectOrCollectionInitializerExpression, Type: System.Collections.Generic.Dictionary(Of System.Int32, System.Int32)) (Syntax: 'From {{x, y}}')
                    Initializers(1):
                        ICollectionElementInitializerExpression (AddMethod: Sub System.Collections.Generic.Dictionary(Of System.Int32, System.Int32).Add(key As System.Int32, value As System.Int32)) (IsDynamic: False) (OperationKind.CollectionElementInitializerExpression, Type: System.Void) (Syntax: '{x, y}')
                          Arguments(2):
                              IParameterReferenceExpression: x (OperationKind.ParameterReferenceExpression, Type: System.Int32) (Syntax: 'x')
                              ILocalReferenceExpression: y (OperationKind.LocalReferenceExpression, Type: System.Int32) (Syntax: 'y')
          ISimpleAssignmentExpression (OperationKind.SimpleAssignmentExpression, Type: System.Void) (Syntax: '.C = New [C ... .X = field}')
            Left: IPropertyReferenceExpression: Property [Class].C As [Class] (OperationKind.PropertyReferenceExpression, Type: [Class]) (Syntax: 'C')
                Instance Receiver: IInstanceReferenceExpression (OperationKind.InstanceReferenceExpression, Type: [Class]) (Syntax: 'New [Class] ... }')
            Right: IObjectCreationExpression (Constructor: Sub [Class]..ctor()) (OperationKind.ObjectCreationExpression, Type: [Class]) (Syntax: 'New [Class] ... .X = field}')
                Arguments(0)
                Initializer: IObjectOrCollectionInitializerExpression (OperationKind.ObjectOrCollectionInitializerExpression, Type: [Class]) (Syntax: 'With {.X = field}')
                    Initializers(1):
                        ISimpleAssignmentExpression (OperationKind.SimpleAssignmentExpression, Type: System.Void) (Syntax: '.X = field')
                          Left: IPropertyReferenceExpression: Property [Class].X As System.Int32 (OperationKind.PropertyReferenceExpression, Type: System.Int32) (Syntax: 'X')
                              Instance Receiver: IInstanceReferenceExpression (OperationKind.InstanceReferenceExpression, Type: [Class]) (Syntax: 'New [Class] ... .X = field}')
                          Right: IFieldReferenceExpression: [Class].field As System.Int32 (OperationKind.FieldReferenceExpression, Type: System.Int32) (Syntax: 'field')
                              Instance Receiver: IInstanceReferenceExpression (OperationKind.InstanceReferenceExpression, Type: [Class]) (Syntax: 'field')
]]>.Value

            Dim expectedDiagnostics = String.Empty

            VerifyOperationTreeAndDiagnosticsForTest(Of ObjectCreationExpressionSyntax)(source, expectedOperationTree, expectedDiagnostics)
        End Sub
    End Class
End Namespace<|MERGE_RESOLUTION|>--- conflicted
+++ resolved
@@ -271,13 +271,8 @@
             Right: IParameterReferenceExpression: x (OperationKind.ParameterReferenceExpression, Type: System.Int32) (Syntax: 'x')
           ISimpleAssignmentExpression (OperationKind.SimpleAssignmentExpression, Type: System.Void) (Syntax: '.Y = {x, y, 3}')
             Left: IPropertyReferenceExpression: Property [Class].Y As System.Int32() (OperationKind.PropertyReferenceExpression, Type: System.Int32()) (Syntax: 'Y')
-<<<<<<< HEAD
                 Instance Receiver: IInstanceReferenceExpression (OperationKind.InstanceReferenceExpression, Type: [Class]) (Syntax: 'New [Class] ... }')
-            Right: IArrayCreationExpression (Element Type: System.Int32) (OperationKind.ArrayCreationExpression, Type: System.Int32()) (Syntax: '{x, y, 3}')
-=======
-                Instance Receiver: IOperation:  (OperationKind.None) (Syntax: 'New [Class] ... }')
             Right: IArrayCreationExpression (OperationKind.ArrayCreationExpression, Type: System.Int32()) (Syntax: '{x, y, 3}')
->>>>>>> a9a64095
                 Dimension Sizes(1):
                     ILiteralExpression (OperationKind.LiteralExpression, Type: System.Int32, Constant: 3) (Syntax: '{x, y, 3}')
                 Initializer: IArrayInitializer (3 elements) (OperationKind.ArrayInitializer) (Syntax: '{x, y, 3}')
