﻿<?xml version="1.0" encoding="utf-8"?>
<xliff xmlns="urn:oasis:names:tc:xliff:document:1.2" xmlns:xsi="http://www.w3.org/2001/XMLSchema-instance" version="1.2" xsi:schemaLocation="urn:oasis:names:tc:xliff:document:1.2 xliff-core-1.2-transitional.xsd">
  <file datatype="xml" source-language="en" target-language="zh-Hans" original="../VBResources.resx">
    <body>
      <trans-unit id="ERR_AssignmentInitOnly">
        <source>Init-only property '{0}' can only be assigned by an object member initializer, or on 'Me', 'MyClass` or 'MyBase' in an instance constructor.</source>
        <target state="translated">Init only 属性 "{0}" 只能由对象成员初始值设定项分配，或在实例构造函数中的 "Me"、"MyClass" 或 "MyBase" 上分配。</target>
        <note />
      </trans-unit>
      <trans-unit id="ERR_BadSwitchValue">
        <source>Command-line syntax error: '{0}' is not a valid value for the '{1}' option. The value must be of the form '{2}'.</source>
        <target state="translated">命令行语法错误:“{0}”不是“{1}”选项的有效值。值的格式必须为 "{2}"。</target>
        <note />
      </trans-unit>
      <trans-unit id="ERR_CommentsAfterLineContinuationNotAvailable1">
        <source>Please use language version {0} or greater to use comments after line continuation character.</source>
        <target state="translated">请使用语言版本 {0} 或更高版本，以在行继续符后使用注释。</target>
        <note />
      </trans-unit>
      <trans-unit id="ERR_DefaultInterfaceImplementationInNoPIAType">
        <source>Type '{0}' cannot be embedded because it has a non-abstract member. Consider setting the 'Embed Interop Types' property to false.</source>
        <target state="translated">无法嵌入类型“{0}”，因为它有非抽象成员。请考虑将“嵌入互操作类型”属性设置为 false。</target>
        <note />
      </trans-unit>
      <trans-unit id="ERR_MultipleAnalyzerConfigsInSameDir">
        <source>Multiple analyzer config files cannot be in the same directory ('{0}').</source>
        <target state="translated">多个分析器配置文件不能位于同一目录({0})中。</target>
        <note />
      </trans-unit>
      <trans-unit id="ERR_OverridingInitOnlyProperty">
        <source>'{0}' cannot override init-only '{1}'.</source>
        <target state="translated">"{0}" 无法重写 init-only "{1}"。</target>
        <note />
      </trans-unit>
      <trans-unit id="ERR_PropertyDoesntImplementInitOnly">
        <source>Init-only '{0}' cannot be implemented.</source>
        <target state="translated">无法实现 init-only "{0}"。</target>
        <note />
      </trans-unit>
      <trans-unit id="ERR_ReAbstractionInNoPIAType">
        <source>Type '{0}' cannot be embedded because it has a re-abstraction of a member from base interface. Consider setting the 'Embed Interop Types' property to false.</source>
        <target state="translated">无法嵌入类型“{0}”，因为它有基本接口成员的重新抽象。请考虑将“嵌入互操作类型”属性设置为 false。</target>
        <note />
      </trans-unit>
      <trans-unit id="ERR_RuntimeDoesNotSupportDefaultInterfaceImplementation">
        <source>Target runtime doesn't support default interface implementation.</source>
        <target state="translated">目标运行时不支持默认接口实现。</target>
        <note />
      </trans-unit>
      <trans-unit id="ERR_RuntimeDoesNotSupportProtectedAccessForInterfaceMember">
        <source>Target runtime doesn't support 'Protected', 'Protected Friend', or 'Private Protected' accessibility for a member of an interface.</source>
        <target state="translated">目标运行时不支持对接口的成员使用 "Protected"、"Protected Friend" 或 "Private Protected" 辅助功能。</target>
        <note />
      </trans-unit>
      <trans-unit id="ERR_SharedEventNeedsHandlerInTheSameType">
        <source>Events of shared WithEvents variables cannot be handled by methods in a different type.</source>
        <target state="translated">共享 WithEvents 变量的事件不能由其他类型的方法处理。</target>
<<<<<<< HEAD
=======
        <note />
      </trans-unit>
      <trans-unit id="ERR_UnmanagedCallersOnlyNotSupported">
        <source>'UnmanagedCallersOnly' attribute is not supported.</source>
        <target state="new">'UnmanagedCallersOnly' attribute is not supported.</target>
>>>>>>> 1e368cfd
        <note />
      </trans-unit>
      <trans-unit id="FEATURE_CommentsAfterLineContinuation">
        <source>comments after line continuation</source>
        <target state="translated">行继续符之后的注释</target>
        <note />
      </trans-unit>
      <trans-unit id="FEATURE_InitOnlySettersUsage">
        <source>assigning to or passing 'ByRef' properties with init-only setters</source>
        <target state="translated">通过 init-only 资源库分配或传递 "ByRef" 属性</target>
        <note />
      </trans-unit>
      <trans-unit id="FEATURE_UnconstrainedTypeParameterInConditional">
        <source>unconstrained type parameters in binary conditional expressions</source>
        <target state="translated">二进制条件表达式中的无约束类型参数</target>
        <note />
      </trans-unit>
      <trans-unit id="IDS_VBCHelp">
        <source>                  Visual Basic Compiler Options

                                  - OUTPUT FILE -
-out:&lt;file&gt;                       Specifies the output file name.
-target:exe                       Create a console application (default).
                                  (Short form: -t)
-target:winexe                    Create a Windows application.
-target:library                   Create a library assembly.
-target:module                    Create a module that can be added to an
                                  assembly.
-target:appcontainerexe           Create a Windows application that runs in
                                  AppContainer.
-target:winmdobj                  Create a Windows Metadata intermediate file
-doc[+|-]                         Generates XML documentation file.
-doc:&lt;file&gt;                       Generates XML documentation file to &lt;file&gt;.
-refout:&lt;file&gt;                    Reference assembly output to generate

                                  - INPUT FILES -
-addmodule:&lt;file_list&gt;            Reference metadata from the specified modules
-link:&lt;file_list&gt;                 Embed metadata from the specified interop
                                  assembly. (Short form: -l)
-recurse:&lt;wildcard&gt;               Include all files in the current directory
                                  and subdirectories according to the
                                  wildcard specifications.
-reference:&lt;file_list&gt;            Reference metadata from the specified
                                  assembly. (Short form: -r)
-analyzer:&lt;file_list&gt;             Run the analyzers from this assembly
                                  (Short form: -a)
-additionalfile:&lt;file list&gt;       Additional files that don't directly affect code
                                  generation but may be used by analyzers for producing
                                  errors or warnings.

                                  - RESOURCES -
-linkresource:&lt;resinfo&gt;           Links the specified file as an external
                                  assembly resource.
                                  resinfo:&lt;file&gt;[,&lt;name&gt;[,public|private]]
                                  (Short form: -linkres)
-nowin32manifest                  The default manifest should not be embedded
                                  in the manifest section of the output PE.
-resource:&lt;resinfo&gt;               Adds the specified file as an embedded
                                  assembly resource.
                                  resinfo:&lt;file&gt;[,&lt;name&gt;[,public|private]]
                                  (Short form: -res)
-win32icon:&lt;file&gt;                 Specifies a Win32 icon file (.ico) for the
                                  default Win32 resources.
-win32manifest:&lt;file&gt;             The provided file is embedded in the manifest
                                  section of the output PE.
-win32resource:&lt;file&gt;             Specifies a Win32 resource file (.res).

                                  - CODE GENERATION -
-optimize[+|-]                    Enable optimizations.
-removeintchecks[+|-]             Remove integer checks. Default off.
-debug[+|-]                       Emit debugging information.
-debug:full                       Emit full debugging information (default).
-debug:pdbonly                    Emit full debugging information.
-debug:portable                   Emit cross-platform debugging information.
-debug:embedded                   Emit cross-platform debugging information into
                                  the target .dll or .exe.
-deterministic                    Produce a deterministic assembly
                                  (including module version GUID and timestamp)
-refonly                          Produce a reference assembly in place of the main output
-instrument:TestCoverage          Produce an assembly instrumented to collect
                                  coverage information
-sourcelink:&lt;file&gt;                Source link info to embed into PDB.

                                  - ERRORS AND WARNINGS -
-nowarn                           Disable all warnings.
-nowarn:&lt;number_list&gt;             Disable a list of individual warnings.
-warnaserror[+|-]                 Treat all warnings as errors.
-warnaserror[+|-]:&lt;number_list&gt;   Treat a list of warnings as errors.
-ruleset:&lt;file&gt;                   Specify a ruleset file that disables specific
                                  diagnostics.
-errorlog:&lt;file&gt;[,version=&lt;sarif_version&gt;]         
                                  Specify a file to log all compiler and analyzer
                                  diagnostics in SARIF format.
                                  sarif_version:{1|2|2.1} Default is 1. 2 and 2.1
                                  both mean SARIF version 2.1.0.
-reportanalyzer                   Report additional analyzer information, such as
                                  execution time.
-skipanalyzers[+|-]               Skip execution of diagnostic analyzers.

                                  - LANGUAGE -
-define:&lt;symbol_list&gt;             Declare global conditional compilation
                                  symbol(s). symbol_list:name=value,...
                                  (Short form: -d)
-imports:&lt;import_list&gt;            Declare global Imports for namespaces in
                                  referenced metadata files.
                                  import_list:namespace,...
-langversion:?                    Display the allowed values for language version
-langversion:&lt;string&gt;             Specify language version such as
                                  `default` (latest major version), or
                                  `latest` (latest version, including minor versions),
                                  or specific versions like `14` or `15.3`
-optionexplicit[+|-]              Require explicit declaration of variables.
-optioninfer[+|-]                 Allow type inference of variables.
-rootnamespace:&lt;string&gt;           Specifies the root Namespace for all type
                                  declarations.
-optionstrict[+|-]                Enforce strict language semantics.
-optionstrict:custom              Warn when strict language semantics are not
                                  respected.
-optioncompare:binary             Specifies binary-style string comparisons.
                                  This is the default.
-optioncompare:text               Specifies text-style string comparisons.

                                  - MISCELLANEOUS -
-help                             Display this usage message. (Short form: -?)
-noconfig                         Do not auto-include VBC.RSP file.
-nologo                           Do not display compiler copyright banner.
-quiet                            Quiet output mode.
-verbose                          Display verbose messages.
-parallel[+|-]                    Concurrent build.
-version                          Display the compiler version number and exit.

                                  - ADVANCED -
-baseaddress:&lt;number&gt;             The base address for a library or module
                                  (hex).
-checksumalgorithm:&lt;alg&gt;          Specify algorithm for calculating source file
                                  checksum stored in PDB. Supported values are:
                                  SHA1 or SHA256 (default).
-codepage:&lt;number&gt;                Specifies the codepage to use when opening
                                  source files.
-delaysign[+|-]                   Delay-sign the assembly using only the public
                                  portion of the strong name key.
-publicsign[+|-]                  Public-sign the assembly using only the public
                                  portion of the strong name key.
-errorreport:&lt;string&gt;             Specifies how to handle internal compiler
                                  errors; must be prompt, send, none, or queue
                                  (default).
-filealign:&lt;number&gt;               Specify the alignment used for output file
                                  sections.
-highentropyva[+|-]               Enable high-entropy ASLR.
-keycontainer:&lt;string&gt;            Specifies a strong name key container.
-keyfile:&lt;file&gt;                   Specifies a strong name key file.
-libpath:&lt;path_list&gt;              List of directories to search for metadata
                                  references. (Semi-colon delimited.)
-main:&lt;class&gt;                     Specifies the Class or Module that contains
                                  Sub Main. It can also be a Class that
                                  inherits from System.Windows.Forms.Form.
                                  (Short form: -m)
-moduleassemblyname:&lt;string&gt;      Name of the assembly which this module will
                                  be a part of.
-netcf                            Target the .NET Compact Framework.
-nostdlib                         Do not reference standard libraries
                                  (system.dll and VBC.RSP file).
-pathmap:&lt;K1&gt;=&lt;V1&gt;,&lt;K2&gt;=&lt;V2&gt;,...
                                  Specify a mapping for source path names output by
                                  the compiler.
-platform:&lt;string&gt;                Limit which platforms this code can run on;
                                  must be x86, x64, Itanium, arm, arm64
                                  AnyCPU32BitPreferred or anycpu (default).
-preferreduilang                  Specify the preferred output language name.
-nosdkpath                        Disable searching the default SDK path for standard library assemblies.
-sdkpath:&lt;path&gt;                   Location of the .NET Framework SDK directory
                                  (mscorlib.dll).
-subsystemversion:&lt;version&gt;       Specify subsystem version of the output PE.
                                  version:&lt;number&gt;[.&lt;number&gt;]
-utf8output[+|-]                  Emit compiler output in UTF8 character
                                  encoding.
@&lt;file&gt;                           Insert command-line settings from a text file
-vbruntime[+|-|*]                 Compile with/without the default Visual Basic
                                  runtime.
-vbruntime:&lt;file&gt;                 Compile with the alternate Visual Basic
                                  runtime in &lt;file&gt;.
</source>
        <target state="translated">                  Visual Basic 编译器选项

                                  - 输出文件 -
-out:&lt;file&gt;                       指定输出文件名称。
-target:exe                       创建控制台应用程序(默认)。
                                  (缩写: -t)
-target:winexe                    创建 Windows 应用程序。
-target:library                   创建库程序集。
-target:module                    创建可添加到程序集的
                                  模块。
-target:appcontainerexe           创建在 AppContainer 中运行的
                                  Windows 应用程序。
-target:winmdobj                  创建 Windows 元数据中间文件
-doc[+|-]                         生成 XML 文档文件。
-doc:&lt;file&gt;                       将 XML 文档文件生成到 &lt;file&gt;
-refout:&lt;file&gt;                    引用要生成的引用程序集

                                  - 输入文件 -
-addmodule:&lt;file_list&gt;            从指定模块中引用元数据
-link:&lt;file_list&gt;                 嵌入指定互操作程序集中的
                                  元数据。(缩写: -l)
-recurse:&lt;wildcard&gt;               根据通配符规范包括
                                  当前目录和子目录中
                                  的所有文件。
-reference:&lt;file_list&gt;            从指定程序集中引用
                                  元数据。(缩写: -r)
-analyzer:&lt;file_list&gt;             运行此程序集的分析器
                                  (缩写: -a)
-additionalfile:&lt;file list&gt;       不直接影响代码
                                  生成但可能被分析器用于生成
                                  错误或警告的其他文件。

                                  - 资源 -
-linkresource:&lt;resinfo&gt;           将指定文件作为外部
                                  程序集资源进行链接。
                                  resinfo:&lt;file&gt;[,&lt;name&gt;[,public|private]]
                                  (缩写: -linkres)
-nowin32manifest                  默认清单不应嵌入
                                  输出 PE 的清单部分。
-resource:&lt;resinfo&gt;               将指定文件作为嵌入式
                                  程序集资源进行添加。
                                  resinfo:&lt;file&gt;[,&lt;name&gt;[,public|private]]
                                  (缩写: -res)
-win32icon:&lt;file&gt;                 为默认的 Win32 资源
                                  指定 Win32 图标文件(.ico)。
-win32manifest:&lt;file&gt;             提供的文件嵌入在
                                  输出 PE 的清单部分。
-win32resource:&lt;file&gt;             指定 Win32 资源文件(.res)。

                                  - 代码生成 -
-optimize[+|-]                    启用优化。
-removeintchecks[+|-]             删除整数检查。默认为“关”。
-debug[+|-]                       发出调试信息。
-debug:full                       发出完全调试信息(默认)。
-debug:pdbonly            发出完全调试信息。
-debug:portable                   发出跨平台调试信息。
-debug:embedded                   发出跨平台调试信息到
                                  目标 .dll 或 .exe.
-deterministic                    生成确定性程序集
                                  (包括模块版本 GUID 和时间戳)
-refonly                          生成引用程序集来替代主要输出
-instrument:TestCoverage          生成对其检测以收集覆盖率信息的t
                                  程序集
-sourcelink:&lt;file&gt;                要嵌入到 PDB 中的源链接信息。

                                  - 错误和警告 -
-nowarn                           禁用所有警告。
-nowarn:&lt;number_list&gt;             禁用个人警告列表。
-warnaserror[+|-]                 将所有警告视为错误。
-warnaserror[+|-]:&lt;number_list&gt;   将警告列表视为错误。
-ruleset:&lt;file&gt;                   指定禁用特定诊断的
                                  规则集文件。
-errorlog:&lt;file&gt;[,version=&lt;sarif_version&gt;]         
                                  指定用于以 SARIF 格式记录所有编译器和分析器诊断的
                                  文件。
                                  sarif_version:{1|2|2.1} 默认为 1. 2 和 2.1
                                  两者均表示 SARIF 版本 2.1.0。
-reportanalyzer                   报告其他分析器信息，如
                                  执行时间。
-skipanalyzers[+|-]               跳过诊断分析器的执行。
                                  - 语言 -

-define:&lt;symbol_list&gt;             声明全局条件编译
                                  符号。symbol_list:name=value,...
                                  (缩写: -d)
-imports:&lt;import_list&gt;            为引用的元数据文件中的命名空间声明
                                  全局导入。
                                  import_list:namespace,...
-langversion:?                    显示允许的语言版本值
-langversion:&lt;string&gt;             指定语言版本，如
                                  “default” (最新主要版本)、
                                  “latest” (最新版本，包括次要版本)
                                  或 “14”、”15.3”等特定版本
-optionexplicit[+|-]              需要显示声明变量。
-optioninfer[+|-]                 允许变量的类型推理。
-rootnamespace:&lt;string&gt;           指定所有类型声明的根
                                  命名空间。
-optionstrict[+|-]                强制严格语言语义。
-optionstrict:custom              不遵从严格语言语义时
                                  发出警告。
-optioncompare:binary             指定二进制样式的字符串比较。
                                  这是默认设置。
-optioncompare:text               指定文本样式字符串比较。

                                  - 杂项 -
-help                             显示此用法消息。(缩写: -?)
-noconfig                         不自动包括 VBC.RSP 文件。
-nologo                           不显示编译器版权横幅。
-quiet                            安静输出模式。
-verbose                          显示详细消息。
-parallel[+|-]                    并发生成。
-version                          显示编译器版本号并退出。

                                  - 高级 -
-baseaddress:&lt;number&gt;             库或模块的基址
                                  (十六进制)。
-checksumalgorithm:&lt;alg&gt;          指定计算存储在 PDB 中的源文件校验和
                                  的算法。支持的值是:
                                  SHA1 或 SHA256 (默认)。
-codepage:&lt;number&gt;                指定打开源文件时要使用的
                                  代码页。
-delaysign[+|-]                   仅使用强名称密钥的公共部分
                                  对程序集进行延迟签名。
-publicsign[+|-]                  仅使用强名称密钥的公共部分
                                  对程序集进行公共签名
-errorreport:&lt;string&gt;             指定处理内部编译器错误的方式；
                                  必须是 prompt、send、none 或 queue
                                  (默认)。
-filealign:&lt;number&gt;               指定用于输出文件节的对齐
                                  方式。
-highentropyva[+|-]               启用高平均信息量的 ASLR。
-keycontainer:&lt;string&gt;            指定强名称密钥容器。
-keyfile:&lt;file&gt;                   指定强名称密钥文件。
-libpath:&lt;path_list&gt;              搜索元数据引用的目录
                                  列表。(分号分隔。)
-main:&lt;class&gt;                     指定包含 Sub Main 的类
                                  或模块。也可为从
                                  System.Windows.Forms.Form 继承的类。
                                  (缩写: -m)
-moduleassemblyname:&lt;string&gt;      此模块所属程序集
                                  的名称。
-netcf                            以 .NET Compact Framework 为目标。
-nostdlib                         不引用标准库
                                  (system.dll 和 VBC.RSP 文件)。
-pathmap:&lt;K1&gt;=&lt;V1&gt;,&lt;K2&gt;=&lt;V2&gt;,...
                                  按编译器指定源路径名称输出的
                                  映射。
-platform:&lt;string&gt;                限制此代码可以在其上运行的平台；
                                  必须是 x86、x64、Itanium、arm、arm64、
                                  AnyCPU32BitPreferred 或 anycpu (默认)。
-preferreduilang                  指定首选输出语言名称。
-nosdkpath                        禁用搜索标准库程序集的默认 SDK 路径
-sdkpath:&lt;path&gt;                   .NET Framework SDK 目录的位置
                                  (mscorlib.dll).
-subsystemversion:&lt;version&gt;       指定输出 PE 的子系统版本。
                                  version:&lt;number&gt;[.&lt;number&gt;]
-utf8output[+|-]                  以 UTF8 字符编码格式
                                  发出编译器输出。
@&lt;file&gt;                           从文本文件插入命令行设置
-vbruntime[+|-|*]                 用/不用默认的 Visual Basic
                                  运行时进行编译。
-vbruntime:&lt;file&gt;                 使用 &lt;file&gt; 中的备用 Visual Basic 运行时
                                  进行编译。
</target>
        <note />
      </trans-unit>
      <trans-unit id="ThereAreNoFunctionPointerTypesInVB">
        <source>There are no function pointer types in VB.</source>
        <target state="translated">VB 中没有任何函数指针类型。</target>
        <note />
      </trans-unit>
      <trans-unit id="ThereAreNoNativeIntegerTypesInVB">
        <source>There are no native integer types in VB.</source>
        <target state="translated">VB 中没有任何本机整数类型。</target>
        <note />
      </trans-unit>
      <trans-unit id="Trees0">
        <source>trees({0})</source>
        <target state="translated">树({0})</target>
        <note />
      </trans-unit>
      <trans-unit id="TreesMustHaveRootNode">
        <source>trees({0}) must have root node with SyntaxKind.CompilationUnit.</source>
        <target state="translated">树({0}) 必须具有带 SyntaxKind.CompilationUnit 的根节点。</target>
        <note />
      </trans-unit>
      <trans-unit id="CannotAddCompilerSpecialTree">
        <source>Cannot add compiler special tree</source>
        <target state="translated">无法添加特定于编译器的树</target>
        <note />
      </trans-unit>
      <trans-unit id="SyntaxTreeAlreadyPresent">
        <source>Syntax tree already present</source>
        <target state="translated">语法树已存在</target>
        <note />
      </trans-unit>
      <trans-unit id="SubmissionCanHaveAtMostOneSyntaxTree">
        <source>Submission can have at most one syntax tree.</source>
        <target state="translated">提交最多可以具有一个语法树。</target>
        <note />
      </trans-unit>
      <trans-unit id="CannotRemoveCompilerSpecialTree">
        <source>Cannot remove compiler special tree</source>
        <target state="translated">无法移除特定于编译器的树</target>
        <note />
      </trans-unit>
      <trans-unit id="SyntaxTreeNotFoundToRemove">
        <source>SyntaxTree '{0}' not found to remove</source>
        <target state="translated">未找到要删除的 SyntaxTree“{0}”</target>
        <note />
      </trans-unit>
      <trans-unit id="TreeMustHaveARootNodeWithCompilationUnit">
        <source>Tree must have a root node with SyntaxKind.CompilationUnit</source>
        <target state="translated">树必须具有带 SyntaxKind.CompilationUnit 的根节点</target>
        <note />
      </trans-unit>
      <trans-unit id="CompilationVisualBasic">
        <source>Compilation (Visual Basic): </source>
        <target state="translated">编译(Visual Basic):</target>
        <note />
      </trans-unit>
      <trans-unit id="NodeIsNotWithinSyntaxTree">
        <source>Node is not within syntax tree</source>
        <target state="translated">节点不在语法树中</target>
        <note />
      </trans-unit>
      <trans-unit id="CantReferenceCompilationFromTypes">
        <source>Can't reference compilation of type '{0}' from {1} compilation.</source>
        <target state="translated">无法从 {1} 编译引用类型为“{0}”的编译。</target>
        <note />
      </trans-unit>
      <trans-unit id="PositionOfTypeParameterTooLarge">
        <source>position of type parameter too large</source>
        <target state="translated">类型参数的位置太大</target>
        <note />
      </trans-unit>
      <trans-unit id="AssociatedTypeDoesNotHaveTypeParameters">
        <source>Associated type does not have type parameters</source>
        <target state="translated">关联类型没有类型参数</target>
        <note />
      </trans-unit>
      <trans-unit id="IDS_FunctionReturnType">
        <source>function return type</source>
        <target state="translated">函数返回类型</target>
        <note />
      </trans-unit>
      <trans-unit id="TypeArgumentCannotBeNothing">
        <source>Type argument cannot be Nothing</source>
        <target state="translated">类型参数不能是任何内容</target>
        <note />
      </trans-unit>
      <trans-unit id="WRN_AnalyzerReferencesFramework">
        <source>The assembly '{0}' containing type '{1}' references .NET Framework, which is not supported.</source>
        <target state="translated">包含类型“{1}”的程序集“{0}”引用了 .NET Framework，而此操作不受支持。</target>
        <note>{1} is the type that was loaded, {0} is the containing assembly.</note>
      </trans-unit>
      <trans-unit id="WRN_AnalyzerReferencesFramework_Title">
        <source>The loaded assembly references .NET Framework, which is not supported.</source>
        <target state="translated">加载的程序集引用了 .NET Framework，而此操作不受支持。</target>
        <note />
      </trans-unit>
      <trans-unit id="WRN_GeneratorFailedDuringGeneration">
        <source>Generator '{0}' failed to generate source. It will not contribute to the output and compilation errors may occur as a result. Exception was of type '{1}' with message '{2}'</source>
        <target state="translated">生成器“{0}”未能生成源。它不会影响输出，因此可能会造成编译错误。异常的类型为“{1}”，显示消息“{2}”</target>
        <note>{0} is the name of the generator that failed. {1} is the type of exception that was thrown {2} is the message in the exception</note>
      </trans-unit>
      <trans-unit id="WRN_GeneratorFailedDuringGeneration_Description">
        <source>Generator threw the following exception:
'{0}'.</source>
        <target state="translated">生成器引发以下异常:
“{0}”。</target>
        <note>{0} is the string representation of the exception that was thrown.</note>
      </trans-unit>
      <trans-unit id="WRN_GeneratorFailedDuringGeneration_Title">
        <source>Generator failed to generate source.</source>
        <target state="translated">生成器无法生成源。</target>
        <note />
      </trans-unit>
      <trans-unit id="WRN_GeneratorFailedDuringInitialization">
        <source>Generator '{0}' failed to initialize. It will not contribute to the output and compilation errors may occur as a result. Exception was of type '{1}' with message '{2}'</source>
        <target state="translated">生成器“{0}”未能初始化。它不会影响输出，因此可能会造成编译错误。异常的类型为“{1}”，显示消息“{2}”</target>
        <note>{0} is the name of the generator that failed. {1} is the type of exception that was thrown {2} is the message in the exception</note>
      </trans-unit>
      <trans-unit id="WRN_GeneratorFailedDuringInitialization_Description">
        <source>Generator threw the following exception:
'{0}'.</source>
        <target state="translated">生成器引发以下异常:
“{0}”。</target>
        <note>{0} is the string representation of the exception that was thrown.</note>
      </trans-unit>
      <trans-unit id="WRN_GeneratorFailedDuringInitialization_Title">
        <source>Generator failed to initialize.</source>
        <target state="translated">生成器初始化失败。</target>
        <note />
      </trans-unit>
      <trans-unit id="WrongNumberOfTypeArguments">
        <source>Wrong number of type arguments</source>
        <target state="translated">类型参数的数目不正确</target>
        <note />
      </trans-unit>
      <trans-unit id="ERR_FileNotFound">
        <source>file '{0}' could not be found</source>
        <target state="translated">找不到文件“{0}”</target>
        <note />
      </trans-unit>
      <trans-unit id="ERR_NoResponseFile">
        <source>unable to open response file '{0}'</source>
        <target state="translated">无法打开响应文件“{0}”</target>
        <note />
      </trans-unit>
      <trans-unit id="ERR_ArgumentRequired">
        <source>option '{0}' requires '{1}'</source>
        <target state="translated">选项“{0}”需要“{1}”</target>
        <note />
      </trans-unit>
      <trans-unit id="ERR_SwitchNeedsBool">
        <source>option '{0}' can be followed only by '+' or '-'</source>
        <target state="translated">选项“{0}”后面只能跟“+”或“-”</target>
        <note />
      </trans-unit>
      <trans-unit id="ERR_InvalidSwitchValue">
        <source>the value '{1}' is invalid for option '{0}'</source>
        <target state="translated">值“{1}”对选项“{0}”无效</target>
        <note />
      </trans-unit>
      <trans-unit id="ERR_MutuallyExclusiveOptions">
        <source>Compilation options '{0}' and '{1}' can't both be specified at the same time.</source>
        <target state="translated">无法同时指定编译选项“{0}”和“{1}”。</target>
        <note />
      </trans-unit>
      <trans-unit id="WRN_BadUILang">
        <source>The language name '{0}' is invalid.</source>
        <target state="translated">语言名“{0}”无效。</target>
        <note />
      </trans-unit>
      <trans-unit id="WRN_BadUILang_Title">
        <source>The language name for /preferreduilang is invalid</source>
        <target state="translated">/preferreduilang 的语言名称无效</target>
        <note />
      </trans-unit>
      <trans-unit id="ERR_VBCoreNetModuleConflict">
        <source>The options /vbruntime* and /target:module cannot be combined.</source>
        <target state="translated">/vbruntime* 选项不能与 /target:module 选项组合。</target>
        <note />
      </trans-unit>
      <trans-unit id="ERR_InvalidFormatForGuidForOption">
        <source>Command-line syntax error: Invalid Guid format '{0}' for option '{1}'</source>
        <target state="translated">命令行语法错误: Guid 格式“{0}”对于选项“{1}”无效</target>
        <note />
      </trans-unit>
      <trans-unit id="ERR_MissingGuidForOption">
        <source>Command-line syntax error: Missing Guid for option '{1}'</source>
        <target state="translated">命令行语法错误: 选项“{1}”缺少 Guid</target>
        <note />
      </trans-unit>
      <trans-unit id="ERR_BadChecksumAlgorithm">
        <source>Algorithm '{0}' is not supported</source>
        <target state="translated">不支持算法“{0}”</target>
        <note />
      </trans-unit>
      <trans-unit id="WRN_BadSwitch">
        <source>unrecognized option '{0}'; ignored</source>
        <target state="translated">无法识别的选项“{0}”；已忽略</target>
        <note />
      </trans-unit>
      <trans-unit id="WRN_BadSwitch_Title">
        <source>Unrecognized command-line option</source>
        <target state="translated">无法识别的命令行选项</target>
        <note />
      </trans-unit>
      <trans-unit id="ERR_NoSources">
        <source>no input sources specified</source>
        <target state="translated">未指定输入源</target>
        <note />
      </trans-unit>
      <trans-unit id="WRN_FileAlreadyIncluded">
        <source>source file '{0}' specified multiple times</source>
        <target state="translated">源文件“{0}”指定了多次</target>
        <note />
      </trans-unit>
      <trans-unit id="WRN_FileAlreadyIncluded_Title">
        <source>Source file specified multiple times</source>
        <target state="translated">多次指定源文件</target>
        <note />
      </trans-unit>
      <trans-unit id="ERR_CantOpenFileWrite">
        <source>can't open '{0}' for writing: {1}</source>
        <target state="translated">无法打开“{0}”进行写入: {1}</target>
        <note />
      </trans-unit>
      <trans-unit id="ERR_BadCodepage">
        <source>code page '{0}' is invalid or not installed</source>
        <target state="translated">代码页“{0}”无效或未安装</target>
        <note />
      </trans-unit>
      <trans-unit id="ERR_BinaryFile">
        <source>the file '{0}' is not a text file</source>
        <target state="translated">文件“{0}”不是文本文件</target>
        <note />
      </trans-unit>
      <trans-unit id="ERR_LibNotFound">
        <source>could not find library '{0}'</source>
        <target state="translated">找不到库“{0}”</target>
        <note />
      </trans-unit>
      <trans-unit id="ERR_MetadataReferencesNotSupported">
        <source>Metadata references not supported.</source>
        <target state="translated">不支持元数据引用。</target>
        <note />
      </trans-unit>
      <trans-unit id="ERR_IconFileAndWin32ResFile">
        <source>cannot specify both /win32icon and /win32resource</source>
        <target state="translated">不能同时指定 /win32icon 和 /win32resource</target>
        <note />
      </trans-unit>
      <trans-unit id="WRN_NoConfigInResponseFile">
        <source>ignoring /noconfig option because it was specified in a response file</source>
        <target state="translated">/noconfig 选项是在响应文件中指定的，因此被忽略</target>
        <note />
      </trans-unit>
      <trans-unit id="WRN_NoConfigInResponseFile_Title">
        <source>Ignoring /noconfig option because it was specified in a response file</source>
        <target state="translated">/noconfig 选项是在响应文件中指定的，因此被忽略</target>
        <note />
      </trans-unit>
      <trans-unit id="WRN_InvalidWarningId">
        <source>warning number '{0}' for the option '{1}' is either not configurable or not valid</source>
        <target state="translated">选项“{1}”的警告编号“{0}”不可配置或无效</target>
        <note />
      </trans-unit>
      <trans-unit id="WRN_InvalidWarningId_Title">
        <source>Warning number is either not configurable or not valid</source>
        <target state="translated">警告编号不可配置或无效</target>
        <note />
      </trans-unit>
      <trans-unit id="ERR_NoSourcesOut">
        <source>cannot infer an output file name from resource only input files; provide the '/out' option</source>
        <target state="translated">无法从仅资源输入文件推理出输出文件名；提供“/out”选项</target>
        <note />
      </trans-unit>
      <trans-unit id="ERR_NeedModule">
        <source>the /moduleassemblyname option may only be specified when building a target of type 'module'</source>
        <target state="translated">只有在生成“module”类型的目标时才能指定 /moduleassemblyname 选项</target>
        <note />
      </trans-unit>
      <trans-unit id="ERR_InvalidAssemblyName">
        <source>'{0}' is not a valid value for /moduleassemblyname</source>
        <target state="translated">“{0}”不是 /moduleassemblyname 的有效值</target>
        <note />
      </trans-unit>
      <trans-unit id="ERR_ConflictingManifestSwitches">
        <source>Error embedding Win32 manifest: Option /win32manifest conflicts with /nowin32manifest.</source>
        <target state="translated">嵌入 Win32 清单时出错: 选项 /win32manifest 与 /nowin32manifest 冲突。</target>
        <note />
      </trans-unit>
      <trans-unit id="WRN_IgnoreModuleManifest">
        <source>Option /win32manifest ignored. It can be specified only when the target is an assembly.</source>
        <target state="translated">已忽略选项 /win32manifest。只有在目标是程序集时才能指定该选项。</target>
        <note />
      </trans-unit>
      <trans-unit id="WRN_IgnoreModuleManifest_Title">
        <source>Option /win32manifest ignored</source>
        <target state="translated">/win32manifest 选项已忽略</target>
        <note />
      </trans-unit>
      <trans-unit id="ERR_InvalidInNamespace">
        <source>Statement is not valid in a namespace.</source>
        <target state="translated">语句在命名空间中无效。</target>
        <note />
      </trans-unit>
      <trans-unit id="ERR_UndefinedType1">
        <source>Type '{0}' is not defined.</source>
        <target state="translated">未定义类型“{0}”。</target>
        <note />
      </trans-unit>
      <trans-unit id="ERR_MissingNext">
        <source>'Next' expected.</source>
        <target state="translated">'应为 "Next"。</target>
        <note />
      </trans-unit>
      <trans-unit id="ERR_IllegalCharConstant">
        <source>Character constant must contain exactly one character.</source>
        <target state="translated">字符常量必须正好包含一个字符。</target>
        <note />
      </trans-unit>
      <trans-unit id="ERR_UnreferencedAssemblyEvent3">
        <source>Reference required to assembly '{0}' containing the definition for event '{1}'. Add one to your project.</source>
        <target state="translated">需要对程序集“{0}”(包含事件“{1}”的定义)的引用。请在项目中添加一个。</target>
        <note />
      </trans-unit>
      <trans-unit id="ERR_UnreferencedModuleEvent3">
        <source>Reference required to module '{0}' containing the definition for event '{1}'. Add one to your project.</source>
        <target state="translated">需要对模块“{0}”(包含事件“{1}”的定义)的引用。请在项目中添加一个。</target>
        <note />
      </trans-unit>
      <trans-unit id="ERR_LbExpectedEndIf">
        <source>'#If' block must end with a matching '#End If'.</source>
        <target state="translated">'"#If" 块必须以匹配的 "#End If" 结束。</target>
        <note />
      </trans-unit>
      <trans-unit id="ERR_LbNoMatchingIf">
        <source>'#ElseIf', '#Else', or '#End If' must be preceded by a matching '#If'.</source>
        <target state="translated">'"#ElseIf"、"#Else" 或 "#End If" 前面必须是匹配的 "#If"。</target>
        <note />
      </trans-unit>
      <trans-unit id="ERR_LbBadElseif">
        <source>'#ElseIf' must be preceded by a matching '#If' or '#ElseIf'.</source>
        <target state="translated">'"#ElseIf" 前面必须是匹配的 "#If" 或 "#ElseIf"。</target>
        <note />
      </trans-unit>
      <trans-unit id="ERR_InheritsFromRestrictedType1">
        <source>Inheriting from '{0}' is not valid.</source>
        <target state="translated">从“{0}”继承无效。</target>
        <note />
      </trans-unit>
      <trans-unit id="ERR_InvOutsideProc">
        <source>Labels are not valid outside methods.</source>
        <target state="translated">标签在方法外部无效。</target>
        <note />
      </trans-unit>
      <trans-unit id="ERR_DelegateCantImplement">
        <source>Delegates cannot implement interface methods.</source>
        <target state="translated">委托无法实现接口方法。</target>
        <note />
      </trans-unit>
      <trans-unit id="ERR_DelegateCantHandleEvents">
        <source>Delegates cannot handle events.</source>
        <target state="translated">委托无法处理事件。</target>
        <note />
      </trans-unit>
      <trans-unit id="ERR_IsOperatorRequiresReferenceTypes1">
        <source>'Is' operator does not accept operands of type '{0}'. Operands must be reference or nullable types.</source>
        <target state="translated">'“Is”运算符不接受类型为“{0}”的操作数。操作数必须是引用类型或可以为 null 的类型。</target>
        <note />
      </trans-unit>
      <trans-unit id="ERR_TypeOfRequiresReferenceType1">
        <source>'TypeOf ... Is' requires its left operand to have a reference type, but this operand has the value type '{0}'.</source>
        <target state="translated">'“TypeOf ... Is”要求它的左操作数具有引用类型，但此操作数具有值类型“{0}”。</target>
        <note />
      </trans-unit>
      <trans-unit id="ERR_ReadOnlyHasSet">
        <source>Properties declared 'ReadOnly' cannot have a 'Set'.</source>
        <target state="translated">声明为 "ReadOnly" 的属性不能有 "Set"。</target>
        <note />
      </trans-unit>
      <trans-unit id="ERR_WriteOnlyHasGet">
        <source>Properties declared 'WriteOnly' cannot have a 'Get'.</source>
        <target state="translated">声明为 "WriteOnly" 的属性不能有 "Get"。</target>
        <note />
      </trans-unit>
      <trans-unit id="ERR_InvInsideProc">
        <source>Statement is not valid inside a method.</source>
        <target state="translated">语句在方法内部无效。</target>
        <note />
      </trans-unit>
      <trans-unit id="ERR_InvInsideBlock">
        <source>Statement is not valid inside '{0}' block.</source>
        <target state="translated">语句在“{0}”块内部无效。</target>
        <note />
      </trans-unit>
      <trans-unit id="ERR_UnexpectedExpressionStatement">
        <source>Expression statement is only allowed at the end of an interactive submission.</source>
        <target state="translated">只允许在交互提交结尾处使用表达式语句。</target>
        <note />
      </trans-unit>
      <trans-unit id="ERR_EndProp">
        <source>Property missing 'End Property'.</source>
        <target state="translated">Property 缺少 "End Property"。</target>
        <note />
      </trans-unit>
      <trans-unit id="ERR_EndSubExpected">
        <source>'End Sub' expected.</source>
        <target state="translated">'应为 "End Sub"。</target>
        <note />
      </trans-unit>
      <trans-unit id="ERR_EndFunctionExpected">
        <source>'End Function' expected.</source>
        <target state="translated">'应为 "End Function"。</target>
        <note />
      </trans-unit>
      <trans-unit id="ERR_LbElseNoMatchingIf">
        <source>'#Else' must be preceded by a matching '#If' or '#ElseIf'.</source>
        <target state="translated">'"#Else" 前面必须是匹配的 "#If" 或 "#ElseIf"。</target>
        <note />
      </trans-unit>
      <trans-unit id="ERR_CantRaiseBaseEvent">
        <source>Derived classes cannot raise base class events.</source>
        <target state="translated">派生类不能引发基类事件。</target>
        <note />
      </trans-unit>
      <trans-unit id="ERR_TryWithoutCatchOrFinally">
        <source>Try must have at least one 'Catch' or a 'Finally'.</source>
        <target state="translated">Try 必须至少有一个 "Catch" 或 "Finally"。</target>
        <note />
      </trans-unit>
      <trans-unit id="ERR_EventsCantBeFunctions">
        <source>Events cannot have a return type.</source>
        <target state="translated">事件不能有返回类型。</target>
        <note />
      </trans-unit>
      <trans-unit id="ERR_MissingEndBrack">
        <source>Bracketed identifier is missing closing ']'.</source>
        <target state="translated">用括号标识的标识符缺少右边的 "]"。</target>
        <note />
      </trans-unit>
      <trans-unit id="ERR_Syntax">
        <source>Syntax error.</source>
        <target state="translated">语法错误。</target>
        <note />
      </trans-unit>
      <trans-unit id="ERR_Overflow">
        <source>Overflow.</source>
        <target state="translated">溢出。</target>
        <note />
      </trans-unit>
      <trans-unit id="ERR_IllegalChar">
        <source>Character is not valid.</source>
        <target state="translated">字符无效。</target>
        <note />
      </trans-unit>
      <trans-unit id="ERR_StdInOptionProvidedButConsoleInputIsNotRedirected">
        <source>stdin argument '-' is specified, but input has not been redirected from the standard input stream.</source>
        <target state="translated">已指定 stdin 参数 "-"，但尚未从标准输入流重定向输入。</target>
        <note />
      </trans-unit>
      <trans-unit id="ERR_StrictDisallowsObjectOperand1">
        <source>Option Strict On prohibits operands of type Object for operator '{0}'.</source>
        <target state="translated">Option Strict On 禁止将 Object 类型的操作数用于运算符“{0}”。</target>
        <note />
      </trans-unit>
      <trans-unit id="ERR_LoopControlMustNotBeProperty">
        <source>Loop control variable cannot be a property or a late-bound indexed array.</source>
        <target state="translated">循环控制变量不能是属性或后期绑定索引数组。</target>
        <note />
      </trans-unit>
      <trans-unit id="ERR_MethodBodyNotAtLineStart">
        <source>First statement of a method body cannot be on the same line as the method declaration.</source>
        <target state="translated">方法主体的第一条语句和方法声明不能位于同一行。</target>
        <note />
      </trans-unit>
      <trans-unit id="ERR_MaximumNumberOfErrors">
        <source>Maximum number of errors has been exceeded.</source>
        <target state="translated">已超出最大错误数。</target>
        <note />
      </trans-unit>
      <trans-unit id="ERR_UseOfKeywordNotInInstanceMethod1">
        <source>'{0}' is valid only within an instance method.</source>
        <target state="translated">“{0}”仅在实例方法中有效。</target>
        <note />
      </trans-unit>
      <trans-unit id="ERR_UseOfKeywordFromStructure1">
        <source>'{0}' is not valid within a structure.</source>
        <target state="translated">“{0}”在结构中无效。</target>
        <note />
      </trans-unit>
      <trans-unit id="ERR_BadAttributeConstructor1">
        <source>Attribute constructor has a parameter of type '{0}', which is not an integral, floating-point or Enum type or one of Object, Char, String, Boolean, System.Type or 1-dimensional array of these types.</source>
        <target state="translated">特性构造函数具有“{0}”类型的参数，此参数不是整型、浮点型或枚举类型，也不是 Object、Char、String、Boolean、System.Type 之一或这些类型的一维数组。</target>
        <note />
      </trans-unit>
      <trans-unit id="ERR_ParamArrayWithOptArgs">
        <source>Method cannot have both a ParamArray and Optional parameters.</source>
        <target state="translated">方法不能同时具有 ParamArray 和 Optional 参数。</target>
        <note />
      </trans-unit>
      <trans-unit id="ERR_ExpectedArray1">
        <source>'{0}' statement requires an array.</source>
        <target state="translated">“{0}”语句需要数组。</target>
        <note />
      </trans-unit>
      <trans-unit id="ERR_ParamArrayNotArray">
        <source>ParamArray parameter must be an array.</source>
        <target state="translated">ParamArray 参数必须是一个数组。</target>
        <note />
      </trans-unit>
      <trans-unit id="ERR_ParamArrayRank">
        <source>ParamArray parameter must be a one-dimensional array.</source>
        <target state="translated">ParamArray 参数必须是一维数组。</target>
        <note />
      </trans-unit>
      <trans-unit id="ERR_ArrayRankLimit">
        <source>Array exceeds the limit of 32 dimensions.</source>
        <target state="translated">数组超过了 32 维数限制。</target>
        <note />
      </trans-unit>
      <trans-unit id="ERR_AsNewArray">
        <source>Arrays cannot be declared with 'New'.</source>
        <target state="translated">不能用 "New" 声明数组。</target>
        <note />
      </trans-unit>
      <trans-unit id="ERR_TooManyArgs1">
        <source>Too many arguments to '{0}'.</source>
        <target state="translated">“{0}”的参数太多。</target>
        <note />
      </trans-unit>
      <trans-unit id="ERR_ExpectedCase">
        <source>Statements and labels are not valid between 'Select Case' and first 'Case'.</source>
        <target state="translated">位于 "Select Case" 与第一个 "Case" 之间的语句和标签无效。</target>
        <note />
      </trans-unit>
      <trans-unit id="ERR_RequiredConstExpr">
        <source>Constant expression is required.</source>
        <target state="translated">要求常量表达式。</target>
        <note />
      </trans-unit>
      <trans-unit id="ERR_RequiredConstConversion2">
        <source>Conversion from '{0}' to '{1}' cannot occur in a constant expression.</source>
        <target state="translated">常量表达式中不能发生从“{0}”到“{1}”的转换。</target>
        <note />
      </trans-unit>
      <trans-unit id="ERR_InvalidMe">
        <source>'Me' cannot be the target of an assignment.</source>
        <target state="translated">'"Me" 不能作为赋值目标。</target>
        <note />
      </trans-unit>
      <trans-unit id="ERR_ReadOnlyAssignment">
        <source>'ReadOnly' variable cannot be the target of an assignment.</source>
        <target state="translated">'"ReadOnly" 变量不能作为赋值目标。</target>
        <note />
      </trans-unit>
      <trans-unit id="ERR_ExitSubOfFunc">
        <source>'Exit Sub' is not valid in a Function or Property.</source>
        <target state="translated">'"Exit Sub" 在函数或属性中无效。</target>
        <note />
      </trans-unit>
      <trans-unit id="ERR_ExitPropNot">
        <source>'Exit Property' is not valid in a Function or Sub.</source>
        <target state="translated">'“Exit Property”在函数或 Sub 中无效。</target>
        <note />
      </trans-unit>
      <trans-unit id="ERR_ExitFuncOfSub">
        <source>'Exit Function' is not valid in a Sub or Property.</source>
        <target state="translated">'"Exit Function" 在 Sub 或属性中无效。</target>
        <note />
      </trans-unit>
      <trans-unit id="ERR_LValueRequired">
        <source>Expression is a value and therefore cannot be the target of an assignment.</source>
        <target state="translated">表达式是一个值，因此不能作为赋值目标。</target>
        <note />
      </trans-unit>
      <trans-unit id="ERR_ForIndexInUse1">
        <source>For loop control variable '{0}' already in use by an enclosing For loop.</source>
        <target state="translated">For 循环控制变量“{0}”已由封闭 For 循环使用。</target>
        <note />
      </trans-unit>
      <trans-unit id="ERR_NextForMismatch1">
        <source>Next control variable does not match For loop control variable '{0}'.</source>
        <target state="translated">Next 控制变量与 For 循环控制变量“{0}”不匹配。</target>
        <note />
      </trans-unit>
      <trans-unit id="ERR_CaseElseNoSelect">
        <source>'Case Else' can only appear inside a 'Select Case' statement.</source>
        <target state="translated">'“Case Else”只能出现在“Select Case”语句内。</target>
        <note />
      </trans-unit>
      <trans-unit id="ERR_CaseNoSelect">
        <source>'Case' can only appear inside a 'Select Case' statement.</source>
        <target state="translated">'“Case”只能出现在“Select Case”语句内。</target>
        <note />
      </trans-unit>
      <trans-unit id="ERR_CantAssignToConst">
        <source>Constant cannot be the target of an assignment.</source>
        <target state="translated">常量不能作为赋值目标。</target>
        <note />
      </trans-unit>
      <trans-unit id="ERR_NamedSubscript">
        <source>Named arguments are not valid as array subscripts.</source>
        <target state="translated">命名参数作为数组下标无效。</target>
        <note />
      </trans-unit>
      <trans-unit id="ERR_ExpectedEndIf">
        <source>'If' must end with a matching 'End If'.</source>
        <target state="translated">'“If”必须以匹配的“End If”结束。</target>
        <note />
      </trans-unit>
      <trans-unit id="ERR_ExpectedEndWhile">
        <source>'While' must end with a matching 'End While'.</source>
        <target state="translated">'“While”必须以匹配的“End While”结束。</target>
        <note />
      </trans-unit>
      <trans-unit id="ERR_ExpectedLoop">
        <source>'Do' must end with a matching 'Loop'.</source>
        <target state="translated">'"Do" 必须以匹配的 "Loop" 结束。</target>
        <note />
      </trans-unit>
      <trans-unit id="ERR_ExpectedNext">
        <source>'For' must end with a matching 'Next'.</source>
        <target state="translated">'"For" 必须以匹配的 "Next" 结束。</target>
        <note />
      </trans-unit>
      <trans-unit id="ERR_ExpectedEndWith">
        <source>'With' must end with a matching 'End With'.</source>
        <target state="translated">'“With”必须以匹配的“End With”结束。</target>
        <note />
      </trans-unit>
      <trans-unit id="ERR_ElseNoMatchingIf">
        <source>'Else' must be preceded by a matching 'If' or 'ElseIf'.</source>
        <target state="translated">'"Else" 前面必须是匹配的 "If" 或 "ElseIf"。</target>
        <note />
      </trans-unit>
      <trans-unit id="ERR_EndIfNoMatchingIf">
        <source>'End If' must be preceded by a matching 'If'.</source>
        <target state="translated">'"End If" 前面必须是匹配的 "If"。</target>
        <note />
      </trans-unit>
      <trans-unit id="ERR_EndSelectNoSelect">
        <source>'End Select' must be preceded by a matching 'Select Case'.</source>
        <target state="translated">'"End Select" 前面必须是匹配的 "Select Case"。</target>
        <note />
      </trans-unit>
      <trans-unit id="ERR_ExitDoNotWithinDo">
        <source>'Exit Do' can only appear inside a 'Do' statement.</source>
        <target state="translated">'"Exit Do" 只能出现在 "Do" 语句内。</target>
        <note />
      </trans-unit>
      <trans-unit id="ERR_EndWhileNoWhile">
        <source>'End While' must be preceded by a matching 'While'.</source>
        <target state="translated">'“End While”前面必须是匹配的“While”。</target>
        <note />
      </trans-unit>
      <trans-unit id="ERR_LoopNoMatchingDo">
        <source>'Loop' must be preceded by a matching 'Do'.</source>
        <target state="translated">'"Loop" 前面必须是匹配的 "Do"。</target>
        <note />
      </trans-unit>
      <trans-unit id="ERR_NextNoMatchingFor">
        <source>'Next' must be preceded by a matching 'For'.</source>
        <target state="translated">'"Next" 前面必须是匹配的 "For"。</target>
        <note />
      </trans-unit>
      <trans-unit id="ERR_EndWithWithoutWith">
        <source>'End With' must be preceded by a matching 'With'.</source>
        <target state="translated">'“End With”前面必须是匹配的“With”。</target>
        <note />
      </trans-unit>
      <trans-unit id="ERR_MultiplyDefined1">
        <source>Label '{0}' is already defined in the current method.</source>
        <target state="translated">当前方法中已定义了标签“{0}”。</target>
        <note />
      </trans-unit>
      <trans-unit id="ERR_ExpectedEndSelect">
        <source>'Select Case' must end with a matching 'End Select'.</source>
        <target state="translated">'“Select Case”必须以匹配的“End Select”结束。</target>
        <note />
      </trans-unit>
      <trans-unit id="ERR_ExitForNotWithinFor">
        <source>'Exit For' can only appear inside a 'For' statement.</source>
        <target state="translated">'"Exit For" 只能出现在 "For" 语句内。</target>
        <note />
      </trans-unit>
      <trans-unit id="ERR_ExitWhileNotWithinWhile">
        <source>'Exit While' can only appear inside a 'While' statement.</source>
        <target state="translated">'"Exit While" 只能出现在 "While" 语句内。</target>
        <note />
      </trans-unit>
      <trans-unit id="ERR_ReadOnlyProperty1">
        <source>'ReadOnly' property '{0}' cannot be the target of an assignment.</source>
        <target state="translated">'“ReadOnly”属性“{0}”不能作为赋值目标。</target>
        <note />
      </trans-unit>
      <trans-unit id="ERR_ExitSelectNotWithinSelect">
        <source>'Exit Select' can only appear inside a 'Select' statement.</source>
        <target state="translated">'"Exit Select" 只能出现在 "Select" 语句内。</target>
        <note />
      </trans-unit>
      <trans-unit id="ERR_BranchOutOfFinally">
        <source>Branching out of a 'Finally' is not valid.</source>
        <target state="translated">从“Finally”中分支无效。</target>
        <note />
      </trans-unit>
      <trans-unit id="ERR_QualNotObjectRecord1">
        <source>'!' requires its left operand to have a type parameter, class or interface type, but this operand has the type '{0}'.</source>
        <target state="translated">'“!”要求其左操作数具有类型参数、类或接口类型，但此操作数的类型为“{0}”。</target>
        <note />
      </trans-unit>
      <trans-unit id="ERR_TooFewIndices">
        <source>Number of indices is less than the number of dimensions of the indexed array.</source>
        <target state="translated">索引数少于索引数组的维数。</target>
        <note />
      </trans-unit>
      <trans-unit id="ERR_TooManyIndices">
        <source>Number of indices exceeds the number of dimensions of the indexed array.</source>
        <target state="translated">索引数超过索引数组的维数。</target>
        <note />
      </trans-unit>
      <trans-unit id="ERR_EnumNotExpression1">
        <source>'{0}' is an Enum type and cannot be used as an expression.</source>
        <target state="translated">“{0}”是一个枚举类型，不能用作表达式。</target>
        <note />
      </trans-unit>
      <trans-unit id="ERR_TypeNotExpression1">
        <source>'{0}' is a type and cannot be used as an expression.</source>
        <target state="translated">“{0}”是一个类型，不能用作表达式。</target>
        <note />
      </trans-unit>
      <trans-unit id="ERR_ClassNotExpression1">
        <source>'{0}' is a class type and cannot be used as an expression.</source>
        <target state="translated">“{0}”是一个类类型，不能用作表达式。</target>
        <note />
      </trans-unit>
      <trans-unit id="ERR_StructureNotExpression1">
        <source>'{0}' is a structure type and cannot be used as an expression.</source>
        <target state="translated">“{0}”是一个结构类型，不能用作表达式。</target>
        <note />
      </trans-unit>
      <trans-unit id="ERR_InterfaceNotExpression1">
        <source>'{0}' is an interface type and cannot be used as an expression.</source>
        <target state="translated">“{0}”是一个接口类型，不能用作表达式。</target>
        <note />
      </trans-unit>
      <trans-unit id="ERR_NamespaceNotExpression1">
        <source>'{0}' is a namespace and cannot be used as an expression.</source>
        <target state="translated">“{0}”是一个命名空间，不能用作表达式。</target>
        <note />
      </trans-unit>
      <trans-unit id="ERR_BadNamespaceName1">
        <source>'{0}' is not a valid name and cannot be used as the root namespace name.</source>
        <target state="translated">“{0}”不是有效名称，不能用作根命名空间名称。</target>
        <note />
      </trans-unit>
      <trans-unit id="ERR_XmlPrefixNotExpression">
        <source>'{0}' is an XML prefix and cannot be used as an expression.  Use the GetXmlNamespace operator to create a namespace object.</source>
        <target state="translated">“{0}”是 XML 前缀，不能用作表达式。请使用 GetXmlNamespace 运算符创建命名空间对象。</target>
        <note />
      </trans-unit>
      <trans-unit id="ERR_MultipleExtends">
        <source>'Inherits' can appear only once within a 'Class' statement and can only specify one class.</source>
        <target state="translated">'"Inherits" 只能在 "Class" 语句中出现一次，并且只能指定一个类。</target>
        <note />
      </trans-unit>
      <trans-unit id="ERR_PropMustHaveGetSet">
        <source>Property without a 'ReadOnly' or 'WriteOnly' specifier must provide both a 'Get' and a 'Set'.</source>
        <target state="translated">不带 "ReadOnly" 或 "WriteOnly" 说明符的属性必须同时提供 "Get" 和 "Set"。</target>
        <note />
      </trans-unit>
      <trans-unit id="ERR_WriteOnlyHasNoWrite">
        <source>'WriteOnly' property must provide a 'Set'.</source>
        <target state="translated">'"WriteOnly" 属性必须提供 "Set"。</target>
        <note />
      </trans-unit>
      <trans-unit id="ERR_ReadOnlyHasNoGet">
        <source>'ReadOnly' property must provide a 'Get'.</source>
        <target state="translated">'"ReadOnly" 属性必须提供 "Get"。</target>
        <note />
      </trans-unit>
      <trans-unit id="ERR_BadAttribute1">
        <source>Attribute '{0}' is not valid: Incorrect argument value.</source>
        <target state="translated">特性“{0}”无效: 参数值不正确。</target>
        <note />
      </trans-unit>
      <trans-unit id="ERR_LabelNotDefined1">
        <source>Label '{0}' is not defined.</source>
        <target state="translated">未定义标签“{0}”。</target>
        <note />
      </trans-unit>
      <trans-unit id="ERR_ErrorCreatingWin32ResourceFile">
        <source>Error creating Win32 resources: {0}</source>
        <target state="translated">创建 Win32 资源时出错: {0}</target>
        <note />
      </trans-unit>
      <trans-unit id="ERR_UnableToCreateTempFile">
        <source>Cannot create temporary file: {0}</source>
        <target state="translated">无法创建临时文件: {0}</target>
        <note />
      </trans-unit>
      <trans-unit id="ERR_RequiredNewCall2">
        <source>First statement of this 'Sub New' must be a call to 'MyBase.New' or 'MyClass.New' because base class '{0}' of '{1}' does not have an accessible 'Sub New' that can be called with no arguments.</source>
        <target state="translated">“{1}”的基类“{0}”没有不使用参数就可以调用的可访问“Sub New”，因此该“Sub New”的第一个语句必须是对“MyBase.New”或“MyClass.New”的调用。</target>
        <note />
      </trans-unit>
      <trans-unit id="ERR_UnimplementedMember3">
        <source>{0} '{1}' must implement '{2}' for interface '{3}'.</source>
        <target state="translated">{0}“{1}”必须为接口“{3}”实现“{2}”。</target>
        <note />
      </trans-unit>
      <trans-unit id="ERR_BadWithRef">
        <source>Leading '.' or '!' can only appear inside a 'With' statement.</source>
        <target state="translated">前导“.”或“!”只能出现在“With”语句内。</target>
        <note />
      </trans-unit>
      <trans-unit id="ERR_DuplicateAccessCategoryUsed">
        <source>Only one of 'Public', 'Private', 'Protected', 'Friend', 'Protected Friend', or 'Private Protected' can be specified.</source>
        <target state="translated">只能指定 "Public"、"Private"、"Protected"、"Friend"、"Protected Friend" 或 "Private Protected" 中的一个。</target>
        <note />
      </trans-unit>
      <trans-unit id="ERR_DuplicateModifierCategoryUsed">
        <source>Only one of 'NotOverridable', 'MustOverride', or 'Overridable' can be specified.</source>
        <target state="translated">只能指定 "NotOverridable"、"MustOverride" 或 "Overridable" 中的一个。</target>
        <note />
      </trans-unit>
      <trans-unit id="ERR_DuplicateSpecifier">
        <source>Specifier is duplicated.</source>
        <target state="translated">说明符重复。</target>
        <note />
      </trans-unit>
      <trans-unit id="ERR_TypeConflict6">
        <source>{0} '{1}' and {2} '{3}' conflict in {4} '{5}'.</source>
        <target state="translated">{0}“{1}”和 {2}“{3}”在 {4}“{5}”中冲突。</target>
        <note />
      </trans-unit>
      <trans-unit id="ERR_UnrecognizedTypeKeyword">
        <source>Keyword does not name a type.</source>
        <target state="translated">关键字没有指定类型。</target>
        <note />
      </trans-unit>
      <trans-unit id="ERR_ExtraSpecifiers">
        <source>Specifiers valid only at the beginning of a declaration.</source>
        <target state="translated">说明符仅在声明的开始处有效。</target>
        <note />
      </trans-unit>
      <trans-unit id="ERR_UnrecognizedType">
        <source>Type expected.</source>
        <target state="translated">应为类型。</target>
        <note />
      </trans-unit>
      <trans-unit id="ERR_InvalidUseOfKeyword">
        <source>Keyword is not valid as an identifier.</source>
        <target state="translated">关键字作为标识符无效。</target>
        <note />
      </trans-unit>
      <trans-unit id="ERR_InvalidEndEnum">
        <source>'End Enum' must be preceded by a matching 'Enum'.</source>
        <target state="translated">'“End Enum”前面必须是匹配的“Enum”。</target>
        <note />
      </trans-unit>
      <trans-unit id="ERR_MissingEndEnum">
        <source>'Enum' must end with a matching 'End Enum'.</source>
        <target state="translated">'"Enum" 必须以匹配的 "End Enum" 结束。</target>
        <note />
      </trans-unit>
      <trans-unit id="ERR_ExpectedDeclaration">
        <source>Declaration expected.</source>
        <target state="translated">应为声明。</target>
        <note />
      </trans-unit>
      <trans-unit id="ERR_ParamArrayMustBeLast">
        <source>End of parameter list expected. Cannot define parameters after a paramarray parameter.</source>
        <target state="translated">应为参数列表的结尾。不能在 Paramarray 参数后定义参数。</target>
        <note />
      </trans-unit>
      <trans-unit id="ERR_SpecifiersInvalidOnInheritsImplOpt">
        <source>Specifiers and attributes are not valid on this statement.</source>
        <target state="translated">说明符和特性在此语句上无效。</target>
        <note />
      </trans-unit>
      <trans-unit id="ERR_ExpectedSpecifier">
        <source>Expected one of 'Dim', 'Const', 'Public', 'Private', 'Protected', 'Friend', 'Shadows', 'ReadOnly' or 'Shared'.</source>
        <target state="translated">应为“Dim”、“Const”、“Public”、“Private”、“Protected”、“Friend”、“Shadows”、“ReadOnly”或“Shared”中的一个。</target>
        <note />
      </trans-unit>
      <trans-unit id="ERR_ExpectedComma">
        <source>Comma expected.</source>
        <target state="translated">应为逗号。</target>
        <note />
      </trans-unit>
      <trans-unit id="ERR_ExpectedAs">
        <source>'As' expected.</source>
        <target state="translated">'应为 "As"。</target>
        <note />
      </trans-unit>
      <trans-unit id="ERR_ExpectedRparen">
        <source>')' expected.</source>
        <target state="translated">'应为 ")"。</target>
        <note />
      </trans-unit>
      <trans-unit id="ERR_ExpectedLparen">
        <source>'(' expected.</source>
        <target state="translated">'应为“(”。</target>
        <note />
      </trans-unit>
      <trans-unit id="ERR_InvalidNewInType">
        <source>'New' is not valid in this context.</source>
        <target state="translated">'"New" 在此上下文中无效。</target>
        <note />
      </trans-unit>
      <trans-unit id="ERR_ExpectedExpression">
        <source>Expression expected.</source>
        <target state="translated">应为表达式。</target>
        <note />
      </trans-unit>
      <trans-unit id="ERR_ExpectedOptional">
        <source>'Optional' expected.</source>
        <target state="translated">'应为 "Optional"。</target>
        <note />
      </trans-unit>
      <trans-unit id="ERR_ExpectedIdentifier">
        <source>Identifier expected.</source>
        <target state="translated">应为标识符。</target>
        <note />
      </trans-unit>
      <trans-unit id="ERR_ExpectedIntLiteral">
        <source>Integer constant expected.</source>
        <target state="translated">应为整数常量。</target>
        <note />
      </trans-unit>
      <trans-unit id="ERR_ExpectedEOS">
        <source>End of statement expected.</source>
        <target state="translated">应为语句结束。</target>
        <note />
      </trans-unit>
      <trans-unit id="ERR_ExpectedForOptionStmt">
        <source>'Option' must be followed by 'Compare', 'Explicit', 'Infer', or 'Strict'.</source>
        <target state="translated">'“Option”的后面必须跟有“Compare”、“Explicit”、“Infer”或“Strict”。</target>
        <note />
      </trans-unit>
      <trans-unit id="ERR_InvalidOptionCompare">
        <source>'Option Compare' must be followed by 'Text' or 'Binary'.</source>
        <target state="translated">'"Option Compare" 的后面必须跟有 "Text" 或 "Binary"。</target>
        <note />
      </trans-unit>
      <trans-unit id="ERR_ExpectedOptionCompare">
        <source>'Compare' expected.</source>
        <target state="translated">'应为 "Compare"。</target>
        <note />
      </trans-unit>
      <trans-unit id="ERR_StrictDisallowImplicitObject">
        <source>Option Strict On requires all variable declarations to have an 'As' clause.</source>
        <target state="translated">Option Strict On 要求所有变量声明都有 "As" 子句。</target>
        <note />
      </trans-unit>
      <trans-unit id="ERR_StrictDisallowsImplicitProc">
        <source>Option Strict On requires all Function, Property, and Operator declarations to have an 'As' clause.</source>
        <target state="translated">Option Strict On 要求所有函数、属性和运算符声明都有 "As" 子句。</target>
        <note />
      </trans-unit>
      <trans-unit id="ERR_StrictDisallowsImplicitArgs">
        <source>Option Strict On requires that all method parameters have an 'As' clause.</source>
        <target state="translated">Option Strict On 要求所有方法参数都有 "As" 子句。</target>
        <note />
      </trans-unit>
      <trans-unit id="ERR_InvalidParameterSyntax">
        <source>Comma or ')' expected.</source>
        <target state="translated">应为逗号或 ")"。</target>
        <note />
      </trans-unit>
      <trans-unit id="ERR_ExpectedSubFunction">
        <source>'Sub' or 'Function' expected.</source>
        <target state="translated">'应为“Sub”或“Function”。</target>
        <note />
      </trans-unit>
      <trans-unit id="ERR_ExpectedStringLiteral">
        <source>String constant expected.</source>
        <target state="translated">应为字符串常量。</target>
        <note />
      </trans-unit>
      <trans-unit id="ERR_MissingLibInDeclare">
        <source>'Lib' expected.</source>
        <target state="translated">'应为 "Lib"。</target>
        <note />
      </trans-unit>
      <trans-unit id="ERR_DelegateNoInvoke1">
        <source>Delegate class '{0}' has no Invoke method, so an expression of this type cannot be the target of a method call.</source>
        <target state="translated">委托类“{0}”没有 Invoke 方法，所以此类型的表达式不能作为方法调用的目标。</target>
        <note />
      </trans-unit>
      <trans-unit id="ERR_MissingIsInTypeOf">
        <source>'Is' expected.</source>
        <target state="translated">'应为 "Is"。</target>
        <note />
      </trans-unit>
      <trans-unit id="ERR_DuplicateOption1">
        <source>'Option {0}' statement can only appear once per file.</source>
        <target state="translated">'每个文件中只能出现一次“Option {0}”语句。</target>
        <note />
      </trans-unit>
      <trans-unit id="ERR_ModuleCantInherit">
        <source>'Inherits' not valid in Modules.</source>
        <target state="translated">'"Inherits" 在模块中无效。</target>
        <note />
      </trans-unit>
      <trans-unit id="ERR_ModuleCantImplement">
        <source>'Implements' not valid in Modules.</source>
        <target state="translated">'"Implements" 在模块中无效。</target>
        <note />
      </trans-unit>
      <trans-unit id="ERR_BadImplementsType">
        <source>Implemented type must be an interface.</source>
        <target state="translated">已实现的类型必须是接口。</target>
        <note />
      </trans-unit>
      <trans-unit id="ERR_BadConstFlags1">
        <source>'{0}' is not valid on a constant declaration.</source>
        <target state="translated">“{0}”在常量声明中无效。</target>
        <note />
      </trans-unit>
      <trans-unit id="ERR_BadWithEventsFlags1">
        <source>'{0}' is not valid on a WithEvents declaration.</source>
        <target state="translated">“{0}”在 WithEvents 声明中无效。</target>
        <note />
      </trans-unit>
      <trans-unit id="ERR_BadDimFlags1">
        <source>'{0}' is not valid on a member variable declaration.</source>
        <target state="translated">“{0}”在成员变量声明中无效。</target>
        <note />
      </trans-unit>
      <trans-unit id="ERR_DuplicateParamName1">
        <source>Parameter already declared with name '{0}'.</source>
        <target state="translated">已用名称“{0}”声明了参数。</target>
        <note />
      </trans-unit>
      <trans-unit id="ERR_LoopDoubleCondition">
        <source>'Loop' cannot have a condition if matching 'Do' has one.</source>
        <target state="translated">'"Loop" 和匹配的 "Do" 不能同时具有条件。</target>
        <note />
      </trans-unit>
      <trans-unit id="ERR_ExpectedRelational">
        <source>Relational operator expected.</source>
        <target state="translated">应为关系运算符。</target>
        <note />
      </trans-unit>
      <trans-unit id="ERR_ExpectedExitKind">
        <source>'Exit' must be followed by 'Sub', 'Function', 'Property', 'Do', 'For', 'While', 'Select', or 'Try'.</source>
        <target state="translated">'“Exit”的后面必须跟有“Sub”、“Function”、“Property”、“Do”、“For”、“While”、“Select”或“Try”。</target>
        <note />
      </trans-unit>
      <trans-unit id="ERR_ExpectedNamedArgumentInAttributeList">
        <source>Named argument expected.</source>
        <target state="translated">应为命名参数。</target>
        <note />
      </trans-unit>
      <trans-unit id="ERR_NamedArgumentSpecificationBeforeFixedArgumentInLateboundInvocation">
        <source>Named argument specifications must appear after all fixed arguments have been specified in a late bound invocation.</source>
        <target state="translated">命名参数规范必须出现在已在后期绑定调用中指定的所有固定参数之后。</target>
        <note />
      </trans-unit>
      <trans-unit id="ERR_ExpectedNamedArgument">
        <source>Named argument expected. Please use language version {0} or greater to use non-trailing named arguments.</source>
        <target state="translated">需要命名参数。请使用语言版本 {0} 或更高版本，以使用非尾随命名参数。</target>
        <note />
      </trans-unit>
      <trans-unit id="ERR_BadMethodFlags1">
        <source>'{0}' is not valid on a method declaration.</source>
        <target state="translated">“{0}”在方法声明中无效。</target>
        <note />
      </trans-unit>
      <trans-unit id="ERR_BadEventFlags1">
        <source>'{0}' is not valid on an event declaration.</source>
        <target state="translated">“{0}”在事件声明中无效。</target>
        <note />
      </trans-unit>
      <trans-unit id="ERR_BadDeclareFlags1">
        <source>'{0}' is not valid on a Declare.</source>
        <target state="translated">“{0}”在 Declare 中无效。</target>
        <note />
      </trans-unit>
      <trans-unit id="ERR_BadLocalConstFlags1">
        <source>'{0}' is not valid on a local constant declaration.</source>
        <target state="translated">“{0}”在局部常量声明中无效。</target>
        <note />
      </trans-unit>
      <trans-unit id="ERR_BadLocalDimFlags1">
        <source>'{0}' is not valid on a local variable declaration.</source>
        <target state="translated">“{0}”在局部变量声明中无效。</target>
        <note />
      </trans-unit>
      <trans-unit id="ERR_ExpectedConditionalDirective">
        <source>'If', 'ElseIf', 'Else', 'Const', 'Region', 'ExternalSource', 'ExternalChecksum', 'Enable', 'Disable', 'End' or 'R' expected.</source>
        <target state="translated">'应为“If”、“ElseIf”、“Else”、“Const”、“Region”、“ExternalSource”、“ExternalChecksum”、“Enable”、“Disable”、“End”或“R”。</target>
        <note />
      </trans-unit>
      <trans-unit id="ERR_ExpectedEQ">
        <source>'=' expected.</source>
        <target state="translated">'应为 "="。</target>
        <note />
      </trans-unit>
      <trans-unit id="ERR_ConstructorNotFound1">
        <source>Type '{0}' has no constructors.</source>
        <target state="translated">类型“{0}”没有构造函数。</target>
        <note />
      </trans-unit>
      <trans-unit id="ERR_InvalidEndInterface">
        <source>'End Interface' must be preceded by a matching 'Interface'.</source>
        <target state="translated">'“End Interface”前面必须是匹配的“Interface”。</target>
        <note />
      </trans-unit>
      <trans-unit id="ERR_MissingEndInterface">
        <source>'Interface' must end with a matching 'End Interface'.</source>
        <target state="translated">'"Interface" 必须以匹配的 "End Interface" 结束。</target>
        <note />
      </trans-unit>
      <trans-unit id="ERR_InheritsFrom2">
        <source>
    '{0}' inherits from '{1}'.</source>
        <target state="translated">
  “{0}”从“{1}”继承。</target>
        <note />
      </trans-unit>
      <trans-unit id="ERR_IsNestedIn2">
        <source>
    '{0}' is nested in '{1}'.</source>
        <target state="translated">
  “{0}”嵌套在“{1}”中。</target>
        <note />
      </trans-unit>
      <trans-unit id="ERR_InheritanceCycle1">
        <source>Class '{0}' cannot inherit from itself: {1}</source>
        <target state="translated">类“{0}”不能从自身继承: {1}</target>
        <note />
      </trans-unit>
      <trans-unit id="ERR_InheritsFromNonClass">
        <source>Classes can inherit only from other classes.</source>
        <target state="translated">类只能从其他类继承。</target>
        <note />
      </trans-unit>
      <trans-unit id="ERR_MultiplyDefinedType3">
        <source>'{0}' is already declared as '{1}' in this {2}.</source>
        <target state="translated">“{0}”已在此 {2} 中声明为“{1}”。</target>
        <note />
      </trans-unit>
      <trans-unit id="ERR_BadOverrideAccess2">
        <source>'{0}' cannot override '{1}' because they have different access levels.</source>
        <target state="translated">“{0}”无法重写“{1}”，因为它们具有不同的访问级别。</target>
        <note />
      </trans-unit>
      <trans-unit id="ERR_CantOverrideNotOverridable2">
        <source>'{0}' cannot override '{1}' because it is declared 'NotOverridable'.</source>
        <target state="translated">“{0}”无法重写“{1}”，因为后者已声明为“NotOverridable”。</target>
        <note />
      </trans-unit>
      <trans-unit id="ERR_DuplicateProcDef1">
        <source>'{0}' has multiple definitions with identical signatures.</source>
        <target state="translated">“{0}”具有多个带相同签名的定义。</target>
        <note />
      </trans-unit>
      <trans-unit id="ERR_DuplicateProcDefWithDifferentTupleNames2">
        <source>'{0}' has multiple definitions with identical signatures with different tuple element names, including '{1}'.</source>
        <target state="translated">“{0}”具有多个带不同元组元素名称却有相同签名的定义，包括“{1}”。</target>
        <note />
      </trans-unit>
      <trans-unit id="ERR_BadInterfaceMethodFlags1">
        <source>'{0}' is not valid on an interface method declaration.</source>
        <target state="translated">“{0}”在接口方法声明中无效。</target>
        <note />
      </trans-unit>
      <trans-unit id="ERR_NamedParamNotFound2">
        <source>'{0}' is not a parameter of '{1}'.</source>
        <target state="translated">“{0}”不是“{1}”的参数。</target>
        <note />
      </trans-unit>
      <trans-unit id="ERR_BadInterfacePropertyFlags1">
        <source>'{0}' is not valid on an interface property declaration.</source>
        <target state="translated">“{0}”在接口属性声明中无效。</target>
        <note />
      </trans-unit>
      <trans-unit id="ERR_NamedArgUsedTwice2">
        <source>Parameter '{0}' of '{1}' already has a matching argument.</source>
        <target state="translated">“{1}”的参数“{0}”已有匹配的参数。</target>
        <note />
      </trans-unit>
      <trans-unit id="ERR_InterfaceCantUseEventSpecifier1">
        <source>'{0}' is not valid on an interface event declaration.</source>
        <target state="translated">“{0}”在接口事件声明中无效。</target>
        <note />
      </trans-unit>
      <trans-unit id="ERR_TypecharNoMatch2">
        <source>Type character '{0}' does not match declared data type '{1}'.</source>
        <target state="translated">类型字符“{0}”与声明的数据类型“{1}”不匹配。</target>
        <note />
      </trans-unit>
      <trans-unit id="ERR_ExpectedSubOrFunction">
        <source>'Sub' or 'Function' expected after 'Delegate'.</source>
        <target state="translated">'“Delegate”后面应为“Sub”或“Function”。</target>
        <note />
      </trans-unit>
      <trans-unit id="ERR_BadEmptyEnum1">
        <source>Enum '{0}' must contain at least one member.</source>
        <target state="translated">枚举“{0}”必须至少包含一个成员。</target>
        <note />
      </trans-unit>
      <trans-unit id="ERR_InvalidConstructorCall">
        <source>Constructor call is valid only as the first statement in an instance constructor.</source>
        <target state="translated">构造函数调用仅作为实例构造函数中的第一条语句有效。</target>
        <note />
      </trans-unit>
      <trans-unit id="ERR_CantOverrideConstructor">
        <source>'Sub New' cannot be declared 'Overrides'.</source>
        <target state="translated">'“Sub New”不能声明为“Overrides”。</target>
        <note />
      </trans-unit>
      <trans-unit id="ERR_ConstructorCannotBeDeclaredPartial">
        <source>'Sub New' cannot be declared 'Partial'.</source>
        <target state="translated">'“Sub New”不能声明为“Partial”。</target>
        <note />
      </trans-unit>
      <trans-unit id="ERR_ModuleEmitFailure">
        <source>Failed to emit module '{0}': {1}</source>
        <target state="translated">未能发出模块“{0}”: {1}</target>
        <note />
      </trans-unit>
      <trans-unit id="ERR_EncUpdateFailedMissingAttribute">
        <source>Cannot update '{0}'; attribute '{1}' is missing.</source>
        <target state="translated">无法更新“{0}”；特性“{1}”缺失。</target>
        <note />
      </trans-unit>
      <trans-unit id="ERR_OverrideNotNeeded3">
        <source>{0} '{1}' cannot be declared 'Overrides' because it does not override a {0} in a base class.</source>
        <target state="translated">{0}“{1}”不能声明为“Overrides”，因为它不重写基类中的 {0}。</target>
        <note />
      </trans-unit>
      <trans-unit id="ERR_ExpectedDot">
        <source>'.' expected.</source>
        <target state="translated">'应为“.”。</target>
        <note />
      </trans-unit>
      <trans-unit id="ERR_DuplicateLocals1">
        <source>Local variable '{0}' is already declared in the current block.</source>
        <target state="translated">当前块中已声明了局部变量“{0}”。</target>
        <note />
      </trans-unit>
      <trans-unit id="ERR_InvInsideEndsProc">
        <source>Statement cannot appear within a method body. End of method assumed.</source>
        <target state="translated">语句不能出现在方法主体内。假定为方法末尾。</target>
        <note />
      </trans-unit>
      <trans-unit id="ERR_LocalSameAsFunc">
        <source>Local variable cannot have the same name as the function containing it.</source>
        <target state="translated">局部变量不能与包含它的函数同名。</target>
        <note />
      </trans-unit>
      <trans-unit id="ERR_RecordEmbeds2">
        <source>
    '{0}' contains '{1}' (variable '{2}').</source>
        <target state="translated">
  “{0}”包含“{1}”(变量“{2}”)。</target>
        <note />
      </trans-unit>
      <trans-unit id="ERR_RecordCycle2">
        <source>Structure '{0}' cannot contain an instance of itself: {1}</source>
        <target state="translated">结构“{0}”不能包含自身的实例: {1}</target>
        <note />
      </trans-unit>
      <trans-unit id="ERR_InterfaceCycle1">
        <source>Interface '{0}' cannot inherit from itself: {1}</source>
        <target state="translated">接口“{0}”不能从自身继承: {1}</target>
        <note />
      </trans-unit>
      <trans-unit id="ERR_SubNewCycle2">
        <source>
    '{0}' calls '{1}'.</source>
        <target state="translated">
  “{0}”调用“{1}”。</target>
        <note />
      </trans-unit>
      <trans-unit id="ERR_SubNewCycle1">
        <source>Constructor '{0}' cannot call itself: {1}</source>
        <target state="translated">构造函数“{0}”不能调用自身: {1}</target>
        <note />
      </trans-unit>
      <trans-unit id="ERR_InheritsFromCantInherit3">
        <source>'{0}' cannot inherit from {2} '{1}' because '{1}' is declared 'NotInheritable'.</source>
        <target state="translated">“{1}”已声明为“NotInheritable”，因此“{0}”无法从 {2}“{1}”继承。</target>
        <note />
      </trans-unit>
      <trans-unit id="ERR_OverloadWithOptional2">
        <source>'{0}' and '{1}' cannot overload each other because they differ only by optional parameters.</source>
        <target state="translated">“{0}” 和“{1}”的差异仅在于可选参数，因此它们无法重载对方。</target>
        <note />
      </trans-unit>
      <trans-unit id="ERR_OverloadWithReturnType2">
        <source>'{0}' and '{1}' cannot overload each other because they differ only by return types.</source>
        <target state="translated">“{0}”和“{1}”的差异仅在于返回类型，因此它们无法重载对方。</target>
        <note />
      </trans-unit>
      <trans-unit id="ERR_TypeCharWithType1">
        <source>Type character '{0}' cannot be used in a declaration with an explicit type.</source>
        <target state="translated">在具有显式类型的声明中不能使用类型字符“{0}”。</target>
        <note />
      </trans-unit>
      <trans-unit id="ERR_TypeCharOnSub">
        <source>Type character cannot be used in a 'Sub' declaration because a 'Sub' doesn't return a value.</source>
        <target state="translated">"Sub" 不返回值，因此在 "Sub" 声明中不能使用类型字符。</target>
        <note />
      </trans-unit>
      <trans-unit id="ERR_OverloadWithDefault2">
        <source>'{0}' and '{1}' cannot overload each other because they differ only by the default values of optional parameters.</source>
        <target state="translated">“{0}”和“{1}”的差异仅在于可选参数的默认值，因此它们无法重载对方。</target>
        <note />
      </trans-unit>
      <trans-unit id="ERR_MissingSubscript">
        <source>Array subscript expression missing.</source>
        <target state="translated">缺少数组下标表达式。</target>
        <note />
      </trans-unit>
      <trans-unit id="ERR_OverrideWithDefault2">
        <source>'{0}' cannot override '{1}' because they differ by the default values of optional parameters.</source>
        <target state="translated">“{0}”无法重写“{1}”，因为它们在可选参数的默认值上存在差异。</target>
        <note />
      </trans-unit>
      <trans-unit id="ERR_OverrideWithOptional2">
        <source>'{0}' cannot override '{1}' because they differ by optional parameters.</source>
        <target state="translated">“{0}”无法重写“{1}”，因为它们在可选参数上存在差异。</target>
        <note />
      </trans-unit>
      <trans-unit id="ERR_FieldOfValueFieldOfMarshalByRef3">
        <source>Cannot refer to '{0}' because it is a member of the value-typed field '{1}' of class '{2}' which has 'System.MarshalByRefObject' as a base class.</source>
        <target state="translated">“{0}”，是使用“System.MarshalByRefObject”作为基类的类“{2}”的值类型字段“{1}”的成员，无法引用。</target>
        <note />
      </trans-unit>
      <trans-unit id="ERR_TypeMismatch2">
        <source>Value of type '{0}' cannot be converted to '{1}'.</source>
        <target state="translated">类型“{0}”的值无法转换为“{1}”。</target>
        <note />
      </trans-unit>
      <trans-unit id="ERR_CaseAfterCaseElse">
        <source>'Case' cannot follow a 'Case Else' in the same 'Select' statement.</source>
        <target state="translated">'在同一“Select”语句中，“Case”不能位于“Case Else”之后。</target>
        <note />
      </trans-unit>
      <trans-unit id="ERR_ConvertArrayMismatch4">
        <source>Value of type '{0}' cannot be converted to '{1}' because '{2}' is not derived from '{3}'.</source>
        <target state="translated">类型“{0}”的值无法转换为“{1}”，因为“{2}”不是从“{3}”派生的。</target>
        <note />
      </trans-unit>
      <trans-unit id="ERR_ConvertObjectArrayMismatch3">
        <source>Value of type '{0}' cannot be converted to '{1}' because '{2}' is not a reference type.</source>
        <target state="translated">类型“{0}”的值无法转换为“{1}”，因为“{2}”不是引用类型。</target>
        <note />
      </trans-unit>
      <trans-unit id="ERR_ForLoopType1">
        <source>'For' loop control variable cannot be of type '{0}' because the type does not support the required operators.</source>
        <target state="translated">'“For”循环控制变量的类型不能是“{0}”，因为该类型不支持所需的运算符。</target>
        <note />
      </trans-unit>
      <trans-unit id="ERR_OverloadWithByref2">
        <source>'{0}' and '{1}' cannot overload each other because they differ only by parameters declared 'ByRef' or 'ByVal'.</source>
        <target state="translated">“{0}”和“{1}”的差异仅在于声明为“ByRef”或“ByVal”的参数，因此它们无法重载对方。</target>
        <note />
      </trans-unit>
      <trans-unit id="ERR_InheritsFromNonInterface">
        <source>Interface can inherit only from another interface.</source>
        <target state="translated">接口只能从其他接口继承。</target>
        <note />
      </trans-unit>
      <trans-unit id="ERR_BadInterfaceOrderOnInherits">
        <source>'Inherits' statements must precede all declarations in an interface.</source>
        <target state="translated">'“Inherits”语句必须位于接口中的所有声明之前。</target>
        <note />
      </trans-unit>
      <trans-unit id="ERR_DuplicateDefaultProps1">
        <source>'Default' can be applied to only one property name in a {0}.</source>
        <target state="translated">'“Default”只可应用于“{0}”中的一个属性名称。</target>
        <note />
      </trans-unit>
      <trans-unit id="ERR_DefaultMissingFromProperty2">
        <source>'{0}' and '{1}' cannot overload each other because only one is declared 'Default'.</source>
        <target state="translated">“{0}”和“{1}”中只有一个声明为“Default”，因此它们无法相互重载。</target>
        <note />
      </trans-unit>
      <trans-unit id="ERR_OverridingPropertyKind2">
        <source>'{0}' cannot override '{1}' because they differ by 'ReadOnly' or 'WriteOnly'.</source>
        <target state="translated">“{0}”无法重写“{1}”，因为它们在是“ReadOnly”还是“WriteOnly”上不同。</target>
        <note />
      </trans-unit>
      <trans-unit id="ERR_NewInInterface">
        <source>'Sub New' cannot be declared in an interface.</source>
        <target state="translated">'"Sub New" 不能在接口中声明。</target>
        <note />
      </trans-unit>
      <trans-unit id="ERR_BadFlagsOnNew1">
        <source>'Sub New' cannot be declared '{0}'.</source>
        <target state="translated">'“Sub New”不能声明为“{0}”。</target>
        <note />
      </trans-unit>
      <trans-unit id="ERR_OverloadingPropertyKind2">
        <source>'{0}' and '{1}' cannot overload each other because they differ only by 'ReadOnly' or 'WriteOnly'.</source>
        <target state="translated">“{0}” 和“{1}”的差异仅在于“ReadOnly”和“WriteOnly”，因此它们无法重载对方。</target>
        <note />
      </trans-unit>
      <trans-unit id="ERR_NoDefaultNotExtend1">
        <source>Class '{0}' cannot be indexed because it has no default property.</source>
        <target state="translated">无法为类“{0}”编制索引，因为它没有默认属性。</target>
        <note />
      </trans-unit>
      <trans-unit id="ERR_OverloadWithArrayVsParamArray2">
        <source>'{0}' and '{1}' cannot overload each other because they differ only by parameters declared 'ParamArray'.</source>
        <target state="translated">“{0}”和“{1}”的差异仅在于声明为 "ParamArray" 的参数，因此它们无法重载对方。</target>
        <note />
      </trans-unit>
      <trans-unit id="ERR_BadInstanceMemberAccess">
        <source>Cannot refer to an instance member of a class from within a shared method or shared member initializer without an explicit instance of the class.</source>
        <target state="translated">没有类的显式实例，就无法从共享方法或共享成员初始值设定项中引用该类的实例成员。</target>
        <note />
      </trans-unit>
      <trans-unit id="ERR_ExpectedRbrace">
        <source>'}' expected.</source>
        <target state="translated">'应为 "}"。</target>
        <note />
      </trans-unit>
      <trans-unit id="ERR_ModuleAsType1">
        <source>Module '{0}' cannot be used as a type.</source>
        <target state="translated">模块“{0}”不能用作类型。</target>
        <note />
      </trans-unit>
      <trans-unit id="ERR_NewIfNullOnNonClass">
        <source>'New' cannot be used on an interface.</source>
        <target state="translated">'"New"不能在接口上使用。</target>
        <note />
      </trans-unit>
      <trans-unit id="ERR_CatchAfterFinally">
        <source>'Catch' cannot appear after 'Finally' within a 'Try' statement.</source>
        <target state="translated">'在“Try”语句中，“Catch”不能出现在“Finally”之后。</target>
        <note />
      </trans-unit>
      <trans-unit id="ERR_CatchNoMatchingTry">
        <source>'Catch' cannot appear outside a 'Try' statement.</source>
        <target state="translated">'“Catch”不能出现在“Try”语句之外。</target>
        <note />
      </trans-unit>
      <trans-unit id="ERR_FinallyAfterFinally">
        <source>'Finally' can only appear once in a 'Try' statement.</source>
        <target state="translated">'“Finally”只能在“Try”语句中出现一次。</target>
        <note />
      </trans-unit>
      <trans-unit id="ERR_FinallyNoMatchingTry">
        <source>'Finally' cannot appear outside a 'Try' statement.</source>
        <target state="translated">'“Finally”不能出现在“Try”语句之外。</target>
        <note />
      </trans-unit>
      <trans-unit id="ERR_EndTryNoTry">
        <source>'End Try' must be preceded by a matching 'Try'.</source>
        <target state="translated">'“End Try”前面必须是匹配的“Try”。</target>
        <note />
      </trans-unit>
      <trans-unit id="ERR_ExpectedEndTry">
        <source>'Try' must end with a matching 'End Try'.</source>
        <target state="translated">'“Try”必须以匹配的“End Try”结束。</target>
        <note />
      </trans-unit>
      <trans-unit id="ERR_BadDelegateFlags1">
        <source>'{0}' is not valid on a Delegate declaration.</source>
        <target state="translated">“{0}”在委托声明中无效。</target>
        <note />
      </trans-unit>
      <trans-unit id="ERR_NoConstructorOnBase2">
        <source>Class '{0}' must declare a 'Sub New' because its base class '{1}' does not have an accessible 'Sub New' that can be called with no arguments.</source>
        <target state="translated">类“{0}”必须声明一个“Sub New”，原因是它的基类“{1}”没有不使用参数就可以调用的可访问“Sub New”。</target>
        <note />
      </trans-unit>
      <trans-unit id="ERR_InaccessibleSymbol2">
        <source>'{0}' is not accessible in this context because it is '{1}'.</source>
        <target state="translated">“{0}”是“{1}”,因此它在此上下文中不可访问。</target>
        <note />
      </trans-unit>
      <trans-unit id="ERR_InaccessibleMember3">
        <source>'{0}.{1}' is not accessible in this context because it is '{2}'.</source>
        <target state="translated">“{0}.{1}”是“{2}” ,因此它在此上下文中不可访问。</target>
        <note />
      </trans-unit>
      <trans-unit id="ERR_CatchNotException1">
        <source>'Catch' cannot catch type '{0}' because it is not 'System.Exception' or a class that inherits from 'System.Exception'.</source>
        <target state="translated">'“Catch”无法捕捉类型“{0}”，因为该类型既不是“System.Exception”也不是从“System.Exception”继承的类。</target>
        <note />
      </trans-unit>
      <trans-unit id="ERR_ExitTryNotWithinTry">
        <source>'Exit Try' can only appear inside a 'Try' statement.</source>
        <target state="translated">'"Exit Try" 只能出现在 "Try" 语句内。</target>
        <note />
      </trans-unit>
      <trans-unit id="ERR_BadRecordFlags1">
        <source>'{0}' is not valid on a Structure declaration.</source>
        <target state="translated">“{0}”在结构声明中无效。</target>
        <note />
      </trans-unit>
      <trans-unit id="ERR_BadEnumFlags1">
        <source>'{0}' is not valid on an Enum declaration.</source>
        <target state="translated">“{0}”在枚举声明中无效。</target>
        <note />
      </trans-unit>
      <trans-unit id="ERR_BadInterfaceFlags1">
        <source>'{0}' is not valid on an Interface declaration.</source>
        <target state="translated">“{0}”在接口声明中无效。</target>
        <note />
      </trans-unit>
      <trans-unit id="ERR_OverrideWithByref2">
        <source>'{0}' cannot override '{1}' because they differ by a parameter that is marked as 'ByRef' versus 'ByVal'.</source>
        <target state="translated">“{0}”无法重写“{1}”，因为它们在某个参数上存在差异，一个被标记为“ByRef”，而另一个被标记为“ByVal”。</target>
        <note />
      </trans-unit>
      <trans-unit id="ERR_MyBaseAbstractCall1">
        <source>'MyBase' cannot be used with method '{0}' because it is declared 'MustOverride'.</source>
        <target state="translated">'“MyBase”不能用和方法“{0}”一起使用，因为它被声明为“MustOverride”。</target>
        <note />
      </trans-unit>
      <trans-unit id="ERR_IdentNotMemberOfInterface4">
        <source>'{0}' cannot implement '{1}' because there is no matching {2} on interface '{3}'.</source>
        <target state="translated">“{0}”无法实现“{1}”，因为接口“{3}”上不存在匹配的 {2}。</target>
        <note />
      </trans-unit>
      <trans-unit id="ERR_ImplementingInterfaceWithDifferentTupleNames5">
        <source>'{0}' cannot implement {1} '{2}' on interface '{3}' because the tuple element names in '{4}' do not match those in '{5}'.</source>
        <target state="translated">“{0}”不能在接口“{3}”上实现{1}“{2}”，因为“{4}”中的元组元素名称与“{5}”中的名称不匹配。</target>
        <note />
      </trans-unit>
      <trans-unit id="ERR_WithEventsRequiresClass">
        <source>'WithEvents' variables must have an 'As' clause.</source>
        <target state="translated">'"WithEvents" 变量必须有 "As" 子句。</target>
        <note />
      </trans-unit>
      <trans-unit id="ERR_WithEventsAsStruct">
        <source>'WithEvents' variables can only be typed as classes, interfaces or type parameters with class constraints.</source>
        <target state="translated">'"WithEvents" 变量只能类型化为具有类约束的类、接口或类型参数。</target>
        <note />
      </trans-unit>
      <trans-unit id="ERR_ConvertArrayRankMismatch2">
        <source>Value of type '{0}' cannot be converted to '{1}' because the array types have different numbers of dimensions.</source>
        <target state="translated">类型“{0}”的值无法转换为“{1}”，原因是数组类型的维数不同。</target>
        <note />
      </trans-unit>
      <trans-unit id="ERR_RedimRankMismatch">
        <source>'ReDim' cannot change the number of dimensions of an array.</source>
        <target state="translated">'"ReDim" 无法更改数组的维数。</target>
        <note />
      </trans-unit>
      <trans-unit id="ERR_StartupCodeNotFound1">
        <source>'Sub Main' was not found in '{0}'.</source>
        <target state="translated">“{0}”中找不到“Sub Main”。</target>
        <note />
      </trans-unit>
      <trans-unit id="ERR_ConstAsNonConstant">
        <source>Constants must be of an intrinsic or enumerated type, not a class, structure, type parameter, or array type.</source>
        <target state="translated">常量必须是内部类型或者枚举类型，不能是类、结构、类型参数或数组类型。</target>
        <note />
      </trans-unit>
      <trans-unit id="ERR_InvalidEndSub">
        <source>'End Sub' must be preceded by a matching 'Sub'.</source>
        <target state="translated">'“End Sub”前面必须是匹配的“Sub”。</target>
        <note />
      </trans-unit>
      <trans-unit id="ERR_InvalidEndFunction">
        <source>'End Function' must be preceded by a matching 'Function'.</source>
        <target state="translated">'“End Function”前面必须是匹配的“Function”。</target>
        <note />
      </trans-unit>
      <trans-unit id="ERR_InvalidEndProperty">
        <source>'End Property' must be preceded by a matching 'Property'.</source>
        <target state="translated">'“End Property”前面必须是匹配的“Property”。</target>
        <note />
      </trans-unit>
      <trans-unit id="ERR_ModuleCantUseMethodSpecifier1">
        <source>Methods in a Module cannot be declared '{0}'.</source>
        <target state="translated">模块中的方法不能声明为“{0}”。</target>
        <note />
      </trans-unit>
      <trans-unit id="ERR_ModuleCantUseEventSpecifier1">
        <source>Events in a Module cannot be declared '{0}'.</source>
        <target state="translated">模块中的事件不能声明为“{0}”。</target>
        <note />
      </trans-unit>
      <trans-unit id="ERR_StructCantUseVarSpecifier1">
        <source>Members in a Structure cannot be declared '{0}'.</source>
        <target state="translated">结构中的成员不能声明为“{0}”。</target>
        <note />
      </trans-unit>
      <trans-unit id="ERR_InvalidOverrideDueToReturn2">
        <source>'{0}' cannot override '{1}' because they differ by their return types.</source>
        <target state="translated">“{0}”无法重写“{1}”，因为它们的返回类型不同。</target>
        <note />
      </trans-unit>
      <trans-unit id="WRN_InvalidOverrideDueToTupleNames2">
        <source>'{0}' cannot override '{1}' because they differ by their tuple element names.</source>
        <target state="translated">“{0}”不能替代“{1}”，因为它们的元组元素名称不同。</target>
        <note />
      </trans-unit>
      <trans-unit id="WRN_InvalidOverrideDueToTupleNames2_Title">
        <source>Member cannot override because it differs by its tuple element names.</source>
        <target state="translated">成员不能替代，因为它的元组元素名称不同。</target>
        <note />
      </trans-unit>
      <trans-unit id="ERR_ConstantWithNoValue">
        <source>Constants must have a value.</source>
        <target state="translated">常量必须具有值。</target>
        <note />
      </trans-unit>
      <trans-unit id="ERR_ExpressionOverflow1">
        <source>Constant expression not representable in type '{0}'.</source>
        <target state="translated">常量表达式无法在类型“{0}”中表示。</target>
        <note />
      </trans-unit>
      <trans-unit id="ERR_DuplicatePropertyGet">
        <source>'Get' is already declared.</source>
        <target state="translated">'已声明 "Get"。</target>
        <note />
      </trans-unit>
      <trans-unit id="ERR_DuplicatePropertySet">
        <source>'Set' is already declared.</source>
        <target state="translated">'已声明 "Set"。</target>
        <note />
      </trans-unit>
      <trans-unit id="ERR_NameNotDeclared1">
        <source>'{0}' is not declared. It may be inaccessible due to its protection level.</source>
        <target state="translated">'未声明“{0}”。由于其保护级别，它可能无法访问。</target>
        <note />
      </trans-unit>
      <trans-unit id="ERR_BinaryOperands3">
        <source>Operator '{0}' is not defined for types '{1}' and '{2}'.</source>
        <target state="translated">没有为类型“{1}”和“{2}”定义运算符“{0}”。</target>
        <note />
      </trans-unit>
      <trans-unit id="ERR_ExpectedProcedure">
        <source>Expression is not a method.</source>
        <target state="translated">表达式不是方法。</target>
        <note />
      </trans-unit>
      <trans-unit id="ERR_OmittedArgument2">
        <source>Argument not specified for parameter '{0}' of '{1}'.</source>
        <target state="translated">没有为“{1}”的形参“{0}”指定实参。</target>
        <note />
      </trans-unit>
      <trans-unit id="ERR_NameNotMember2">
        <source>'{0}' is not a member of '{1}'.</source>
        <target state="translated">“{0}”不是“{1}”的成员。</target>
        <note />
      </trans-unit>
      <trans-unit id="ERR_EndClassNoClass">
        <source>'End Class' must be preceded by a matching 'Class'.</source>
        <target state="translated">'"End Class" 前面必须是匹配的 "Class"。</target>
        <note />
      </trans-unit>
      <trans-unit id="ERR_BadClassFlags1">
        <source>Classes cannot be declared '{0}'.</source>
        <target state="translated">类不能声明为“{0}”。</target>
        <note />
      </trans-unit>
      <trans-unit id="ERR_ImportsMustBeFirst">
        <source>'Imports' statements must precede any declarations.</source>
        <target state="translated">'“Imports”语句前面必须是声明。</target>
        <note />
      </trans-unit>
      <trans-unit id="ERR_NonNamespaceOrClassOnImport2">
        <source>'{1}' for the Imports '{0}' does not refer to a Namespace, Class, Structure, Enum or Module.</source>
        <target state="translated">'Imports “{0}”的“{1}”不引用命名空间、类、结构、枚举或模块。</target>
        <note />
      </trans-unit>
      <trans-unit id="ERR_TypecharNotallowed">
        <source>Type declaration characters are not valid in this context.</source>
        <target state="translated">类型声明字符在此上下文中无效。</target>
        <note />
      </trans-unit>
      <trans-unit id="ERR_ObjectReferenceNotSupplied">
        <source>Reference to a non-shared member requires an object reference.</source>
        <target state="translated">对非共享成员的引用要求对象引用。</target>
        <note />
      </trans-unit>
      <trans-unit id="ERR_MyClassNotInClass">
        <source>'MyClass' cannot be used outside of a class.</source>
        <target state="translated">'"MyClass" 不能在类的外部使用。</target>
        <note />
      </trans-unit>
      <trans-unit id="ERR_IndexedNotArrayOrProc">
        <source>Expression is not an array or a method, and cannot have an argument list.</source>
        <target state="translated">表达式不是数组或方法，不能具有参数列表。</target>
        <note />
      </trans-unit>
      <trans-unit id="ERR_EventSourceIsArray">
        <source>'WithEvents' variables cannot be typed as arrays.</source>
        <target state="translated">'“WithEvents”变量不能类型化为数组。</target>
        <note />
      </trans-unit>
      <trans-unit id="ERR_SharedConstructorWithParams">
        <source>Shared 'Sub New' cannot have any parameters.</source>
        <target state="translated">共享的 "Sub New" 不能具有任何参数。</target>
        <note />
      </trans-unit>
      <trans-unit id="ERR_SharedConstructorIllegalSpec1">
        <source>Shared 'Sub New' cannot be declared '{0}'.</source>
        <target state="translated">共享的“Sub New”不能声明为“{0}”。</target>
        <note />
      </trans-unit>
      <trans-unit id="ERR_ExpectedEndClass">
        <source>'Class' statement must end with a matching 'End Class'.</source>
        <target state="translated">'“Class”语句必须以匹配的“End Class”结束。</target>
        <note />
      </trans-unit>
      <trans-unit id="ERR_UnaryOperand2">
        <source>Operator '{0}' is not defined for type '{1}'.</source>
        <target state="translated">没有为类型“{1}”定义运算符“{0}”。</target>
        <note />
      </trans-unit>
      <trans-unit id="ERR_BadFlagsWithDefault1">
        <source>'Default' cannot be combined with '{0}'.</source>
        <target state="translated">'“Default”不能与“{0}”组合。</target>
        <note />
      </trans-unit>
      <trans-unit id="ERR_VoidValue">
        <source>Expression does not produce a value.</source>
        <target state="translated">表达式不产生值。</target>
        <note />
      </trans-unit>
      <trans-unit id="ERR_ConstructorFunction">
        <source>Constructor must be declared as a Sub, not as a Function.</source>
        <target state="translated">构造函数必须声明为 Sub，而不是 Function。</target>
        <note />
      </trans-unit>
      <trans-unit id="ERR_InvalidLiteralExponent">
        <source>Exponent is not valid.</source>
        <target state="translated">指数无效。</target>
        <note />
      </trans-unit>
      <trans-unit id="ERR_NewCannotHandleEvents">
        <source>'Sub New' cannot handle events.</source>
        <target state="translated">'"Sub New" 无法处理事件。</target>
        <note />
      </trans-unit>
      <trans-unit id="ERR_CircularEvaluation1">
        <source>Constant '{0}' cannot depend on its own value.</source>
        <target state="translated">常量“{0}”不能依赖自身的值。</target>
        <note />
      </trans-unit>
      <trans-unit id="ERR_BadFlagsOnSharedMeth1">
        <source>'Shared' cannot be combined with '{0}' on a method declaration.</source>
        <target state="translated">'“Shared”不能与方法声明上的“{0}”组合。</target>
        <note />
      </trans-unit>
      <trans-unit id="ERR_BadFlagsOnSharedProperty1">
        <source>'Shared' cannot be combined with '{0}' on a property declaration.</source>
        <target state="translated">'“Shared”不能与属性声明上的“{0}”组合。</target>
        <note />
      </trans-unit>
      <trans-unit id="ERR_BadFlagsOnStdModuleProperty1">
        <source>Properties in a Module cannot be declared '{0}'.</source>
        <target state="translated">模块中的属性不能声明为“{0}”。</target>
        <note />
      </trans-unit>
      <trans-unit id="ERR_SharedOnProcThatImpl">
        <source>Methods or events that implement interface members cannot be declared 'Shared'.</source>
        <target state="translated">实现接口成员的方法或事件不能声明为 "Shared"。</target>
        <note />
      </trans-unit>
      <trans-unit id="ERR_NoWithEventsVarOnHandlesList">
        <source>Handles clause requires a WithEvents variable defined in the containing type or one of its base types.</source>
        <target state="translated">Handles 子句要求一个在包含类型或它的某个基类型中定义的 WithEvents 变量。</target>
        <note />
      </trans-unit>
      <trans-unit id="ERR_InheritanceAccessMismatch5">
        <source>'{0}' cannot inherit from {1} '{2}' because it expands the access of the base {1} to {3} '{4}'.</source>
        <target state="translated">“{0}”将对基 {1} 的访问扩展到 {3}“{4}”，因此无法从 {1}“{2}”继承。</target>
        <note />
      </trans-unit>
      <trans-unit id="ERR_NarrowingConversionDisallowed2">
        <source>Option Strict On disallows implicit conversions from '{0}' to '{1}'.</source>
        <target state="translated">Option Strict On 不允许从“{0}”到“{1}”的隐式转换。</target>
        <note />
      </trans-unit>
      <trans-unit id="ERR_NoArgumentCountOverloadCandidates1">
        <source>Overload resolution failed because no accessible '{0}' accepts this number of arguments.</source>
        <target state="translated">重载决策失败，因为没有可访问的“{0}”接受此数目的参数。</target>
        <note />
      </trans-unit>
      <trans-unit id="ERR_NoViableOverloadCandidates1">
        <source>Overload resolution failed because no '{0}' is accessible.</source>
        <target state="translated">重载决策失败，因为没有可访问的“{0}”。</target>
        <note />
      </trans-unit>
      <trans-unit id="ERR_NoCallableOverloadCandidates2">
        <source>Overload resolution failed because no accessible '{0}' can be called with these arguments:{1}</source>
        <target state="translated">重载决策失败，因为没有可使用这些参数调用的可访问“{0}”: {1}</target>
        <note />
      </trans-unit>
      <trans-unit id="ERR_BadOverloadCandidates2">
        <source>Overload resolution failed because no accessible '{0}' can be called:{1}</source>
        <target state="translated">重载决策失败，原因是没有可访问的“{0}”可以进行调用:{1}</target>
        <note />
      </trans-unit>
      <trans-unit id="ERR_NoNonNarrowingOverloadCandidates2">
        <source>Overload resolution failed because no accessible '{0}' can be called without a narrowing conversion:{1}</source>
        <target state="translated">重载决策失败，因为没有不使用收缩转换即可调用的可访问重载“{0}”: {1}</target>
        <note />
      </trans-unit>
      <trans-unit id="ERR_ArgumentNarrowing3">
        <source>Argument matching parameter '{0}' narrows from '{1}' to '{2}'.</source>
        <target state="translated">与形参“{0}”匹配的实参从“{1}”收缩到“{2}”。</target>
        <note />
      </trans-unit>
      <trans-unit id="ERR_NoMostSpecificOverload2">
        <source>Overload resolution failed because no accessible '{0}' is most specific for these arguments:{1}</source>
        <target state="translated">重载决策失败，因为没有可访问的“{0}”最适合这些参数: {1}</target>
        <note />
      </trans-unit>
      <trans-unit id="ERR_NotMostSpecificOverload">
        <source>Not most specific.</source>
        <target state="translated">不是最适合。</target>
        <note />
      </trans-unit>
      <trans-unit id="ERR_OverloadCandidate2">
        <source>
    '{0}': {1}</source>
        <target state="translated">
  “{0}”: {1}</target>
        <note />
      </trans-unit>
      <trans-unit id="ERR_NoGetProperty1">
        <source>Property '{0}' is 'WriteOnly'.</source>
        <target state="translated">属性“{0}”为“WriteOnly”。</target>
        <note />
      </trans-unit>
      <trans-unit id="ERR_NoSetProperty1">
        <source>Property '{0}' is 'ReadOnly'.</source>
        <target state="translated">属性“{0}”为“ReadOnly”。</target>
        <note />
      </trans-unit>
      <trans-unit id="ERR_ParamTypingInconsistency">
        <source>All parameters must be explicitly typed if any of them are explicitly typed.</source>
        <target state="translated">如果任何一个参数已显式类型化，则所有参数都必须显式类型化。</target>
        <note />
      </trans-unit>
      <trans-unit id="ERR_ParamNameFunctionNameCollision">
        <source>Parameter cannot have the same name as its defining function.</source>
        <target state="translated">参数不能与它的定义函数同名。</target>
        <note />
      </trans-unit>
      <trans-unit id="ERR_DateToDoubleConversion">
        <source>Conversion from 'Date' to 'Double' requires calling the 'Date.ToOADate' method.</source>
        <target state="translated">从“Date”到“Double”的转换需要调用“Date.ToOADate”方法。</target>
        <note />
      </trans-unit>
      <trans-unit id="ERR_DoubleToDateConversion">
        <source>Conversion from 'Double' to 'Date' requires calling the 'Date.FromOADate' method.</source>
        <target state="translated">从 "Double" 到 "Date" 的转换需要调用 "Date.FromOADate" 方法。</target>
        <note />
      </trans-unit>
      <trans-unit id="ERR_ZeroDivide">
        <source>Division by zero occurred while evaluating this expression.</source>
        <target state="translated">计算此表达式时出现被零除的情况。</target>
        <note />
      </trans-unit>
      <trans-unit id="ERR_TryAndOnErrorDoNotMix">
        <source>Method cannot contain both a 'Try' statement and an 'On Error' or 'Resume' statement.</source>
        <target state="translated">方法不能既包含 "Try" 语句，又包含 "On Error" 或 "Resume" 语句。</target>
        <note />
      </trans-unit>
      <trans-unit id="ERR_PropertyAccessIgnored">
        <source>Property access must assign to the property or use its value.</source>
        <target state="translated">属性访问必须分配给属性或使用属性值。</target>
        <note />
      </trans-unit>
      <trans-unit id="ERR_InterfaceNoDefault1">
        <source>'{0}' cannot be indexed because it has no default property.</source>
        <target state="translated">'无法为“{0}”编制索引，因为它没有默认属性。</target>
        <note />
      </trans-unit>
      <trans-unit id="ERR_InvalidAssemblyAttribute1">
        <source>Attribute '{0}' cannot be applied to an assembly.</source>
        <target state="translated">属性“{0}”不能应用于程序集。</target>
        <note />
      </trans-unit>
      <trans-unit id="ERR_InvalidModuleAttribute1">
        <source>Attribute '{0}' cannot be applied to a module.</source>
        <target state="translated">属性“{0}”不能应用于模块。</target>
        <note />
      </trans-unit>
      <trans-unit id="ERR_AmbiguousInUnnamedNamespace1">
        <source>'{0}' is ambiguous.</source>
        <target state="translated">“{0}”不明确。</target>
        <note />
      </trans-unit>
      <trans-unit id="ERR_DefaultMemberNotProperty1">
        <source>Default member of '{0}' is not a property.</source>
        <target state="translated">“{0}”的默认成员不是属性。</target>
        <note />
      </trans-unit>
      <trans-unit id="ERR_AmbiguousInNamespace2">
        <source>'{0}' is ambiguous in the namespace '{1}'.</source>
        <target state="translated">“{1}”在命名空间中“{0}”不明确。</target>
        <note />
      </trans-unit>
      <trans-unit id="ERR_AmbiguousInImports2">
        <source>'{0}' is ambiguous, imported from the namespaces or types '{1}'.</source>
        <target state="translated">“{0}”不明确，从命名空间或类型“{1}”导入。</target>
        <note />
      </trans-unit>
      <trans-unit id="ERR_AmbiguousInModules2">
        <source>'{0}' is ambiguous between declarations in Modules '{1}'.</source>
        <target state="translated">“{0}”在模块“{1}”中的声明之间不明确。</target>
        <note />
      </trans-unit>
      <trans-unit id="ERR_AmbiguousInNamespaces2">
        <source>'{0}' is ambiguous between declarations in namespaces '{1}'.</source>
        <target state="translated">“{0}”在命名空间“{1}”中的声明之间不明确。</target>
        <note />
      </trans-unit>
      <trans-unit id="ERR_ArrayInitializerTooFewDimensions">
        <source>Array initializer has too few dimensions.</source>
        <target state="translated">数组初始值设定项的维数太少。</target>
        <note />
      </trans-unit>
      <trans-unit id="ERR_ArrayInitializerTooManyDimensions">
        <source>Array initializer has too many dimensions.</source>
        <target state="translated">数组初始值设定项的维数太多。</target>
        <note />
      </trans-unit>
      <trans-unit id="ERR_InitializerTooFewElements1">
        <source>Array initializer is missing {0} elements.</source>
        <target state="translated">数组初始值设定项缺少 {0} 个元素。</target>
        <note />
      </trans-unit>
      <trans-unit id="ERR_InitializerTooManyElements1">
        <source>Array initializer has {0} too many elements.</source>
        <target state="translated">数组初始值设定项拥有的元素太多({0}个)。</target>
        <note />
      </trans-unit>
      <trans-unit id="ERR_NewOnAbstractClass">
        <source>'New' cannot be used on a class that is declared 'MustInherit'.</source>
        <target state="translated">'"New" 不能在声明为 "MustInherit" 的类上使用。</target>
        <note />
      </trans-unit>
      <trans-unit id="ERR_DuplicateNamedImportAlias1">
        <source>Alias '{0}' is already declared.</source>
        <target state="translated">已声明别名“{0}”。</target>
        <note />
      </trans-unit>
      <trans-unit id="ERR_DuplicatePrefix">
        <source>XML namespace prefix '{0}' is already declared.</source>
        <target state="translated">已声明 XML 命名空间前缀“{0}”。</target>
        <note />
      </trans-unit>
      <trans-unit id="ERR_StrictDisallowsLateBinding">
        <source>Option Strict On disallows late binding.</source>
        <target state="translated">Option Strict On 不允许后期绑定。</target>
        <note />
      </trans-unit>
      <trans-unit id="ERR_AddressOfOperandNotMethod">
        <source>'AddressOf' operand must be the name of a method (without parentheses).</source>
        <target state="translated">'“AddressOf”操作数必须是某个方法的名称(不带圆括号)。</target>
        <note />
      </trans-unit>
      <trans-unit id="ERR_EndExternalSource">
        <source>'#End ExternalSource' must be preceded by a matching '#ExternalSource'.</source>
        <target state="translated">'"#End ExternalSource" 前面必须是匹配的 "#ExternalSource"。</target>
        <note />
      </trans-unit>
      <trans-unit id="ERR_ExpectedEndExternalSource">
        <source>'#ExternalSource' statement must end with a matching '#End ExternalSource'.</source>
        <target state="translated">'“#ExternalSource”语句必须以匹配的“#End ExternalSource”结束。</target>
        <note />
      </trans-unit>
      <trans-unit id="ERR_NestedExternalSource">
        <source>'#ExternalSource' directives cannot be nested.</source>
        <target state="translated">'"#ExternalSource" 指令不能嵌套。</target>
        <note />
      </trans-unit>
      <trans-unit id="ERR_AddressOfNotDelegate1">
        <source>'AddressOf' expression cannot be converted to '{0}' because '{0}' is not a delegate type.</source>
        <target state="translated">'“AddressOf”表达式无法转换为“{0} ”，因为“{0}”不是委托类型。</target>
        <note />
      </trans-unit>
      <trans-unit id="ERR_SyncLockRequiresReferenceType1">
        <source>'SyncLock' operand cannot be of type '{0}' because '{0}' is not a reference type.</source>
        <target state="translated">'"SyncLock" 操作数不能是“{0}”类型，因为“{0}”不是引用类型。</target>
        <note />
      </trans-unit>
      <trans-unit id="ERR_MethodAlreadyImplemented2">
        <source>'{0}.{1}' cannot be implemented more than once.</source>
        <target state="translated">“{0}.{1}”不能多次实现。</target>
        <note />
      </trans-unit>
      <trans-unit id="ERR_DuplicateInInherits1">
        <source>'{0}' cannot be inherited more than once.</source>
        <target state="translated">“{0}”不能被继承多次。</target>
        <note />
      </trans-unit>
      <trans-unit id="ERR_NamedParamArrayArgument">
        <source>Named argument cannot match a ParamArray parameter.</source>
        <target state="translated">命名实参不能匹配 ParamArray 形参。</target>
        <note />
      </trans-unit>
      <trans-unit id="ERR_OmittedParamArrayArgument">
        <source>Omitted argument cannot match a ParamArray parameter.</source>
        <target state="translated">省略的实参不能匹配 ParamArray 形参。</target>
        <note />
      </trans-unit>
      <trans-unit id="ERR_ParamArrayArgumentMismatch">
        <source>Argument cannot match a ParamArray parameter.</source>
        <target state="translated">参数不能匹配 ParamArray 参数。</target>
        <note />
      </trans-unit>
      <trans-unit id="ERR_EventNotFound1">
        <source>Event '{0}' cannot be found.</source>
        <target state="translated">找不到事件“{0}”。</target>
        <note />
      </trans-unit>
      <trans-unit id="ERR_ModuleCantUseVariableSpecifier1">
        <source>Variables in Modules cannot be declared '{0}'.</source>
        <target state="translated">模块中的变量不能声明为“{0}”。</target>
        <note />
      </trans-unit>
      <trans-unit id="ERR_SharedEventNeedsSharedHandler">
        <source>Events of shared WithEvents variables cannot be handled by non-shared methods.</source>
        <target state="translated">共享 WithEvents 变量的事件不能由非共享方法处理。</target>
        <note />
      </trans-unit>
      <trans-unit id="ERR_ExpectedMinus">
        <source>'-' expected.</source>
        <target state="translated">'应为“-”。</target>
        <note />
      </trans-unit>
      <trans-unit id="ERR_InterfaceMemberSyntax">
        <source>Interface members must be methods, properties, events, or type definitions.</source>
        <target state="translated">接口成员必须是方法、属性、事件或类型定义。</target>
        <note />
      </trans-unit>
      <trans-unit id="ERR_InvInsideInterface">
        <source>Statement cannot appear within an interface body.</source>
        <target state="translated">语句不能出现在接口体内。</target>
        <note />
      </trans-unit>
      <trans-unit id="ERR_InvInsideEndsInterface">
        <source>Statement cannot appear within an interface body. End of interface assumed.</source>
        <target state="translated">语句不能出现在接口体内。假定为接口末尾。</target>
        <note />
      </trans-unit>
      <trans-unit id="ERR_BadFlagsInNotInheritableClass1">
        <source>'NotInheritable' classes cannot have members declared '{0}'.</source>
        <target state="translated">'“NotInheritable”类不能有声明为“{0}”的成员。</target>
        <note />
      </trans-unit>
      <trans-unit id="ERR_BaseOnlyClassesMustBeExplicit2">
        <source>Class '{0}' must either be declared 'MustInherit' or override the following inherited 'MustOverride' member(s): {1}.</source>
        <target state="translated">类“{0}”必须声明为“MustInherit”或重写以下继承的“MustOverride”成员: {1}。</target>
        <note />
      </trans-unit>
      <trans-unit id="ERR_MustInheritEventNotOverridden">
        <source>'{0}' is a MustOverride event in the base class '{1}'. Visual Basic does not support event overriding. You must either provide an implementation for the event in the base class, or make class '{2}' MustInherit.</source>
        <target state="translated">“{0}”是基类“{1}” 中的 MustOverride 事件。Visual Basic 不支持事件替代。必须提供基类中事件的实现或让类“{2}“成为 MustInherit。</target>
        <note />
      </trans-unit>
      <trans-unit id="ERR_NegativeArraySize">
        <source>Array dimensions cannot have a negative size.</source>
        <target state="translated">数组维数的大小不能为负。</target>
        <note />
      </trans-unit>
      <trans-unit id="ERR_MyClassAbstractCall1">
        <source>'MustOverride' method '{0}' cannot be called with 'MyClass'.</source>
        <target state="translated">'无法用“MyClass”调用“MustOverride”方法“{0}”。</target>
        <note />
      </trans-unit>
      <trans-unit id="ERR_EndDisallowedInDllProjects">
        <source>'End' statement cannot be used in class library projects.</source>
        <target state="translated">'在类库项目中不能使用 "End" 语句。</target>
        <note />
      </trans-unit>
      <trans-unit id="ERR_BlockLocalShadowing1">
        <source>Variable '{0}' hides a variable in an enclosing block.</source>
        <target state="translated">变量“{0}”在封闭块中隐藏变量。</target>
        <note />
      </trans-unit>
      <trans-unit id="ERR_ModuleNotAtNamespace">
        <source>'Module' statements can occur only at file or namespace level.</source>
        <target state="translated">'"Module" 语句只能出现在文件级或命名空间级。</target>
        <note />
      </trans-unit>
      <trans-unit id="ERR_NamespaceNotAtNamespace">
        <source>'Namespace' statements can occur only at file or namespace level.</source>
        <target state="translated">'"Namespace" 语句只能出现在文件级或命名空间级。</target>
        <note />
      </trans-unit>
      <trans-unit id="ERR_InvInsideEnum">
        <source>Statement cannot appear within an Enum body.</source>
        <target state="translated">语句不能出现在枚举体内。</target>
        <note />
      </trans-unit>
      <trans-unit id="ERR_InvInsideEndsEnum">
        <source>Statement cannot appear within an Enum body. End of Enum assumed.</source>
        <target state="translated">语句不能出现在枚举体内。假定已到达枚举末尾。</target>
        <note />
      </trans-unit>
      <trans-unit id="ERR_InvalidOptionStrict">
        <source>'Option Strict' can be followed only by 'On' or 'Off'.</source>
        <target state="translated">'"Option Strict" 的后面只能跟 "On" 或 "Off"。</target>
        <note />
      </trans-unit>
      <trans-unit id="ERR_EndStructureNoStructure">
        <source>'End Structure' must be preceded by a matching 'Structure'.</source>
        <target state="translated">'"End Structure" 前面必须是匹配的 "Structure"。</target>
        <note />
      </trans-unit>
      <trans-unit id="ERR_EndModuleNoModule">
        <source>'End Module' must be preceded by a matching 'Module'.</source>
        <target state="translated">'"End Module" 前面必须是匹配的 "Module"。</target>
        <note />
      </trans-unit>
      <trans-unit id="ERR_EndNamespaceNoNamespace">
        <source>'End Namespace' must be preceded by a matching 'Namespace'.</source>
        <target state="translated">'"End Namespace" 前面必须是匹配的 "Namespace"。</target>
        <note />
      </trans-unit>
      <trans-unit id="ERR_ExpectedEndStructure">
        <source>'Structure' statement must end with a matching 'End Structure'.</source>
        <target state="translated">'“Structure”语句必须以匹配的“End Structure”结束。</target>
        <note />
      </trans-unit>
      <trans-unit id="ERR_ExpectedEndModule">
        <source>'Module' statement must end with a matching 'End Module'.</source>
        <target state="translated">'“Module”语句必须以匹配的“End Module”结束。</target>
        <note />
      </trans-unit>
      <trans-unit id="ERR_ExpectedEndNamespace">
        <source>'Namespace' statement must end with a matching 'End Namespace'.</source>
        <target state="translated">'“Namespace”语句必须以匹配的“End Namespace”结束。</target>
        <note />
      </trans-unit>
      <trans-unit id="ERR_OptionStmtWrongOrder">
        <source>'Option' statements must precede any declarations or 'Imports' statements.</source>
        <target state="translated">'"Option" 语句必须位于任何声明或 "Imports" 语句之前。</target>
        <note />
      </trans-unit>
      <trans-unit id="ERR_StructCantInherit">
        <source>Structures cannot have 'Inherits' statements.</source>
        <target state="translated">结构不能有 "Inherits" 语句。</target>
        <note />
      </trans-unit>
      <trans-unit id="ERR_NewInStruct">
        <source>Structures cannot declare a non-shared 'Sub New' with no parameters.</source>
        <target state="translated">结构不能声明没有参数的非共享 "Sub New"。</target>
        <note />
      </trans-unit>
      <trans-unit id="ERR_InvalidEndGet">
        <source>'End Get' must be preceded by a matching 'Get'.</source>
        <target state="translated">'“End Get”前面必须是匹配的“Get”。</target>
        <note />
      </trans-unit>
      <trans-unit id="ERR_MissingEndGet">
        <source>'Get' statement must end with a matching 'End Get'.</source>
        <target state="translated">'"Get" 语句必须以匹配的 "End Get" 结束。</target>
        <note />
      </trans-unit>
      <trans-unit id="ERR_InvalidEndSet">
        <source>'End Set' must be preceded by a matching 'Set'.</source>
        <target state="translated">'“End Set”前面必须是匹配的“Set”。</target>
        <note />
      </trans-unit>
      <trans-unit id="ERR_MissingEndSet">
        <source>'Set' statement must end with a matching 'End Set'.</source>
        <target state="translated">'"Set" 语句必须以匹配的 "End Set" 结束。</target>
        <note />
      </trans-unit>
      <trans-unit id="ERR_InvInsideEndsProperty">
        <source>Statement cannot appear within a property body. End of property assumed.</source>
        <target state="translated">语句不能出现在属性体内。假定为属性末尾。</target>
        <note />
      </trans-unit>
      <trans-unit id="ERR_DuplicateWriteabilityCategoryUsed">
        <source>'ReadOnly' and 'WriteOnly' cannot be combined.</source>
        <target state="translated">'"ReadOnly" 不能与 "WriteOnly" 组合。</target>
        <note />
      </trans-unit>
      <trans-unit id="ERR_ExpectedGreater">
        <source>'&gt;' expected.</source>
        <target state="translated">'应为“&gt;”。</target>
        <note />
      </trans-unit>
      <trans-unit id="ERR_AttributeStmtWrongOrder">
        <source>Assembly or Module attribute statements must precede any declarations in a file.</source>
        <target state="translated">Assembly 或 Module 特性语句必须位于文件中的任何声明之前。</target>
        <note />
      </trans-unit>
      <trans-unit id="ERR_NoExplicitArraySizes">
        <source>Array bounds cannot appear in type specifiers.</source>
        <target state="translated">数组界限不能出现在类型说明符中。</target>
        <note />
      </trans-unit>
      <trans-unit id="ERR_BadPropertyFlags1">
        <source>Properties cannot be declared '{0}'.</source>
        <target state="translated">属性不能声明为“{0}”。</target>
        <note />
      </trans-unit>
      <trans-unit id="ERR_InvalidOptionExplicit">
        <source>'Option Explicit' can be followed only by 'On' or 'Off'.</source>
        <target state="translated">'"Option Explicit" 的后面只能跟 "On" 或 "Off"。</target>
        <note />
      </trans-unit>
      <trans-unit id="ERR_MultipleParameterSpecifiers">
        <source>'ByVal' and 'ByRef' cannot be combined.</source>
        <target state="translated">'“ByVal”不能与“ByRef”组合。</target>
        <note />
      </trans-unit>
      <trans-unit id="ERR_MultipleOptionalParameterSpecifiers">
        <source>'Optional' and 'ParamArray' cannot be combined.</source>
        <target state="translated">"Optional" 不能与 "ParamArray" 组合。</target>
        <note />
      </trans-unit>
      <trans-unit id="ERR_UnsupportedProperty1">
        <source>Property '{0}' is of an unsupported type.</source>
        <target state="translated">属性“{0}”的类型不受支持。</target>
        <note />
      </trans-unit>
      <trans-unit id="ERR_InvalidOptionalParameterUsage1">
        <source>Attribute '{0}' cannot be applied to a method with optional parameters.</source>
        <target state="translated">属性“{0}”不能应用于具有可选参数的方法。</target>
        <note />
      </trans-unit>
      <trans-unit id="ERR_ReturnFromNonFunction">
        <source>'Return' statement in a Sub or a Set cannot return a value.</source>
        <target state="translated">'Sub 或 Set 中的 "Return" 语句不能返回值。</target>
        <note />
      </trans-unit>
      <trans-unit id="ERR_UnterminatedStringLiteral">
        <source>String constants must end with a double quote.</source>
        <target state="translated">字符串常量必须以双引号结束。</target>
        <note />
      </trans-unit>
      <trans-unit id="ERR_UnsupportedType1">
        <source>'{0}' is an unsupported type.</source>
        <target state="translated">“{0}”是不受支持的类型。</target>
        <note />
      </trans-unit>
      <trans-unit id="ERR_InvalidEnumBase">
        <source>Enums must be declared as an integral type.</source>
        <target state="translated">枚举必须声明为整型。</target>
        <note />
      </trans-unit>
      <trans-unit id="ERR_ByRefIllegal1">
        <source>{0} parameters cannot be declared 'ByRef'.</source>
        <target state="translated">{0} 参数不能声明为“ByRef”。</target>
        <note />
      </trans-unit>
      <trans-unit id="ERR_UnreferencedAssembly3">
        <source>Reference required to assembly '{0}' containing the type '{1}'. Add one to your project.</source>
        <target state="translated">需要对程序集“{0}”(包含类型“{1}”)的引用。请在项目中添加一个。</target>
        <note />
      </trans-unit>
      <trans-unit id="ERR_UnreferencedModule3">
        <source>Reference required to module '{0}' containing the type '{1}'. Add one to your project.</source>
        <target state="translated">需要对模块“{0}”(包含类型“{1}”)的引用。请在项目中添加一个。</target>
        <note />
      </trans-unit>
      <trans-unit id="ERR_ReturnWithoutValue">
        <source>'Return' statement in a Function, Get, or Operator must return a value.</source>
        <target state="translated">'Function、Get 或 Operator 中的 "Return" 语句必须返回值。</target>
        <note />
      </trans-unit>
      <trans-unit id="ERR_UnsupportedField1">
        <source>Field '{0}' is of an unsupported type.</source>
        <target state="translated">字段“{0}”的类型不受支持。</target>
        <note />
      </trans-unit>
      <trans-unit id="ERR_UnsupportedMethod1">
        <source>'{0}' has a return type that is not supported or parameter types that are not supported.</source>
        <target state="translated">“{0}”有不受支持的返回类型或不受支持的参数类型。</target>
        <note />
      </trans-unit>
      <trans-unit id="ERR_NoNonIndexProperty1">
        <source>Property '{0}' with no parameters cannot be found.</source>
        <target state="translated">无法找到不带参数的属性“{0}”。</target>
        <note />
      </trans-unit>
      <trans-unit id="ERR_BadAttributePropertyType1">
        <source>Property or field '{0}' does not have a valid attribute type.</source>
        <target state="translated">属性或字段“{0}”没有有效的特性类型。</target>
        <note />
      </trans-unit>
      <trans-unit id="ERR_LocalsCannotHaveAttributes">
        <source>Attributes cannot be applied to local variables.</source>
        <target state="translated">特性不能应用于局部变量。</target>
        <note />
      </trans-unit>
      <trans-unit id="ERR_PropertyOrFieldNotDefined1">
        <source>Field or property '{0}' is not found.</source>
        <target state="translated">找不到字段或属性“{0}”。</target>
        <note />
      </trans-unit>
      <trans-unit id="ERR_InvalidAttributeUsage2">
        <source>Attribute '{0}' cannot be applied to '{1}' because the attribute is not valid on this declaration type.</source>
        <target state="translated">属性“{0}”不能应用于“{1}”，因为该属性在此声明类型中无效。</target>
        <note />
      </trans-unit>
      <trans-unit id="ERR_InvalidAttributeUsageOnAccessor">
        <source>Attribute '{0}' cannot be applied to '{1}' of '{2}' because the attribute is not valid on this declaration type.</source>
        <target state="translated">属性“{0}”不能应用于“{2}”的“{1}”，因为该属性在此声明类型中无效。</target>
        <note />
      </trans-unit>
      <trans-unit id="ERR_NestedTypeInInheritsClause2">
        <source>Class '{0}' cannot reference its nested type '{1}' in Inherits clause.</source>
        <target state="translated">类“{0}”无法在 Inherits 子句中引用其嵌套类型“{1}”。</target>
        <note />
      </trans-unit>
      <trans-unit id="ERR_TypeInItsInheritsClause1">
        <source>Class '{0}' cannot reference itself in Inherits clause.</source>
        <target state="translated">类“{0}”不能在 Inherits 子句中引用自己。</target>
        <note />
      </trans-unit>
      <trans-unit id="ERR_BaseTypeReferences2">
        <source>
    Base type of '{0}' needs '{1}' to be resolved.</source>
        <target state="translated">
  “{0}”基类型需要解析“{1}”。</target>
        <note />
      </trans-unit>
      <trans-unit id="ERR_IllegalBaseTypeReferences3">
        <source>Inherits clause of {0} '{1}' causes cyclic dependency: {2}</source>
        <target state="translated">{0}“{1}”的继承子句会导致循环依赖: {2}</target>
        <note />
      </trans-unit>
      <trans-unit id="ERR_InvalidMultipleAttributeUsage1">
        <source>Attribute '{0}' cannot be applied multiple times.</source>
        <target state="translated">属性“{0}”不能应用多次。</target>
        <note />
      </trans-unit>
      <trans-unit id="ERR_InvalidMultipleAttributeUsageInNetModule2">
        <source>Attribute '{0}' in '{1}' cannot be applied multiple times.</source>
        <target state="translated">“{1}”中的属性“{0}”不能应用多次。</target>
        <note />
      </trans-unit>
      <trans-unit id="ERR_CantThrowNonException">
        <source>'Throw' operand must derive from 'System.Exception'.</source>
        <target state="translated">'“Throw”操作数必须从“System.Exception”派生。</target>
        <note />
      </trans-unit>
      <trans-unit id="ERR_MustBeInCatchToRethrow">
        <source>'Throw' statement cannot omit operand outside a 'Catch' statement or inside a 'Finally' statement.</source>
        <target state="translated">'"Throw" 语句在 "Catch" 语句外或 "Finally" 语句内不能省略操作数。</target>
        <note />
      </trans-unit>
      <trans-unit id="ERR_ParamArrayMustBeByVal">
        <source>ParamArray parameters must be declared 'ByVal'.</source>
        <target state="translated">ParamArray 参数必须声明为 "ByVal"。</target>
        <note />
      </trans-unit>
      <trans-unit id="ERR_UseOfObsoleteSymbol2">
        <source>'{0}' is obsolete: '{1}'.</source>
        <target state="translated">“{0}”已过时:“{1}”。</target>
        <note />
      </trans-unit>
      <trans-unit id="ERR_RedimNoSizes">
        <source>'ReDim' statements require a parenthesized list of the new bounds of each dimension of the array.</source>
        <target state="translated">"ReDim" 语句需要一个带圆括号的列表，该列表列出数组每个维度的新界限。</target>
        <note />
      </trans-unit>
      <trans-unit id="ERR_InitWithMultipleDeclarators">
        <source>Explicit initialization is not permitted with multiple variables declared with a single type specifier.</source>
        <target state="translated">不允许通过用单个类型说明符声明多个变量来进行显式初始化。</target>
        <note />
      </trans-unit>
      <trans-unit id="ERR_InitWithExplicitArraySizes">
        <source>Explicit initialization is not permitted for arrays declared with explicit bounds.</source>
        <target state="translated">对于用显式界限声明的数组不允许进行显式初始化。</target>
        <note />
      </trans-unit>
      <trans-unit id="ERR_EndSyncLockNoSyncLock">
        <source>'End SyncLock' must be preceded by a matching 'SyncLock'.</source>
        <target state="translated">'“End SyncLock”前面必须是匹配的“SyncLock”。</target>
        <note />
      </trans-unit>
      <trans-unit id="ERR_ExpectedEndSyncLock">
        <source>'SyncLock' statement must end with a matching 'End SyncLock'.</source>
        <target state="translated">'“SyncLock”语句必须以匹配的“End SyncLock”结束。</target>
        <note />
      </trans-unit>
      <trans-unit id="ERR_NameNotEvent2">
        <source>'{0}' is not an event of '{1}'.</source>
        <target state="translated">“{0}”不是“{1}”的事件。</target>
        <note />
      </trans-unit>
      <trans-unit id="ERR_AddOrRemoveHandlerEvent">
        <source>'AddHandler' or 'RemoveHandler' statement event operand must be a dot-qualified expression or a simple name.</source>
        <target state="translated">'“AddHandler”或“RemoveHandler”语句事件操作数必须是以点限定的表达式或者是简单的名称。</target>
        <note />
      </trans-unit>
      <trans-unit id="ERR_UnrecognizedEnd">
        <source>'End' statement not valid.</source>
        <target state="translated">'"End" 语句无效。</target>
        <note />
      </trans-unit>
      <trans-unit id="ERR_ArrayInitForNonArray2">
        <source>Array initializers are valid only for arrays, but the type of '{0}' is '{1}'.</source>
        <target state="translated">数组初始值设定项仅对数组有效，但“{0}”的类型是“{1}”。</target>
        <note />
      </trans-unit>
      <trans-unit id="ERR_EndRegionNoRegion">
        <source>'#End Region' must be preceded by a matching '#Region'.</source>
        <target state="translated">'"#End Region" 前面必须是匹配的 "#Region"。</target>
        <note />
      </trans-unit>
      <trans-unit id="ERR_ExpectedEndRegion">
        <source>'#Region' statement must end with a matching '#End Region'.</source>
        <target state="translated">'"#Region" 语句必须以匹配的 "#End Region" 结束。</target>
        <note />
      </trans-unit>
      <trans-unit id="ERR_InheritsStmtWrongOrder">
        <source>'Inherits' statement must precede all declarations in a class.</source>
        <target state="translated">'“Inherits”语句必须位于类中的所有声明之前。</target>
        <note />
      </trans-unit>
      <trans-unit id="ERR_AmbiguousAcrossInterfaces3">
        <source>'{0}' is ambiguous across the inherited interfaces '{1}' and '{2}'.</source>
        <target state="translated">“{0}”在继承接口“{1}”和“{2}”之间不明确。</target>
        <note />
      </trans-unit>
      <trans-unit id="ERR_DefaultPropertyAmbiguousAcrossInterfaces4">
        <source>Default property access is ambiguous between the inherited interface members '{0}' of interface '{1}' and '{2}' of interface '{3}'.</source>
        <target state="translated">默认属性访问在接口“{1}”的继承接口成员“{0}”和接口“{3}”的继承接口成员“{2}”之间不明确。</target>
        <note />
      </trans-unit>
      <trans-unit id="ERR_InterfaceEventCantUse1">
        <source>Events in interfaces cannot be declared '{0}'.</source>
        <target state="translated">接口中的事件无法声明为“{0}”。</target>
        <note />
      </trans-unit>
      <trans-unit id="ERR_ExecutableAsDeclaration">
        <source>Statement cannot appear outside of a method body.</source>
        <target state="translated">语句不能出现在方法主体外。</target>
        <note />
      </trans-unit>
      <trans-unit id="ERR_StructureNoDefault1">
        <source>Structure '{0}' cannot be indexed because it has no default property.</source>
        <target state="translated">无法为结构“{0}”编制索引，因为它没有默认属性。</target>
        <note />
      </trans-unit>
      <trans-unit id="ERR_MustShadow2">
        <source>{0} '{1}' must be declared 'Shadows' because another member with this name is declared 'Shadows'.</source>
        <target state="translated">{0}“{1}”必须声明为“Shadows”，因为具有此名称的另一个成员被声明为“Shadows”。</target>
        <note />
      </trans-unit>
      <trans-unit id="ERR_OverrideWithOptionalTypes2">
        <source>'{0}' cannot override '{1}' because they differ by the types of optional parameters.</source>
        <target state="translated">“{0}”无法重写“{1}”，因为它们在可选参数类型上存在差异。</target>
        <note />
      </trans-unit>
      <trans-unit id="ERR_ExpectedEndOfExpression">
        <source>End of expression expected.</source>
        <target state="translated">应为表达式结尾。</target>
        <note />
      </trans-unit>
      <trans-unit id="ERR_StructsCannotHandleEvents">
        <source>Methods declared in structures cannot have 'Handles' clauses.</source>
        <target state="translated">结构中声明的方法不能有 "Handles" 子句。</target>
        <note />
      </trans-unit>
      <trans-unit id="ERR_OverridesImpliesOverridable">
        <source>Methods declared 'Overrides' cannot be declared 'Overridable' because they are implicitly overridable.</source>
        <target state="translated">声明为 "Overrides" 的方法是隐式可重写的，因此它们不能声明为 "Overridable"。</target>
        <note />
      </trans-unit>
      <trans-unit id="ERR_LocalNamedSameAsParam1">
        <source>'{0}' is already declared as a parameter of this method.</source>
        <target state="translated">“{0}”已声明为此方法的参数。</target>
        <note />
      </trans-unit>
      <trans-unit id="ERR_LocalNamedSameAsParamInLambda1">
        <source>Variable '{0}' is already declared as a parameter of this or an enclosing lambda expression.</source>
        <target state="translated">变量“{0}”已声明为此 lambda 表达式或某个封闭 lambda 表达式的参数。</target>
        <note />
      </trans-unit>
      <trans-unit id="ERR_ModuleCantUseTypeSpecifier1">
        <source>Type in a Module cannot be declared '{0}'.</source>
        <target state="translated">模块中的类型不能声明为“{0}”。</target>
        <note />
      </trans-unit>
      <trans-unit id="ERR_InValidSubMainsFound1">
        <source>No accessible 'Main' method with an appropriate signature was found in '{0}'.</source>
        <target state="translated">“{0}”中找不到带有适当签名的可访问“Main”方法。</target>
        <note />
      </trans-unit>
      <trans-unit id="ERR_MoreThanOneValidMainWasFound2">
        <source>'Sub Main' is declared more than once in '{0}': {1}</source>
        <target state="translated">'在“{0}”中多次声明了“Sub Main”: {1}</target>
        <note />
      </trans-unit>
      <trans-unit id="ERR_CannotConvertValue2">
        <source>Value '{0}' cannot be converted to '{1}'.</source>
        <target state="translated">值“{0}”无法转换为“{1}”。</target>
        <note />
      </trans-unit>
      <trans-unit id="ERR_OnErrorInSyncLock">
        <source>'On Error' statements are not valid within 'SyncLock' statements.</source>
        <target state="translated">'"On Error" 语句在 "SyncLock" 语句内无效。</target>
        <note />
      </trans-unit>
      <trans-unit id="ERR_NarrowingConversionCollection2">
        <source>Option Strict On disallows implicit conversions from '{0}' to '{1}'; the Visual Basic 6.0 collection type is not compatible with the .NET Framework collection type.</source>
        <target state="translated">Option Strict On 不允许从“{0}”到“{1}”的隐式转换；Visual Basic 6.0 集合类型与 .NET Framework 集合类型不兼容。</target>
        <note />
      </trans-unit>
      <trans-unit id="ERR_GotoIntoTryHandler">
        <source>'GoTo {0}' is not valid because '{0}' is inside a 'Try', 'Catch' or 'Finally' statement that does not contain this statement.</source>
        <target state="translated">'“GoTo {0}”语句无效，因为“{0}”位于不包含此语句的“Try”、“Catch”或“Finally”语句中。</target>
        <note />
      </trans-unit>
      <trans-unit id="ERR_GotoIntoSyncLock">
        <source>'GoTo {0}' is not valid because '{0}' is inside a 'SyncLock' statement that does not contain this statement.</source>
        <target state="translated">'“GoTo {0}”无效，因为“{0}”位于不包含此语句的“SyncLock”语句中。</target>
        <note />
      </trans-unit>
      <trans-unit id="ERR_GotoIntoWith">
        <source>'GoTo {0}' is not valid because '{0}' is inside a 'With' statement that does not contain this statement.</source>
        <target state="translated">'“GoTo {0}”无效，因为“{0}”位于不包含此语句的“With”语句中。</target>
        <note />
      </trans-unit>
      <trans-unit id="ERR_GotoIntoFor">
        <source>'GoTo {0}' is not valid because '{0}' is inside a 'For' or 'For Each' statement that does not contain this statement.</source>
        <target state="translated">'“GoTo {0}”无效，因为“{0}”位于不包含此语句的“For”或“For Each”语句中。</target>
        <note />
      </trans-unit>
      <trans-unit id="ERR_BadAttributeNonPublicConstructor">
        <source>Attribute cannot be used because it does not have a Public constructor.</source>
        <target state="translated">特性没有 Public 构造函数，因此不能使用。</target>
        <note />
      </trans-unit>
      <trans-unit id="ERR_DefaultEventNotFound1">
        <source>Event '{0}' specified by the 'DefaultEvent' attribute is not a publicly accessible event for this class.</source>
        <target state="translated">由“DefaultEvent”属性指定的事件“{0}”不是该类的公共可访问事件。</target>
        <note />
      </trans-unit>
      <trans-unit id="ERR_InvalidNonSerializedUsage">
        <source>'NonSerialized' attribute will not have any effect on this member because its containing class is not exposed as 'Serializable'.</source>
        <target state="translated">'"NonSerialized" 特性对此成员无效，因为它的包含类不作为 "Serializable" 公开。</target>
        <note />
      </trans-unit>
      <trans-unit id="ERR_ExpectedContinueKind">
        <source>'Continue' must be followed by 'Do', 'For' or 'While'.</source>
        <target state="translated">'“Continue”的后面必须跟有“Do”、“For”或“While”。</target>
        <note />
      </trans-unit>
      <trans-unit id="ERR_ContinueDoNotWithinDo">
        <source>'Continue Do' can only appear inside a 'Do' statement.</source>
        <target state="translated">'“Continue Do”只能出现在“Do”语句内。</target>
        <note />
      </trans-unit>
      <trans-unit id="ERR_ContinueForNotWithinFor">
        <source>'Continue For' can only appear inside a 'For' statement.</source>
        <target state="translated">'“Continue For”只能出现在“For”语句内。</target>
        <note />
      </trans-unit>
      <trans-unit id="ERR_ContinueWhileNotWithinWhile">
        <source>'Continue While' can only appear inside a 'While' statement.</source>
        <target state="translated">'“Continue While”只能出现在“While”语句内。</target>
        <note />
      </trans-unit>
      <trans-unit id="ERR_DuplicateParameterSpecifier">
        <source>Parameter specifier is duplicated.</source>
        <target state="translated">参数说明符重复。</target>
        <note />
      </trans-unit>
      <trans-unit id="ERR_ModuleCantUseDLLDeclareSpecifier1">
        <source>'Declare' statements in a Module cannot be declared '{0}'.</source>
        <target state="translated">'模块中的“Declare”语句不能声明为“{0}”。</target>
        <note />
      </trans-unit>
      <trans-unit id="ERR_StructCantUseDLLDeclareSpecifier1">
        <source>'Declare' statements in a structure cannot be declared '{0}'.</source>
        <target state="translated">'结构中的“Declare”语句不能声明为“{0}”。</target>
        <note />
      </trans-unit>
      <trans-unit id="ERR_TryCastOfValueType1">
        <source>'TryCast' operand must be reference type, but '{0}' is a value type.</source>
        <target state="translated">'“TryCast”操作数必须是引用类型，但“{0}”是值类型。</target>
        <note />
      </trans-unit>
      <trans-unit id="ERR_TryCastOfUnconstrainedTypeParam1">
        <source>'TryCast' operands must be class-constrained type parameter, but '{0}' has no class constraint.</source>
        <target state="translated">'“TryCast”操作数必须是类约束类型参数，但“{0}”没有类约束。</target>
        <note />
      </trans-unit>
      <trans-unit id="ERR_AmbiguousDelegateBinding2">
        <source>No accessible '{0}' is most specific: {1}</source>
        <target state="translated">没有非常明确的可访问“{0}”: {1}</target>
        <note />
      </trans-unit>
      <trans-unit id="ERR_SharedStructMemberCannotSpecifyNew">
        <source>Non-shared members in a Structure cannot be declared 'New'.</source>
        <target state="translated">Structure 中的非共享成员不能声明为 "New"。</target>
        <note />
      </trans-unit>
      <trans-unit id="ERR_GenericSubMainsFound1">
        <source>None of the accessible 'Main' methods with the appropriate signatures found in '{0}' can be the startup method since they are all either generic or nested in generic types.</source>
        <target state="translated">在“{0}”中找到的带有适当签名的可访问“Main”方法要么都是泛型方法，要么嵌套在泛型类型中，因此均不能用作启动方法。</target>
        <note />
      </trans-unit>
      <trans-unit id="ERR_GeneralProjectImportsError3">
        <source>Error in project-level import '{0}' at '{1}' : {2}</source>
        <target state="translated">项目级 import“{0}”中的“{1}”位置出错: {2}</target>
        <note />
      </trans-unit>
      <trans-unit id="ERR_InvalidTypeForAliasesImport2">
        <source>'{1}' for the Imports alias to '{0}' does not refer to a Namespace, Class, Structure, Interface, Enum or Module.</source>
        <target state="translated">“{0}”的 Imports 别名的“{1}”不引用命名空间、类、结构、接口、枚举或模块。</target>
        <note />
      </trans-unit>
      <trans-unit id="ERR_UnsupportedConstant2">
        <source>Field '{0}.{1}' has an invalid constant value.</source>
        <target state="translated">字段“{0}.{1}”具有无效常量值。</target>
        <note />
      </trans-unit>
      <trans-unit id="ERR_ObsoleteArgumentsNeedParens">
        <source>Method arguments must be enclosed in parentheses.</source>
        <target state="translated">方法参数必须括在括号中。</target>
        <note />
      </trans-unit>
      <trans-unit id="ERR_ObsoleteLineNumbersAreLabels">
        <source>Labels that are numbers must be followed by colons.</source>
        <target state="translated">数字标签后面必须跟冒号。</target>
        <note />
      </trans-unit>
      <trans-unit id="ERR_ObsoleteStructureNotType">
        <source>'Type' statements are no longer supported; use 'Structure' statements instead.</source>
        <target state="translated">'不再支持 "Type" 语句；请改用 "Structure" 语句。</target>
        <note />
      </trans-unit>
      <trans-unit id="ERR_ObsoleteObjectNotVariant">
        <source>'Variant' is no longer a supported type; use the 'Object' type instead.</source>
        <target state="translated">'"Variant" 不再是受支持的类型；请改用 "Object" 类型。</target>
        <note />
      </trans-unit>
      <trans-unit id="ERR_ObsoleteLetSetNotNeeded">
        <source>'Let' and 'Set' assignment statements are no longer supported.</source>
        <target state="translated">'不再支持 "Let" 和 "Set" 赋值语句。</target>
        <note />
      </trans-unit>
      <trans-unit id="ERR_ObsoletePropertyGetLetSet">
        <source>Property Get/Let/Set are no longer supported; use the new Property declaration syntax.</source>
        <target state="translated">不再支持 Property Get/Let/Set；请使用新的 Property 声明语法。</target>
        <note />
      </trans-unit>
      <trans-unit id="ERR_ObsoleteWhileWend">
        <source>'Wend' statements are no longer supported; use 'End While' statements instead.</source>
        <target state="translated">'不再支持 "Wend" 语句；请改用 "End While" 语句。</target>
        <note />
      </trans-unit>
      <trans-unit id="ERR_ObsoleteRedimAs">
        <source>'ReDim' statements can no longer be used to declare array variables.</source>
        <target state="translated">'"ReDim" 语句不能再用于声明数组变量。</target>
        <note />
      </trans-unit>
      <trans-unit id="ERR_ObsoleteOptionalWithoutValue">
        <source>Optional parameters must specify a default value.</source>
        <target state="translated">可选参数必须指定默认值。</target>
        <note />
      </trans-unit>
      <trans-unit id="ERR_ObsoleteGosub">
        <source>'GoSub' statements are no longer supported.</source>
        <target state="translated">'不再支持 "GoSub" 语句。</target>
        <note />
      </trans-unit>
      <trans-unit id="ERR_ObsoleteOnGotoGosub">
        <source>'On GoTo' and 'On GoSub' statements are no longer supported.</source>
        <target state="translated">'不再支持 "On GoTo" 和 "On GoSub" 语句。</target>
        <note />
      </trans-unit>
      <trans-unit id="ERR_ObsoleteEndIf">
        <source>'EndIf' statements are no longer supported; use 'End If' instead.</source>
        <target state="translated">'不再支持 "EndIf" 语句；请改用 "End If"。</target>
        <note />
      </trans-unit>
      <trans-unit id="ERR_ObsoleteExponent">
        <source>'D' can no longer be used to indicate an exponent, use 'E' instead.</source>
        <target state="translated">'"D" 不能再用来表示指数；请改用 "E"。</target>
        <note />
      </trans-unit>
      <trans-unit id="ERR_ObsoleteAsAny">
        <source>'As Any' is not supported in 'Declare' statements.</source>
        <target state="translated">'"Declare" 语句中不支持 "As Any"。</target>
        <note />
      </trans-unit>
      <trans-unit id="ERR_ObsoleteGetStatement">
        <source>'Get' statements are no longer supported. File I/O functionality is available in the 'Microsoft.VisualBasic' namespace.</source>
        <target state="translated">'不再支持 "Get" 语句。"Microsoft.VisualBasic" 命名空间中有文件 I/O 功能。</target>
        <note />
      </trans-unit>
      <trans-unit id="ERR_OverrideWithArrayVsParamArray2">
        <source>'{0}' cannot override '{1}' because they differ by parameters declared 'ParamArray'.</source>
        <target state="translated">“{0}”无法重写“{1}”，因为它们在声明为 "ParamArray" 的参数上存在差异。</target>
        <note />
      </trans-unit>
      <trans-unit id="ERR_CircularBaseDependencies4">
        <source>This inheritance causes circular dependencies between {0} '{1}' and its nested or base type '{2}'.</source>
        <target state="translated">此继承将导致在 {0}“{1}”及其嵌套类型或基类型“{2}”之间产生循环依赖项。</target>
        <note />
      </trans-unit>
      <trans-unit id="ERR_NestedBase2">
        <source>{0} '{1}' cannot inherit from a type nested within it.</source>
        <target state="translated">{0}“{1}”不能从嵌套在它里面的类型继承。</target>
        <note />
      </trans-unit>
      <trans-unit id="ERR_AccessMismatchOutsideAssembly4">
        <source>'{0}' cannot expose type '{1}' outside the project through {2} '{3}'.</source>
        <target state="translated">“{0}”不能通过 {2}“{3}”在项目外部公开类型“{1}”。</target>
        <note />
      </trans-unit>
      <trans-unit id="ERR_InheritanceAccessMismatchOutside3">
        <source>'{0}' cannot inherit from {1} '{2}' because it expands the access of the base {1} outside the assembly.</source>
        <target state="translated">“{0}”将对基 {1} 的访问扩展到程序集之外，因此无法从 {1}“{2}”继承。</target>
        <note />
      </trans-unit>
      <trans-unit id="ERR_UseOfObsoletePropertyAccessor3">
        <source>'{0}' accessor of '{1}' is obsolete: '{2}'.</source>
        <target state="translated">“{1}”的“{0}”访问器已过时:“{2}”。</target>
        <note />
      </trans-unit>
      <trans-unit id="ERR_UseOfObsoletePropertyAccessor2">
        <source>'{0}' accessor of '{1}' is obsolete.</source>
        <target state="translated">“{1}”的“{0}”访问器已过时。</target>
        <note />
      </trans-unit>
      <trans-unit id="ERR_AccessMismatchImplementedEvent6">
        <source>'{0}' cannot expose the underlying delegate type '{1}' of the event it is implementing to {2} '{3}' through {4} '{5}'.</source>
        <target state="translated">“{0}”不能通过 {4}“{5}”向 {2}“{3}”公开它正在实现的事件的基础委托类型“{1}”。</target>
        <note />
      </trans-unit>
      <trans-unit id="ERR_AccessMismatchImplementedEvent4">
        <source>'{0}' cannot expose the underlying delegate type '{1}' of the event it is implementing outside the project through {2} '{3}'.</source>
        <target state="translated">“{0}”不能通过 {2}“{3}”公开它正在实现的事件的基础委托类型“{1}”。</target>
        <note />
      </trans-unit>
      <trans-unit id="ERR_InheritanceCycleInImportedType1">
        <source>Type '{0}' is not supported because it either directly or indirectly inherits from itself.</source>
        <target state="translated">类型“{0}”直接或者间接从自身继承，因此不受支持。</target>
        <note />
      </trans-unit>
      <trans-unit id="ERR_NoNonObsoleteConstructorOnBase3">
        <source>Class '{0}' must declare a 'Sub New' because the '{1}' in its base class '{2}' is marked obsolete.</source>
        <target state="translated">类“{0}”必须声明一个“Sub New”，因为它的基类“{2}”中的“{1}”被标记为已过时。</target>
        <note />
      </trans-unit>
      <trans-unit id="ERR_NoNonObsoleteConstructorOnBase4">
        <source>Class '{0}' must declare a 'Sub New' because the '{1}' in its base class '{2}' is marked obsolete: '{3}'.</source>
        <target state="translated">类“{0}”必须声明一个“Sub New”，因为它的基类“{2}”中的“{1}”被标记为已过时:“{3}”。</target>
        <note />
      </trans-unit>
      <trans-unit id="ERR_RequiredNonObsoleteNewCall3">
        <source>First statement of this 'Sub New' must be an explicit call to 'MyBase.New' or 'MyClass.New' because the '{0}' in the base class '{1}' of '{2}' is marked obsolete.</source>
        <target state="translated">此“Sub New”的第一条语句必须是对“MyBase.New”或“MyClass.New”的显式调用，因为“{2}”的基类“{1}”中的“{0}”被标为已过时。</target>
        <note />
      </trans-unit>
      <trans-unit id="ERR_RequiredNonObsoleteNewCall4">
        <source>First statement of this 'Sub New' must be an explicit call to 'MyBase.New' or 'MyClass.New' because the '{0}' in the base class '{1}' of '{2}' is marked obsolete: '{3}'.</source>
        <target state="translated">此“Sub New”的第一条语句必须是对“MyBase.New”或“MyClass.New”的显式调用，因为“{2}”的基类“{1}”中的“{0}”被标为已过时:“{3}”。</target>
        <note />
      </trans-unit>
      <trans-unit id="ERR_InheritsTypeArgAccessMismatch7">
        <source>'{0}' cannot inherit from {1} '{2}' because it expands the access of type '{3}' to {4} '{5}'.</source>
        <target state="translated">“{0}”将对类型“{3}”的访问扩展到{4}“{5}”，因此无法从 {1}“{2}”继承。</target>
        <note />
      </trans-unit>
      <trans-unit id="ERR_InheritsTypeArgAccessMismatchOutside5">
        <source>'{0}' cannot inherit from {1} '{2}' because it expands the access of type '{3}' outside the assembly.</source>
        <target state="translated">“{0}”将对类型“{3}”的访问扩展到程序集之外，因此无法从 {1}“{2}”继承。</target>
        <note />
      </trans-unit>
      <trans-unit id="ERR_PartialTypeAccessMismatch3">
        <source>Specified access '{0}' for '{1}' does not match the access '{2}' specified on one of its other partial types.</source>
        <target state="translated">“{1}”的指定访问“{0}”与它的一个其他分部类型上指定的访问“{2}”不匹配。</target>
        <note />
      </trans-unit>
      <trans-unit id="ERR_PartialTypeBadMustInherit1">
        <source>'MustInherit' cannot be specified for partial type '{0}' because it cannot be combined with 'NotInheritable' specified for one of its other partial types.</source>
        <target state="translated">'“MustInherit”不能为分部类型“{0}”指定，因为它不能与为该类型的某个其他分部类型指定的“NotInheritable”组合。</target>
        <note />
      </trans-unit>
      <trans-unit id="ERR_MustOverOnNotInheritPartClsMem1">
        <source>'MustOverride' cannot be specified on this member because it is in a partial type that is declared 'NotInheritable' in another partial definition.</source>
        <target state="translated">'不能在此成员上指定“MustOverride”，因为它所在的分部类型在另一个分部定义中被声明为“NotInheritable”。</target>
        <note />
      </trans-unit>
      <trans-unit id="ERR_BaseMismatchForPartialClass3">
        <source>Base class '{0}' specified for class '{1}' cannot be different from the base class '{2}' of one of its other partial types.</source>
        <target state="translated">为类“{1}”指定的基类“{0}”不能与它的其他分部类型之一的基类“{2}”不同。</target>
        <note />
      </trans-unit>
      <trans-unit id="ERR_PartialTypeTypeParamNameMismatch3">
        <source>Type parameter name '{0}' does not match the name '{1}' of the corresponding type parameter defined on one of the other partial types of '{2}'.</source>
        <target state="translated">类型参数名“{0}”与在“{2}”的某个其他分部类型上定义的相应类型参数的名称“{1}”不匹配。</target>
        <note />
      </trans-unit>
      <trans-unit id="ERR_PartialTypeConstraintMismatch1">
        <source>Constraints for this type parameter do not match the constraints on the corresponding type parameter defined on one of the other partial types of '{0}'.</source>
        <target state="translated">此类型参数的约束与在“{0}”的某个其他分部类型上定义的相应类型参数的约束不匹配。</target>
        <note />
      </trans-unit>
      <trans-unit id="ERR_LateBoundOverloadInterfaceCall1">
        <source>Late bound overload resolution cannot be applied to '{0}' because the accessing instance is an interface type.</source>
        <target state="translated">后期绑定重载决策不能应用于“{0}”，因为访问实例是一个接口类型。</target>
        <note />
      </trans-unit>
      <trans-unit id="ERR_RequiredAttributeConstConversion2">
        <source>Conversion from '{0}' to '{1}' cannot occur in a constant expression used as an argument to an attribute.</source>
        <target state="translated">在用作属性参数的常量表达式中不能发生从“{0}”到“{1}”的转换。</target>
        <note />
      </trans-unit>
      <trans-unit id="ERR_AmbiguousOverrides3">
        <source>Member '{0}' that matches this signature cannot be overridden because the class '{1}' contains multiple members with this same name and signature: {2}</source>
        <target state="translated">无法重写与此签名匹配的成员“{0}”，因为类“{1}”包含多个具有此相同名称和签名的成员: {2}</target>
        <note />
      </trans-unit>
      <trans-unit id="ERR_OverriddenCandidate1">
        <source>
   '{0}'</source>
        <target state="translated">
  “{0}”</target>
        <note />
      </trans-unit>
      <trans-unit id="ERR_AmbiguousImplements3">
        <source>Member '{0}.{1}' that matches this signature cannot be implemented because the interface '{2}' contains multiple members with this same name and signature:
   '{3}'
   '{4}'</source>
        <target state="translated">无法实现与此签名匹配的成员“{0}.{1}”，因为接口“{2}”包含多个具有此相同名称和签名的成员:
  '{3}'
  '{4}'</target>
        <note />
      </trans-unit>
      <trans-unit id="ERR_AddressOfNotCreatableDelegate1">
        <source>'AddressOf' expression cannot be converted to '{0}' because type '{0}' is declared 'MustInherit' and cannot be created.</source>
        <target state="translated">'“AddressOf”表达式无法转换为“{0}”，因为类型“{0}”已声明为“MustInherit”，无法创建。</target>
        <note />
      </trans-unit>
      <trans-unit id="ERR_ComClassGenericMethod">
        <source>Generic methods cannot be exposed to COM.</source>
        <target state="translated">泛型方法不能向 COM 公开。</target>
        <note />
      </trans-unit>
      <trans-unit id="ERR_SyntaxInCastOp">
        <source>Syntax error in cast operator; two arguments separated by comma are required.</source>
        <target state="translated">强制转换运算符中有语法错误；需要两个用逗号分隔的参数。</target>
        <note />
      </trans-unit>
      <trans-unit id="ERR_ArrayInitializerForNonConstDim">
        <source>Array initializer cannot be specified for a non constant dimension; use the empty initializer '{}'.</source>
        <target state="translated">无法为不定维度指定数组初始值设定项；请使用空初始值设定项“{}”。</target>
        <note />
      </trans-unit>
      <trans-unit id="ERR_DelegateBindingFailure3">
        <source>No accessible method '{0}' has a signature compatible with delegate '{1}':{2}</source>
        <target state="translated">没有任何可访问的方法“{0}”具有与委托“{1}”兼容的签名: {2}</target>
        <note />
      </trans-unit>
      <trans-unit id="ERR_StructLayoutAttributeNotAllowed">
        <source>Attribute 'StructLayout' cannot be applied to a generic type.</source>
        <target state="translated">特性 "StructLayout" 不能应用于泛型类型。</target>
        <note />
      </trans-unit>
      <trans-unit id="ERR_IterationVariableShadowLocal1">
        <source>Range variable '{0}' hides a variable in an enclosing block or a range variable previously defined in the query expression.</source>
        <target state="translated">范围变量“{0}”隐藏封闭块中的某个变量或以前在查询表达式中定义的某个范围变量。</target>
        <note />
      </trans-unit>
      <trans-unit id="ERR_InvalidOptionInfer">
        <source>'Option Infer' can be followed only by 'On' or 'Off'.</source>
        <target state="translated">'"Option Infer" 后面只能跟 "On" 或 "Off"。</target>
        <note />
      </trans-unit>
      <trans-unit id="ERR_CircularInference1">
        <source>Type of '{0}' cannot be inferred from an expression containing '{0}'.</source>
        <target state="translated">无法从包含“{0}”的表达式中推断“{0}”的类型。</target>
        <note />
      </trans-unit>
      <trans-unit id="ERR_InAccessibleOverridingMethod5">
        <source>'{0}' in class '{1}' cannot override '{2}' in class '{3}' because an intermediate class '{4}' overrides '{2}' in class '{3}' but is not accessible.</source>
        <target state="translated">'类“{1}”中的“{0}”不能重写类“{3}”中的“{2}”，因为中间类“{4}”重写了类“{3}”中的“{2}”，但不可访问。</target>
        <note />
      </trans-unit>
      <trans-unit id="ERR_NoSuitableWidestType1">
        <source>Type of '{0}' cannot be inferred because the loop bounds and the step clause do not convert to the same type.</source>
        <target state="translated">无法推断“{0}”的类型，因为循环边界和 step 子句不会转换为同一类型。</target>
        <note />
      </trans-unit>
      <trans-unit id="ERR_AmbiguousWidestType3">
        <source>Type of '{0}' is ambiguous because the loop bounds and the step clause do not convert to the same type.</source>
        <target state="translated">“{0}”的类型不明确，因为循环边界和 step 子句不会转换为同一类型。</target>
        <note />
      </trans-unit>
      <trans-unit id="ERR_ExpectedAssignmentOperatorInInit">
        <source>'=' expected (object initializer).</source>
        <target state="translated">'应为 "="(对象初始值设定项)。</target>
        <note />
      </trans-unit>
      <trans-unit id="ERR_ExpectedQualifiedNameInInit">
        <source>Name of field or property being initialized in an object initializer must start with '.'.</source>
        <target state="translated">正在对象初始值设定项中初始化的字段或属性的名称必须以 "."开头。</target>
        <note />
      </trans-unit>
      <trans-unit id="ERR_ExpectedLbrace">
        <source>'{' expected.</source>
        <target state="translated">'应为 "{"。</target>
        <note />
      </trans-unit>
      <trans-unit id="ERR_UnrecognizedTypeOrWith">
        <source>Type or 'With' expected.</source>
        <target state="translated">应为类型或 "With"。</target>
        <note />
      </trans-unit>
      <trans-unit id="ERR_DuplicateAggrMemberInit1">
        <source>Multiple initializations of '{0}'.  Fields and properties can be initialized only once in an object initializer expression.</source>
        <target state="translated">多次初始化“{0}”的。字段和属性只能在对象初始值设定项表达式中初始化一次。</target>
        <note />
      </trans-unit>
      <trans-unit id="ERR_NonFieldPropertyAggrMemberInit1">
        <source>Member '{0}' cannot be initialized in an object initializer expression because it is not a field or property.</source>
        <target state="translated">无法在对象初始值设定项表达式中初始化成员“{0}”，因为它不是一个字段或属性。</target>
        <note />
      </trans-unit>
      <trans-unit id="ERR_SharedMemberAggrMemberInit1">
        <source>Member '{0}' cannot be initialized in an object initializer expression because it is shared.</source>
        <target state="translated">无法在对象初始值设定项表达式中初始化成员“{0}”，因为它是共享的。</target>
        <note />
      </trans-unit>
      <trans-unit id="ERR_ParameterizedPropertyInAggrInit1">
        <source>Property '{0}' cannot be initialized in an object initializer expression because it requires arguments.</source>
        <target state="translated">无法在对象初始值设定项表达式中初始化属性“{0}”，因为它需要参数。</target>
        <note />
      </trans-unit>
      <trans-unit id="ERR_NoZeroCountArgumentInitCandidates1">
        <source>Property '{0}' cannot be initialized in an object initializer expression because all accessible overloads require arguments.</source>
        <target state="translated">无法在对象初始值设定项表达式中初始化属性“{0}”，因为所有可访问的重载都需要参数。</target>
        <note />
      </trans-unit>
      <trans-unit id="ERR_AggrInitInvalidForObject">
        <source>Object initializer syntax cannot be used to initialize an instance of 'System.Object'.</source>
        <target state="translated">不能使用对象初始值设定项语法初始化“System.Object”的实例。</target>
        <note />
      </trans-unit>
      <trans-unit id="ERR_InitializerExpected">
        <source>Initializer expected.</source>
        <target state="translated">应为初始值设定项。</target>
        <note />
      </trans-unit>
      <trans-unit id="ERR_LineContWithCommentOrNoPrecSpace">
        <source>The line continuation character '_' must be preceded by at least one white space and it must be followed by a comment or the '_' must be the last character on the line.</source>
        <target state="translated">行继续符 "_" 前面必须至少有一个空格，且其后必须有注释或 "_" 必须是该行的最后一个字符。</target>
        <note />
      </trans-unit>
      <trans-unit id="ERR_BadModuleFile1">
        <source>Unable to load module file '{0}': {1}</source>
        <target state="translated">无法加载模块文件“{0}”: {1}</target>
        <note />
      </trans-unit>
      <trans-unit id="ERR_BadRefLib1">
        <source>Unable to load referenced library '{0}': {1}</source>
        <target state="translated">无法加载引用的库“{0}”: {1}</target>
        <note />
      </trans-unit>
      <trans-unit id="ERR_EventHandlerSignatureIncompatible2">
        <source>Method '{0}' cannot handle event '{1}' because they do not have a compatible signature.</source>
        <target state="translated">方法“{0}”无法处理事件“{1}”，因为它们的签名不兼容。</target>
        <note />
      </trans-unit>
      <trans-unit id="ERR_ConditionalCompilationConstantNotValid">
        <source>Conditional compilation constant '{1}' is not valid: {0}</source>
        <target state="translated">条件编译常数“{1}”无效: {0}</target>
        <note />
      </trans-unit>
      <trans-unit id="ERR_InterfaceImplementedTwice1">
        <source>Interface '{0}' can be implemented only once by this type.</source>
        <target state="translated">接口“{0}”只能由此类型实现一次。</target>
        <note />
      </trans-unit>
      <trans-unit id="ERR_InterfaceImplementedTwiceWithDifferentTupleNames2">
        <source>Interface '{0}' can be implemented only once by this type, but already appears with different tuple element names, as '{1}'.</source>
        <target state="translated">接口“{0}”只能通过此类型实现一次，但已显示有不同的元组元素名称，如“{1}”。</target>
        <note />
      </trans-unit>
      <trans-unit id="ERR_InterfaceImplementedTwiceWithDifferentTupleNames3">
        <source>Interface '{0}' can be implemented only once by this type, but already appears with different tuple element names, as '{1}' (via '{2}').</source>
        <target state="translated">接口“{0}”只能通过此类型实现一次，但已显示有不同的元组元素名称，如“{1}”(通过“{2}”)。</target>
        <note />
      </trans-unit>
      <trans-unit id="ERR_InterfaceImplementedTwiceWithDifferentTupleNamesReverse3">
        <source>Interface '{0}' (via '{1}') can be implemented only once by this type, but already appears with different tuple element names, as '{2}'.</source>
        <target state="translated">接口“{0}”只能通过此类型实现一次(通过“{1}”)，但已显示有不同的元组元素名称，如“{2}”。</target>
        <note />
      </trans-unit>
      <trans-unit id="ERR_InterfaceImplementedTwiceWithDifferentTupleNames4">
        <source>Interface '{0}' (via '{1}') can be implemented only once by this type, but already appears with different tuple element names, as '{2}' (via '{3}').</source>
        <target state="translated">接口“{0}”只能通过此类型实现一次(通过“{1}”)，但已显示有不同的元组元素名称，如“{2}”(通过“{3}”)。</target>
        <note />
      </trans-unit>
      <trans-unit id="ERR_InterfaceInheritedTwiceWithDifferentTupleNames2">
        <source>Interface '{0}' can be inherited only once by this interface, but already appears with different tuple element names, as '{1}'.</source>
        <target state="translated">接口“{0}”只能通过此接口继承一次，但已显示有不同的元组元素名称，如“{1}”。</target>
        <note />
      </trans-unit>
      <trans-unit id="ERR_InterfaceInheritedTwiceWithDifferentTupleNames3">
        <source>Interface '{0}' can be inherited only once by this interface, but already appears with different tuple element names, as '{1}' (via '{2}').</source>
        <target state="translated">接口“{0}”只能通过此接口继承一次，但已显示有不同的元组元素名称，如“{1}”(通过“{2}”)。</target>
        <note />
      </trans-unit>
      <trans-unit id="ERR_InterfaceInheritedTwiceWithDifferentTupleNamesReverse3">
        <source>Interface '{0}' (via '{1}') can be inherited only once by this interface, but already appears with different tuple element names, as '{2}'.</source>
        <target state="translated">接口“{0}”只能通过此接口继承一次(通过“{1}”)，但已显示有不同的元组元素名称，如“{2}”。</target>
        <note />
      </trans-unit>
      <trans-unit id="ERR_InterfaceInheritedTwiceWithDifferentTupleNames4">
        <source>Interface '{0}' (via '{1}') can be inherited only once by this interface, but already appears with different tuple element names, as '{2}' (via '{3}').</source>
        <target state="translated">接口“{0}”只能通过此接口继承一次(通过“{1}”)，但已显示有不同的元组元素名称，如“{2}”(通过“{3}”)。</target>
        <note />
      </trans-unit>
      <trans-unit id="ERR_InterfaceNotImplemented1">
        <source>Interface '{0}' is not implemented by this class.</source>
        <target state="translated">接口“{0}”不是由此类实现的。</target>
        <note />
      </trans-unit>
      <trans-unit id="ERR_AmbiguousImplementsMember3">
        <source>'{0}' exists in multiple base interfaces. Use the name of the interface that declares '{0}' in the 'Implements' clause instead of the name of the derived interface.</source>
        <target state="translated">“{0}”存在于多个基接口中。请使用在“Implements”子句中声明“{0}”的接口的名称，而不要使用派生接口的名称。</target>
        <note />
      </trans-unit>
      <trans-unit id="ERR_ImplementsOnNew">
        <source>'Sub New' cannot implement interface members.</source>
        <target state="translated">'“Sub New”无法实现接口成员。</target>
        <note />
      </trans-unit>
      <trans-unit id="ERR_ArrayInitInStruct">
        <source>Arrays declared as structure members cannot be declared with an initial size.</source>
        <target state="translated">声明为结构成员的数组不能用初始大小声明。</target>
        <note />
      </trans-unit>
      <trans-unit id="ERR_EventTypeNotDelegate">
        <source>Events declared with an 'As' clause must have a delegate type.</source>
        <target state="translated">用 "As" 子句声明的事件必须有委托类型。</target>
        <note />
      </trans-unit>
      <trans-unit id="ERR_ProtectedTypeOutsideClass">
        <source>Protected types can only be declared inside of a class.</source>
        <target state="translated">受保护的类型只能在类内部声明。</target>
        <note />
      </trans-unit>
      <trans-unit id="ERR_DefaultPropertyWithNoParams">
        <source>Properties with no required parameters cannot be declared 'Default'.</source>
        <target state="translated">不带必选参数的属性不能声明为“Default”。</target>
        <note />
      </trans-unit>
      <trans-unit id="ERR_InitializerInStruct">
        <source>Initializers on structure members are valid only for 'Shared' members and constants.</source>
        <target state="translated">结构成员上的初始值设定项仅对“Shared”成员和常量有效。</target>
        <note />
      </trans-unit>
      <trans-unit id="ERR_DuplicateImport1">
        <source>Namespace or type '{0}' has already been imported.</source>
        <target state="translated">已导入命名空间或类型呢“{0}”。</target>
        <note />
      </trans-unit>
      <trans-unit id="ERR_BadModuleFlags1">
        <source>Modules cannot be declared '{0}'.</source>
        <target state="translated">模块不能声明为“{0}”。</target>
        <note />
      </trans-unit>
      <trans-unit id="ERR_ImplementsStmtWrongOrder">
        <source>'Implements' statements must follow any 'Inherits' statement and precede all declarations in a class.</source>
        <target state="translated">'“Implements”语句在类中必须位于任何“Inherits”语句之后，所有声明之前。</target>
        <note />
      </trans-unit>
      <trans-unit id="ERR_SynthMemberClashesWithSynth7">
        <source>{0} '{1}' implicitly defines '{2}', which conflicts with a member implicitly declared for {3} '{4}' in {5} '{6}'.</source>
        <target state="translated">{0}“{1}”隐式定义的“{2}”与为 {5}“{6}”中的 {3}“{4}”隐式声明的成员冲突。</target>
        <note />
      </trans-unit>
      <trans-unit id="ERR_SynthMemberClashesWithMember5">
        <source>{0} '{1}' implicitly defines '{2}', which conflicts with a member of the same name in {3} '{4}'.</source>
        <target state="translated">{0}“{1}”隐式定义的“{2}”与 {3}“{4}”中的同名成员冲突。</target>
        <note />
      </trans-unit>
      <trans-unit id="ERR_MemberClashesWithSynth6">
        <source>{0} '{1}' conflicts with a member implicitly declared for {2} '{3}' in {4} '{5}'.</source>
        <target state="translated">{0}“{1}”与为 {4}“{5}”中的 {2}“{3}”隐式声明的成员冲突。</target>
        <note />
      </trans-unit>
      <trans-unit id="ERR_TypeClashesWithVbCoreType4">
        <source>{0} '{1}' conflicts with a Visual Basic Runtime {2} '{3}'.</source>
        <target state="translated">{0}“{1}”与 Visual Basic 运行时 {2}“{3}”冲突。</target>
        <note />
      </trans-unit>
      <trans-unit id="ERR_SecurityAttributeMissingAction">
        <source>First argument to a security attribute must be a valid SecurityAction.</source>
        <target state="translated">安全属性的第一个参数必须是有效的 SecurityAction。</target>
        <note />
      </trans-unit>
      <trans-unit id="ERR_SecurityAttributeInvalidAction">
        <source>Security attribute '{0}' has an invalid SecurityAction value '{1}'.</source>
        <target state="translated">安全属性“{0}”具有无效的 SecurityAction 值“{1}”。</target>
        <note />
      </trans-unit>
      <trans-unit id="ERR_SecurityAttributeInvalidActionAssembly">
        <source>SecurityAction value '{0}' is invalid for security attributes applied to an assembly.</source>
        <target state="translated">SecurityAction 值“{0}”对应用于程序集的安全属性无效。</target>
        <note />
      </trans-unit>
      <trans-unit id="ERR_SecurityAttributeInvalidActionTypeOrMethod">
        <source>SecurityAction value '{0}' is invalid for security attributes applied to a type or a method.</source>
        <target state="translated">SecurityAction 值“{0}”对应用于类型或方法的安全属性无效。</target>
        <note />
      </trans-unit>
      <trans-unit id="ERR_PrincipalPermissionInvalidAction">
        <source>SecurityAction value '{0}' is invalid for PrincipalPermission attribute.</source>
        <target state="translated">SecurityAction 值“{0}”对 PrincipalPermission 属性无效。</target>
        <note />
      </trans-unit>
      <trans-unit id="ERR_PermissionSetAttributeInvalidFile">
        <source>Unable to resolve file path '{0}' specified for the named argument '{1}' for PermissionSet attribute.</source>
        <target state="translated">无法解析为 PermissionSet 属性的命名参数“{1}”指定的文件路径“{0}”。</target>
        <note />
      </trans-unit>
      <trans-unit id="ERR_PermissionSetAttributeFileReadError">
        <source>Error reading file '{0}' specified for the named argument '{1}' for PermissionSet attribute: '{2}'.</source>
        <target state="translated">读取为 PermissionSet 属性的命名参数“{1}”指定的文件“'{0}' ”时出错:“{2}”。</target>
        <note />
      </trans-unit>
      <trans-unit id="ERR_SetHasOnlyOneParam">
        <source>'Set' method cannot have more than one parameter.</source>
        <target state="translated">'"Set" 方法不能有一个以上的参数。</target>
        <note />
      </trans-unit>
      <trans-unit id="ERR_SetValueNotPropertyType">
        <source>'Set' parameter must have the same type as the containing property.</source>
        <target state="translated">'"Set" 参数必须与包含属性的类型相同。</target>
        <note />
      </trans-unit>
      <trans-unit id="ERR_SetHasToBeByVal1">
        <source>'Set' parameter cannot be declared '{0}'.</source>
        <target state="translated">'“Set”参数不能声明为“{0}”。</target>
        <note />
      </trans-unit>
      <trans-unit id="ERR_StructureCantUseProtected">
        <source>Method in a structure cannot be declared 'Protected', 'Protected Friend', or 'Private Protected'.</source>
        <target state="translated">结构中的方法不能声明为 "Protected"、"Protected Friend" 或 "Private Protected"。</target>
        <note />
      </trans-unit>
      <trans-unit id="ERR_BadInterfaceDelegateSpecifier1">
        <source>Delegate in an interface cannot be declared '{0}'.</source>
        <target state="translated">接口中的委托不能声明为“{0}”。</target>
        <note />
      </trans-unit>
      <trans-unit id="ERR_BadInterfaceEnumSpecifier1">
        <source>Enum in an interface cannot be declared '{0}'.</source>
        <target state="translated">接口中的枚举不能声明为“{0}”。</target>
        <note />
      </trans-unit>
      <trans-unit id="ERR_BadInterfaceClassSpecifier1">
        <source>Class in an interface cannot be declared '{0}'.</source>
        <target state="translated">接口中的类不能声明为“{0}”。</target>
        <note />
      </trans-unit>
      <trans-unit id="ERR_BadInterfaceStructSpecifier1">
        <source>Structure in an interface cannot be declared '{0}'.</source>
        <target state="translated">接口中的结构不能声明为“{0}”。</target>
        <note />
      </trans-unit>
      <trans-unit id="ERR_BadInterfaceInterfaceSpecifier1">
        <source>Interface in an interface cannot be declared '{0}'.</source>
        <target state="translated">接口中的接口不能声明为“{0}”。</target>
        <note />
      </trans-unit>
      <trans-unit id="ERR_UseOfObsoleteSymbolNoMessage1">
        <source>'{0}' is obsolete.</source>
        <target state="translated">“{0}”已过时。</target>
        <note />
      </trans-unit>
      <trans-unit id="ERR_MetaDataIsNotAssembly">
        <source>'{0}' is a module and cannot be referenced as an assembly.</source>
        <target state="translated">“{0}”是一个模块，不能作为程序集引用。</target>
        <note />
      </trans-unit>
      <trans-unit id="ERR_MetaDataIsNotModule">
        <source>'{0}' is an assembly and cannot be referenced as a module.</source>
        <target state="translated">“{0}”是一个程序集，不能作为模块引用。</target>
        <note />
      </trans-unit>
      <trans-unit id="ERR_ReferenceComparison3">
        <source>Operator '{0}' is not defined for types '{1}' and '{2}'. Use 'Is' operator to compare two reference types.</source>
        <target state="translated">没有为类型“{1}”和“{2}”定义运算符“{0}”。请使用“Is”运算符比较两个引用的类型。</target>
        <note />
      </trans-unit>
      <trans-unit id="ERR_CatchVariableNotLocal1">
        <source>'{0}' is not a local variable or parameter, and so cannot be used as a 'Catch' variable.</source>
        <target state="translated">“{0}”不是局部变量或参数，因此不能用作“Catch”变量。</target>
        <note />
      </trans-unit>
      <trans-unit id="ERR_ModuleMemberCantImplement">
        <source>Members in a Module cannot implement interface members.</source>
        <target state="translated">模块中的成员无法实现接口成员。</target>
        <note />
      </trans-unit>
      <trans-unit id="ERR_EventDelegatesCantBeFunctions">
        <source>Events cannot be declared with a delegate type that has a return type.</source>
        <target state="translated">事件不能用具有返回类型的委托类型声明。</target>
        <note />
      </trans-unit>
      <trans-unit id="ERR_InvalidDate">
        <source>Date constant is not valid.</source>
        <target state="translated">日期常量无效。</target>
        <note />
      </trans-unit>
      <trans-unit id="ERR_CantOverride4">
        <source>'{0}' cannot override '{1}' because it is not declared 'Overridable'.</source>
        <target state="translated">“{0}”无法重写“{1}”，因为后者未声明为“Overridable”。</target>
        <note />
      </trans-unit>
      <trans-unit id="ERR_CantSpecifyArraysOnBoth">
        <source>Array modifiers cannot be specified on both a variable and its type.</source>
        <target state="translated">不能在变量及其类型上同时指定数组修饰符。</target>
        <note />
      </trans-unit>
      <trans-unit id="ERR_NotOverridableRequiresOverrides">
        <source>'NotOverridable' cannot be specified for methods that do not override another method.</source>
        <target state="translated">'不能为不重写另一个方法的方法指定 "NotOverridable"。</target>
        <note />
      </trans-unit>
      <trans-unit id="ERR_PrivateTypeOutsideType">
        <source>Types declared 'Private' must be inside another type.</source>
        <target state="translated">声明为 "Private" 的类型必须在另一个类型内。</target>
        <note />
      </trans-unit>
      <trans-unit id="ERR_TypeRefResolutionError3">
        <source>Import of type '{0}' from assembly or module '{1}' failed.</source>
        <target state="translated">从程序集或模块“{1}”导入类型“{0}”失败。</target>
        <note />
      </trans-unit>
      <trans-unit id="ERR_ValueTupleTypeRefResolutionError1">
        <source>Predefined type '{0}' is not defined or imported.</source>
        <target state="translated">预定义的类型“{0}”未定义或未导入。</target>
        <note />
      </trans-unit>
      <trans-unit id="ERR_ParamArrayWrongType">
        <source>ParamArray parameters must have an array type.</source>
        <target state="translated">ParamArray 参数必须有数组类型。</target>
        <note />
      </trans-unit>
      <trans-unit id="ERR_CoClassMissing2">
        <source>Implementing class '{0}' for interface '{1}' cannot be found.</source>
        <target state="translated">无法找到接口“{1}”的实现类“{0}”。</target>
        <note />
      </trans-unit>
      <trans-unit id="ERR_InvalidCoClass1">
        <source>Type '{0}' cannot be used as an implementing class.</source>
        <target state="translated">类型“{0}”不能用作实现类。</target>
        <note />
      </trans-unit>
      <trans-unit id="ERR_InvalidMeReference">
        <source>Reference to object under construction is not valid when calling another constructor.</source>
        <target state="translated">调用另一个构造函数时引用尚未完成的对象是无效的。</target>
        <note />
      </trans-unit>
      <trans-unit id="ERR_InvalidImplicitMeReference">
        <source>Implicit reference to object under construction is not valid when calling another constructor.</source>
        <target state="translated">调用另一个构造函数时隐式引用尚未完成的对象是无效的。</target>
        <note />
      </trans-unit>
      <trans-unit id="ERR_RuntimeMemberNotFound2">
        <source>Member '{0}' cannot be found in class '{1}'. This condition is usually the result of a mismatched 'Microsoft.VisualBasic.dll'.</source>
        <target state="translated">类“{1}”中找不到成员“{0}”。此情况通常是由于不匹配的“Microsoft.VisualBasic.dll”造成的。</target>
        <note />
      </trans-unit>
      <trans-unit id="ERR_BadPropertyAccessorFlags">
        <source>Property accessors cannot be declared '{0}'.</source>
        <target state="translated">不能将属性访问器声明为“{0}”。</target>
        <note />
      </trans-unit>
      <trans-unit id="ERR_BadPropertyAccessorFlagsRestrict">
        <source>Access modifier '{0}' is not valid. The access modifier of 'Get' and 'Set' should be more restrictive than the property access level.</source>
        <target state="translated">访问修饰符“{0}”无效。“Get”和“Set”的访问修饰符的限制性应该比属性访问级别更强。</target>
        <note />
      </trans-unit>
      <trans-unit id="ERR_OnlyOneAccessorForGetSet">
        <source>Access modifier can only be applied to either 'Get' or 'Set', but not both.</source>
        <target state="translated">访问修饰符只能用于 "Get" 或者 "Set"，但不能同时用于这二者。</target>
        <note />
      </trans-unit>
      <trans-unit id="ERR_NoAccessibleSet">
        <source>'Set' accessor of property '{0}' is not accessible.</source>
        <target state="translated">'属性“{0}”的“Set”访问器不可访问。</target>
        <note />
      </trans-unit>
      <trans-unit id="ERR_NoAccessibleGet">
        <source>'Get' accessor of property '{0}' is not accessible.</source>
        <target state="translated">'属性“{0}”的“Get”访问器不可访问。</target>
        <note />
      </trans-unit>
      <trans-unit id="ERR_WriteOnlyNoAccessorFlag">
        <source>'WriteOnly' properties cannot have an access modifier on 'Set'.</source>
        <target state="translated">'"WriteOnly" 属性在 "Set" 上不能有访问修饰符。</target>
        <note />
      </trans-unit>
      <trans-unit id="ERR_ReadOnlyNoAccessorFlag">
        <source>'ReadOnly' properties cannot have an access modifier on 'Get'.</source>
        <target state="translated">'"ReadOnly" 属性在 "Get" 上不能有访问修饰符。</target>
        <note />
      </trans-unit>
      <trans-unit id="ERR_BadPropertyAccessorFlags1">
        <source>Property accessors cannot be declared '{0}' in a 'NotOverridable' property.</source>
        <target state="translated">属性访问器不能在“NotOverridable”属性中声明为“{0}”。</target>
        <note />
      </trans-unit>
      <trans-unit id="ERR_BadPropertyAccessorFlags2">
        <source>Property accessors cannot be declared '{0}' in a 'Default' property.</source>
        <target state="translated">属性访问器不能在“Default”属性中声明为“{0}”。</target>
        <note />
      </trans-unit>
      <trans-unit id="ERR_BadPropertyAccessorFlags3">
        <source>Property cannot be declared '{0}' because it contains a 'Private' accessor.</source>
        <target state="translated">属性包含“Private”访问器，因此不能声明为“{0}”。</target>
        <note />
      </trans-unit>
      <trans-unit id="ERR_InAccessibleCoClass3">
        <source>Implementing class '{0}' for interface '{1}' is not accessible in this context because it is '{2}'.</source>
        <target state="translated">接口“{1}”的实现类“{0}”是“{2}”，因此它在此上下文中不可访问。</target>
        <note />
      </trans-unit>
      <trans-unit id="ERR_MissingValuesForArraysInApplAttrs">
        <source>Arrays used as attribute arguments are required to explicitly specify values for all elements.</source>
        <target state="translated">必须有用作特性参数的数组才能显式指定所有元素的值。</target>
        <note />
      </trans-unit>
      <trans-unit id="ERR_ExitEventMemberNotInvalid">
        <source>'Exit AddHandler', 'Exit RemoveHandler' and 'Exit RaiseEvent' are not valid. Use 'Return' to exit from event members.</source>
        <target state="translated">'"Exit AddHandler"、"Exit RemoveHandler" 和 "Exit RaiseEvent" 无效。请使用 "Return" 从事件成员中退出。</target>
        <note />
      </trans-unit>
      <trans-unit id="ERR_InvInsideEndsEvent">
        <source>Statement cannot appear within an event body. End of event assumed.</source>
        <target state="translated">语句不能出现在事件体内。假定为事件末尾。</target>
        <note />
      </trans-unit>
      <trans-unit id="ERR_MissingEndEvent">
        <source>'Custom Event' must end with a matching 'End Event'.</source>
        <target state="translated">'Custom Event 必须以匹配的 "End Event" 结束。</target>
        <note />
      </trans-unit>
      <trans-unit id="ERR_MissingEndAddHandler">
        <source>'AddHandler' declaration must end with a matching 'End AddHandler'.</source>
        <target state="translated">'"AddHandler" 声明必须以匹配的 "End AddHandler" 结束。</target>
        <note />
      </trans-unit>
      <trans-unit id="ERR_MissingEndRemoveHandler">
        <source>'RemoveHandler' declaration must end with a matching 'End RemoveHandler'.</source>
        <target state="translated">'"RemoveHandler" 声明必须以匹配的 "End RemoveHandler" 结束。</target>
        <note />
      </trans-unit>
      <trans-unit id="ERR_MissingEndRaiseEvent">
        <source>'RaiseEvent' declaration must end with a matching 'End RaiseEvent'.</source>
        <target state="translated">'"RaiseEvent" 声明必须以匹配的 "End RaiseEvent" 结束。</target>
        <note />
      </trans-unit>
      <trans-unit id="ERR_CustomEventInvInInterface">
        <source>'Custom' modifier is not valid on events declared in interfaces.</source>
        <target state="translated">'“Custom”修饰符在接口中声明的事件上无效。</target>
        <note />
      </trans-unit>
      <trans-unit id="ERR_CustomEventRequiresAs">
        <source>'Custom' modifier is not valid on events declared without explicit delegate types.</source>
        <target state="translated">'“Custom”修饰符在未用显式委托类型声明的事件上无效。</target>
        <note />
      </trans-unit>
      <trans-unit id="ERR_InvalidEndEvent">
        <source>'End Event' must be preceded by a matching 'Custom Event'.</source>
        <target state="translated">'“End Event”前面必须是匹配的“Custom Event”。</target>
        <note />
      </trans-unit>
      <trans-unit id="ERR_InvalidEndAddHandler">
        <source>'End AddHandler' must be preceded by a matching 'AddHandler' declaration.</source>
        <target state="translated">'“End AddHandler”前面必须是匹配的“AddHandler”声明。</target>
        <note />
      </trans-unit>
      <trans-unit id="ERR_InvalidEndRemoveHandler">
        <source>'End RemoveHandler' must be preceded by a matching 'RemoveHandler' declaration.</source>
        <target state="translated">'“End RemoveHandler”前面必须是匹配的“RemoveHandler”声明。</target>
        <note />
      </trans-unit>
      <trans-unit id="ERR_InvalidEndRaiseEvent">
        <source>'End RaiseEvent' must be preceded by a matching 'RaiseEvent' declaration.</source>
        <target state="translated">'“End RaiseEvent”前面必须是匹配的“RaiseEvent”声明。</target>
        <note />
      </trans-unit>
      <trans-unit id="ERR_DuplicateAddHandlerDef">
        <source>'AddHandler' is already declared.</source>
        <target state="translated">'已经声明 "AddHandler"。</target>
        <note />
      </trans-unit>
      <trans-unit id="ERR_DuplicateRemoveHandlerDef">
        <source>'RemoveHandler' is already declared.</source>
        <target state="translated">'已经声明 "RemoveHandler"。</target>
        <note />
      </trans-unit>
      <trans-unit id="ERR_DuplicateRaiseEventDef">
        <source>'RaiseEvent' is already declared.</source>
        <target state="translated">'已经声明 "RaiseEvent"。</target>
        <note />
      </trans-unit>
      <trans-unit id="ERR_MissingAddHandlerDef1">
        <source>'AddHandler' definition missing for event '{0}'.</source>
        <target state="translated">'缺少事件“{0}”的“AddHandler”定义。</target>
        <note />
      </trans-unit>
      <trans-unit id="ERR_MissingRemoveHandlerDef1">
        <source>'RemoveHandler' definition missing for event '{0}'.</source>
        <target state="translated">'缺少事件“{0}”的“RemoveHandler”定义。</target>
        <note />
      </trans-unit>
      <trans-unit id="ERR_MissingRaiseEventDef1">
        <source>'RaiseEvent' definition missing for event '{0}'.</source>
        <target state="translated">'缺少事件“{0}”的“RaiseEvent”定义。</target>
        <note />
      </trans-unit>
      <trans-unit id="ERR_EventAddRemoveHasOnlyOneParam">
        <source>'AddHandler' and 'RemoveHandler' methods must have exactly one parameter.</source>
        <target state="translated">'“AddHandler”和“RemoveHandler”方法必须正好有一个参数。</target>
        <note />
      </trans-unit>
      <trans-unit id="ERR_EventAddRemoveByrefParamIllegal">
        <source>'AddHandler' and 'RemoveHandler' method parameters cannot be declared 'ByRef'.</source>
        <target state="translated">'“AddHandler”和“RemoveHandler”方法参数不能声明为“ByRef”。</target>
        <note />
      </trans-unit>
      <trans-unit id="ERR_SpecifiersInvOnEventMethod">
        <source>Specifiers are not valid on 'AddHandler', 'RemoveHandler' and 'RaiseEvent' methods.</source>
        <target state="translated">说明符在 "AddHandler"、"RemoveHandler" 和 "RaiseEvent" 方法上无效。</target>
        <note />
      </trans-unit>
      <trans-unit id="ERR_AddRemoveParamNotEventType">
        <source>'AddHandler' and 'RemoveHandler' method parameters must have the same delegate type as the containing event.</source>
        <target state="translated">'“AddHandler”和“RemoveHandler”方法参数必须与包含事件具有相同的委托类型。</target>
        <note />
      </trans-unit>
      <trans-unit id="ERR_RaiseEventShapeMismatch1">
        <source>'RaiseEvent' method must have the same signature as the containing event's delegate type '{0}'.</source>
        <target state="translated">'“RaiseEvent”方法必须具有与包含事件的委托类型“{0}”相同的签名。</target>
        <note />
      </trans-unit>
      <trans-unit id="ERR_EventMethodOptionalParamIllegal1">
        <source>'AddHandler', 'RemoveHandler' and 'RaiseEvent' method parameters cannot be declared '{0}'.</source>
        <target state="translated">'“AddHandler”、“RemoveHandler”和“RaiseEvent”方法参数不能声明为“{0}”。</target>
        <note />
      </trans-unit>
      <trans-unit id="ERR_CantReferToMyGroupInsideGroupType1">
        <source>'{0}' cannot refer to itself through its default instance; use 'Me' instead.</source>
        <target state="translated">“{0}”不能通过其默认实例指代自身；请改用“Me”。</target>
        <note />
      </trans-unit>
      <trans-unit id="ERR_InvalidUseOfCustomModifier">
        <source>'Custom' modifier can only be used immediately before an 'Event' declaration.</source>
        <target state="translated">'"Custom" 修饰符只能在紧靠 "Event" 声明之前使用。</target>
        <note />
      </trans-unit>
      <trans-unit id="ERR_InvalidOptionStrictCustom">
        <source>Option Strict Custom can only be used as an option to the command-line compiler (vbc.exe).</source>
        <target state="translated">Option Strict Custom 只能用作命令行编译器(vbc.exe)的选项。</target>
        <note />
      </trans-unit>
      <trans-unit id="ERR_ObsoleteInvalidOnEventMember">
        <source>'{0}' cannot be applied to the 'AddHandler', 'RemoveHandler', or 'RaiseEvent' definitions. If required, apply the attribute directly to the event.</source>
        <target state="translated">“{0}”不能应用于“'AddHandler”、“RemoveHandler”或“'RaiseEvent”定义。如有必要，请将该属性直接应用于事件。</target>
        <note />
      </trans-unit>
      <trans-unit id="ERR_DelegateBindingIncompatible2">
        <source>Method '{0}' does not have a signature compatible with delegate '{1}'.</source>
        <target state="translated">方法“{0}”没有与委托“{1}”兼容的签名。</target>
        <note />
      </trans-unit>
      <trans-unit id="ERR_ExpectedXmlName">
        <source>XML name expected.</source>
        <target state="translated">应为 XML 名称。</target>
        <note />
      </trans-unit>
      <trans-unit id="ERR_UndefinedXmlPrefix">
        <source>XML namespace prefix '{0}' is not defined.</source>
        <target state="translated">未定义 XML 命名空间前缀“{0}”。</target>
        <note />
      </trans-unit>
      <trans-unit id="ERR_DuplicateXmlAttribute">
        <source>Duplicate XML attribute '{0}'.</source>
        <target state="translated">重复的 XML 属性“{0}”。</target>
        <note />
      </trans-unit>
      <trans-unit id="ERR_MismatchedXmlEndTag">
        <source>End tag &lt;/{0}{1}{2}&gt; expected.</source>
        <target state="translated">应为结束标记 &lt;/{0}{1}{2}&gt;。</target>
        <note />
      </trans-unit>
      <trans-unit id="ERR_MissingXmlEndTag">
        <source>Element is missing an end tag.</source>
        <target state="translated">元素缺少结束标记。</target>
        <note />
      </trans-unit>
      <trans-unit id="ERR_ReservedXmlPrefix">
        <source>XML namespace prefix '{0}' is reserved for use by XML and the namespace URI cannot be changed.</source>
        <target state="translated">XML 命名空间前缀“{0}”已保留供 XML 使用，并且命名空间 URI 不能更改。</target>
        <note />
      </trans-unit>
      <trans-unit id="ERR_MissingVersionInXmlDecl">
        <source>Required attribute 'version' missing from XML declaration.</source>
        <target state="translated">XML 声明中缺少必需的特性 "version"。</target>
        <note />
      </trans-unit>
      <trans-unit id="ERR_IllegalAttributeInXmlDecl">
        <source>XML declaration does not allow attribute '{0}{1}{2}'.</source>
        <target state="translated">XML 声明不允许属性“{0}{1}{2}”。</target>
        <note />
      </trans-unit>
      <trans-unit id="ERR_QuotedEmbeddedExpression">
        <source>Embedded expression cannot appear inside a quoted attribute value.  Try removing quotes.</source>
        <target state="translated">带引号的特性值内不能出现嵌入式表达式。请尝试移除引号。</target>
        <note />
      </trans-unit>
      <trans-unit id="ERR_VersionMustBeFirstInXmlDecl">
        <source>XML attribute 'version' must be the first attribute in XML declaration.</source>
        <target state="translated">XML 特性 "version" 必须是 XML 声明中的第一个特性。</target>
        <note />
      </trans-unit>
      <trans-unit id="ERR_AttributeOrder">
        <source>XML attribute '{0}' must appear before XML attribute '{1}'.</source>
        <target state="translated">XML 特性“{0}”必须出现在 XML 特性“{1}”之前。</target>
        <note />
      </trans-unit>
      <trans-unit id="ERR_ExpectedXmlEndEmbedded">
        <source>Expected closing '%&gt;' for embedded expression.</source>
        <target state="translated">应为嵌入表达式的结束标记“%&gt;”。</target>
        <note />
      </trans-unit>
      <trans-unit id="ERR_ExpectedXmlEndPI">
        <source>Expected closing '?&gt;' for XML processor instruction.</source>
        <target state="translated">应为 XML 处理器指令的结束标记“?&gt;”。</target>
        <note />
      </trans-unit>
      <trans-unit id="ERR_ExpectedXmlEndComment">
        <source>Expected closing '--&gt;' for XML comment.</source>
        <target state="translated">应为 XML 注释的结束标记“--&gt;”。</target>
        <note />
      </trans-unit>
      <trans-unit id="ERR_ExpectedXmlEndCData">
        <source>Expected closing ']]&gt;' for XML CDATA section.</source>
        <target state="translated">应为 XML CDATA 部分的结束标记“]]&gt;”。</target>
        <note />
      </trans-unit>
      <trans-unit id="ERR_ExpectedSQuote">
        <source>Expected matching closing single quote for XML attribute value.</source>
        <target state="translated">XML 特性值应有匹配的右单引号。</target>
        <note />
      </trans-unit>
      <trans-unit id="ERR_ExpectedQuote">
        <source>Expected matching closing double quote for XML attribute value.</source>
        <target state="translated">XML 特性值应有匹配的右双引号。</target>
        <note />
      </trans-unit>
      <trans-unit id="ERR_ExpectedLT">
        <source>Expected beginning '&lt;' for an XML tag.</source>
        <target state="translated">XML 标记前应有 "&lt;"。</target>
        <note />
      </trans-unit>
      <trans-unit id="ERR_StartAttributeValue">
        <source>Expected quoted XML attribute value or embedded expression.</source>
        <target state="translated">应为带引号的 XML 特性值或嵌入式表达式。</target>
        <note />
      </trans-unit>
      <trans-unit id="ERR_ExpectedDiv">
        <source>Expected '/' for XML end tag.</source>
        <target state="translated">应使用“/”作为 XML 结束标记。</target>
        <note />
      </trans-unit>
      <trans-unit id="ERR_NoXmlAxesLateBinding">
        <source>XML axis properties do not support late binding.</source>
        <target state="translated">XML 轴属性不支持后期绑定。</target>
        <note />
      </trans-unit>
      <trans-unit id="ERR_IllegalXmlStartNameChar">
        <source>Character '{0}' ({1}) is not allowed at the beginning of an XML name.</source>
        <target state="translated">XML 名称的开头不允许出现字符“{0}”({1})。</target>
        <note />
      </trans-unit>
      <trans-unit id="ERR_IllegalXmlNameChar">
        <source>Character '{0}' ({1}) is not allowed in an XML name.</source>
        <target state="translated">XML 名称中允许字符“{0}”({1})。</target>
        <note />
      </trans-unit>
      <trans-unit id="ERR_IllegalXmlCommentChar">
        <source>Character sequence '--' is not allowed in an XML comment.</source>
        <target state="translated">XML 注释中不允许出现字符序列“--”。</target>
        <note />
      </trans-unit>
      <trans-unit id="ERR_EmbeddedExpression">
        <source>An embedded expression cannot be used here.</source>
        <target state="translated">不能在此处使用嵌入式表达式。</target>
        <note />
      </trans-unit>
      <trans-unit id="ERR_ExpectedXmlWhiteSpace">
        <source>Missing required white space.</source>
        <target state="translated">缺少必需的空白。</target>
        <note />
      </trans-unit>
      <trans-unit id="ERR_IllegalProcessingInstructionName">
        <source>XML processing instruction name '{0}' is not valid.</source>
        <target state="translated">XML 处理指令名称“{0}”无效。</target>
        <note />
      </trans-unit>
      <trans-unit id="ERR_DTDNotSupported">
        <source>XML DTDs are not supported.</source>
        <target state="translated">不支持 XML DTD。</target>
        <note />
      </trans-unit>
      <trans-unit id="ERR_IllegalXmlWhiteSpace">
        <source>White space cannot appear here.</source>
        <target state="translated">此处不能使用空白。</target>
        <note />
      </trans-unit>
      <trans-unit id="ERR_ExpectedSColon">
        <source>Expected closing ';' for XML entity.</source>
        <target state="translated">应为 XML 实体的结束标记“;”。</target>
        <note />
      </trans-unit>
      <trans-unit id="ERR_ExpectedXmlBeginEmbedded">
        <source>Expected '%=' at start of an embedded expression.</source>
        <target state="translated">嵌入表达式的开头应为“%=”。</target>
        <note />
      </trans-unit>
      <trans-unit id="ERR_XmlEntityReference">
        <source>XML entity references are not supported.</source>
        <target state="translated">不支持 XML 实体引用。</target>
        <note />
      </trans-unit>
      <trans-unit id="ERR_InvalidAttributeValue1">
        <source>Attribute value is not valid; expecting '{0}'.</source>
        <target state="translated">属性值无效；应为“{0}”。</target>
        <note />
      </trans-unit>
      <trans-unit id="ERR_InvalidAttributeValue2">
        <source>Attribute value is not valid; expecting '{0}' or '{1}'.</source>
        <target state="translated">属性值无效；应为“{0}”或“{1}”。</target>
        <note />
      </trans-unit>
      <trans-unit id="ERR_ReservedXmlNamespace">
        <source>Prefix '{0}' cannot be bound to namespace name reserved for '{1}'.</source>
        <target state="translated">不能将前缀“{0}”绑定到为“{1}”保留的命名空间名称。</target>
        <note />
      </trans-unit>
      <trans-unit id="ERR_IllegalDefaultNamespace">
        <source>Namespace declaration with prefix cannot have an empty value inside an XML literal.</source>
        <target state="translated">带前缀的命名空间声明在 XML 文本中不能有空值。</target>
        <note />
      </trans-unit>
      <trans-unit id="ERR_QualifiedNameNotAllowed">
        <source>':' is not allowed. XML qualified names cannot be used in this context.</source>
        <target state="translated">'不允许使用 ":"。不能在此上下文中使用 XML 限定名称。</target>
        <note />
      </trans-unit>
      <trans-unit id="ERR_ExpectedXmlns">
        <source>Namespace declaration must start with 'xmlns'.</source>
        <target state="translated">命名空间声明必须以“xmlns”开头。</target>
        <note />
      </trans-unit>
      <trans-unit id="ERR_IllegalXmlnsPrefix">
        <source>Element names cannot use the 'xmlns' prefix.</source>
        <target state="translated">元素名不能使用“xmlns”前缀。</target>
        <note />
      </trans-unit>
      <trans-unit id="ERR_XmlFeaturesNotAvailable">
        <source>XML literals and XML axis properties are not available. Add references to System.Xml, System.Xml.Linq, and System.Core or other assemblies declaring System.Linq.Enumerable, System.Xml.Linq.XElement, System.Xml.Linq.XName, System.Xml.Linq.XAttribute and System.Xml.Linq.XNamespace types.</source>
        <target state="translated">XML 文本和 XML 轴属性不可用。添加对 System.Xml、System.Xml.Linq 和 System.Core 的引用，或其他声明 System.Linq.Enumerable、System.Xml.Linq.XElement、System.Xml.Linq.XName、System.Xml.Linq.XAttribute 和 System.Xml.Linq.XNamespace 类型的程序集。</target>
        <note />
      </trans-unit>
      <trans-unit id="ERR_UnableToReadUacManifest2">
        <source>Unable to open Win32 manifest file '{0}' : {1}</source>
        <target state="translated">无法打开 Win32 清单文件“{0}”: {1}</target>
        <note />
      </trans-unit>
      <trans-unit id="WRN_UseValueForXmlExpression3">
        <source>Cannot convert '{0}' to '{1}'. You can use the 'Value' property to get the string value of the first element of '{2}'.</source>
        <target state="translated">无法将“{0}”转换为“{1}”。可使用“Value”属性来获取“{2}”的第一个元素的字符串值。</target>
        <note />
      </trans-unit>
      <trans-unit id="WRN_UseValueForXmlExpression3_Title">
        <source>Cannot convert IEnumerable(Of XElement) to String</source>
        <target state="translated">无法将 IEnumerable(Of XElement) 转换为字符串</target>
        <note />
      </trans-unit>
      <trans-unit id="ERR_TypeMismatchForXml3">
        <source>Value of type '{0}' cannot be converted to '{1}'. You can use the 'Value' property to get the string value of the first element of '{2}'.</source>
        <target state="translated">类型“{0}”的值无法转换为“{1}”。可使用“Value”属性来获取“{2}”的第一个元素的字符串值。</target>
        <note />
      </trans-unit>
      <trans-unit id="ERR_BinaryOperandsForXml4">
        <source>Operator '{0}' is not defined for types '{1}' and '{2}'. You can use the 'Value' property to get the string value of the first element of '{3}'.</source>
        <target state="translated">没有为类型“{1}”和“{2}”定义运算符“{0}”。可使用“Value”属性来获取“{3}”的第一个元素的字符串值。</target>
        <note />
      </trans-unit>
      <trans-unit id="ERR_FullWidthAsXmlDelimiter">
        <source>Full width characters are not valid as XML delimiters.</source>
        <target state="translated">全角字符不能用作 XML 分隔符。</target>
        <note />
      </trans-unit>
      <trans-unit id="ERR_InvalidSubsystemVersion">
        <source>The value '{0}' is not a valid subsystem version. The version must be 6.02 or greater for ARM or AppContainerExe, and 4.00 or greater otherwise.</source>
        <target state="translated">值“{0}”不是有效的子系统版本。对于 ARM 或 AppContainerExe，版本必须为 6.02 或更高版本，对于其他内容，版本必须为 4.00 或更高版本。</target>
        <note />
      </trans-unit>
      <trans-unit id="ERR_InvalidFileAlignment">
        <source>Invalid file section alignment '{0}'</source>
        <target state="translated">无效的文件节对齐方式“{0}”</target>
        <note />
      </trans-unit>
      <trans-unit id="ERR_InvalidOutputName">
        <source>Invalid output name: {0}</source>
        <target state="translated">无效输出名: {0}</target>
        <note />
      </trans-unit>
      <trans-unit id="ERR_InvalidDebugInformationFormat">
        <source>Invalid debug information format: {0}</source>
        <target state="translated">无效的调试信息格式: {0}</target>
        <note />
      </trans-unit>
      <trans-unit id="ERR_LibAnycpu32bitPreferredConflict">
        <source>/platform:anycpu32bitpreferred can only be used with /t:exe, /t:winexe and /t:appcontainerexe.</source>
        <target state="translated">/platform:anycpu32bitpreferred 只能与 /t:exe、/t:winexe 和 /t:appcontainerexe 一起使用。</target>
        <note />
      </trans-unit>
      <trans-unit id="ERR_RestrictedAccess">
        <source>Expression has the type '{0}' which is a restricted type and cannot be used to access members inherited from 'Object' or 'ValueType'.</source>
        <target state="translated">表达式的类型为“{0}”，这是受限类型，不能用于访问从“Object”或“ValueType”继承的成员。</target>
        <note />
      </trans-unit>
      <trans-unit id="ERR_RestrictedConversion1">
        <source>Expression of type '{0}' cannot be converted to 'Object' or 'ValueType'.</source>
        <target state="translated">类型“{0}”的表达式无法转换为“Object”或“ValueType”。</target>
        <note />
      </trans-unit>
      <trans-unit id="ERR_NoTypecharInLabel">
        <source>Type characters are not allowed in label identifiers.</source>
        <target state="translated">标签标识符中不允许使用类型字符。</target>
        <note />
      </trans-unit>
      <trans-unit id="ERR_RestrictedType1">
        <source>'{0}' cannot be made nullable, and cannot be used as the data type of an array element, field, anonymous type member, type argument, 'ByRef' parameter, or return statement.</source>
        <target state="translated">“{0}”不能设置为可以为 null，而且不能用作数组元素、字段、匿名类型成员、类型参数、"ByRef" 参数或 return 语句的数据类型。</target>
        <note />
      </trans-unit>
      <trans-unit id="ERR_NoTypecharInAlias">
        <source>Type characters are not allowed on Imports aliases.</source>
        <target state="translated">在 Imports 别名上不允许使用类型字符。</target>
        <note />
      </trans-unit>
      <trans-unit id="ERR_NoAccessibleConstructorOnBase">
        <source>Class '{0}' has no accessible 'Sub New' and cannot be inherited.</source>
        <target state="translated">类“{0}”没有可访问的“Sub New”，不能被继承。</target>
        <note />
      </trans-unit>
      <trans-unit id="ERR_BadStaticLocalInStruct">
        <source>Local variables within methods of structures cannot be declared 'Static'.</source>
        <target state="translated">结构方法内部的局部变量不能声明为“Static”。</target>
        <note />
      </trans-unit>
      <trans-unit id="ERR_DuplicateLocalStatic1">
        <source>Static local variable '{0}' is already declared.</source>
        <target state="translated">已声明静态局部变量“{0}”。</target>
        <note />
      </trans-unit>
      <trans-unit id="ERR_ImportAliasConflictsWithType2">
        <source>Imports alias '{0}' conflicts with '{1}' declared in the root namespace.</source>
        <target state="translated">Imports 别名“{0}”与根命名空间中声明的“{1}”冲突。</target>
        <note />
      </trans-unit>
      <trans-unit id="ERR_CantShadowAMustOverride1">
        <source>'{0}' cannot shadow a method declared 'MustOverride'.</source>
        <target state="translated">“{0}”不能隐藏声明为“MustOverride”的方法。</target>
        <note />
      </trans-unit>
      <trans-unit id="ERR_MultipleEventImplMismatch3">
        <source>Event '{0}' cannot implement event '{2}.{1}' because its delegate type does not match the delegate type of another event implemented by '{0}'.</source>
        <target state="translated">事件“{0}”不能实现事件“{2}.{1}”，因为其委托类型与“{0}”实现的另一个事件的委托类型不匹配。</target>
        <note />
      </trans-unit>
      <trans-unit id="ERR_BadSpecifierCombo2">
        <source>'{0}' and '{1}' cannot be combined.</source>
        <target state="translated">“{0}”不能与“{1}”组合。</target>
        <note />
      </trans-unit>
      <trans-unit id="ERR_MustBeOverloads2">
        <source>{0} '{1}' must be declared 'Overloads' because another '{1}' is declared 'Overloads' or 'Overrides'.</source>
        <target state="translated">{0}“{1}”必须声明为“Overloads”，因为另一个“{1}”声明为“Overloads”或“Overrides”。</target>
        <note />
      </trans-unit>
      <trans-unit id="ERR_MustOverridesInClass1">
        <source>'{0}' must be declared 'MustInherit' because it contains methods declared 'MustOverride'.</source>
        <target state="translated">“{0}”包含声明为“MustOverride”的方法，因此它必须声明为“MustInherit”。</target>
        <note />
      </trans-unit>
      <trans-unit id="ERR_HandlesSyntaxInClass">
        <source>'Handles' in classes must specify a 'WithEvents' variable, 'MyBase', 'MyClass' or 'Me' qualified with a single identifier.</source>
        <target state="translated">'类中的“Handles”必须指定用单个标识符限定的“WithEvents”变量、“MyBase”、“MyClass”或“Me”。</target>
        <note />
      </trans-unit>
      <trans-unit id="ERR_SynthMemberShadowsMustOverride5">
        <source>'{0}', implicitly declared for {1} '{2}', cannot shadow a 'MustOverride' method in the base {3} '{4}'.</source>
        <target state="translated">'为 {1}“{2}”隐式声明的“{0}”不能隐藏基 {3}“{4}”中的“MustOverride”方法。</target>
        <note />
      </trans-unit>
      <trans-unit id="ERR_CannotOverrideInAccessibleMember">
        <source>'{0}' cannot override '{1}' because it is not accessible in this context.</source>
        <target state="translated">“{0}”无法重写“{1}”，因为它在此上下文中是无法访问的。</target>
        <note />
      </trans-unit>
      <trans-unit id="ERR_HandlesSyntaxInModule">
        <source>'Handles' in modules must specify a 'WithEvents' variable qualified with a single identifier.</source>
        <target state="translated">'模块中的“Handles”必须指定用单个标识符限定的“WithEvents”变量。</target>
        <note />
      </trans-unit>
      <trans-unit id="ERR_IsNotOpRequiresReferenceTypes1">
        <source>'IsNot' requires operands that have reference types, but this operand has the value type '{0}'.</source>
        <target state="translated">'“IsNot”要求具有引用类型的操作数,但此操作数的值类型为“{0}”。</target>
        <note />
      </trans-unit>
      <trans-unit id="ERR_ClashWithReservedEnumMember1">
        <source>'{0}' conflicts with the reserved member by this name that is implicitly declared in all enums.</source>
        <target state="translated">“{0}”与在所有枚举中隐式声明的同名保留成员冲突。</target>
        <note />
      </trans-unit>
      <trans-unit id="ERR_MultiplyDefinedEnumMember2">
        <source>'{0}' is already declared in this {1}.</source>
        <target state="translated">'此 {1} 中已声明了“{0}”。</target>
        <note />
      </trans-unit>
      <trans-unit id="ERR_BadUseOfVoid">
        <source>'System.Void' can only be used in a GetType expression.</source>
        <target state="translated">'“System.Void”只能在 GetType 表达式中使用。</target>
        <note />
      </trans-unit>
      <trans-unit id="ERR_EventImplMismatch5">
        <source>Event '{0}' cannot implement event '{1}' on interface '{2}' because their delegate types '{3}' and '{4}' do not match.</source>
        <target state="translated">事件“{0}”无法实现接口“{2}”上的事件“{1}”，因为其委托类型“{3}”和“{4}”不匹配。</target>
        <note />
      </trans-unit>
      <trans-unit id="ERR_ForwardedTypeUnavailable3">
        <source>Type '{0}' in assembly '{1}' has been forwarded to assembly '{2}'. Either a reference to '{2}' is missing from your project or the type '{0}' is missing from assembly '{2}'.</source>
        <target state="translated">程序集“{1}”中的类型“{0}”已转发到程序集“{2}”。您的项目中缺少对“{2}”的引用或者程序集中“{2}”缺少类型“{0}”。</target>
        <note />
      </trans-unit>
      <trans-unit id="ERR_TypeFwdCycle2">
        <source>'{0}' in assembly '{1}' has been forwarded to itself and so is an unsupported type.</source>
        <target state="translated">'程序集“{1}”中的“{0}”已被转发给自身，因此它是一种不受支持的类型。</target>
        <note />
      </trans-unit>
      <trans-unit id="ERR_BadTypeInCCExpression">
        <source>Non-intrinsic type names are not allowed in conditional compilation expressions.</source>
        <target state="translated">在条件编译表达式中不允许有非内部的类型名。</target>
        <note />
      </trans-unit>
      <trans-unit id="ERR_BadCCExpression">
        <source>Syntax error in conditional compilation expression.</source>
        <target state="translated">条件编译表达式中有语法错误。</target>
        <note />
      </trans-unit>
      <trans-unit id="ERR_VoidArrayDisallowed">
        <source>Arrays of type 'System.Void' are not allowed in this expression.</source>
        <target state="translated">此表达式中不允许使用 "System.Void" 类型的数组。</target>
        <note />
      </trans-unit>
      <trans-unit id="ERR_MetadataMembersAmbiguous3">
        <source>'{0}' is ambiguous because multiple kinds of members with this name exist in {1} '{2}'.</source>
        <target state="translated">“{0}”不明确，因为 {1}“{2}”中存在多种具有此名称的成员</target>
        <note />
      </trans-unit>
      <trans-unit id="ERR_TypeOfExprAlwaysFalse2">
        <source>Expression of type '{0}' can never be of type '{1}'.</source>
        <target state="translated">类型“{0}”的表达式永远不能为类型“{1}”。</target>
        <note />
      </trans-unit>
      <trans-unit id="ERR_OnlyPrivatePartialMethods1">
        <source>Partial methods must be declared 'Private' instead of '{0}'.</source>
        <target state="translated">必须将分部方法声明为“Private”，而不是“{0}”。</target>
        <note />
      </trans-unit>
      <trans-unit id="ERR_PartialMethodsMustBePrivate">
        <source>Partial methods must be declared 'Private'.</source>
        <target state="translated">必须将分部方法声明为 "Private"。</target>
        <note />
      </trans-unit>
      <trans-unit id="ERR_OnlyOnePartialMethodAllowed2">
        <source>Method '{0}' cannot be declared 'Partial' because only one method '{1}' can be marked 'Partial'.</source>
        <target state="translated">方法“{0}”不能声明为“Partial”，因为只有一个方法“{1}”可以标记为“Partial”。</target>
        <note />
      </trans-unit>
      <trans-unit id="ERR_OnlyOneImplementingMethodAllowed3">
        <source>Method '{0}' cannot implement partial method '{1}' because '{2}' already implements it. Only one method can implement a partial method.</source>
        <target state="translated">方法“{0}”无法实现分部方法“{1}”，因为它已经由“{2}”实现。分部方法只能由一个方法实现。</target>
        <note />
      </trans-unit>
      <trans-unit id="ERR_PartialMethodMustBeEmpty">
        <source>Partial methods must have empty method bodies.</source>
        <target state="translated">分部方法必须具有空方法体。</target>
        <note />
      </trans-unit>
      <trans-unit id="ERR_PartialMethodsMustBeSub1">
        <source>'{0}' cannot be declared 'Partial' because partial methods must be Subs.</source>
        <target state="translated">“{0}”不能声明为“Partial”，因为分部方法必须为 Subs。</target>
        <note />
      </trans-unit>
      <trans-unit id="ERR_PartialMethodGenericConstraints2">
        <source>Method '{0}' does not have the same generic constraints as the partial method '{1}'.</source>
        <target state="translated">方法“{0}”没有与分部方法“{1}”相同的泛型约束。</target>
        <note />
      </trans-unit>
      <trans-unit id="ERR_PartialDeclarationImplements1">
        <source>Partial method '{0}' cannot use the 'Implements' keyword.</source>
        <target state="translated">分部方法“{0}”不能使用“Implements”关键字。</target>
        <note />
      </trans-unit>
      <trans-unit id="ERR_NoPartialMethodInAddressOf1">
        <source>'AddressOf' cannot be applied to '{0}' because '{0}' is a partial method without an implementation.</source>
        <target state="translated">'“AddressOf”不能应用于“{0}”，因为“{0}”是不包含实现的分部方法。</target>
        <note />
      </trans-unit>
      <trans-unit id="ERR_ImplementationMustBePrivate2">
        <source>Method '{0}' must be declared 'Private' in order to implement partial method '{1}'.</source>
        <target state="translated">方法“{0}”必须声明为“Private”，以便实现分部方法“{1}”。</target>
        <note />
      </trans-unit>
      <trans-unit id="ERR_PartialMethodParamNamesMustMatch3">
        <source>Parameter name '{0}' does not match the name of the corresponding parameter, '{1}', defined on the partial method declaration '{2}'.</source>
        <target state="translated">参数名“{0}”与在分部方法声明“{2}”上定义的相应参数的名称“{1}”不匹配。</target>
        <note />
      </trans-unit>
      <trans-unit id="ERR_PartialMethodTypeParamNameMismatch3">
        <source>Name of type parameter '{0}' does not match '{1}', the corresponding type parameter defined on the partial method declaration '{2}'.</source>
        <target state="translated">类型参数“{0}”的名称与在分部方法声明“{2}”上定义的相应类型参数“{1}”不匹配。</target>
        <note />
      </trans-unit>
      <trans-unit id="ERR_BadAttributeSharedProperty1">
        <source>'Shared' attribute property '{0}' cannot be the target of an assignment.</source>
        <target state="translated">'“Shared”特性属性“{0}”不能作为赋值的目标。</target>
        <note />
      </trans-unit>
      <trans-unit id="ERR_BadAttributeReadOnlyProperty1">
        <source>'ReadOnly' attribute property '{0}' cannot be the target of an assignment.</source>
        <target state="translated">'“ReadOnly”特性属性“{0}”不能作为赋值的目标。</target>
        <note />
      </trans-unit>
      <trans-unit id="ERR_DuplicateResourceName1">
        <source>Resource name '{0}' cannot be used more than once.</source>
        <target state="translated">资源名称“{0}”不能多次使用。</target>
        <note />
      </trans-unit>
      <trans-unit id="ERR_DuplicateResourceFileName1">
        <source>Each linked resource and module must have a unique filename. Filename '{0}' is specified more than once in this assembly.</source>
        <target state="translated">每个链接的资源和模块都必须有唯一的文件名。此程序集中多次指定了文件名“{0}”。</target>
        <note />
      </trans-unit>
      <trans-unit id="ERR_AttributeMustBeClassNotStruct1">
        <source>'{0}' cannot be used as an attribute because it is not a class.</source>
        <target state="translated">“{0}”不是类，因此不能用作属性。</target>
        <note />
      </trans-unit>
      <trans-unit id="ERR_AttributeMustInheritSysAttr">
        <source>'{0}' cannot be used as an attribute because it does not inherit from 'System.Attribute'.</source>
        <target state="translated">“{0}”不从“System.Attribute”继承，因此不能用作属性。</target>
        <note />
      </trans-unit>
      <trans-unit id="ERR_AttributeCannotBeAbstract">
        <source>'{0}' cannot be used as an attribute because it is declared 'MustInherit'.</source>
        <target state="translated">“{0}”已声明为“MustInherit”，因此不能用作属性。</target>
        <note />
      </trans-unit>
      <trans-unit id="ERR_UnableToOpenResourceFile1">
        <source>Unable to open resource file '{0}': {1}</source>
        <target state="translated">无法打开资源文件“{0}”: {1}</target>
        <note />
      </trans-unit>
      <trans-unit id="ERR_BadAttributeNonPublicProperty1">
        <source>Attribute member '{0}' cannot be the target of an assignment because it is not declared 'Public'.</source>
        <target state="translated">特性成员“{0}”未声明为“Public”，因此不能作为赋值的目标。</target>
        <note />
      </trans-unit>
      <trans-unit id="ERR_STAThreadAndMTAThread0">
        <source>'System.STAThreadAttribute' and 'System.MTAThreadAttribute' cannot both be applied to the same method.</source>
        <target state="translated">'"System.STAThreadAttribute" 和 "System.MTAThreadAttribute" 不能同时应用于同一方法。</target>
        <note />
      </trans-unit>
      <trans-unit id="ERR_IndirectUnreferencedAssembly4">
        <source>Project '{0}' makes an indirect reference to assembly '{1}', which contains '{2}'. Add a file reference to '{3}' to your project.</source>
        <target state="translated">项目“{0}”间接引用包含“{2}”的程序集“{1}”。请在您的项目中添加对“{3}”的文件引用。 </target>
        <note />
      </trans-unit>
      <trans-unit id="ERR_BadAttributeNonPublicType1">
        <source>Type '{0}' cannot be used in an attribute because it is not declared 'Public'.</source>
        <target state="translated">类型“{0}”未声明为“Public”，因此不能用在特性中。</target>
        <note />
      </trans-unit>
      <trans-unit id="ERR_BadAttributeNonPublicContType2">
        <source>Type '{0}' cannot be used in an attribute because its container '{1}' is not declared 'Public'.</source>
        <target state="translated">类型“{0}”的容器“{1}”未声明为“Public”，因此不能用在特性中。</target>
        <note />
      </trans-unit>
      <trans-unit id="ERR_DllImportOnNonEmptySubOrFunction">
        <source>'System.Runtime.InteropServices.DllImportAttribute' cannot be applied to a Sub, Function, or Operator with a non-empty body.</source>
        <target state="translated">'"System.Runtime.InteropServices.DllImportAttribute" 不能应用于带有非空体的 Sub、Function 或 Operator。</target>
        <note />
      </trans-unit>
      <trans-unit id="ERR_DllImportNotLegalOnDeclare">
        <source>'System.Runtime.InteropServices.DllImportAttribute' cannot be applied to a Declare.</source>
        <target state="translated">'"System.Runtime.InteropServices.DllImportAttribute" 不能应用于 Declare。</target>
        <note />
      </trans-unit>
      <trans-unit id="ERR_DllImportNotLegalOnGetOrSet">
        <source>'System.Runtime.InteropServices.DllImportAttribute' cannot be applied to a Get or Set.</source>
        <target state="translated">'"System.Runtime.InteropServices.DllImportAttribute" 不能应用于 Get 或 Set。</target>
        <note />
      </trans-unit>
      <trans-unit id="ERR_DllImportOnGenericSubOrFunction">
        <source>'System.Runtime.InteropServices.DllImportAttribute' cannot be applied to a method that is generic or contained in a generic type.</source>
        <target state="translated">'"System.Runtime.InteropServices.DllImportAttribute" 不能应用于属于泛型类型或者包含在泛型类型中的方法。</target>
        <note />
      </trans-unit>
      <trans-unit id="ERR_ComClassOnGeneric">
        <source>'Microsoft.VisualBasic.ComClassAttribute' cannot be applied to a class that is generic or contained inside a generic type.</source>
        <target state="translated">'“Microsoft.VisualBasic.ComClassAttribute”不能应用于属于泛型类型或者包含在泛型类型中的类。</target>
        <note />
      </trans-unit>
      <trans-unit id="ERR_DllImportOnInstanceMethod">
        <source>'System.Runtime.InteropServices.DllImportAttribute' cannot be applied to instance method.</source>
        <target state="translated">'"System.Runtime.InteropServices.DllImportAttribute" 不能应用于实例方法。</target>
        <note />
      </trans-unit>
      <trans-unit id="ERR_DllImportOnInterfaceMethod">
        <source>'System.Runtime.InteropServices.DllImportAttribute' cannot be applied to interface methods.</source>
        <target state="translated">'"System.Runtime.InteropServices.DllImportAttribute" 不能应用于接口方法。</target>
        <note />
      </trans-unit>
      <trans-unit id="ERR_DllImportNotLegalOnEventMethod">
        <source>'System.Runtime.InteropServices.DllImportAttribute' cannot be applied to 'AddHandler', 'RemoveHandler' or 'RaiseEvent' method.</source>
        <target state="translated">'"System.Runtime.InteropServices.DllImportAttribute" 不能应用于 "AddHandler"、"RemoveHandler" 或 "RaiseEvent" 方法。</target>
        <note />
      </trans-unit>
      <trans-unit id="ERR_FriendAssemblyBadArguments">
        <source>Friend assembly reference '{0}' is invalid. InternalsVisibleTo declarations cannot have a version, culture, public key token, or processor architecture specified.</source>
        <target state="translated">友元程序集引用“{0}”无效。不能在 InternalsVisibleTo 声明中指定版本、区域性、公钥标记或处理器架构。</target>
        <note />
      </trans-unit>
      <trans-unit id="ERR_FriendAssemblyStrongNameRequired">
        <source>Friend assembly reference '{0}' is invalid. Strong-name signed assemblies must specify a public key in their InternalsVisibleTo declarations.</source>
        <target state="translated">友元程序集引用“{0}”无效。强名称签名的程序集必须在其 InternalsVisibleTo 声明中指定一个公钥。</target>
        <note />
      </trans-unit>
      <trans-unit id="ERR_FriendAssemblyNameInvalid">
        <source>Friend declaration '{0}' is invalid and cannot be resolved.</source>
        <target state="translated">友元声明“{0}”无效，且无法解析。</target>
        <note />
      </trans-unit>
      <trans-unit id="ERR_FriendAssemblyBadAccessOverride2">
        <source>Member '{0}' cannot override member '{1}' defined in another assembly/project because the access modifier 'Protected Friend' expands accessibility. Use 'Protected' instead.</source>
        <target state="translated">成员“{0}”无法重写另一个程序集/项目中定义的成员“{1}”，因为访问修饰符“Protected Friend”扩展了可访问性。请改用“Protected”。</target>
        <note />
      </trans-unit>
      <trans-unit id="ERR_UseOfLocalBeforeDeclaration1">
        <source>Local variable '{0}' cannot be referred to before it is declared.</source>
        <target state="translated">局部变量“{0}”在声明之前不能被引用。</target>
        <note />
      </trans-unit>
      <trans-unit id="ERR_UseOfKeywordFromModule1">
        <source>'{0}' is not valid within a Module.</source>
        <target state="translated">“{0}”在模块中无效。</target>
        <note />
      </trans-unit>
      <trans-unit id="ERR_BogusWithinLineIf">
        <source>Statement cannot end a block outside of a line 'If' statement.</source>
        <target state="translated">语句不能在“If”语句行之外结束块。</target>
        <note />
      </trans-unit>
      <trans-unit id="ERR_CharToIntegralTypeMismatch1">
        <source>'Char' values cannot be converted to '{0}'. Use 'Microsoft.VisualBasic.AscW' to interpret a character as a Unicode value or 'Microsoft.VisualBasic.Val' to interpret it as a digit.</source>
        <target state="translated">'“Char”值不能转换为“{0}”。请使用“Microsoft.VisualBasic.AscW”将字符解释为 Unicode 值，或者使用“Microsoft.VisualBasic.Val”将字符解释为数字。</target>
        <note />
      </trans-unit>
      <trans-unit id="ERR_IntegralToCharTypeMismatch1">
        <source>'{0}' values cannot be converted to 'Char'. Use 'Microsoft.VisualBasic.ChrW' to interpret a numeric value as a Unicode character or first convert it to 'String' to produce a digit.</source>
        <target state="translated">“{0}”值不能转换为“Char”。使用“Microsoft.VisualBasic.ChrW”将数值解释为 Unicode 字符或先将其转换为“String”以产生数字。</target>
        <note />
      </trans-unit>
      <trans-unit id="ERR_NoDirectDelegateConstruction1">
        <source>Delegate '{0}' requires an 'AddressOf' expression or lambda expression as the only argument to its constructor.</source>
        <target state="translated">委托“{0}”需要使用一个“AddressOf”表达式或 lambda 表达式作为其构造函数的唯一参数。</target>
        <note />
      </trans-unit>
      <trans-unit id="ERR_MethodMustBeFirstStatementOnLine">
        <source>Method declaration statements must be the first statement on a logical line.</source>
        <target state="translated">方法声明语句必须是逻辑行上的第一条语句。</target>
        <note />
      </trans-unit>
      <trans-unit id="ERR_AttrAssignmentNotFieldOrProp1">
        <source>'{0}' cannot be named as a parameter in an attribute specifier because it is not a field or property.</source>
        <target state="translated">“{0}”不是字段或属性(Property)，因此不能命名为属性(Attribute)说明符中的参数。</target>
        <note />
      </trans-unit>
      <trans-unit id="ERR_StrictDisallowsObjectComparison1">
        <source>Option Strict On disallows operands of type Object for operator '{0}'. Use the 'Is' operator to test for object identity.</source>
        <target state="translated">Option Strict On 不允许将类型 Object 的操作数用于运算符“{0}”。请使用“Is”运算符测试对象标识。</target>
        <note />
      </trans-unit>
      <trans-unit id="ERR_NoConstituentArraySizes">
        <source>Bounds can be specified only for the top-level array when initializing an array of arrays.</source>
        <target state="translated">初始化数组的数组时，只能指定顶级数组的界限。</target>
        <note />
      </trans-unit>
      <trans-unit id="ERR_FileAttributeNotAssemblyOrModule">
        <source>'Assembly' or 'Module' expected.</source>
        <target state="translated">'应为“Assembly”或“Module”。</target>
        <note />
      </trans-unit>
      <trans-unit id="ERR_FunctionResultCannotBeIndexed1">
        <source>'{0}' has no parameters and its return type cannot be indexed.</source>
        <target state="translated">“{0}”没有任何参数，并且无法对它的返回类型进行索引。</target>
        <note />
      </trans-unit>
      <trans-unit id="ERR_ArgumentSyntax">
        <source>Comma, ')', or a valid expression continuation expected.</source>
        <target state="translated">应为逗号、")" 或有效的表达式继续符。</target>
        <note />
      </trans-unit>
      <trans-unit id="ERR_ExpectedResumeOrGoto">
        <source>'Resume' or 'GoTo' expected.</source>
        <target state="translated">'应为 "Resume" 或 "GoTo"。</target>
        <note />
      </trans-unit>
      <trans-unit id="ERR_ExpectedAssignmentOperator">
        <source>'=' expected.</source>
        <target state="translated">'应为 "="。</target>
        <note />
      </trans-unit>
      <trans-unit id="ERR_NamedArgAlsoOmitted2">
        <source>Parameter '{0}' in '{1}' already has a matching omitted argument.</source>
        <target state="translated">“{1}”中的形参“{0}”已具有匹配的省略实参。</target>
        <note />
      </trans-unit>
      <trans-unit id="ERR_CannotCallEvent1">
        <source>'{0}' is an event, and cannot be called directly. Use a 'RaiseEvent' statement to raise an event.</source>
        <target state="translated">“{0}”是事件，不能直接调用。请使用“RaiseEvent”语句引发事件。</target>
        <note />
      </trans-unit>
      <trans-unit id="ERR_ForEachCollectionDesignPattern1">
        <source>Expression is of type '{0}', which is not a collection type.</source>
        <target state="translated">表达式的类型为“{0}”，该类型不是集合类型。</target>
        <note />
      </trans-unit>
      <trans-unit id="ERR_DefaultValueForNonOptionalParam">
        <source>Default values cannot be supplied for parameters that are not declared 'Optional'.</source>
        <target state="translated">无法向未声明为 "Optional" 的参数提供默认值。</target>
        <note />
      </trans-unit>
      <trans-unit id="ERR_ExpectedDotAfterMyBase">
        <source>'MyBase' must be followed by '.' and an identifier.</source>
        <target state="translated">'“MyBase”的后面必须跟有“.”和标识符。</target>
        <note />
      </trans-unit>
      <trans-unit id="ERR_ExpectedDotAfterMyClass">
        <source>'MyClass' must be followed by '.' and an identifier.</source>
        <target state="translated">'“MyClass”的后面必须跟有“.”和标识符。</target>
        <note />
      </trans-unit>
      <trans-unit id="ERR_StrictArgumentCopyBackNarrowing3">
        <source>Option Strict On disallows narrowing from type '{1}' to type '{2}' in copying the value of 'ByRef' parameter '{0}' back to the matching argument.</source>
        <target state="translated">将“ByRef”形参“{0}”的值复制回匹配实参时，Option Strict On 不允许从类型“{1}”收缩为类型“{2}”。</target>
        <note />
      </trans-unit>
      <trans-unit id="ERR_LbElseifAfterElse">
        <source>'#ElseIf' cannot follow '#Else' as part of a '#If' block.</source>
        <target state="translated">'"#ElseIf" 不能作为 "#If" 块的一部分跟在 "#Else" 之后。</target>
        <note />
      </trans-unit>
      <trans-unit id="ERR_StandaloneAttribute">
        <source>Attribute specifier is not a complete statement. Use a line continuation to apply the attribute to the following statement.</source>
        <target state="translated">特性说明符不是一个完整的语句。请使用行继续符将该特性应用于下列语句。</target>
        <note />
      </trans-unit>
      <trans-unit id="ERR_NoUniqueConstructorOnBase2">
        <source>Class '{0}' must declare a 'Sub New' because its base class '{1}' has more than one accessible 'Sub New' that can be called with no arguments.</source>
        <target state="translated">类“{0}”必须声明一个“Sub New”，因它的基类“{1}”有多个不使用参数就可以调用的可访问“Sub New”。</target>
        <note />
      </trans-unit>
      <trans-unit id="ERR_ExtraNextVariable">
        <source>'Next' statement names more variables than there are matching 'For' statements.</source>
        <target state="translated">'“Next”语句命名的变量比已有的匹配“For”语句多。</target>
        <note />
      </trans-unit>
      <trans-unit id="ERR_RequiredNewCallTooMany2">
        <source>First statement of this 'Sub New' must be a call to 'MyBase.New' or 'MyClass.New' because base class '{0}' of '{1}' has more than one accessible 'Sub New' that can be called with no arguments.</source>
        <target state="translated">“{1}”的基类“{0}”没有不使用参数就可以调用的可访问“Sub New”，因此该“Sub New”的第一个语句必须是对“MyBase.New”或“MyClass.New”的调用。</target>
        <note />
      </trans-unit>
      <trans-unit id="ERR_ForCtlVarArraySizesSpecified">
        <source>Array declared as for loop control variable cannot be declared with an initial size.</source>
        <target state="translated">声明用于循环控制变量的数组时不能使用初始大小的值。</target>
        <note />
      </trans-unit>
      <trans-unit id="ERR_BadFlagsOnNewOverloads">
        <source>The '{0}' keyword is used to overload inherited members; do not use the '{0}' keyword when overloading 'Sub New'.</source>
        <target state="translated">“{0}”关键字用于重载继承的成员；重载“Sub New”时不要使用“{0}”关键字。</target>
        <note />
      </trans-unit>
      <trans-unit id="ERR_TypeCharOnGenericParam">
        <source>Type character cannot be used in a type parameter declaration.</source>
        <target state="translated">在类型参数声明中不能使用类型字符。</target>
        <note />
      </trans-unit>
      <trans-unit id="ERR_TooFewGenericArguments1">
        <source>Too few type arguments to '{0}'.</source>
        <target state="translated">“{0}”的类型参数太少。</target>
        <note />
      </trans-unit>
      <trans-unit id="ERR_TooManyGenericArguments1">
        <source>Too many type arguments to '{0}'.</source>
        <target state="translated">“{0}”的类型参数太多。</target>
        <note />
      </trans-unit>
      <trans-unit id="ERR_GenericConstraintNotSatisfied2">
        <source>Type argument '{0}' does not inherit from or implement the constraint type '{1}'.</source>
        <target state="translated">类型参数“{0}”不能继承自或实现约束类型“{1}”。</target>
        <note />
      </trans-unit>
      <trans-unit id="ERR_TypeOrMemberNotGeneric1">
        <source>'{0}' has no type parameters and so cannot have type arguments.</source>
        <target state="translated">“{0}”没有类型形参，因此不能有类型实参。</target>
        <note />
      </trans-unit>
      <trans-unit id="ERR_NewIfNullOnGenericParam">
        <source>'New' cannot be used on a type parameter that does not have a 'New' constraint.</source>
        <target state="translated">'不能在没有 "New" 约束的类型参数上使用 "New"。</target>
        <note />
      </trans-unit>
      <trans-unit id="ERR_MultipleClassConstraints1">
        <source>Type parameter '{0}' can only have one constraint that is a class.</source>
        <target state="translated">类型参数“{0}”只能有一个属于类的约束。</target>
        <note />
      </trans-unit>
      <trans-unit id="ERR_ConstNotClassInterfaceOrTypeParam1">
        <source>Type constraint '{0}' must be either a class, interface or type parameter.</source>
        <target state="translated">类型约束“{0}”必须是类、接口或类型参数。</target>
        <note />
      </trans-unit>
      <trans-unit id="ERR_DuplicateTypeParamName1">
        <source>Type parameter already declared with name '{0}'.</source>
        <target state="translated">类型参数已使用名称“{0}”声明。</target>
        <note />
      </trans-unit>
      <trans-unit id="ERR_UnboundTypeParam2">
        <source>Type parameter '{0}' for '{1}' cannot be inferred.</source>
        <target state="translated">无法推断“{1}”的类型参数“{0}”。</target>
        <note />
      </trans-unit>
      <trans-unit id="ERR_IsOperatorGenericParam1">
        <source>'Is' operand of type '{0}' can be compared only to 'Nothing' because '{0}' is a type parameter with no class constraint.</source>
        <target state="translated">'类型“{0}”是没有类约束的类型参数，因此类型“{0}”的“Is”操作数只能与“Nothing”比较。</target>
        <note />
      </trans-unit>
      <trans-unit id="ERR_ArgumentCopyBackNarrowing3">
        <source>Copying the value of 'ByRef' parameter '{0}' back to the matching argument narrows from type '{1}' to type '{2}'.</source>
        <target state="translated">将“ByRef”参数“{0}”的值复制回匹配的参数将导致从类型“{1}”到类型“{2}”的收缩。</target>
        <note />
      </trans-unit>
      <trans-unit id="ERR_ShadowingGenericParamWithMember1">
        <source>'{0}' has the same name as a type parameter.</source>
        <target state="translated">“{0}”与一个类型参数同名。</target>
        <note />
      </trans-unit>
      <trans-unit id="ERR_GenericParamBase2">
        <source>{0} '{1}' cannot inherit from a type parameter.</source>
        <target state="translated">{0}“{1}”不能从类型参数中继承。</target>
        <note />
      </trans-unit>
      <trans-unit id="ERR_ImplementsGenericParam">
        <source>Type parameter not allowed in 'Implements' clause.</source>
        <target state="translated">“Implements”子句中不允许类型参数。</target>
        <note />
      </trans-unit>
      <trans-unit id="ERR_OnlyNullLowerBound">
        <source>Array lower bounds can be only '0'.</source>
        <target state="translated">数组的下限只能是“0”。</target>
        <note />
      </trans-unit>
      <trans-unit id="ERR_ClassConstraintNotInheritable1">
        <source>Type constraint cannot be a 'NotInheritable' class.</source>
        <target state="translated">类型约束不能是“NotInheritable”类。</target>
        <note />
      </trans-unit>
      <trans-unit id="ERR_ConstraintIsRestrictedType1">
        <source>'{0}' cannot be used as a type constraint.</source>
        <target state="translated">“{0}”不能用作类型约束。</target>
        <note />
      </trans-unit>
      <trans-unit id="ERR_GenericParamsOnInvalidMember">
        <source>Type parameters cannot be specified on this declaration.</source>
        <target state="translated">在此声明上不能指定类型参数。</target>
        <note />
      </trans-unit>
      <trans-unit id="ERR_GenericArgsOnAttributeSpecifier">
        <source>Type arguments are not valid because attributes cannot be generic.</source>
        <target state="translated">由于特性不能是泛型，因此类型参数无效。</target>
        <note />
      </trans-unit>
      <trans-unit id="ERR_AttrCannotBeGenerics">
        <source>Type parameters, generic types or types contained in generic types cannot be used as attributes.</source>
        <target state="translated">类型参数、泛型类型或泛型类型中包含的类型不能用作特性。</target>
        <note />
      </trans-unit>
      <trans-unit id="ERR_BadStaticLocalInGenericMethod">
        <source>Local variables within generic methods cannot be declared 'Static'.</source>
        <target state="translated">泛型方法中的局部变量不能声明为“Static”。</target>
        <note />
      </trans-unit>
      <trans-unit id="ERR_SyntMemberShadowsGenericParam3">
        <source>{0} '{1}' implicitly defines a member '{2}' which has the same name as a type parameter.</source>
        <target state="translated">{0}“{1}”隐式定义了与某个类型参数同名的成员“{2}”。</target>
        <note />
      </trans-unit>
      <trans-unit id="ERR_ConstraintAlreadyExists1">
        <source>Constraint type '{0}' already specified for this type parameter.</source>
        <target state="translated">已为此类型参数指定了约束类型“{0}”。</target>
        <note />
      </trans-unit>
      <trans-unit id="ERR_InterfacePossiblyImplTwice2">
        <source>Cannot implement interface '{0}' because its implementation could conflict with the implementation of another implemented interface '{1}' for some type arguments.</source>
        <target state="translated">无法实现接口“{0}”，因为对于某些类型参数，该接口的实现可能与另一个已实现的接口“{1}”的实现冲突。</target>
        <note />
      </trans-unit>
      <trans-unit id="ERR_ModulesCannotBeGeneric">
        <source>Modules cannot be generic.</source>
        <target state="translated">模块不能是泛型的。</target>
        <note />
      </trans-unit>
      <trans-unit id="ERR_GenericClassCannotInheritAttr">
        <source>Classes that are generic or contained in a generic type cannot inherit from an attribute class.</source>
        <target state="translated">属于泛型或包含在泛型类型中的类不能从特性类继承。</target>
        <note />
      </trans-unit>
      <trans-unit id="ERR_DeclaresCantBeInGeneric">
        <source>'Declare' statements are not allowed in generic types or types contained in generic types.</source>
        <target state="translated">'泛型类型或包含在泛型类型中的类型中不允许“Declare”语句。</target>
        <note />
      </trans-unit>
      <trans-unit id="ERR_OverrideWithConstraintMismatch2">
        <source>'{0}' cannot override '{1}' because they differ by type parameter constraints.</source>
        <target state="translated">“{0}”无法重写“{1}”，因为它们在类型参数约束上存在差异。</target>
        <note />
      </trans-unit>
      <trans-unit id="ERR_ImplementsWithConstraintMismatch3">
        <source>'{0}' cannot implement '{1}.{2}' because they differ by type parameter constraints.</source>
        <target state="translated">“{0}”无法实现“{1}.{2}”，因为它们在类型参数约束上存在差异。</target>
        <note />
      </trans-unit>
      <trans-unit id="ERR_OpenTypeDisallowed">
        <source>Type parameters or types constructed with type parameters are not allowed in attribute arguments.</source>
        <target state="translated">特性实参中不允许类型形参或用类型形参构造的类型。</target>
        <note />
      </trans-unit>
      <trans-unit id="ERR_HandlesInvalidOnGenericMethod">
        <source>Generic methods cannot use 'Handles' clause.</source>
        <target state="translated">泛型方法不能使用“Handles”子句。</target>
        <note />
      </trans-unit>
      <trans-unit id="ERR_MultipleNewConstraints">
        <source>'New' constraint cannot be specified multiple times for the same type parameter.</source>
        <target state="translated">'"New" 约束不能为同一类型参数指定多次。</target>
        <note />
      </trans-unit>
      <trans-unit id="ERR_MustInheritForNewConstraint2">
        <source>Type argument '{0}' is declared 'MustInherit' and does not satisfy the 'New' constraint for type parameter '{1}'.</source>
        <target state="translated">类型实参“{0}”声明为“MustInherit”，并且不满足类型形参“{1}”的“New”约束。</target>
        <note />
      </trans-unit>
      <trans-unit id="ERR_NoSuitableNewForNewConstraint2">
        <source>Type argument '{0}' must have a public parameterless instance constructor to satisfy the 'New' constraint for type parameter '{1}'.</source>
        <target state="translated">类型实参“{0}”必须具有一个公共的无参数实例构造函数，才能满足类型形参“{1}”的“New”约束。</target>
        <note />
      </trans-unit>
      <trans-unit id="ERR_BadGenericParamForNewConstraint2">
        <source>Type parameter '{0}' must have either a 'New' constraint or a 'Structure' constraint to satisfy the 'New' constraint for type parameter '{1}'.</source>
        <target state="translated">类型参数“{0}”必须具有“New”约束或“Structure”约束，才能满足类型参数“{1}”的“New”约束。</target>
        <note />
      </trans-unit>
      <trans-unit id="ERR_NewArgsDisallowedForTypeParam">
        <source>Arguments cannot be passed to a 'New' used on a type parameter.</source>
        <target state="translated">无法给类型形参上使用的 "New" 传递实参。</target>
        <note />
      </trans-unit>
      <trans-unit id="ERR_DuplicateRawGenericTypeImport1">
        <source>Generic type '{0}' cannot be imported more than once.</source>
        <target state="translated">不能多次导入泛型类型“{0}”。</target>
        <note />
      </trans-unit>
      <trans-unit id="ERR_NoTypeArgumentCountOverloadCand1">
        <source>Overload resolution failed because no accessible '{0}' accepts this number of type arguments.</source>
        <target state="translated">重载决策失败，因为没有可访问的“{0}”接受此数量的类型参数。</target>
        <note />
      </trans-unit>
      <trans-unit id="ERR_TypeArgsUnexpected">
        <source>Type arguments unexpected.</source>
        <target state="translated">不应为类型参数。</target>
        <note />
      </trans-unit>
      <trans-unit id="ERR_NameSameAsMethodTypeParam1">
        <source>'{0}' is already declared as a type parameter of this method.</source>
        <target state="translated">“{0}”已声明为此方法的类型参数。</target>
        <note />
      </trans-unit>
      <trans-unit id="ERR_TypeParamNameFunctionNameCollision">
        <source>Type parameter cannot have the same name as its defining function.</source>
        <target state="translated">类型参数不能与其定义函数同名。</target>
        <note />
      </trans-unit>
      <trans-unit id="ERR_BadConstraintSyntax">
        <source>Type or 'New' expected.</source>
        <target state="translated">应为类型或“New”。</target>
        <note />
      </trans-unit>
      <trans-unit id="ERR_OfExpected">
        <source>'Of' required when specifying type arguments for a generic type or method.</source>
        <target state="translated">'在指定泛型类型或方法的类型参数时需要 "Of"。</target>
        <note />
      </trans-unit>
      <trans-unit id="ERR_ArrayOfRawGenericInvalid">
        <source>'(' unexpected. Arrays of uninstantiated generic types are not allowed.</source>
        <target state="translated">'不应为 "("。不允许非实例化泛型类型的数组。</target>
        <note />
      </trans-unit>
      <trans-unit id="ERR_ForEachAmbiguousIEnumerable1">
        <source>'For Each' on type '{0}' is ambiguous because the type implements multiple instantiations of 'System.Collections.Generic.IEnumerable(Of T)'.</source>
        <target state="translated">'类型“{0}”的“For Each”不明确，因为此类型实现了“System.Collections.Generic.IEnumerable(Of T)”的多个实例化。</target>
        <note />
      </trans-unit>
      <trans-unit id="ERR_IsNotOperatorGenericParam1">
        <source>'IsNot' operand of type '{0}' can be compared only to 'Nothing' because '{0}' is a type parameter with no class constraint.</source>
        <target state="translated">'类型“{0}”是没有类约束的类型参数，因此类型“{0}”的“Isnot”操作数只能与“Nothing”比较。</target>
        <note />
      </trans-unit>
      <trans-unit id="ERR_TypeParamQualifierDisallowed">
        <source>Type parameters cannot be used as qualifiers.</source>
        <target state="translated">类型参数不能用作限定符。</target>
        <note />
      </trans-unit>
      <trans-unit id="ERR_TypeParamMissingCommaOrRParen">
        <source>Comma or ')' expected.</source>
        <target state="translated">应为逗号或 ")"。</target>
        <note />
      </trans-unit>
      <trans-unit id="ERR_TypeParamMissingAsCommaOrRParen">
        <source>'As', comma or ')' expected.</source>
        <target state="translated">'应为 "As"、逗号或 ")"。</target>
        <note />
      </trans-unit>
      <trans-unit id="ERR_MultipleReferenceConstraints">
        <source>'Class' constraint cannot be specified multiple times for the same type parameter.</source>
        <target state="translated">'"Class" 约束不能为同一类型参数指定多次。</target>
        <note />
      </trans-unit>
      <trans-unit id="ERR_MultipleValueConstraints">
        <source>'Structure' constraint cannot be specified multiple times for the same type parameter.</source>
        <target state="translated">'"Structure" 约束不能为同一类型参数指定多次。</target>
        <note />
      </trans-unit>
      <trans-unit id="ERR_NewAndValueConstraintsCombined">
        <source>'New' constraint and 'Structure' constraint cannot be combined.</source>
        <target state="translated">'"New" 约束不能与 "Structure" 约束组合。</target>
        <note />
      </trans-unit>
      <trans-unit id="ERR_RefAndValueConstraintsCombined">
        <source>'Class' constraint and 'Structure' constraint cannot be combined.</source>
        <target state="translated">'"Class" 约束不能与 "Structure" 约束组合。</target>
        <note />
      </trans-unit>
      <trans-unit id="ERR_BadTypeArgForStructConstraint2">
        <source>Type argument '{0}' does not satisfy the 'Structure' constraint for type parameter '{1}'.</source>
        <target state="translated">类型实参“{0}”不满足类型形参“{1}”的“Structure”约束。</target>
        <note />
      </trans-unit>
      <trans-unit id="ERR_BadTypeArgForRefConstraint2">
        <source>Type argument '{0}' does not satisfy the 'Class' constraint for type parameter '{1}'.</source>
        <target state="translated">类型实参“{0}”不满足类型形参“{1}”的“Class”约束。</target>
        <note />
      </trans-unit>
      <trans-unit id="ERR_RefAndClassTypeConstrCombined">
        <source>'Class' constraint and a specific class type constraint cannot be combined.</source>
        <target state="translated">'"Class" 约束不能与特定的类类型约束组合。</target>
        <note />
      </trans-unit>
      <trans-unit id="ERR_ValueAndClassTypeConstrCombined">
        <source>'Structure' constraint and a specific class type constraint cannot be combined.</source>
        <target state="translated">'"Structure" 约束不能与特定的类类型约束组合。</target>
        <note />
      </trans-unit>
      <trans-unit id="ERR_ConstraintClashIndirectIndirect4">
        <source>Indirect constraint '{0}' obtained from the type parameter constraint '{1}' conflicts with the indirect constraint '{2}' obtained from the type parameter constraint '{3}'.</source>
        <target state="translated">从类型参数约束“{1}”获得的间接约束“{0}”与从类型参数约束“{3}”获得的间接约束“{2}”冲突。</target>
        <note />
      </trans-unit>
      <trans-unit id="ERR_ConstraintClashDirectIndirect3">
        <source>Constraint '{0}' conflicts with the indirect constraint '{1}' obtained from the type parameter constraint '{2}'.</source>
        <target state="translated">约束“{0}”与从类型参数约束“{2}”获得的间接约束“{1}”冲突。</target>
        <note />
      </trans-unit>
      <trans-unit id="ERR_ConstraintClashIndirectDirect3">
        <source>Indirect constraint '{0}' obtained from the type parameter constraint '{1}' conflicts with the constraint '{2}'.</source>
        <target state="translated">从类型参数约束“{1}”获得的间接约束“{0}”与约束“{2}”冲突。</target>
        <note />
      </trans-unit>
      <trans-unit id="ERR_ConstraintCycleLink2">
        <source>
    '{0}' is constrained to '{1}'.</source>
        <target state="translated">
  “{0}”被约束为“{1}”。</target>
        <note />
      </trans-unit>
      <trans-unit id="ERR_ConstraintCycle2">
        <source>Type parameter '{0}' cannot be constrained to itself: {1}</source>
        <target state="translated">类型参数“{0}”不能约束为自身: {1}</target>
        <note />
      </trans-unit>
      <trans-unit id="ERR_TypeParamWithStructConstAsConst">
        <source>Type parameter with a 'Structure' constraint cannot be used as a constraint.</source>
        <target state="translated">具有 "Structure" 约束的类型参数不能用作约束。</target>
        <note />
      </trans-unit>
      <trans-unit id="ERR_NullableDisallowedForStructConstr1">
        <source>'System.Nullable' does not satisfy the 'Structure' constraint for type parameter '{0}'. Only non-nullable 'Structure' types are allowed.</source>
        <target state="translated">'“System.Nullable”不满足类型参数“{0}”的“Structure”约束。仅允许不可为 null 的“Structure”类型。</target>
        <note />
      </trans-unit>
      <trans-unit id="ERR_ConflictingDirectConstraints3">
        <source>Constraint '{0}' conflicts with the constraint '{1}' already specified for type parameter '{2}'.</source>
        <target state="translated">约束“{0}”与已为类型参数“{2}”指定的约束“{1}”冲突。</target>
        <note />
      </trans-unit>
      <trans-unit id="ERR_InterfaceUnifiesWithInterface2">
        <source>Cannot inherit interface '{0}' because it could be identical to interface '{1}' for some type arguments.</source>
        <target state="translated">无法继承接口“{0}”，因为对于某些类型参数，该接口与接口“{1}”相同。</target>
        <note />
      </trans-unit>
      <trans-unit id="ERR_BaseUnifiesWithInterfaces3">
        <source>Cannot inherit interface '{0}' because the interface '{1}' from which it inherits could be identical to interface '{2}' for some type arguments.</source>
        <target state="translated">无法继承接口“{0}”，因为对于某些类型参数，它所继承的接口“{1}”可能与接口“{2}”相同。</target>
        <note />
      </trans-unit>
      <trans-unit id="ERR_InterfaceBaseUnifiesWithBase4">
        <source>Cannot inherit interface '{0}' because the interface '{1}' from which it inherits could be identical to interface '{2}' from which the interface '{3}' inherits for some type arguments.</source>
        <target state="translated">无法继承接口“{0}”，因为对于某些类型参数，继承的接口“{1}”可能与接口“{3}”继承的接口“{2}”相同。</target>
        <note />
      </trans-unit>
      <trans-unit id="ERR_InterfaceUnifiesWithBase3">
        <source>Cannot inherit interface '{0}' because it could be identical to interface '{1}' from which the interface '{2}' inherits for some type arguments.</source>
        <target state="translated">无法继承接口“{0}”，因为对于某些类型参数，该接口与接口“{2}”继承的接口“{1}”相同。</target>
        <note />
      </trans-unit>
      <trans-unit id="ERR_ClassInheritsBaseUnifiesWithInterfaces3">
        <source>Cannot implement interface '{0}' because the interface '{1}' from which it inherits could be identical to implemented interface '{2}' for some type arguments.</source>
        <target state="translated">无法实现接口“{0}”，因为对于某些类型参数，它所继承的接口“{1}”可能与实现的接口“{2}”相同。</target>
        <note />
      </trans-unit>
      <trans-unit id="ERR_ClassInheritsInterfaceBaseUnifiesWithBase4">
        <source>Cannot implement interface '{0}' because the interface '{1}' from which it inherits could be identical to interface '{2}' from which the implemented interface '{3}' inherits for some type arguments.</source>
        <target state="translated">无法实现接口“{0}”，因为对于某些类型参数，它所继承的接口“{1}”可能与实现的接口“{3}”所继承的接口“{2}”相同。</target>
        <note />
      </trans-unit>
      <trans-unit id="ERR_ClassInheritsInterfaceUnifiesWithBase3">
        <source>Cannot implement interface '{0}' because it could be identical to interface '{1}' from which the implemented interface '{2}' inherits for some type arguments.</source>
        <target state="translated">无法实现接口“{0}”，因为对于某些类型参数，它可能与实现的接口“{2}”所继承的接口“{1}”相同。</target>
        <note />
      </trans-unit>
      <trans-unit id="ERR_OptionalsCantBeStructGenericParams">
        <source>Generic parameters used as optional parameter types must be class constrained.</source>
        <target state="translated">用作可选参数类型的泛型参数必须受类约束。</target>
        <note />
      </trans-unit>
      <trans-unit id="ERR_AddressOfNullableMethod">
        <source>Methods of 'System.Nullable(Of T)' cannot be used as operands of the 'AddressOf' operator.</source>
        <target state="translated">“System.Nullable(Of T)”的方法不能用作“AddressOf”运算符的操作数。</target>
        <note />
      </trans-unit>
      <trans-unit id="ERR_IsOperatorNullable1">
        <source>'Is' operand of type '{0}' can be compared only to 'Nothing' because '{0}' is a nullable type.</source>
        <target state="translated">'类型“{0}”是可以为 null 的类型，因此“{0}”的“Is”操作数只能与“Nothing”进行比较。</target>
        <note />
      </trans-unit>
      <trans-unit id="ERR_IsNotOperatorNullable1">
        <source>'IsNot' operand of type '{0}' can be compared only to 'Nothing' because '{0}' is a nullable type.</source>
        <target state="translated">'类型“{0}”是可以为 null 的类型，因此“{0}”的“IsNot”操作数只能与“Nothing”进行比较。</target>
        <note />
      </trans-unit>
      <trans-unit id="ERR_ShadowingTypeOutsideClass1">
        <source>'{0}' cannot be declared 'Shadows' outside of a class, structure, or interface.</source>
        <target state="translated">“{0}”不能在类、结构或接口外声明为“Shadows”。</target>
        <note />
      </trans-unit>
      <trans-unit id="ERR_PropertySetParamCollisionWithValue">
        <source>Property parameters cannot have the name 'Value'.</source>
        <target state="translated">属性参数的名称不能为 "Value"。</target>
        <note />
      </trans-unit>
      <trans-unit id="ERR_SxSIndirectRefHigherThanDirectRef3">
        <source>The project currently contains references to more than one version of '{0}', a direct reference to version {2} and an indirect reference to version {1}. Change the direct reference to use version {1} (or higher) of {0}.</source>
        <target state="translated">项目当前包含对多个版本的“{0}”的引用、对版本 {2} 的直接引用和对版本 {1} 的间接引用。请将直接引用更改为使用 {0} 的版本 {1} (或更高版本)。</target>
        <note />
      </trans-unit>
      <trans-unit id="ERR_DuplicateReferenceStrong">
        <source>Multiple assemblies with equivalent identity have been imported: '{0}' and '{1}'. Remove one of the duplicate references.</source>
        <target state="translated">导入了具有等效标识的多个程序集:“{0}”和“{1}”。请删除重复引用之一。</target>
        <note />
      </trans-unit>
      <trans-unit id="ERR_DuplicateReference2">
        <source>Project already has a reference to assembly '{0}'. A second reference to '{1}' cannot be added.</source>
        <target state="translated">项目已经具有对程序集“{0}”的引用。无法添加另一个对“{1}”的引用。</target>
        <note />
      </trans-unit>
      <trans-unit id="ERR_IllegalCallOrIndex">
        <source>Illegal call expression or index expression.</source>
        <target state="translated">非法的调用表达式或索引表达式。</target>
        <note />
      </trans-unit>
      <trans-unit id="ERR_ConflictDefaultPropertyAttribute">
        <source>Conflict between the default property and the 'DefaultMemberAttribute' defined on '{0}'.</source>
        <target state="translated">默认属性与“{0}”上定义的“DefaultMemberAttribute”之间有冲突。</target>
        <note />
      </trans-unit>
      <trans-unit id="ERR_BadAttributeUuid2">
        <source>'{0}' cannot be applied because the format of the GUID '{1}' is not correct.</source>
        <target state="translated">'GUID“{1}”的格式不正确，因此无法应用“{0}”。</target>
        <note />
      </trans-unit>
      <trans-unit id="ERR_ComClassAndReservedAttribute1">
        <source>'Microsoft.VisualBasic.ComClassAttribute' and '{0}' cannot both be applied to the same class.</source>
        <target state="translated">'“Microsoft.VisualBasic.ComClassAttribute”和“{0}”不能同时应用于同一个类。</target>
        <note />
      </trans-unit>
      <trans-unit id="ERR_ComClassRequiresPublicClass2">
        <source>'Microsoft.VisualBasic.ComClassAttribute' cannot be applied to '{0}' because its container '{1}' is not declared 'Public'.</source>
        <target state="translated">'“Microsoft.VisualBasic.ComClassAttribute”的容器“{1}”未声明为“Public”，因此不能应用于“{0}”。</target>
        <note />
      </trans-unit>
      <trans-unit id="ERR_ComClassReservedDispIdZero1">
        <source>'System.Runtime.InteropServices.DispIdAttribute' cannot be applied to '{0}' because 'Microsoft.VisualBasic.ComClassAttribute' reserves zero for the default property.</source>
        <target state="translated">'“Microsoft.VisualBasic.ComClassAttribute”为默认属性保留的值为零，因此“System.Runtime.InteropServices.DispIdAttribute”不能应用于“{0}”。</target>
        <note />
      </trans-unit>
      <trans-unit id="ERR_ComClassReservedDispId1">
        <source>'System.Runtime.InteropServices.DispIdAttribute' cannot be applied to '{0}' because 'Microsoft.VisualBasic.ComClassAttribute' reserves values less than zero.</source>
        <target state="translated">'“Microsoft.VisualBasic.ComClassAttribute”保留的值小于零，因此“System.Runtime.InteropServices.DispIdAttribute”不能应用于“{0}”。</target>
        <note />
      </trans-unit>
      <trans-unit id="ERR_ComClassDuplicateGuids1">
        <source>'InterfaceId' and 'EventsId' parameters for 'Microsoft.VisualBasic.ComClassAttribute' on '{0}' cannot have the same value.</source>
        <target state="translated">“{0}”上“Microsoft.VisualBasic.ComClassAttribute”的“InterfaceId”和“EventsId”参数的值不能相同。</target>
        <note />
      </trans-unit>
      <trans-unit id="ERR_ComClassCantBeAbstract0">
        <source>'Microsoft.VisualBasic.ComClassAttribute' cannot be applied to a class that is declared 'MustInherit'.</source>
        <target state="translated">'“Microsoft.VisualBasic.ComClassAttribute”不能应用于被声明为“MustInherit”的类。</target>
        <note />
      </trans-unit>
      <trans-unit id="ERR_ComClassRequiresPublicClass1">
        <source>'Microsoft.VisualBasic.ComClassAttribute' cannot be applied to '{0}' because it is not declared 'Public'.</source>
        <target state="translated">'“Microsoft.VisualBasic.ComClassAttribute”未声明为“Public”，因此不能应用于“{0}”。</target>
        <note />
      </trans-unit>
      <trans-unit id="ERR_UnknownOperator">
        <source>Operator declaration must be one of:  +, -, *, \, /, ^, &amp;, Like, Mod, And, Or, Xor, Not, &lt;&lt;, &gt;&gt;, =, &lt;&gt;, &lt;, &lt;=, &gt;, &gt;=, CType, IsTrue, IsFalse.</source>
        <target state="translated">运算符声明必须是以下符号之一: +、-、*、\、/、^、&amp;,、Like、Mod、And、Or、Xor、Not、&lt;&lt;、&gt;&gt;、=、&lt;&gt;、&lt;、&lt;=、&gt;、&gt;=、CType、IsTrue 和 IsFalse。</target>
        <note />
      </trans-unit>
      <trans-unit id="ERR_DuplicateConversionCategoryUsed">
        <source>'Widening' and 'Narrowing' cannot be combined.</source>
        <target state="translated">'"Widening" 不能与 "Narrowing" 组合。</target>
        <note />
      </trans-unit>
      <trans-unit id="ERR_OperatorNotOverloadable">
        <source>Operator is not overloadable. Operator declaration must be one of:  +, -, *, \, /, ^, &amp;, Like, Mod, And, Or, Xor, Not, &lt;&lt;, &gt;&gt;, =, &lt;&gt;, &lt;, &lt;=, &gt;, &gt;=, CType, IsTrue, IsFalse.</source>
        <target state="translated">运算符不可重载。运算符声明必须是以下符号之一: +、-、*、\、/、^、&amp;,、Like、Mod、And、Or、Xor、Not、&lt;&lt;、&gt;&gt;、=、&lt;&gt;、&lt;、&lt;=、&gt;、&gt;=、CType、IsTrue 和 IsFalse。</target>
        <note />
      </trans-unit>
      <trans-unit id="ERR_InvalidHandles">
        <source>'Handles' is not valid on operator declarations.</source>
        <target state="translated">'“Handles”在运算符声明上无效。</target>
        <note />
      </trans-unit>
      <trans-unit id="ERR_InvalidImplements">
        <source>'Implements' is not valid on operator declarations.</source>
        <target state="translated">'“Implements”在运算符声明上无效。</target>
        <note />
      </trans-unit>
      <trans-unit id="ERR_EndOperatorExpected">
        <source>'End Operator' expected.</source>
        <target state="translated">'应为 "End Operator"。</target>
        <note />
      </trans-unit>
      <trans-unit id="ERR_EndOperatorNotAtLineStart">
        <source>'End Operator' must be the first statement on a line.</source>
        <target state="translated">'“End Operator”必须是一行中的第一条语句。</target>
        <note />
      </trans-unit>
      <trans-unit id="ERR_InvalidEndOperator">
        <source>'End Operator' must be preceded by a matching 'Operator'.</source>
        <target state="translated">'“End Operator”前面必须是匹配的“Operator”。</target>
        <note />
      </trans-unit>
      <trans-unit id="ERR_ExitOperatorNotValid">
        <source>'Exit Operator' is not valid. Use 'Return' to exit an operator.</source>
        <target state="translated">'"Exit Operator" 无效。请使用 "Return" 从运算符中退出。</target>
        <note />
      </trans-unit>
      <trans-unit id="ERR_ParamArrayIllegal1">
        <source>'{0}' parameters cannot be declared 'ParamArray'.</source>
        <target state="translated">“{0}”参数不能声明为 "ParamArray"。</target>
        <note />
      </trans-unit>
      <trans-unit id="ERR_OptionalIllegal1">
        <source>'{0}' parameters cannot be declared 'Optional'.</source>
        <target state="translated">“{0}”参数不能声明为“Optional”。</target>
        <note />
      </trans-unit>
      <trans-unit id="ERR_OperatorMustBePublic">
        <source>Operators must be declared 'Public'.</source>
        <target state="translated">运算符必须声明为 "Public"。</target>
        <note />
      </trans-unit>
      <trans-unit id="ERR_OperatorMustBeShared">
        <source>Operators must be declared 'Shared'.</source>
        <target state="translated">运算符必须声明为 "Shared"。</target>
        <note />
      </trans-unit>
      <trans-unit id="ERR_BadOperatorFlags1">
        <source>Operators cannot be declared '{0}'.</source>
        <target state="translated">运算符不能声明为“{0}”。</target>
        <note />
      </trans-unit>
      <trans-unit id="ERR_OneParameterRequired1">
        <source>Operator '{0}' must have one parameter.</source>
        <target state="translated">运算符“{0}”必须有一个参数。</target>
        <note />
      </trans-unit>
      <trans-unit id="ERR_TwoParametersRequired1">
        <source>Operator '{0}' must have two parameters.</source>
        <target state="translated">运算符“{0}”必须有两个参数。</target>
        <note />
      </trans-unit>
      <trans-unit id="ERR_OneOrTwoParametersRequired1">
        <source>Operator '{0}' must have either one or two parameters.</source>
        <target state="translated">运算符“{0}”必须有一个两个参数。</target>
        <note />
      </trans-unit>
      <trans-unit id="ERR_ConvMustBeWideningOrNarrowing">
        <source>Conversion operators must be declared either 'Widening' or 'Narrowing'.</source>
        <target state="translated">转换运算符必须声明为“Widening”或者“Narrowing”。</target>
        <note />
      </trans-unit>
      <trans-unit id="ERR_OperatorDeclaredInModule">
        <source>Operators cannot be declared in modules.</source>
        <target state="translated">运算符不能在模块中声明。</target>
        <note />
      </trans-unit>
      <trans-unit id="ERR_InvalidSpecifierOnNonConversion1">
        <source>Only conversion operators can be declared '{0}'.</source>
        <target state="translated">只有转换运算符可以声明为“{0}”。</target>
        <note />
      </trans-unit>
      <trans-unit id="ERR_UnaryParamMustBeContainingType1">
        <source>Parameter of this unary operator must be of the containing type '{0}'.</source>
        <target state="translated">此一元运算符的参数必须属于包含类型“{0}”。</target>
        <note />
      </trans-unit>
      <trans-unit id="ERR_BinaryParamMustBeContainingType1">
        <source>At least one parameter of this binary operator must be of the containing type '{0}'.</source>
        <target state="translated">此二元运算符的至少一个参数必须属于包含类型“{0}”。</target>
        <note />
      </trans-unit>
      <trans-unit id="ERR_ConvParamMustBeContainingType1">
        <source>Either the parameter type or the return type of this conversion operator must be of the containing type '{0}'.</source>
        <target state="translated">此转换运算符的参数类型或返回类型必须属于包含类型“{0}”。</target>
        <note />
      </trans-unit>
      <trans-unit id="ERR_OperatorRequiresBoolReturnType1">
        <source>Operator '{0}' must have a return type of Boolean.</source>
        <target state="translated">运算符“{0}”必须具有 Boolean 返回类型。</target>
        <note />
      </trans-unit>
      <trans-unit id="ERR_ConversionToSameType">
        <source>Conversion operators cannot convert from a type to the same type.</source>
        <target state="translated">转换运算符不能从某一类型转换为相同的类型。</target>
        <note />
      </trans-unit>
      <trans-unit id="ERR_ConversionToInterfaceType">
        <source>Conversion operators cannot convert to an interface type.</source>
        <target state="translated">转换运算符不能转换为接口类型。</target>
        <note />
      </trans-unit>
      <trans-unit id="ERR_ConversionToBaseType">
        <source>Conversion operators cannot convert from a type to its base type.</source>
        <target state="translated">转换运算符不能从某一类型转换为它的基类型。</target>
        <note />
      </trans-unit>
      <trans-unit id="ERR_ConversionToDerivedType">
        <source>Conversion operators cannot convert from a type to its derived type.</source>
        <target state="translated">转换运算符不能从某一类型转换为它的派生类型。</target>
        <note />
      </trans-unit>
      <trans-unit id="ERR_ConversionToObject">
        <source>Conversion operators cannot convert to Object.</source>
        <target state="translated">转换运算符不能转换为 Object。</target>
        <note />
      </trans-unit>
      <trans-unit id="ERR_ConversionFromInterfaceType">
        <source>Conversion operators cannot convert from an interface type.</source>
        <target state="translated">转换运算符不能从接口类型转换。</target>
        <note />
      </trans-unit>
      <trans-unit id="ERR_ConversionFromBaseType">
        <source>Conversion operators cannot convert from a base type.</source>
        <target state="translated">转换运算符不能从基类型转换。</target>
        <note />
      </trans-unit>
      <trans-unit id="ERR_ConversionFromDerivedType">
        <source>Conversion operators cannot convert from a derived type.</source>
        <target state="translated">转换运算符不能从派生类型转换。</target>
        <note />
      </trans-unit>
      <trans-unit id="ERR_ConversionFromObject">
        <source>Conversion operators cannot convert from Object.</source>
        <target state="translated">转换运算符不能从 Object 转换。</target>
        <note />
      </trans-unit>
      <trans-unit id="ERR_MatchingOperatorExpected2">
        <source>Matching '{0}' operator is required for '{1}'.</source>
        <target state="translated">“{1}”需要匹配“{0}”运算符。</target>
        <note />
      </trans-unit>
      <trans-unit id="ERR_UnacceptableLogicalOperator3">
        <source>Return and parameter types of '{0}' must be '{1}' to be used in a '{2}' expression.</source>
        <target state="translated">“{0}”的返回类型和参数类型必须是“{1}”，才能在“{2}”表达式中使用。</target>
        <note />
      </trans-unit>
      <trans-unit id="ERR_ConditionOperatorRequired3">
        <source>Type '{0}' must define operator '{1}' to be used in a '{2}' expression.</source>
        <target state="translated">类型“{0}”必须定义运算符“{1}”，才能在“{2}”表达式中使用。</target>
        <note />
      </trans-unit>
      <trans-unit id="ERR_CopyBackTypeMismatch3">
        <source>Cannot copy the value of 'ByRef' parameter '{0}' back to the matching argument because type '{1}' cannot be converted to type '{2}'.</source>
        <target state="translated">由于类型“{1}”不能转换为类型“{2}”，因此无法将“ByRef”参数“{0}”的值复制回匹配的参数。</target>
        <note />
      </trans-unit>
      <trans-unit id="ERR_ForLoopOperatorRequired2">
        <source>Type '{0}' must define operator '{1}' to be used in a 'For' statement.</source>
        <target state="translated">类型“{0}”必须定义运算符“{1}”，才能在“For”语句中使用。</target>
        <note />
      </trans-unit>
      <trans-unit id="ERR_UnacceptableForLoopOperator2">
        <source>Return and parameter types of '{0}' must be '{1}' to be used in a 'For' statement.</source>
        <target state="translated">“{0}”的返回类型和参数类型必须是“{1}”，才能在“For”语句中使用。</target>
        <note />
      </trans-unit>
      <trans-unit id="ERR_UnacceptableForLoopRelOperator2">
        <source>Parameter types of '{0}' must be '{1}' to be used in a 'For' statement.</source>
        <target state="translated">“{0}”的参数类型必须是“{1}”，才能在“For”语句中使用。</target>
        <note />
      </trans-unit>
      <trans-unit id="ERR_OperatorRequiresIntegerParameter1">
        <source>Operator '{0}' must have a second parameter of type 'Integer' or 'Integer?'.</source>
        <target state="translated">运算符“{0}”必须有另一个“Integer”或“Integer?”类型的参数。</target>
        <note />
      </trans-unit>
      <trans-unit id="ERR_CantSpecifyNullableOnBoth">
        <source>Nullable modifier cannot be specified on both a variable and its type.</source>
        <target state="translated">不能在变量及其类型上同时指定可以为 null 的修饰符。</target>
        <note />
      </trans-unit>
      <trans-unit id="ERR_BadTypeArgForStructConstraintNull">
        <source>Type '{0}' must be a value type or a type argument constrained to 'Structure' in order to be used with 'Nullable' or nullable modifier '?'.</source>
        <target state="translated">类型“{0}”必须是一个被约束为“Structure”的值类型或类型参数，才能与“Nullable”或可以为 null 的修饰符“?”一起使用。</target>
        <note />
      </trans-unit>
      <trans-unit id="ERR_CantSpecifyArrayAndNullableOnBoth">
        <source>Nullable modifier '?' and array modifiers '(' and ')' cannot be specified on both a variable and its type.</source>
        <target state="translated">不能在变量及其类型上同时指定可为 null 的修饰符“?”和数组修饰符“(”/“)”。</target>
        <note />
      </trans-unit>
      <trans-unit id="ERR_CantSpecifyTypeCharacterOnIIF">
        <source>Expressions used with an 'If' expression cannot contain type characters.</source>
        <target state="translated">与“If”表达式一起使用的表达式不能包含类型字符。</target>
        <note />
      </trans-unit>
      <trans-unit id="ERR_IllegalOperandInIIFName">
        <source>'If' operands cannot be named arguments.</source>
        <target state="translated">'“If”操作数不能是命名参数。</target>
        <note />
      </trans-unit>
      <trans-unit id="ERR_IllegalOperandInIIFConversion">
        <source>Cannot infer a common type for the second and third operands of the 'If' operator. One must have a widening conversion to the other.</source>
        <target state="translated">无法推断“If”运算符的第二个和第三个操作数的通用类型。其中一个必须是另一个的扩大转换。</target>
        <note />
      </trans-unit>
      <trans-unit id="ERR_IllegalCondTypeInIIF">
        <source>First operand in a binary 'If' expression must be a nullable value type, a reference type, or an unconstrained generic type.</source>
        <target state="translated">二进制“If”表达式中的第一个操作数必须是可以为 null 的类型或引用类型。</target>
        <note />
      </trans-unit>
      <trans-unit id="ERR_CantCallIIF">
        <source>'If' operator cannot be used in a 'Call' statement.</source>
        <target state="translated">'“If”运算符不能在“Call”语句中使用。</target>
        <note />
      </trans-unit>
      <trans-unit id="ERR_CantSpecifyAsNewAndNullable">
        <source>Nullable modifier cannot be specified in variable declarations with 'As New'.</source>
        <target state="translated">在变量声明中不能用“As New”指定可以为 null 的修饰符。</target>
        <note />
      </trans-unit>
      <trans-unit id="ERR_IllegalOperandInIIFConversion2">
        <source>Cannot infer a common type for the first and second operands of the binary 'If' operator. One must have a widening conversion to the other.</source>
        <target state="translated">无法推断二元“If”运算符的第一个和第二个操作数的通用类型。其中一个必须是另一个的扩大转换。</target>
        <note />
      </trans-unit>
      <trans-unit id="ERR_BadNullTypeInCCExpression">
        <source>Nullable types are not allowed in conditional compilation expressions.</source>
        <target state="translated">在条件编译表达式中不允许有可以为 null 的类型。</target>
        <note />
      </trans-unit>
      <trans-unit id="ERR_NullableImplicit">
        <source>Nullable modifier cannot be used with a variable whose implicit type is 'Object'.</source>
        <target state="translated">可以为 null 的修饰符不能与隐式类型为 "Object" 的变量一起使用。</target>
        <note />
      </trans-unit>
      <trans-unit id="ERR_MissingRuntimeHelper">
        <source>Requested operation is not available because the runtime library function '{0}' is not defined.</source>
        <target state="translated">所请求的操作不可用，因为没有定义运行库函数“{0}”。</target>
        <note />
      </trans-unit>
      <trans-unit id="ERR_ExpectedDotAfterGlobalNameSpace">
        <source>'Global' must be followed by '.' and an identifier.</source>
        <target state="translated">'“Global”的后面必须跟有“.”和标识符。</target>
        <note />
      </trans-unit>
      <trans-unit id="ERR_NoGlobalExpectedIdentifier">
        <source>'Global' not allowed in this context; identifier expected.</source>
        <target state="translated">'此上下文中不允许 "Global"；应为标识符。</target>
        <note />
      </trans-unit>
      <trans-unit id="ERR_NoGlobalInHandles">
        <source>'Global' not allowed in handles; local name expected.</source>
        <target state="translated">'句柄中不允许 "Global"；应为本地名称。</target>
        <note />
      </trans-unit>
      <trans-unit id="ERR_ElseIfNoMatchingIf">
        <source>'ElseIf' must be preceded by a matching 'If' or 'ElseIf'.</source>
        <target state="translated">'"ElseIf" 前面必须是匹配的 "If" 或 "ElseIf"。</target>
        <note />
      </trans-unit>
      <trans-unit id="ERR_BadAttributeConstructor2">
        <source>Attribute constructor has a 'ByRef' parameter of type '{0}'; cannot use constructors with byref parameters to apply the attribute.</source>
        <target state="translated">特性构造函数有一个“{0}”类型的“ByRef”参数；不能用带有 byref 参数的构造函数来应用特性。</target>
        <note />
      </trans-unit>
      <trans-unit id="ERR_EndUsingWithoutUsing">
        <source>'End Using' must be preceded by a matching 'Using'.</source>
        <target state="translated">'“End Using”前面必须是匹配的“Using”。</target>
        <note />
      </trans-unit>
      <trans-unit id="ERR_ExpectedEndUsing">
        <source>'Using' must end with a matching 'End Using'.</source>
        <target state="translated">'“Using”必须以匹配的“End Using”结束。</target>
        <note />
      </trans-unit>
      <trans-unit id="ERR_GotoIntoUsing">
        <source>'GoTo {0}' is not valid because '{0}' is inside a 'Using' statement that does not contain this statement.</source>
        <target state="translated">'“GoTo {0}”无效，因为“{0}”位于不包含此语句的“Using”语句中。</target>
        <note />
      </trans-unit>
      <trans-unit id="ERR_UsingRequiresDisposePattern">
        <source>'Using' operand of type '{0}' must implement 'System.IDisposable'.</source>
        <target state="translated">“{0}”类型的“Using”操作数必须实现“System.IDisposable”。</target>
        <note />
      </trans-unit>
      <trans-unit id="ERR_UsingResourceVarNeedsInitializer">
        <source>'Using' resource variable must have an explicit initialization.</source>
        <target state="translated">'"Using" 资源变量必须有一个显式初始化。</target>
        <note />
      </trans-unit>
      <trans-unit id="ERR_UsingResourceVarCantBeArray">
        <source>'Using' resource variable type can not be array type.</source>
        <target state="translated">'"Using" 资源变量类型不能是数组类型。</target>
        <note />
      </trans-unit>
      <trans-unit id="ERR_OnErrorInUsing">
        <source>'On Error' statements are not valid within 'Using' statements.</source>
        <target state="translated">'"On Error" 语句在 "Using" 语句内无效。</target>
        <note />
      </trans-unit>
      <trans-unit id="ERR_PropertyNameConflictInMyCollection">
        <source>'{0}' has the same name as a member used for type '{1}' exposed in a 'My' group. Rename the type or its enclosing namespace.</source>
        <target state="translated">“{0}”与“My”组中公开的类型“{1}”所使用的成员同名。请重命名该类型或其封闭命名空间。</target>
        <note />
      </trans-unit>
      <trans-unit id="ERR_InvalidImplicitVar">
        <source>Implicit variable '{0}' is invalid because of '{1}'.</source>
        <target state="translated">由于“{1}”，隐式变量“{0}”无效。</target>
        <note />
      </trans-unit>
      <trans-unit id="ERR_ObjectInitializerRequiresFieldName">
        <source>Object initializers require a field name to initialize.</source>
        <target state="translated">对象初始值设定项需要一个字段名称以便进行初始化。</target>
        <note />
      </trans-unit>
      <trans-unit id="ERR_ExpectedFrom">
        <source>'From' expected.</source>
        <target state="translated">'应为“From”。</target>
        <note />
      </trans-unit>
      <trans-unit id="ERR_LambdaBindingMismatch1">
        <source>Nested function does not have the same signature as delegate '{0}'.</source>
        <target state="translated">嵌套函数与委托“{0}”的签名不相同。</target>
        <note />
      </trans-unit>
      <trans-unit id="ERR_LambdaBindingMismatch2">
        <source>Nested sub does not have a signature that is compatible with delegate '{0}'.</source>
        <target state="translated">嵌套 Sub 的签名与委托“{0}”不兼容。</target>
        <note />
      </trans-unit>
      <trans-unit id="ERR_CannotLiftByRefParamQuery1">
        <source>'ByRef' parameter '{0}' cannot be used in a query expression.</source>
        <target state="translated">'不能在查询表达式中使用“ByRef”参数“{0}”。</target>
        <note />
      </trans-unit>
      <trans-unit id="ERR_ExpressionTreeNotSupported">
        <source>Expression cannot be converted into an expression tree.</source>
        <target state="translated">无法将表达式转换为表达式树。</target>
        <note />
      </trans-unit>
      <trans-unit id="ERR_CannotLiftStructureMeQuery">
        <source>Instance members and 'Me' cannot be used within query expressions in structures.</source>
        <target state="translated">无法在结构中的查询表达式中使用实例成员和“Me”。</target>
        <note />
      </trans-unit>
      <trans-unit id="ERR_InferringNonArrayType1">
        <source>Variable cannot be initialized with non-array type '{0}'.</source>
        <target state="translated">无法用非数组类型“{0}”初始化变量。</target>
        <note />
      </trans-unit>
      <trans-unit id="ERR_ByRefParamInExpressionTree">
        <source>References to 'ByRef' parameters cannot be converted to an expression tree.</source>
        <target state="translated">对“ByRef”参数的引用无法转换为表达式树。</target>
        <note />
      </trans-unit>
      <trans-unit id="ERR_DuplicateAnonTypeMemberName1">
        <source>Anonymous type member or property '{0}' is already declared.</source>
        <target state="translated">已声明匿名类型成员或属性“{0}”。</target>
        <note />
      </trans-unit>
      <trans-unit id="ERR_BadAnonymousTypeForExprTree">
        <source>Cannot convert anonymous type to an expression tree because a property of the type is used to initialize another property.</source>
        <target state="translated">无法将匿名类型转换为表达式树，因为此类型的属性用于初始化其他属性。</target>
        <note />
      </trans-unit>
      <trans-unit id="ERR_CannotLiftAnonymousType1">
        <source>Anonymous type property '{0}' cannot be used in the definition of a lambda expression within the same initialization list.</source>
        <target state="translated">不能在同一个初始化列表中的 lambda 表达式定义中使用匿名类型属性“{0}”。</target>
        <note />
      </trans-unit>
      <trans-unit id="ERR_ExtensionOnlyAllowedOnModuleSubOrFunction">
        <source>'Extension' attribute can be applied only to 'Module', 'Sub', or 'Function' declarations.</source>
        <target state="translated">'“Extension”特性只能应用于“Module”、“Sub”或“Function”声明。</target>
        <note />
      </trans-unit>
      <trans-unit id="ERR_ExtensionMethodNotInModule">
        <source>Extension methods can be defined only in modules.</source>
        <target state="translated">只能在模块中定义扩展方法。</target>
        <note />
      </trans-unit>
      <trans-unit id="ERR_ExtensionMethodNoParams">
        <source>Extension methods must declare at least one parameter. The first parameter specifies which type to extend.</source>
        <target state="translated">扩展方法必须至少声明一个参数。第一个参数指定要扩展的类型。</target>
        <note />
      </trans-unit>
      <trans-unit id="ERR_ExtensionMethodOptionalFirstArg">
        <source>'Optional' cannot be applied to the first parameter of an extension method. The first parameter specifies which type to extend.</source>
        <target state="translated">'“Optional”无法应用于扩展方法的第一个参数。第一个参数指定要扩展哪个类型。</target>
        <note />
      </trans-unit>
      <trans-unit id="ERR_ExtensionMethodParamArrayFirstArg">
        <source>'ParamArray' cannot be applied to the first parameter of an extension method. The first parameter specifies which type to extend.</source>
        <target state="translated">"ParamArray" 无法应用于扩展方法的第一个参数。第一个参数指定要扩展哪个类型。</target>
        <note />
      </trans-unit>
      <trans-unit id="ERR_AnonymousTypeFieldNameInference">
        <source>Anonymous type member name can be inferred only from a simple or qualified name with no arguments.</source>
        <target state="translated">只能从不带参数的简单名或限定名中推断匿名类型成员名称。</target>
        <note />
      </trans-unit>
      <trans-unit id="ERR_NameNotMemberOfAnonymousType2">
        <source>'{0}' is not a member of '{1}'; it does not exist in the current context.</source>
        <target state="translated">“{0}”不是“{1}”的成员；它不存在于当前上下文。</target>
        <note />
      </trans-unit>
      <trans-unit id="ERR_ExtensionAttributeInvalid">
        <source>The custom-designed version of 'System.Runtime.CompilerServices.ExtensionAttribute' found by the compiler is not valid. Its attribute usage flags must be set to allow assemblies, classes, and methods.</source>
        <target state="translated">编译器找到的“System.Runtime.CompilerServices.ExtensionAttribute”的自定义设计版本无效。必须将其特性用法标志设置为允许程序集、类和方法使用。</target>
        <note />
      </trans-unit>
      <trans-unit id="ERR_AnonymousTypePropertyOutOfOrder1">
        <source>Anonymous type member property '{0}' cannot be used to infer the type of another member property because the type of '{0}' is not yet established.</source>
        <target state="translated">无法使用匿名类型成员属性“{0}”来推断另一个成员属性的类型，因为尚未建立“{0}”的类型。</target>
        <note />
      </trans-unit>
      <trans-unit id="ERR_AnonymousTypeDisallowsTypeChar">
        <source>Type characters cannot be used in anonymous type declarations.</source>
        <target state="translated">不能在匿名类型声明中使用类型字符。</target>
        <note />
      </trans-unit>
      <trans-unit id="ERR_TupleLiteralDisallowsTypeChar">
        <source>Type characters cannot be used in tuple literals.</source>
        <target state="translated">类型字符无法用在元组文本中。</target>
        <note />
      </trans-unit>
      <trans-unit id="ERR_NewWithTupleTypeSyntax">
        <source>'New' cannot be used with tuple type. Use a tuple literal expression instead.</source>
        <target state="translated">'"New" 不能用于元组类型。请改用元组文本表达式。</target>
        <note />
      </trans-unit>
      <trans-unit id="ERR_PredefinedValueTupleTypeMustBeStruct">
        <source>Predefined type '{0}' must be a structure.</source>
        <target state="translated">预定义的类型“{0}”必须是一种结构。</target>
        <note />
      </trans-unit>
      <trans-unit id="ERR_ExtensionMethodUncallable1">
        <source>Extension method '{0}' has type constraints that can never be satisfied.</source>
        <target state="translated">扩展方法“{0}”具有无法满足的类型约束。</target>
        <note />
      </trans-unit>
      <trans-unit id="ERR_ExtensionMethodOverloadCandidate3">
        <source>
    Extension method '{0}' defined in '{1}': {2}</source>
        <target state="translated">
  “{1}”中定义的扩展方法“{0}”: {2}</target>
        <note />
      </trans-unit>
      <trans-unit id="ERR_DelegateBindingMismatch">
        <source>Method does not have a signature compatible with the delegate.</source>
        <target state="translated">方法没有与委托兼容的签名。</target>
        <note />
      </trans-unit>
      <trans-unit id="ERR_DelegateBindingTypeInferenceFails">
        <source>Type arguments could not be inferred from the delegate.</source>
        <target state="translated">未能从委托中推断类型参数。</target>
        <note />
      </trans-unit>
      <trans-unit id="ERR_TooManyArgs">
        <source>Too many arguments.</source>
        <target state="translated">参数太多。</target>
        <note />
      </trans-unit>
      <trans-unit id="ERR_NamedArgAlsoOmitted1">
        <source>Parameter '{0}' already has a matching omitted argument.</source>
        <target state="translated">形参“{0}”已具有匹配的省略实参。</target>
        <note />
      </trans-unit>
      <trans-unit id="ERR_NamedArgUsedTwice1">
        <source>Parameter '{0}' already has a matching argument.</source>
        <target state="translated">形参“{0}”已具有匹配的实参。</target>
        <note />
      </trans-unit>
      <trans-unit id="ERR_NamedParamNotFound1">
        <source>'{0}' is not a method parameter.</source>
        <target state="translated">“{0}”不是方法参数。</target>
        <note />
      </trans-unit>
      <trans-unit id="ERR_OmittedArgument1">
        <source>Argument not specified for parameter '{0}'.</source>
        <target state="translated">没有为参数“{0}”指定参数。</target>
        <note />
      </trans-unit>
      <trans-unit id="ERR_UnboundTypeParam1">
        <source>Type parameter '{0}' cannot be inferred.</source>
        <target state="translated">无法推断类型参数“{0}”。</target>
        <note />
      </trans-unit>
      <trans-unit id="ERR_ExtensionMethodOverloadCandidate2">
        <source>
    Extension method '{0}' defined in '{1}'.</source>
        <target state="translated">
  “{1}”中定义的扩展方法“{0}”。</target>
        <note />
      </trans-unit>
      <trans-unit id="ERR_AnonymousTypeNeedField">
        <source>Anonymous type must contain at least one member.</source>
        <target state="translated">匿名类型必须至少包含一个成员。</target>
        <note />
      </trans-unit>
      <trans-unit id="ERR_AnonymousTypeNameWithoutPeriod">
        <source>Anonymous type member name must be preceded by a period.</source>
        <target state="translated">匿名类型成员名前面必须有一个句点。</target>
        <note />
      </trans-unit>
      <trans-unit id="ERR_AnonymousTypeExpectedIdentifier">
        <source>Identifier expected, preceded with a period.</source>
        <target state="translated">应为开头带有句点的标识符。</target>
        <note />
      </trans-unit>
      <trans-unit id="ERR_TooManyArgs2">
        <source>Too many arguments to extension method '{0}' defined in '{1}'.</source>
        <target state="translated">对“{1}”中定义的扩展方法“{0}”而言，参数太多。</target>
        <note />
      </trans-unit>
      <trans-unit id="ERR_NamedArgAlsoOmitted3">
        <source>Parameter '{0}' in extension method '{1}' defined in '{2}' already has a matching omitted argument.</source>
        <target state="translated">“{2}”中定义的扩展方法中的“{1}”形参“{0}”已具有匹配的省略实参。</target>
        <note />
      </trans-unit>
      <trans-unit id="ERR_NamedArgUsedTwice3">
        <source>Parameter '{0}' of extension method '{1}' defined in '{2}' already has a matching argument.</source>
        <target state="translated">“{2}”中定义的扩展方法“{1}”的形参“{0}”已具有匹配的实参。</target>
        <note />
      </trans-unit>
      <trans-unit id="ERR_NamedParamNotFound3">
        <source>'{0}' is not a parameter of extension method '{1}' defined in '{2}'.</source>
        <target state="translated">“{0}”不是“{2}”中定义的扩展方法“{1}”的参数。</target>
        <note />
      </trans-unit>
      <trans-unit id="ERR_OmittedArgument3">
        <source>Argument not specified for parameter '{0}' of extension method '{1}' defined in '{2}'.</source>
        <target state="translated">没有为“{2}”中定义的扩展方法“{1}”的形参“{0}”指定实参。</target>
        <note />
      </trans-unit>
      <trans-unit id="ERR_UnboundTypeParam3">
        <source>Type parameter '{0}' for extension method '{1}' defined in '{2}' cannot be inferred.</source>
        <target state="translated">无法推断“{2}”中定义的扩展方法“{1}”的类型参数“{0}”。</target>
        <note />
      </trans-unit>
      <trans-unit id="ERR_TooFewGenericArguments2">
        <source>Too few type arguments to extension method '{0}' defined in '{1}'.</source>
        <target state="translated">对“{1}”中定义的扩展方法“{0}”而言，类型参数太少。</target>
        <note />
      </trans-unit>
      <trans-unit id="ERR_TooManyGenericArguments2">
        <source>Too many type arguments to extension method '{0}' defined in '{1}'.</source>
        <target state="translated">对“{1}”中定义的扩展方法“{0}”而言，类型参数太多。</target>
        <note />
      </trans-unit>
      <trans-unit id="ERR_ExpectedInOrEq">
        <source>'In' or '=' expected.</source>
        <target state="translated">'应为“In”或“=”。</target>
        <note />
      </trans-unit>
      <trans-unit id="ERR_ExpectedQueryableSource">
        <source>Expression of type '{0}' is not queryable. Make sure you are not missing an assembly reference and/or namespace import for the LINQ provider.</source>
        <target state="translated">类型“{0}”的表达式不可查询。请确保不缺少程序集引用和/或 LINQ 提供程序的命名空间导入。</target>
        <note />
      </trans-unit>
      <trans-unit id="ERR_QueryOperatorNotFound">
        <source>Definition of method '{0}' is not accessible in this context.</source>
        <target state="translated">方法“{0}”的定义在此上下文中不可访问。</target>
        <note />
      </trans-unit>
      <trans-unit id="ERR_CannotUseOnErrorGotoWithClosure">
        <source>Method cannot contain both a '{0}' statement and a definition of a variable that is used in a lambda or query expression.</source>
        <target state="translated">方法不能同时包含“{0}”语句以及在 lambda 或查询表达式中使用的变量的定义。</target>
        <note />
      </trans-unit>
      <trans-unit id="ERR_CannotGotoNonScopeBlocksWithClosure">
        <source>'{0}{1}' is not valid because '{2}' is inside a scope that defines a variable that is used in a lambda or query expression.</source>
        <target state="translated">“{0}{1}”无效，因为“{2}”所在的范围定义一个用在 lambda 表达式或查询表达式中的变量。</target>
        <note />
      </trans-unit>
      <trans-unit id="ERR_CannotLiftRestrictedTypeQuery">
        <source>Instance of restricted type '{0}' cannot be used in a query expression.</source>
        <target state="translated">不能在查询表达式中使用受限类型“{0}”的实例。</target>
        <note />
      </trans-unit>
      <trans-unit id="ERR_QueryAnonymousTypeFieldNameInference">
        <source>Range variable name can be inferred only from a simple or qualified name with no arguments.</source>
        <target state="translated">只能从不带参数的简单名或限定名中推断范围变量名。</target>
        <note />
      </trans-unit>
      <trans-unit id="ERR_QueryDuplicateAnonTypeMemberName1">
        <source>Range variable '{0}' is already declared.</source>
        <target state="translated">已声明范围变量“{0}”。</target>
        <note />
      </trans-unit>
      <trans-unit id="ERR_QueryAnonymousTypeDisallowsTypeChar">
        <source>Type characters cannot be used in range variable declarations.</source>
        <target state="translated">在范围变量声明中不能使用类型字符。</target>
        <note />
      </trans-unit>
      <trans-unit id="ERR_ReadOnlyInClosure">
        <source>'ReadOnly' variable cannot be the target of an assignment in a lambda expression inside a constructor.</source>
        <target state="translated">'在构造函数内的 lambda 表达式中，"ReadOnly" 变量不能作为赋值的目标。</target>
        <note />
      </trans-unit>
      <trans-unit id="ERR_ExprTreeNoMultiDimArrayCreation">
        <source>Multi-dimensional array cannot be converted to an expression tree.</source>
        <target state="translated">多维数组无法转换为表达式树。</target>
        <note />
      </trans-unit>
      <trans-unit id="ERR_ExprTreeNoLateBind">
        <source>Late binding operations cannot be converted to an expression tree.</source>
        <target state="translated">后期绑定操作无法转换为表达式树。</target>
        <note />
      </trans-unit>
      <trans-unit id="ERR_ExpectedBy">
        <source>'By' expected.</source>
        <target state="translated">'应为 "By"。</target>
        <note />
      </trans-unit>
      <trans-unit id="ERR_QueryInvalidControlVariableName1">
        <source>Range variable name cannot match the name of a member of the 'Object' class.</source>
        <target state="translated">范围变量名无法与 "Object" 类的成员名匹配。</target>
        <note />
      </trans-unit>
      <trans-unit id="ERR_ExpectedIn">
        <source>'In' expected.</source>
        <target state="translated">'应为“In”。</target>
        <note />
      </trans-unit>
      <trans-unit id="ERR_QueryNameNotDeclared">
        <source>Name '{0}' is either not declared or not in the current scope.</source>
        <target state="translated">名称“{0}”未声明或不在当前作用域中。</target>
        <note />
      </trans-unit>
      <trans-unit id="ERR_NestedFunctionArgumentNarrowing3">
        <source>Return type of nested function matching parameter '{0}' narrows from '{1}' to '{2}'.</source>
        <target state="translated">与参数“{0}”匹配的嵌套函数的返回类型从“{1}”收缩到“{2}”。</target>
        <note />
      </trans-unit>
      <trans-unit id="ERR_AnonTypeFieldXMLNameInference">
        <source>Anonymous type member name cannot be inferred from an XML identifier that is not a valid Visual Basic identifier.</source>
        <target state="translated">无法根据不是有效 Visual Basic 标识符的 XML 标识符推断出匿名类型成员名称。</target>
        <note />
      </trans-unit>
      <trans-unit id="ERR_QueryAnonTypeFieldXMLNameInference">
        <source>Range variable name cannot be inferred from an XML identifier that is not a valid Visual Basic identifier.</source>
        <target state="translated">无法根据不是有效 Visual Basic 标识符的 XML 标识符推断出范围变量名。</target>
        <note />
      </trans-unit>
      <trans-unit id="ERR_ExpectedInto">
        <source>'Into' expected.</source>
        <target state="translated">'应为“Into”。</target>
        <note />
      </trans-unit>
      <trans-unit id="ERR_TypeCharOnAggregation">
        <source>Aggregate function name cannot be used with a type character.</source>
        <target state="translated">聚合函数名不能与类型字符一起使用。</target>
        <note />
      </trans-unit>
      <trans-unit id="ERR_ExpectedOn">
        <source>'On' expected.</source>
        <target state="translated">'应为 "On"。</target>
        <note />
      </trans-unit>
      <trans-unit id="ERR_ExpectedEquals">
        <source>'Equals' expected.</source>
        <target state="translated">'应为“Equals”。</target>
        <note />
      </trans-unit>
      <trans-unit id="ERR_ExpectedAnd">
        <source>'And' expected.</source>
        <target state="translated">'应为 "And"。</target>
        <note />
      </trans-unit>
      <trans-unit id="ERR_EqualsTypeMismatch">
        <source>'Equals' cannot compare a value of type '{0}' with a value of type '{1}'.</source>
        <target state="translated">'“Equals”不能对类型为“{0}”的值与类型“{1}”的值进行比较。</target>
        <note />
      </trans-unit>
      <trans-unit id="ERR_EqualsOperandIsBad">
        <source>You must reference at least one range variable on both sides of the 'Equals' operator. Range variable(s) {0} must appear on one side of the 'Equals' operator, and range variable(s) {1} must appear on the other.</source>
        <target state="translated">“Equals”运算符的每一侧都必须至少引用一个范围变量。范围变量 {0} 必须出现在“Equals”运算符的一侧，范围变量 {1} 必须出现在另一侧。</target>
        <note />
      </trans-unit>
      <trans-unit id="ERR_LambdaNotDelegate1">
        <source>Lambda expression cannot be converted to '{0}' because '{0}' is not a delegate type.</source>
        <target state="translated">Lambda 表达式无法转换为“{0}”，因为“{0}”不是委托类型。</target>
        <note />
      </trans-unit>
      <trans-unit id="ERR_LambdaNotCreatableDelegate1">
        <source>Lambda expression cannot be converted to '{0}' because type '{0}' is declared 'MustInherit' and cannot be created.</source>
        <target state="translated">Lambda 表达式无法转换为“{0}”，因为类型“{0}”被声明为“MustInherit”，无法创建。</target>
        <note />
      </trans-unit>
      <trans-unit id="ERR_CannotInferNullableForVariable1">
        <source>A nullable type cannot be inferred for variable '{0}'.</source>
        <target state="translated">对于变量“{0}”不能推断可以为 null 的类型。</target>
        <note />
      </trans-unit>
      <trans-unit id="ERR_NullableTypeInferenceNotSupported">
        <source>Nullable type inference is not supported in this context.</source>
        <target state="translated">在该上下文中不支持可以为 null 的类型推理。</target>
        <note />
      </trans-unit>
      <trans-unit id="ERR_ExpectedJoin">
        <source>'Join' expected.</source>
        <target state="translated">'应为“Join”。</target>
        <note />
      </trans-unit>
      <trans-unit id="ERR_NullableParameterMustSpecifyType">
        <source>Nullable parameters must specify a type.</source>
        <target state="translated">可以为 null 的参数必须指定一个类型。</target>
        <note />
      </trans-unit>
      <trans-unit id="ERR_IterationVariableShadowLocal2">
        <source>Range variable '{0}' hides a variable in an enclosing block, a previously defined range variable, or an implicitly declared variable in a query expression.</source>
        <target state="translated">范围变量“{0}”隐藏封闭块中的某个变量、以前定义的某个范围变量或者在查询表达式中隐式声明的某个变量。</target>
        <note />
      </trans-unit>
      <trans-unit id="ERR_LambdasCannotHaveAttributes">
        <source>Attributes cannot be applied to parameters of lambda expressions.</source>
        <target state="translated">特性不能应用于 lambda 表达式的参数。</target>
        <note />
      </trans-unit>
      <trans-unit id="ERR_LambdaInSelectCaseExpr">
        <source>Lambda expressions are not valid in the first expression of a 'Select Case' statement.</source>
        <target state="translated">Lambda 表达式在 "Select Case" 语句的第一个表达式中无效。</target>
        <note />
      </trans-unit>
      <trans-unit id="ERR_AddressOfInSelectCaseExpr">
        <source>'AddressOf' expressions are not valid in the first expression of a 'Select Case' statement.</source>
        <target state="translated">'“AddressOf”表达式在“Select Case”语句的第一个表达式中无效。</target>
        <note />
      </trans-unit>
      <trans-unit id="ERR_NullableCharNotSupported">
        <source>The '?' character cannot be used here.</source>
        <target state="translated">此处不能使用 "?" 字符。</target>
        <note />
      </trans-unit>
      <trans-unit id="ERR_CannotLiftStructureMeLambda">
        <source>Instance members and 'Me' cannot be used within a lambda expression in structures.</source>
        <target state="translated">无法在结构中的 lambda 表达式内使用实例成员和“Me”。</target>
        <note />
      </trans-unit>
      <trans-unit id="ERR_CannotLiftByRefParamLambda1">
        <source>'ByRef' parameter '{0}' cannot be used in a lambda expression.</source>
        <target state="translated">'不能在 lambda 表达式中使用“ByRef”参数“{0}”。</target>
        <note />
      </trans-unit>
      <trans-unit id="ERR_CannotLiftRestrictedTypeLambda">
        <source>Instance of restricted type '{0}' cannot be used in a lambda expression.</source>
        <target state="translated">不能在 lambda 表达式中使用受限类型“{0}”的实例。</target>
        <note />
      </trans-unit>
      <trans-unit id="ERR_LambdaParamShadowLocal1">
        <source>Lambda parameter '{0}' hides a variable in an enclosing block, a previously defined range variable, or an implicitly declared variable in a query expression.</source>
        <target state="translated">Lambda 参数“{0}”隐藏封闭块中的某个变量、以前定义的某个范围变量或者在查询表达式中隐式声明的某个变量。</target>
        <note />
      </trans-unit>
      <trans-unit id="ERR_StrictDisallowImplicitObjectLambda">
        <source>Option Strict On requires each lambda expression parameter to be declared with an 'As' clause if its type cannot be inferred.</source>
        <target state="translated">Option Strict On 要求使用 "As" 子句来声明其类型无法推断的每个 lambda 表达式参数。</target>
        <note />
      </trans-unit>
      <trans-unit id="ERR_CantSpecifyParamsOnLambdaParamNoType">
        <source>Array modifiers cannot be specified on lambda expression parameter name. They must be specified on its type.</source>
        <target state="translated">不能在 lambda 表达式的参数名中指定数组修饰符。数组修饰符必须在其类型中指定。</target>
        <note />
      </trans-unit>
      <trans-unit id="ERR_TypeInferenceFailure1">
        <source>Data type(s) of the type parameter(s) cannot be inferred from these arguments. Specifying the data type(s) explicitly might correct this error.</source>
        <target state="translated">无法从这些实参推断类型形参的数据类型。显式指定该数据类型可更正此错误。</target>
        <note />
      </trans-unit>
      <trans-unit id="ERR_TypeInferenceFailure2">
        <source>Data type(s) of the type parameter(s) in method '{0}' cannot be inferred from these arguments. Specifying the data type(s) explicitly might correct this error.</source>
        <target state="translated">无法从这些实参推断方法“{0}”中类型形参的数据类型。显式指定数据类型可更正此错误。</target>
        <note />
      </trans-unit>
      <trans-unit id="ERR_TypeInferenceFailure3">
        <source>Data type(s) of the type parameter(s) in extension method '{0}' defined in '{1}' cannot be inferred from these arguments. Specifying the data type(s) explicitly might correct this error.</source>
        <target state="translated">无法从这些实参推断“{1}”中定义的扩展方法“{0}”中类型形参的数据类型。显式指定数据类型可更正此错误。</target>
        <note />
      </trans-unit>
      <trans-unit id="ERR_TypeInferenceFailureNoExplicit1">
        <source>Data type(s) of the type parameter(s) cannot be inferred from these arguments.</source>
        <target state="translated">无法从这些实参推断类型形参的数据类型。</target>
        <note />
      </trans-unit>
      <trans-unit id="ERR_TypeInferenceFailureNoExplicit2">
        <source>Data type(s) of the type parameter(s) in method '{0}' cannot be inferred from these arguments.</source>
        <target state="translated">无法从这些实参推断方法“{0}”中类型形参的数据类型。</target>
        <note />
      </trans-unit>
      <trans-unit id="ERR_TypeInferenceFailureNoExplicit3">
        <source>Data type(s) of the type parameter(s) in extension method '{0}' defined in '{1}' cannot be inferred from these arguments.</source>
        <target state="translated">无法从这些实参推断“{1}”中定义的扩展方法“{0}”中类型形参的数据类型。</target>
        <note />
      </trans-unit>
      <trans-unit id="ERR_TypeInferenceFailureAmbiguous1">
        <source>Data type(s) of the type parameter(s) cannot be inferred from these arguments because more than one type is possible. Specifying the data type(s) explicitly might correct this error.</source>
        <target state="translated">无法从这些实参推断类型形参的数据类型，因为可能会存在多个类型。显式指定数据类型可更正此错误。</target>
        <note />
      </trans-unit>
      <trans-unit id="ERR_TypeInferenceFailureAmbiguous2">
        <source>Data type(s) of the type parameter(s) in method '{0}' cannot be inferred from these arguments because more than one type is possible. Specifying the data type(s) explicitly might correct this error.</source>
        <target state="translated">无法从这些实参推断方法“{0}”中类型形参的数据类型，因为可能会存在多个类型。显式指定数据类型可更正此错误。</target>
        <note />
      </trans-unit>
      <trans-unit id="ERR_TypeInferenceFailureAmbiguous3">
        <source>Data type(s) of the type parameter(s) in extension method '{0}' defined in '{1}' cannot be inferred from these arguments because more than one type is possible. Specifying the data type(s) explicitly might correct this error.</source>
        <target state="translated">无法从这些实参推断“{0}”中定义的扩展方法“{1}”中类型形参的数据类型，因为可能会存在多个类型。显式指定数据类型可更正此错误。</target>
        <note />
      </trans-unit>
      <trans-unit id="ERR_TypeInferenceFailureNoExplicitAmbiguous1">
        <source>Data type(s) of the type parameter(s) cannot be inferred from these arguments because more than one type is possible.</source>
        <target state="translated">无法从这些实参推断类型形参的数据类型，因为可能会存在多个类型。</target>
        <note />
      </trans-unit>
      <trans-unit id="ERR_TypeInferenceFailureNoExplicitAmbiguous2">
        <source>Data type(s) of the type parameter(s) in method '{0}' cannot be inferred from these arguments because more than one type is possible.</source>
        <target state="translated">无法从这些实参推断方法“{0}”中类型形参的数据类型，因为可能会存在多个类型。</target>
        <note />
      </trans-unit>
      <trans-unit id="ERR_TypeInferenceFailureNoExplicitAmbiguous3">
        <source>Data type(s) of the type parameter(s) in extension method '{0}' defined in '{1}' cannot be inferred from these arguments because more than one type is possible.</source>
        <target state="translated">无法从这些实参推断“{0}”中定义的扩展方法“{1}”中类型形参的数据类型，因为可能会存在多个类型。</target>
        <note />
      </trans-unit>
      <trans-unit id="ERR_TypeInferenceFailureNoBest1">
        <source>Data type(s) of the type parameter(s) cannot be inferred from these arguments because they do not convert to the same type. Specifying the data type(s) explicitly might correct this error.</source>
        <target state="translated">无法从这些实参推断类型形参的数据类型，因为这些数据类型不会转换为同一类型。显式指定数据类型可更正此错误。</target>
        <note />
      </trans-unit>
      <trans-unit id="ERR_TypeInferenceFailureNoBest2">
        <source>Data type(s) of the type parameter(s) in method '{0}' cannot be inferred from these arguments because they do not convert to the same type. Specifying the data type(s) explicitly might correct this error.</source>
        <target state="translated">无法从这些实参推断方法“{0}”中类型形参的数据类型，因为这些数据类型不会转换为同一类型。显式指定数据类型可更正此错误。</target>
        <note />
      </trans-unit>
      <trans-unit id="ERR_TypeInferenceFailureNoBest3">
        <source>Data type(s) of the type parameter(s) in extension method '{0}' defined in '{1}' cannot be inferred from these arguments because they do not convert to the same type. Specifying the data type(s) explicitly might correct this error.</source>
        <target state="translated">无法从这些实参推断“{1}”中定义的扩展方法“{0}”中类型形参的数据类型，因为这些数据类型不会转换为同一类型。显式指定数据类型可更正此错误。</target>
        <note />
      </trans-unit>
      <trans-unit id="ERR_TypeInferenceFailureNoExplicitNoBest1">
        <source>Data type(s) of the type parameter(s) cannot be inferred from these arguments because they do not convert to the same type.</source>
        <target state="translated">无法从这些实参推断类型形参的数据类型，因为这些数据类型不会转换为同一类型。</target>
        <note />
      </trans-unit>
      <trans-unit id="ERR_TypeInferenceFailureNoExplicitNoBest2">
        <source>Data type(s) of the type parameter(s) in method '{0}' cannot be inferred from these arguments because they do not convert to the same type.</source>
        <target state="translated">无法从这些实参推断方法“{0}”中类型形参的数据类型，因为这些数据类型不会转换为同一类型。</target>
        <note />
      </trans-unit>
      <trans-unit id="ERR_TypeInferenceFailureNoExplicitNoBest3">
        <source>Data type(s) of the type parameter(s) in extension method '{0}' defined in '{1}' cannot be inferred from these arguments because they do not convert to the same type.</source>
        <target state="translated">无法从这些实参推断“{1}”中定义的扩展方法“{0}”中类型形参的数据类型，因为这些数据类型不会转换为同一类型。</target>
        <note />
      </trans-unit>
      <trans-unit id="ERR_DelegateBindingMismatchStrictOff2">
        <source>Option Strict On does not allow narrowing in implicit type conversions between method '{0}' and delegate '{1}'.</source>
        <target state="translated">Option Strict On 不允许对方法“{0}”和委托“{1}”之间的隐式类型转换进行收缩。</target>
        <note />
      </trans-unit>
      <trans-unit id="ERR_InaccessibleReturnTypeOfMember2">
        <source>'{0}' is not accessible in this context because the return type is not accessible.</source>
        <target state="translated">“{0}”是不可访问的返回类型，因此它在此上下文中不可访问。</target>
        <note />
      </trans-unit>
      <trans-unit id="ERR_ExpectedIdentifierOrGroup">
        <source>'Group' or an identifier expected.</source>
        <target state="translated">'应为“Group”或标识符。</target>
        <note />
      </trans-unit>
      <trans-unit id="ERR_UnexpectedGroup">
        <source>'Group' not allowed in this context; identifier expected.</source>
        <target state="translated">'此上下文中不允许 "Group"；应为标识符。</target>
        <note />
      </trans-unit>
      <trans-unit id="ERR_DelegateBindingMismatchStrictOff3">
        <source>Option Strict On does not allow narrowing in implicit type conversions between extension method '{0}' defined in '{2}' and delegate '{1}'.</source>
        <target state="translated">Option Strict On 不允许对“{2}”中定义的扩展方法“{0}”和委托“{1}”之间的隐式类型转换进行收缩。</target>
        <note />
      </trans-unit>
      <trans-unit id="ERR_DelegateBindingIncompatible3">
        <source>Extension Method '{0}' defined in '{2}' does not have a signature compatible with delegate '{1}'.</source>
        <target state="translated">“{2}”中定义的扩展方法“{0}”没有与委托“{1}”兼容的签名。</target>
        <note />
      </trans-unit>
      <trans-unit id="ERR_ArgumentNarrowing2">
        <source>Argument matching parameter '{0}' narrows to '{1}'.</source>
        <target state="translated">与形参“{0}”匹配的实参收缩到“{1}”。</target>
        <note />
      </trans-unit>
      <trans-unit id="ERR_OverloadCandidate1">
        <source>
    {0}</source>
        <target state="translated">
  {0}</target>
        <note />
      </trans-unit>
      <trans-unit id="ERR_AutoPropertyInitializedInStructure">
        <source>Auto-implemented Properties contained in Structures cannot have initializers unless they are marked 'Shared'.</source>
        <target state="translated">如果没有将结构中包含的自动实现的属性标记为 "Shared"，这些属性就不能有初始值设定项。</target>
        <note />
      </trans-unit>
      <trans-unit id="ERR_TypeDisallowsElements">
        <source>XML elements cannot be selected from type '{0}'.</source>
        <target state="translated">XML 元素不能从类型“{0}”中选择。</target>
        <note />
      </trans-unit>
      <trans-unit id="ERR_TypeDisallowsAttributes">
        <source>XML attributes cannot be selected from type '{0}'.</source>
        <target state="translated">XML 特性不能从类型“{0}”中选择。</target>
        <note />
      </trans-unit>
      <trans-unit id="ERR_TypeDisallowsDescendants">
        <source>XML descendant elements cannot be selected from type '{0}'.</source>
        <target state="translated">XML 子代元素不能从类型“{0}”中选择。</target>
        <note />
      </trans-unit>
      <trans-unit id="ERR_TypeOrMemberNotGeneric2">
        <source>Extension method '{0}' defined in '{1}' is not generic (or has no free type parameters) and so cannot have type arguments.</source>
        <target state="translated">“{1}”中定义的扩展方法“{0}”不是泛型方法(或没有可用的类型形参)，因此无法拥有类型实参。</target>
        <note />
      </trans-unit>
      <trans-unit id="ERR_ExtensionMethodCannotBeLateBound">
        <source>Late-bound extension methods are not supported.</source>
        <target state="translated">不支持后期绑定的扩展方法。</target>
        <note />
      </trans-unit>
      <trans-unit id="ERR_TypeInferenceArrayRankMismatch1">
        <source>Cannot infer a data type for '{0}' because the array dimensions do not match.</source>
        <target state="translated">无法推断“{0}”的数据类型，因为数组维数不匹配。</target>
        <note />
      </trans-unit>
      <trans-unit id="ERR_QueryStrictDisallowImplicitObject">
        <source>Type of the range variable cannot be inferred, and late binding is not allowed with Option Strict on. Use an 'As' clause to specify the type.</source>
        <target state="translated">无法推断范围变量的类型，且 Option Strict on 不允许后期绑定。请使用“As”子句来指定类型。</target>
        <note />
      </trans-unit>
      <trans-unit id="ERR_CannotEmbedInterfaceWithGeneric">
        <source>Type '{0}' cannot be embedded because it has generic argument. Consider disabling the embedding of interop types.</source>
        <target state="translated">无法嵌入类型“{0}”，因为它有泛型参数。请考虑禁用互操作类型嵌入。</target>
        <note />
      </trans-unit>
      <trans-unit id="ERR_CannotUseGenericTypeAcrossAssemblyBoundaries">
        <source>Type '{0}' cannot be used across assembly boundaries because it has a generic type argument that is an embedded interop type.</source>
        <target state="translated">无法跨程序集边界使用类型“{0}”，因为它有身为嵌入的互操作类型的泛型类型参数。</target>
        <note />
      </trans-unit>
      <trans-unit id="WRN_UseOfObsoleteSymbol2">
        <source>'{0}' is obsolete: '{1}'.</source>
        <target state="translated">“{0}”已过时:“{1}”。</target>
        <note />
      </trans-unit>
      <trans-unit id="WRN_UseOfObsoleteSymbol2_Title">
        <source>Type or member is obsolete</source>
        <target state="translated">类型或成员已过时</target>
        <note />
      </trans-unit>
      <trans-unit id="WRN_MustOverloadBase4">
        <source>{0} '{1}' shadows an overloadable member declared in the base {2} '{3}'.  If you want to overload the base method, this method must be declared 'Overloads'.</source>
        <target state="translated">{0}“{1}”隐藏在基 {2}“{3}”中声明的可重载的成员。如果要重载基方法，则此方法必须声明为“Overloads”。</target>
        <note />
      </trans-unit>
      <trans-unit id="WRN_MustOverloadBase4_Title">
        <source>Member shadows an overloadable member declared in the base type</source>
        <target state="translated">成员隐藏在基类型中声明的可重载的成员</target>
        <note />
      </trans-unit>
      <trans-unit id="WRN_OverrideType5">
        <source>{0} '{1}' conflicts with {2} '{1}' in the base {3} '{4}' and should be declared 'Shadows'.</source>
        <target state="translated">{0}“{1}”与基 {3}“{4}”中的 {2}“{1}”冲突，应该声明为“Shadows”。</target>
        <note />
      </trans-unit>
      <trans-unit id="WRN_OverrideType5_Title">
        <source>Member conflicts with member in the base type and should be declared 'Shadows'</source>
        <target state="translated">成员与基类型中的成员发生冲突，因此应声明为 "Shadows"</target>
        <note />
      </trans-unit>
      <trans-unit id="WRN_MustOverride2">
        <source>{0} '{1}' shadows an overridable method in the base {2} '{3}'. To override the base method, this method must be declared 'Overrides'.</source>
        <target state="translated">{0}“{1}”隐藏基 {2}“{3}”中的可重写方法。若要重写基方法，必须将此方法声明为“Overrides”。</target>
        <note />
      </trans-unit>
      <trans-unit id="WRN_MustOverride2_Title">
        <source>Member shadows an overridable method in the base type</source>
        <target state="translated">成员隐藏基类型中的可重写的方法</target>
        <note />
      </trans-unit>
      <trans-unit id="WRN_DefaultnessShadowed4">
        <source>Default property '{0}' conflicts with the default property '{1}' in the base {2} '{3}'. '{0}' will be the default property. '{0}' should be declared 'Shadows'.</source>
        <target state="translated">默认属性“{0}”与基 {2}“{3}”中的默认属性“{1}”冲突。“{0}”将成为默认属性。“{0}”应声明为“Shadows”。</target>
        <note />
      </trans-unit>
      <trans-unit id="WRN_DefaultnessShadowed4_Title">
        <source>Default property conflicts with the default property in the base type</source>
        <target state="translated">默认属性与基类型中的默认属性发生冲突</target>
        <note />
      </trans-unit>
      <trans-unit id="WRN_UseOfObsoleteSymbolNoMessage1">
        <source>'{0}' is obsolete.</source>
        <target state="translated">“{0}”已过时。</target>
        <note />
      </trans-unit>
      <trans-unit id="WRN_UseOfObsoleteSymbolNoMessage1_Title">
        <source>Type or member is obsolete</source>
        <target state="translated">类型或成员已过时</target>
        <note />
      </trans-unit>
      <trans-unit id="WRN_AssemblyGeneration0">
        <source>Possible problem detected while building assembly: {0}</source>
        <target state="translated">生成程序集时检测到可能存在的问题: {0}</target>
        <note />
      </trans-unit>
      <trans-unit id="WRN_AssemblyGeneration0_Title">
        <source>Possible problem detected while building assembly</source>
        <target state="translated">生成程序集时检测到可能的问题</target>
        <note />
      </trans-unit>
      <trans-unit id="WRN_AssemblyGeneration1">
        <source>Possible problem detected while building assembly '{0}': {1}</source>
        <target state="translated">生成程序集“{0}”时检测到可能存在的问题: {1}</target>
        <note />
      </trans-unit>
      <trans-unit id="WRN_AssemblyGeneration1_Title">
        <source>Possible problem detected while building assembly</source>
        <target state="translated">生成程序集时检测到可能的问题</target>
        <note />
      </trans-unit>
      <trans-unit id="WRN_ComClassNoMembers1">
        <source>'Microsoft.VisualBasic.ComClassAttribute' is specified for class '{0}' but '{0}' has no public members that can be exposed to COM; therefore, no COM interfaces are generated.</source>
        <target state="translated">'为类“{0}”指定了“Microsoft.VisualBasic.ComClassAttribute”，但“{0}”没有可以向 COM 公开的公共成员；因此不生成 COM 接口。</target>
        <note />
      </trans-unit>
      <trans-unit id="WRN_ComClassNoMembers1_Title">
        <source>'Microsoft.VisualBasic.ComClassAttribute' is specified for class but class has no public members that can be exposed to COM</source>
        <target state="translated">'为类指定了 "Microsoft.VisualBasic.ComClassAttribute"，但类没有可向 COM 公开的公共成员</target>
        <note />
      </trans-unit>
      <trans-unit id="WRN_SynthMemberShadowsMember5">
        <source>{0} '{1}' implicitly declares '{2}', which conflicts with a member in the base {3} '{4}', and so the {0} should be declared 'Shadows'.</source>
        <target state="translated">{0}“{1}”隐式声明的“{2}”与基 {3}“{4}”中的成员冲突，因此应将 {0} 声明为“Shadows”。</target>
        <note />
      </trans-unit>
      <trans-unit id="WRN_SynthMemberShadowsMember5_Title">
        <source>Property or event implicitly declares type or member that conflicts with a member in the base type</source>
        <target state="translated">属性或事件隐式声明与基类型中的成员发生冲突的类型或成员</target>
        <note />
      </trans-unit>
      <trans-unit id="WRN_MemberShadowsSynthMember6">
        <source>{0} '{1}' conflicts with a member implicitly declared for {2} '{3}' in the base {4} '{5}' and should be declared 'Shadows'.</source>
        <target state="translated">{0}“{1}”与为基 {4}“{5}”中 {2}“{3}”隐式声明的成员冲突，应将它声明为“Shadows”。</target>
        <note />
      </trans-unit>
      <trans-unit id="WRN_MemberShadowsSynthMember6_Title">
        <source>Member conflicts with a member implicitly declared for property or event in the base type</source>
        <target state="translated">成员与为基类型中的属性或事件隐式声明的成员冲突</target>
        <note />
      </trans-unit>
      <trans-unit id="WRN_SynthMemberShadowsSynthMember7">
        <source>{0} '{1}' implicitly declares '{2}', which conflicts with a member implicitly declared for {3} '{4}' in the base {5} '{6}'. {0} should be declared 'Shadows'.</source>
        <target state="translated">{0}“{1}”隐式声明的“{2}”与为基 {5}“{6}”中的 {3}“{4}”隐式声明的成员冲突。{0} 应声明为“Shadows”。</target>
        <note />
      </trans-unit>
      <trans-unit id="WRN_SynthMemberShadowsSynthMember7_Title">
        <source>Property or event implicitly declares member, which conflicts with a member implicitly declared for property or event in the base type</source>
        <target state="translated">属性或事件隐式声明与为基类型中的属性或事件隐式声明的成员发生冲突的成员</target>
        <note />
      </trans-unit>
      <trans-unit id="WRN_UseOfObsoletePropertyAccessor3">
        <source>'{0}' accessor of '{1}' is obsolete: '{2}'.</source>
        <target state="translated">“{1}”的“{0}”访问器已过时:“{2}”。</target>
        <note />
      </trans-unit>
      <trans-unit id="WRN_UseOfObsoletePropertyAccessor3_Title">
        <source>Property accessor is obsolete</source>
        <target state="translated">属性访问器已过时</target>
        <note />
      </trans-unit>
      <trans-unit id="WRN_UseOfObsoletePropertyAccessor2">
        <source>'{0}' accessor of '{1}' is obsolete.</source>
        <target state="translated">“{1}”的“{0}”访问器已过时。</target>
        <note />
      </trans-unit>
      <trans-unit id="WRN_UseOfObsoletePropertyAccessor2_Title">
        <source>Property accessor is obsolete</source>
        <target state="translated">属性访问器已过时</target>
        <note />
      </trans-unit>
      <trans-unit id="WRN_FieldNotCLSCompliant1">
        <source>Type of member '{0}' is not CLS-compliant.</source>
        <target state="translated">成员“{0}”的类型不符合 CLS。</target>
        <note />
      </trans-unit>
      <trans-unit id="WRN_FieldNotCLSCompliant1_Title">
        <source>Type of member is not CLS-compliant</source>
        <target state="translated">成员的类型不符合 CLS</target>
        <note />
      </trans-unit>
      <trans-unit id="WRN_BaseClassNotCLSCompliant2">
        <source>'{0}' is not CLS-compliant because it derives from '{1}', which is not CLS-compliant.</source>
        <target state="translated">“{0}”不符合 CLS，因为它是从不符合 CLS 的“{1}”派生的。</target>
        <note />
      </trans-unit>
      <trans-unit id="WRN_BaseClassNotCLSCompliant2_Title">
        <source>Type is not CLS-compliant because it derives from base type that is not CLS-compliant</source>
        <target state="translated">类型不符合 CLS，原因是它从不符合 CLS 的基类型派生</target>
        <note />
      </trans-unit>
      <trans-unit id="WRN_ProcTypeNotCLSCompliant1">
        <source>Return type of function '{0}' is not CLS-compliant.</source>
        <target state="translated">函数“{0}”的返回类型不符合 CLS。</target>
        <note />
      </trans-unit>
      <trans-unit id="WRN_ProcTypeNotCLSCompliant1_Title">
        <source>Return type of function is not CLS-compliant</source>
        <target state="translated">函数的返回类型不符合 CLS</target>
        <note />
      </trans-unit>
      <trans-unit id="WRN_ParamNotCLSCompliant1">
        <source>Type of parameter '{0}' is not CLS-compliant.</source>
        <target state="translated">参数“{0}”的类型不符合 CLS。</target>
        <note />
      </trans-unit>
      <trans-unit id="WRN_ParamNotCLSCompliant1_Title">
        <source>Type of parameter is not CLS-compliant</source>
        <target state="translated">参数的类型不符合 CLS</target>
        <note />
      </trans-unit>
      <trans-unit id="WRN_InheritedInterfaceNotCLSCompliant2">
        <source>'{0}' is not CLS-compliant because the interface '{1}' it inherits from is not CLS-compliant.</source>
        <target state="translated">“{0}”不符合 CLS，因为它所继承的接口“{1}”不符合 CLS。</target>
        <note />
      </trans-unit>
      <trans-unit id="WRN_InheritedInterfaceNotCLSCompliant2_Title">
        <source>Type is not CLS-compliant because the interface it inherits from is not CLS-compliant</source>
        <target state="translated">类型不符合 CLS，原因是它继承自的接口不符合 CLS</target>
        <note />
      </trans-unit>
      <trans-unit id="WRN_CLSMemberInNonCLSType3">
        <source>{0} '{1}' cannot be marked CLS-compliant because its containing type '{2}' is not CLS-compliant.</source>
        <target state="translated">{0}“{1}”不能被标记为符合 CLS，因为它的包含类型“{2}”不符合 CLS。</target>
        <note />
      </trans-unit>
      <trans-unit id="WRN_CLSMemberInNonCLSType3_Title">
        <source>Member cannot be marked CLS-compliant because its containing type is not CLS-compliant</source>
        <target state="translated">无法将成员标记为符合 CLS，原因是它的包含类型不符合 CLS</target>
        <note />
      </trans-unit>
      <trans-unit id="WRN_NameNotCLSCompliant1">
        <source>Name '{0}' is not CLS-compliant.</source>
        <target state="translated">名称“{0}”不符合 CLS。</target>
        <note />
      </trans-unit>
      <trans-unit id="WRN_NameNotCLSCompliant1_Title">
        <source>Name is not CLS-compliant</source>
        <target state="translated">名称不符合 CLS</target>
        <note />
      </trans-unit>
      <trans-unit id="WRN_EnumUnderlyingTypeNotCLS1">
        <source>Underlying type '{0}' of Enum is not CLS-compliant.</source>
        <target state="translated">枚举的基础类型“{0}”不符合 CLS。</target>
        <note />
      </trans-unit>
      <trans-unit id="WRN_EnumUnderlyingTypeNotCLS1_Title">
        <source>Underlying type of Enum is not CLS-compliant</source>
        <target state="translated">枚举的基础类型不符合 CLS</target>
        <note />
      </trans-unit>
      <trans-unit id="WRN_NonCLSMemberInCLSInterface1">
        <source>Non CLS-compliant '{0}' is not allowed in a CLS-compliant interface.</source>
        <target state="translated">在符合 CLS 的接口中不允许出现不符合 CLS 的“{0}”。</target>
        <note />
      </trans-unit>
      <trans-unit id="WRN_NonCLSMemberInCLSInterface1_Title">
        <source>Non CLS-compliant member is not allowed in a CLS-compliant interface</source>
        <target state="translated">在符合 CLS 的接口中不允许出现不符合 CLS 的成员</target>
        <note />
      </trans-unit>
      <trans-unit id="WRN_NonCLSMustOverrideInCLSType1">
        <source>Non CLS-compliant 'MustOverride' member is not allowed in CLS-compliant type '{0}'.</source>
        <target state="translated">在符合 CLS 的类型“{0}”中不允许出现不符合 CLS 的 "MustOverride" 成员。</target>
        <note />
      </trans-unit>
      <trans-unit id="WRN_NonCLSMustOverrideInCLSType1_Title">
        <source>Non CLS-compliant 'MustOverride' member is not allowed in CLS-compliant type</source>
        <target state="translated">在符合 CLS 的类型中不允许出现不符合 CLS 的 "Mustoverride" 成员</target>
        <note />
      </trans-unit>
      <trans-unit id="WRN_ArrayOverloadsNonCLS2">
        <source>'{0}' is not CLS-compliant because it overloads '{1}' which differs from it only by array of array parameter types or by the rank of the array parameter types.</source>
        <target state="translated">“{0}”不符合 CLS，因为它重载仅在数组参数类型的数组或数组参数类型的秩方面与它不同的“{1}”。</target>
        <note />
      </trans-unit>
      <trans-unit id="WRN_ArrayOverloadsNonCLS2_Title">
        <source>Method is not CLS-compliant because it overloads method which differs from it only by array of array parameter types or by the rank of the array parameter types</source>
        <target state="translated">方法不符合 CLS，因为它重载仅在数组参数类型的数组或数组参数类型的秩方面与它不同的方法</target>
        <note />
      </trans-unit>
      <trans-unit id="WRN_RootNamespaceNotCLSCompliant1">
        <source>Root namespace '{0}' is not CLS-compliant.</source>
        <target state="translated">根命名空间“{0}”不符合 CLS。</target>
        <note />
      </trans-unit>
      <trans-unit id="WRN_RootNamespaceNotCLSCompliant1_Title">
        <source>Root namespace is not CLS-compliant</source>
        <target state="translated">根命名空间不符合 CLS</target>
        <note />
      </trans-unit>
      <trans-unit id="WRN_RootNamespaceNotCLSCompliant2">
        <source>Name '{0}' in the root namespace '{1}' is not CLS-compliant.</source>
        <target state="translated">根命名空间“{1}”中的名称“{0}”不符合 CLS。</target>
        <note />
      </trans-unit>
      <trans-unit id="WRN_RootNamespaceNotCLSCompliant2_Title">
        <source>Part of the root namespace is not CLS-compliant</source>
        <target state="translated">根命名空间的一部分不符合 CLS</target>
        <note />
      </trans-unit>
      <trans-unit id="WRN_GenericConstraintNotCLSCompliant1">
        <source>Generic parameter constraint type '{0}' is not CLS-compliant.</source>
        <target state="translated">泛型形参约束类型“{0}”不符合 CLS。</target>
        <note />
      </trans-unit>
      <trans-unit id="WRN_GenericConstraintNotCLSCompliant1_Title">
        <source>Generic parameter constraint type is not CLS-compliant</source>
        <target state="translated">泛型参数约束类型不符合 CLS</target>
        <note />
      </trans-unit>
      <trans-unit id="WRN_TypeNotCLSCompliant1">
        <source>Type '{0}' is not CLS-compliant.</source>
        <target state="translated">类型“{0}”不符合 CLS。</target>
        <note />
      </trans-unit>
      <trans-unit id="WRN_TypeNotCLSCompliant1_Title">
        <source>Type is not CLS-compliant</source>
        <target state="translated">类型不符合 CLS</target>
        <note />
      </trans-unit>
      <trans-unit id="WRN_OptionalValueNotCLSCompliant1">
        <source>Type of optional value for optional parameter '{0}' is not CLS-compliant.</source>
        <target state="translated">可选参数“{0}”的可选值的类型不符合 CLS。</target>
        <note />
      </trans-unit>
      <trans-unit id="WRN_OptionalValueNotCLSCompliant1_Title">
        <source>Type of optional value for optional parameter is not CLS-compliant</source>
        <target state="translated">可选参数的可选值类型不符合 CLS</target>
        <note />
      </trans-unit>
      <trans-unit id="WRN_CLSAttrInvalidOnGetSet">
        <source>System.CLSCompliantAttribute cannot be applied to property 'Get' or 'Set'.</source>
        <target state="translated">System.CLSCompliantAttribute 不能应用于属性 "Get" 或 "Set"。</target>
        <note />
      </trans-unit>
      <trans-unit id="WRN_CLSAttrInvalidOnGetSet_Title">
        <source>System.CLSCompliantAttribute cannot be applied to property 'Get' or 'Set'</source>
        <target state="translated">System.CLSCompliantAttribute 不能应用于属性 "Get" 或 "Set"</target>
        <note />
      </trans-unit>
      <trans-unit id="WRN_TypeConflictButMerged6">
        <source>{0} '{1}' and partial {2} '{3}' conflict in {4} '{5}', but are being merged because one of them is declared partial.</source>
        <target state="translated">{0}“{1}”和分部 {2}“{3}”在 {4}“{5}”中冲突，但由于其中的一个被声明为 Partial，因此正在合并。</target>
        <note />
      </trans-unit>
      <trans-unit id="WRN_TypeConflictButMerged6_Title">
        <source>Type and partial type conflict, but are being merged because one of them is declared partial</source>
        <target state="translated">类型和分部类型冲突，但由于其中一个被声明为 Partial，因此正在合并</target>
        <note />
      </trans-unit>
      <trans-unit id="WRN_ShadowingGenericParamWithParam1">
        <source>Type parameter '{0}' has the same name as a type parameter of an enclosing type. Enclosing type's type parameter will be shadowed.</source>
        <target state="translated">类型参数“{0}”与封闭类型的类型参数同名。封闭类型的类型参数将被隐藏。</target>
        <note />
      </trans-unit>
      <trans-unit id="WRN_ShadowingGenericParamWithParam1_Title">
        <source>Type parameter has the same name as a type parameter of an enclosing type</source>
        <target state="translated">类型参数与封闭类型的类型参数具有相同的名称</target>
        <note />
      </trans-unit>
      <trans-unit id="WRN_CannotFindStandardLibrary1">
        <source>Could not find standard library '{0}'.</source>
        <target state="translated">未能找到标准库“{0}”。</target>
        <note />
      </trans-unit>
      <trans-unit id="WRN_CannotFindStandardLibrary1_Title">
        <source>Could not find standard library</source>
        <target state="translated">找不到标准库</target>
        <note />
      </trans-unit>
      <trans-unit id="WRN_EventDelegateTypeNotCLSCompliant2">
        <source>Delegate type '{0}' of event '{1}' is not CLS-compliant.</source>
        <target state="translated">事件“{1}”的委托类型“{0}”不符合 CLS。</target>
        <note />
      </trans-unit>
      <trans-unit id="WRN_EventDelegateTypeNotCLSCompliant2_Title">
        <source>Delegate type of event is not CLS-compliant</source>
        <target state="translated">事件的委托类型不符合 CLS</target>
        <note />
      </trans-unit>
      <trans-unit id="WRN_DebuggerHiddenIgnoredOnProperties">
        <source>System.Diagnostics.DebuggerHiddenAttribute does not affect 'Get' or 'Set' when applied to the Property definition.  Apply the attribute directly to the 'Get' and 'Set' procedures as appropriate.</source>
        <target state="translated">System.Diagnostics.DebuggerHiddenAttribute 在应用于属性定义时不影响“Get”或“Set”。请根据相应的情况，将此特性直接应用于“Get”和“Set”过程。</target>
        <note />
      </trans-unit>
      <trans-unit id="WRN_DebuggerHiddenIgnoredOnProperties_Title">
        <source>System.Diagnostics.DebuggerHiddenAttribute does not affect 'Get' or 'Set' when applied to the Property definition</source>
        <target state="translated">在应用到属性定义时，System.Diagnostics.DebuggerHiddenAttribute 不影响 "Get" 或 "Set"</target>
        <note />
      </trans-unit>
      <trans-unit id="WRN_SelectCaseInvalidRange">
        <source>Range specified for 'Case' statement is not valid. Make sure that the lower bound is less than or equal to the upper bound.</source>
        <target state="translated">为 "Case" 语句指定的范围无效。请确保下限小于或等于上限。</target>
        <note />
      </trans-unit>
      <trans-unit id="WRN_SelectCaseInvalidRange_Title">
        <source>Range specified for 'Case' statement is not valid</source>
        <target state="translated">为 "Case" 语句指定的范围无效</target>
        <note />
      </trans-unit>
      <trans-unit id="WRN_CLSEventMethodInNonCLSType3">
        <source>'{0}' method for event '{1}' cannot be marked CLS compliant because its containing type '{2}' is not CLS compliant.</source>
        <target state="translated">'事件“{1}”的“{0}”方法不能被标记为符合 CLS，因为它的包含类型“{2}”不符合 CLS。</target>
        <note />
      </trans-unit>
      <trans-unit id="WRN_CLSEventMethodInNonCLSType3_Title">
        <source>AddHandler or RemoveHandler method for event cannot be marked CLS compliant because its containing type is not CLS compliant</source>
        <target state="translated">事件的 AddHandler 方法或 RemoveHandler 方法无法标记为符合 CLS，原因是它的包含类型不符合 CLS</target>
        <note />
      </trans-unit>
      <trans-unit id="WRN_ExpectedInitComponentCall2">
        <source>'{0}' in designer-generated type '{1}' should call InitializeComponent method.</source>
        <target state="translated">'设计器生成的类型“{1}”中的“{0}”应调用 InitializeComponent 方法。</target>
        <note />
      </trans-unit>
      <trans-unit id="WRN_ExpectedInitComponentCall2_Title">
        <source>Constructor in designer-generated type should call InitializeComponent method</source>
        <target state="translated">设计器生成的类型中的构造函数应调用 InitializeComponent 方法</target>
        <note />
      </trans-unit>
      <trans-unit id="WRN_NamespaceCaseMismatch3">
        <source>Casing of namespace name '{0}' does not match casing of namespace name '{1}' in '{2}'.</source>
        <target state="translated">命名空间名“{0}”的大小写与“{2}”中命名空间名“{1}”的大小写不匹配。</target>
        <note />
      </trans-unit>
      <trans-unit id="WRN_NamespaceCaseMismatch3_Title">
        <source>Casing of namespace name does not match</source>
        <target state="translated">命名空间名称的大小写不匹配</target>
        <note />
      </trans-unit>
      <trans-unit id="WRN_UndefinedOrEmptyNamespaceOrClass1">
        <source>Namespace or type specified in the Imports '{0}' doesn't contain any public member or cannot be found. Make sure the namespace or the type is defined and contains at least one public member. Make sure the imported element name doesn't use any aliases.</source>
        <target state="translated">Imports“{0}”中指定的命名空间或类型不包含任何公共成员，或者找不到该命名空间或类型。确保定义了该命名空间或类型且其中至少包含一个公共成员。确保导入的元素名不使用任何别名。</target>
        <note />
      </trans-unit>
      <trans-unit id="WRN_UndefinedOrEmptyNamespaceOrClass1_Title">
        <source>Namespace or type specified in Imports statement doesn't contain any public member or cannot be found</source>
        <target state="translated">在 Imports 语句中指定的命名空间或类型不包含任何公共成员或找不到公共成员</target>
        <note />
      </trans-unit>
      <trans-unit id="WRN_UndefinedOrEmptyProjectNamespaceOrClass1">
        <source>Namespace or type specified in the project-level Imports '{0}' doesn't contain any public member or cannot be found. Make sure the namespace or the type is defined and contains at least one public member. Make sure the imported element name doesn't use any aliases.</source>
        <target state="translated">项目级 Imports“{0}”中指定的命名空间或类型不包含任何公共成员，或者找不到公共成员。要确保定义了该命名空间或类型且其中至少包含一个公共成员；还要确保导入的元素名不使用任何别名。</target>
        <note />
      </trans-unit>
      <trans-unit id="WRN_UndefinedOrEmptyProjectNamespaceOrClass1_Title">
        <source>Namespace or type imported at project level doesn't contain any public member or cannot be found</source>
        <target state="translated">在项目级别导入的命名空间或类型不包含任何公共成员或找不到公共成员</target>
        <note />
      </trans-unit>
      <trans-unit id="WRN_IndirectRefToLinkedAssembly2">
        <source>A reference was created to embedded interop assembly '{0}' because of an indirect reference to that assembly from assembly '{1}'. Consider changing the 'Embed Interop Types' property on either assembly.</source>
        <target state="translated">已创建对嵌入的互操作程序集“{0}”的引用，因为程序集“{1}”间接引用了该程序集。请考虑更改其中一个程序集的“嵌入互操作类型”属性。</target>
        <note />
      </trans-unit>
      <trans-unit id="WRN_IndirectRefToLinkedAssembly2_Title">
        <source>A reference was created to embedded interop assembly because of an indirect reference to that assembly</source>
        <target state="translated">已创建对嵌入的互操作程序集的引用，因为间接引用了该程序集</target>
        <note />
      </trans-unit>
      <trans-unit id="WRN_NoNonObsoleteConstructorOnBase3">
        <source>Class '{0}' should declare a 'Sub New' because the '{1}' in its base class '{2}' is marked obsolete.</source>
        <target state="translated">类“{0}”应该声明一个“Sub New”，因为其基类“{2}”中的“{1}”被标记为已过时。</target>
        <note />
      </trans-unit>
      <trans-unit id="WRN_NoNonObsoleteConstructorOnBase3_Title">
        <source>Class should declare a 'Sub New' because the constructor in its base class is marked obsolete</source>
        <target state="translated">类应声明 "Sub New"，原因是它的基类中的构造函数被标记为已过时</target>
        <note />
      </trans-unit>
      <trans-unit id="WRN_NoNonObsoleteConstructorOnBase4">
        <source>Class '{0}' should declare a 'Sub New' because the '{1}' in its base class '{2}' is marked obsolete: '{3}'.</source>
        <target state="translated">类“{0}”应该声明一个“Sub New”，因为其基类“{2}”中的“{1}”被标记为已过时:“{3}”。</target>
        <note />
      </trans-unit>
      <trans-unit id="WRN_NoNonObsoleteConstructorOnBase4_Title">
        <source>Class should declare a 'Sub New' because the constructor in its base class is marked obsolete</source>
        <target state="translated">类应声明 "Sub New"，原因是它的基类中的构造函数被标记为已过时</target>
        <note />
      </trans-unit>
      <trans-unit id="WRN_RequiredNonObsoleteNewCall3">
        <source>First statement of this 'Sub New' should be an explicit call to 'MyBase.New' or 'MyClass.New' because the '{0}' in the base class '{1}' of '{2}' is marked obsolete.</source>
        <target state="translated">此“Sub New”中的第一条语句应为对“MyBase.New”或“MyClass.New”的显式调用，因为“{2}”的基类“{1}”中的“{0}”被标记为已过时。</target>
        <note />
      </trans-unit>
      <trans-unit id="WRN_RequiredNonObsoleteNewCall3_Title">
        <source>First statement of this 'Sub New' should be an explicit call to 'MyBase.New' or 'MyClass.New' because the constructor in the base class is marked obsolete</source>
        <target state="translated">此 "Sub New" 的第一条语句必须是对 "MyBase.New" 或 "MyClass.New" 的显式调用，原因是基类中的构造函数被标为已过时</target>
        <note />
      </trans-unit>
      <trans-unit id="WRN_RequiredNonObsoleteNewCall4">
        <source>First statement of this 'Sub New' should be an explicit call to 'MyBase.New' or 'MyClass.New' because the '{0}' in the base class '{1}' of '{2}' is marked obsolete: '{3}'</source>
        <target state="translated">此“Sub New”中的第一条语句应为对“MyBase.New”或“MyClass.New”的显式调用，因为“{2}”的基类“{1}”中的“{0}”被标记为已过时:“{3}”</target>
        <note />
      </trans-unit>
      <trans-unit id="WRN_RequiredNonObsoleteNewCall4_Title">
        <source>First statement of this 'Sub New' should be an explicit call to 'MyBase.New' or 'MyClass.New' because the constructor in the base class is marked obsolete</source>
        <target state="translated">此 "Sub New" 的第一条语句必须是对 "MyBase.New" 或 "MyClass.New" 的显式调用，原因是基类中的构造函数被标为已过时</target>
        <note />
      </trans-unit>
      <trans-unit id="WRN_MissingAsClauseinOperator">
        <source>Operator without an 'As' clause; type of Object assumed.</source>
        <target state="translated">运算符没有 "As" 子句；假定为 Object 类型。</target>
        <note />
      </trans-unit>
      <trans-unit id="WRN_MissingAsClauseinOperator_Title">
        <source>Operator without an 'As' clause</source>
        <target state="translated">运算符没有 "As" 子句</target>
        <note />
      </trans-unit>
      <trans-unit id="WRN_ConstraintsFailedForInferredArgs2">
        <source>Type arguments inferred for method '{0}' result in the following warnings :{1}</source>
        <target state="translated">为方法“{0}”推断的类型参数导致以下警告:{1}</target>
        <note />
      </trans-unit>
      <trans-unit id="WRN_ConstraintsFailedForInferredArgs2_Title">
        <source>Type arguments inferred for method result in warnings</source>
        <target state="translated">为方法推断的类型参数导致警告</target>
        <note />
      </trans-unit>
      <trans-unit id="WRN_ConditionalNotValidOnFunction">
        <source>Attribute 'Conditional' is only valid on 'Sub' declarations.</source>
        <target state="translated">特性 "Conditional" 只在 "Sub" 声明中有效。</target>
        <note />
      </trans-unit>
      <trans-unit id="WRN_ConditionalNotValidOnFunction_Title">
        <source>Attribute 'Conditional' is only valid on 'Sub' declarations</source>
        <target state="translated">特性 "Conditional" 只在 "Sub" 声明中有效</target>
        <note />
      </trans-unit>
      <trans-unit id="WRN_UseSwitchInsteadOfAttribute">
        <source>Use command-line option '{0}' or appropriate project settings instead of '{1}'.</source>
        <target state="translated">请使用命令行选项“{0}”或适当的项目设置，而不是“{1}”。</target>
        <note />
      </trans-unit>
      <trans-unit id="WRN_UseSwitchInsteadOfAttribute_Title">
        <source>Use command-line option /keyfile, /keycontainer, or /delaysign instead of AssemblyKeyFileAttribute, AssemblyKeyNameAttribute, or AssemblyDelaySignAttribute</source>
        <target state="translated">使用命令行选项 /keyfile、/keycontainer 或 /delaysign，而不要使用 AssemblyKeyFileAttribute、AssemblyKeyNameAttribute 或 AssemblyDelaySignAttribute</target>
        <note />
      </trans-unit>
      <trans-unit id="WRN_RecursiveAddHandlerCall">
        <source>Statement recursively calls the containing '{0}' for event '{1}'.</source>
        <target state="translated">语句以递归方式调用事件“{1}”的包含“{0}”。</target>
        <note />
      </trans-unit>
      <trans-unit id="WRN_RecursiveAddHandlerCall_Title">
        <source>Statement recursively calls the event's containing AddHandler</source>
        <target state="translated">语句递归调用事件包含的 AddHandler</target>
        <note />
      </trans-unit>
      <trans-unit id="WRN_ImplicitConversionCopyBack">
        <source>Implicit conversion from '{1}' to '{2}' in copying the value of 'ByRef' parameter '{0}' back to the matching argument.</source>
        <target state="translated">将“ByRef”形参“{0}”的值复制回匹配实参时，发生从“{1}”到“{2}”的隐式转换。</target>
        <note />
      </trans-unit>
      <trans-unit id="WRN_ImplicitConversionCopyBack_Title">
        <source>Implicit conversion in copying the value of 'ByRef' parameter back to the matching argument</source>
        <target state="translated">在把 "ByRef" 参数的值复制回匹配参数的过程中进行隐式转换</target>
        <note />
      </trans-unit>
      <trans-unit id="WRN_MustShadowOnMultipleInheritance2">
        <source>{0} '{1}' conflicts with other members of the same name across the inheritance hierarchy and so should be declared 'Shadows'.</source>
        <target state="translated">{0}“{1}”与继承层次结构中的其他同名成员冲突，因此应声明为“Shadows”。</target>
        <note />
      </trans-unit>
      <trans-unit id="WRN_MustShadowOnMultipleInheritance2_Title">
        <source>Method conflicts with other members of the same name across the inheritance hierarchy and so should be declared 'Shadows'</source>
        <target state="translated">方法与继承层次结构中的其他同名成员冲突，因此应声明为 "Shadows"</target>
        <note />
      </trans-unit>
      <trans-unit id="WRN_RecursiveOperatorCall">
        <source>Expression recursively calls the containing Operator '{0}'.</source>
        <target state="translated">表达式以递归方式调用包含运算符“{0}”。</target>
        <note />
      </trans-unit>
      <trans-unit id="WRN_RecursiveOperatorCall_Title">
        <source>Expression recursively calls the containing Operator</source>
        <target state="translated">表达式递归调用包含运算符</target>
        <note />
      </trans-unit>
      <trans-unit id="WRN_ImplicitConversion2">
        <source>Implicit conversion from '{0}' to '{1}'.</source>
        <target state="translated">从“{0}”到“{1}”的隐式转换。</target>
        <note />
      </trans-unit>
      <trans-unit id="WRN_ImplicitConversion2_Title">
        <source>Implicit conversion</source>
        <target state="translated">隐式转换</target>
        <note />
      </trans-unit>
      <trans-unit id="WRN_MutableStructureInUsing">
        <source>Local variable '{0}' is read-only and its type is a structure. Invoking its members or passing it ByRef does not change its content and might lead to unexpected results. Consider declaring this variable outside of the 'Using' block.</source>
        <target state="translated">局部变量“{0}”是只读的并且其类型是结构。调用此变量的成员或通过 ByRef 传递它不会更改其内容，并可能导致意外的错误。考虑在“Using”块之外声明此变量。</target>
        <note />
      </trans-unit>
      <trans-unit id="WRN_MutableStructureInUsing_Title">
        <source>Local variable declared by Using statement is read-only and its type is a structure</source>
        <target state="translated">Using 语句声明的局部变量是只读的，它的类型是一种结构</target>
        <note />
      </trans-unit>
      <trans-unit id="WRN_MutableGenericStructureInUsing">
        <source>Local variable '{0}' is read-only. When its type is a structure, invoking its members or passing it ByRef does not change its content and might lead to unexpected results. Consider declaring this variable outside of the 'Using' block.</source>
        <target state="translated">局部变量“{0}”是只读的。其类型为结构时，调用其成员或使用 ByRef 传递该类型不会更改其内容，并可能会导致意外的结果。考虑在“Using”块之外声明此变量。</target>
        <note />
      </trans-unit>
      <trans-unit id="WRN_MutableGenericStructureInUsing_Title">
        <source>Local variable declared by Using statement is read-only and its type may be a structure</source>
        <target state="translated">Using 语句声明的局部变量是只读的，它的类型可能是一种结构</target>
        <note />
      </trans-unit>
      <trans-unit id="WRN_ImplicitConversionSubst1">
        <source>{0}</source>
        <target state="translated">{0}</target>
        <note />
      </trans-unit>
      <trans-unit id="WRN_ImplicitConversionSubst1_Title">
        <source>Implicit conversion</source>
        <target state="translated">隐式转换</target>
        <note />
      </trans-unit>
      <trans-unit id="WRN_LateBindingResolution">
        <source>Late bound resolution; runtime errors could occur.</source>
        <target state="translated">后期绑定解决方案；可能会发生运行时错误。</target>
        <note />
      </trans-unit>
      <trans-unit id="WRN_LateBindingResolution_Title">
        <source>Late bound resolution</source>
        <target state="translated">后期绑定解决方案</target>
        <note />
      </trans-unit>
      <trans-unit id="WRN_ObjectMath1">
        <source>Operands of type Object used for operator '{0}'; use the 'Is' operator to test object identity.</source>
        <target state="translated">对运算符“{0}”使用了 Object 类型的操作数；应使用“Is”运算符来测试对象标识。</target>
        <note />
      </trans-unit>
      <trans-unit id="WRN_ObjectMath1_Title">
        <source>Operands of type Object used for operator</source>
        <target state="translated">为运算符使用的 Object 类型的操作数</target>
        <note />
      </trans-unit>
      <trans-unit id="WRN_ObjectMath2">
        <source>Operands of type Object used for operator '{0}'; runtime errors could occur.</source>
        <target state="translated">对运算符“{0}”使用了 Object 类型的操作数；可能会发生运行时错误。</target>
        <note />
      </trans-unit>
      <trans-unit id="WRN_ObjectMath2_Title">
        <source>Operands of type Object used for operator</source>
        <target state="translated">为运算符使用的 Object 类型的操作数</target>
        <note />
      </trans-unit>
      <trans-unit id="WRN_ObjectAssumedVar1">
        <source>{0}</source>
        <target state="translated">{0}</target>
        <note />
      </trans-unit>
      <trans-unit id="WRN_ObjectAssumedVar1_Title">
        <source>Variable declaration without an 'As' clause</source>
        <target state="translated">变量声明没有 "As" 子句</target>
        <note />
      </trans-unit>
      <trans-unit id="WRN_ObjectAssumed1">
        <source>{0}</source>
        <target state="translated">{0}</target>
        <note />
      </trans-unit>
      <trans-unit id="WRN_ObjectAssumed1_Title">
        <source>Function without an 'As' clause</source>
        <target state="translated">函数没有 "As" 子句</target>
        <note />
      </trans-unit>
      <trans-unit id="WRN_ObjectAssumedProperty1">
        <source>{0}</source>
        <target state="translated">{0}</target>
        <note />
      </trans-unit>
      <trans-unit id="WRN_ObjectAssumedProperty1_Title">
        <source>Property without an 'As' clause</source>
        <target state="translated">属性没有 "As" 子句</target>
        <note />
      </trans-unit>
      <trans-unit id="WRN_MissingAsClauseinVarDecl">
        <source>Variable declaration without an 'As' clause; type of Object assumed.</source>
        <target state="translated">变量声明没有 "As" 子句；假定为 Object 类型。</target>
        <note />
      </trans-unit>
      <trans-unit id="WRN_MissingAsClauseinVarDecl_Title">
        <source>Variable declaration without an 'As' clause</source>
        <target state="translated">变量声明没有 "As" 子句</target>
        <note />
      </trans-unit>
      <trans-unit id="WRN_MissingAsClauseinFunction">
        <source>Function without an 'As' clause; return type of Object assumed.</source>
        <target state="translated">函数没有 "As" 子句；假定返回类型为 Object。</target>
        <note />
      </trans-unit>
      <trans-unit id="WRN_MissingAsClauseinFunction_Title">
        <source>Function without an 'As' clause</source>
        <target state="translated">函数没有 "As" 子句</target>
        <note />
      </trans-unit>
      <trans-unit id="WRN_MissingAsClauseinProperty">
        <source>Property without an 'As' clause; type of Object assumed.</source>
        <target state="translated">属性没有 "As" 子句；假定为 Object 类型。</target>
        <note />
      </trans-unit>
      <trans-unit id="WRN_MissingAsClauseinProperty_Title">
        <source>Property without an 'As' clause</source>
        <target state="translated">属性没有 "As" 子句</target>
        <note />
      </trans-unit>
      <trans-unit id="WRN_UnusedLocal">
        <source>Unused local variable: '{0}'.</source>
        <target state="translated">未使用的局部变量:“{0}”。</target>
        <note />
      </trans-unit>
      <trans-unit id="WRN_UnusedLocal_Title">
        <source>Unused local variable</source>
        <target state="translated">未使用的本地变量</target>
        <note />
      </trans-unit>
      <trans-unit id="WRN_SharedMemberThroughInstance">
        <source>Access of shared member, constant member, enum member or nested type through an instance; qualifying expression will not be evaluated.</source>
        <target state="translated">通过实例访问共享成员、常量成员、枚举成员或嵌套类型；将不计算限定表达式。</target>
        <note />
      </trans-unit>
      <trans-unit id="WRN_SharedMemberThroughInstance_Title">
        <source>Access of shared member, constant member, enum member or nested type through an instance</source>
        <target state="translated">通过实例访问共享成员、常量成员、枚举成员或嵌套类型</target>
        <note />
      </trans-unit>
      <trans-unit id="WRN_RecursivePropertyCall">
        <source>Expression recursively calls the containing property '{0}'.</source>
        <target state="translated">表达式递归调用包含属性“{0}”。</target>
        <note />
      </trans-unit>
      <trans-unit id="WRN_RecursivePropertyCall_Title">
        <source>Expression recursively calls the containing property</source>
        <target state="translated">表达式递归调用包含属性</target>
        <note />
      </trans-unit>
      <trans-unit id="WRN_OverlappingCatch">
        <source>'Catch' block never reached, because '{0}' inherits from '{1}'.</source>
        <target state="translated">'永远不会到达“Catch”块，因为“{0}”从“{1}”继承。</target>
        <note />
      </trans-unit>
      <trans-unit id="WRN_OverlappingCatch_Title">
        <source>'Catch' block never reached; exception type's base type handled above in the same Try statement</source>
        <target state="translated">'永远不会到达 "Catch" 块；异常类型的基类型已在上面同一个 Try 语句中处理</target>
        <note />
      </trans-unit>
      <trans-unit id="WRN_DefAsgUseNullRefByRef">
        <source>Variable '{0}' is passed by reference before it has been assigned a value. A null reference exception could result at runtime.</source>
        <target state="translated">变量“{0}”在赋值前通过引用传递。可能会在运行时导致 null 引用异常。</target>
        <note />
      </trans-unit>
      <trans-unit id="WRN_DefAsgUseNullRefByRef_Title">
        <source>Variable is passed by reference before it has been assigned a value</source>
        <target state="translated">在为变量赋值之前，变量已通过引用传递</target>
        <note />
      </trans-unit>
      <trans-unit id="WRN_DuplicateCatch">
        <source>'Catch' block never reached; '{0}' handled above in the same Try statement.</source>
        <target state="translated">'永远不会到达“Catch”块；“{0}”已在上面同一个 Try 语句中处理。</target>
        <note />
      </trans-unit>
      <trans-unit id="WRN_DuplicateCatch_Title">
        <source>'Catch' block never reached; exception type handled above in the same Try statement</source>
        <target state="translated">'永远不会到达 "Catch" 块；异常类型已在上面同一个 Try 语句中处理</target>
        <note />
      </trans-unit>
      <trans-unit id="WRN_ObjectMath1Not">
        <source>Operands of type Object used for operator '{0}'; use the 'IsNot' operator to test object identity.</source>
        <target state="translated">对运算符“{0}”使用了 Object 类型的操作数；应使用“IsNot”运算符来测试对象标识。</target>
        <note />
      </trans-unit>
      <trans-unit id="WRN_ObjectMath1Not_Title">
        <source>Operands of type Object used for operator &lt;&gt;</source>
        <target state="translated">为运算符 &lt;&gt; 使用的 Object 类型的操作数</target>
        <note />
      </trans-unit>
      <trans-unit id="WRN_BadChecksumValExtChecksum">
        <source>Bad checksum value, non hex digits or odd number of hex digits.</source>
        <target state="translated">错误的校验和值、非十六进制数字或奇数个十六进制数字。</target>
        <note />
      </trans-unit>
      <trans-unit id="WRN_BadChecksumValExtChecksum_Title">
        <source>Bad checksum value, non hex digits or odd number of hex digits</source>
        <target state="translated">错误的校验和值、非十六进制数字或奇数个十六进制数字</target>
        <note />
      </trans-unit>
      <trans-unit id="WRN_MultipleDeclFileExtChecksum">
        <source>File name already declared with a different GUID and checksum value.</source>
        <target state="translated">已使用另一个 GUID 和校验和值声明了文件名。</target>
        <note />
      </trans-unit>
      <trans-unit id="WRN_MultipleDeclFileExtChecksum_Title">
        <source>File name already declared with a different GUID and checksum value</source>
        <target state="translated">已使用另一个 GUID 和校验和值声明了文件名</target>
        <note />
      </trans-unit>
      <trans-unit id="WRN_BadGUIDFormatExtChecksum">
        <source>Bad GUID format.</source>
        <target state="translated">错误的 GUID 格式。</target>
        <note />
      </trans-unit>
      <trans-unit id="WRN_BadGUIDFormatExtChecksum_Title">
        <source>Bad GUID format</source>
        <target state="translated">错误的 GUID 格式</target>
        <note />
      </trans-unit>
      <trans-unit id="WRN_ObjectMathSelectCase">
        <source>Operands of type Object used in expressions for 'Select', 'Case' statements; runtime errors could occur.</source>
        <target state="translated">在 "Select"、"Case" 语句的表达式中使用了 Object 类型的操作数；可能会发生运行时错误。</target>
        <note />
      </trans-unit>
      <trans-unit id="WRN_ObjectMathSelectCase_Title">
        <source>Operands of type Object used in expressions for 'Select', 'Case' statements</source>
        <target state="translated">"Select"、"Case" 语句的表达式中使用的 Object 类型的操作数</target>
        <note />
      </trans-unit>
      <trans-unit id="WRN_EqualToLiteralNothing">
        <source>This expression will always evaluate to Nothing (due to null propagation from the equals operator). To check if the value is null consider using 'Is Nothing'.</source>
        <target state="translated">此表达式的计算结果始终为 Nothing (由于来自等于运算符的 null 传播)。若要检查值是否为 null，请考虑使用 "Is Nothing"。</target>
        <note />
      </trans-unit>
      <trans-unit id="WRN_EqualToLiteralNothing_Title">
        <source>This expression will always evaluate to Nothing</source>
        <target state="translated">此表达式的计算结果始终为 Nothing</target>
        <note />
      </trans-unit>
      <trans-unit id="WRN_NotEqualToLiteralNothing">
        <source>This expression will always evaluate to Nothing (due to null propagation from the equals operator). To check if the value is not null consider using 'IsNot Nothing'.</source>
        <target state="translated">此表达式的计算结果始终为 Nothing (由于来自等于运算符的 null 传播)。若要检查值是否不为 null，请考虑使用 "IsNot Nothing"。</target>
        <note />
      </trans-unit>
      <trans-unit id="WRN_NotEqualToLiteralNothing_Title">
        <source>This expression will always evaluate to Nothing</source>
        <target state="translated">此表达式的计算结果始终为 Nothing</target>
        <note />
      </trans-unit>
      <trans-unit id="WRN_UnusedLocalConst">
        <source>Unused local constant: '{0}'.</source>
        <target state="translated">未使用的局部常量:“{0}”。</target>
        <note />
      </trans-unit>
      <trans-unit id="WRN_UnusedLocalConst_Title">
        <source>Unused local constant</source>
        <target state="translated">未使用的局部常量</target>
        <note />
      </trans-unit>
      <trans-unit id="WRN_ComClassInterfaceShadows5">
        <source>'Microsoft.VisualBasic.ComClassAttribute' on class '{0}' implicitly declares {1} '{2}', which conflicts with a member of the same name in {3} '{4}'. Use 'Microsoft.VisualBasic.ComClassAttribute(InterfaceShadows:=True)' if you want to hide the name on the base {4}.</source>
        <target state="translated">'类“{0}”上的“Microsoft.VisualBasic.ComClassAttribute”隐式声明的 {1}“{2}”与 {3}“{4}”中的同名成员冲突。如果要隐藏基 {4} 上的名称，请使用“Microsoft.VisualBasic.ComClassAttribute(InterfaceShadows:=True)”。</target>
        <note />
      </trans-unit>
      <trans-unit id="WRN_ComClassInterfaceShadows5_Title">
        <source>'Microsoft.VisualBasic.ComClassAttribute' on class implicitly declares member, which conflicts with a member of the same name</source>
        <target state="translated">'类上的 "Microsoft.VisualBasic.ComClassAttribute" 隐式声明与同名成员发生冲突的成员</target>
        <note />
      </trans-unit>
      <trans-unit id="WRN_ComClassPropertySetObject1">
        <source>'{0}' cannot be exposed to COM as a property 'Let'. You will not be able to assign non-object values (such as numbers or strings) to this property from Visual Basic 6.0 using a 'Let' statement.</source>
        <target state="translated">“{0}”无法作为属性“Let”向 COM 公开。将无法使用“Let”语句从 Visual Basic 6.0 向该属性分配非对象值(如数字或字符串)。</target>
        <note />
      </trans-unit>
      <trans-unit id="WRN_ComClassPropertySetObject1_Title">
        <source>Property cannot be exposed to COM as a property 'Let'</source>
        <target state="translated">无法将属性作为 "Let" 属性向 COM 公开</target>
        <note />
      </trans-unit>
      <trans-unit id="WRN_DefAsgUseNullRef">
        <source>Variable '{0}' is used before it has been assigned a value. A null reference exception could result at runtime.</source>
        <target state="translated">变量“{0}”在赋值前被使用。可能会在运行时导致 null 引用异常。</target>
        <note />
      </trans-unit>
      <trans-unit id="WRN_DefAsgUseNullRef_Title">
        <source>Variable is used before it has been assigned a value</source>
        <target state="translated">在为变量赋值之前，变量已被使用</target>
        <note />
      </trans-unit>
      <trans-unit id="WRN_DefAsgNoRetValFuncRef1">
        <source>Function '{0}' doesn't return a value on all code paths. A null reference exception could occur at run time when the result is used.</source>
        <target state="translated">函数“{0}”不会在所有代码路径上都返回值。当使用结果时，可能会在运行时发生 null 引用异常。</target>
        <note />
      </trans-unit>
      <trans-unit id="WRN_DefAsgNoRetValFuncRef1_Title">
        <source>Function doesn't return a value on all code paths</source>
        <target state="translated">函数没有在所有代码路径上返回值</target>
        <note />
      </trans-unit>
      <trans-unit id="WRN_DefAsgNoRetValOpRef1">
        <source>Operator '{0}' doesn't return a value on all code paths. A null reference exception could occur at run time when the result is used.</source>
        <target state="translated">运算符“{0}”不会在所有代码路径上都返回值。当使用结果时，可能会在运行时发生 null 引用异常。</target>
        <note />
      </trans-unit>
      <trans-unit id="WRN_DefAsgNoRetValOpRef1_Title">
        <source>Operator doesn't return a value on all code paths</source>
        <target state="translated">运算符没有在所有代码路径上返回值</target>
        <note />
      </trans-unit>
      <trans-unit id="WRN_DefAsgNoRetValPropRef1">
        <source>Property '{0}' doesn't return a value on all code paths. A null reference exception could occur at run time when the result is used.</source>
        <target state="translated">属性“{0}”不会在所有代码路径上都返回值。当使用结果时，可能会在运行时发生 null 引用异常。</target>
        <note />
      </trans-unit>
      <trans-unit id="WRN_DefAsgNoRetValPropRef1_Title">
        <source>Property doesn't return a value on all code paths</source>
        <target state="translated">属性没有在所有代码路径上返回值</target>
        <note />
      </trans-unit>
      <trans-unit id="WRN_DefAsgUseNullRefByRefStr">
        <source>Variable '{0}' is passed by reference before it has been assigned a value. A null reference exception could result at runtime. Make sure the structure or all the reference members are initialized before use</source>
        <target state="translated">变量“{0}”在赋值前通过引用传递。可能会在运行时导致 null 引用异常。请确保结构或所有引用成员在使用前已经初始化</target>
        <note />
      </trans-unit>
      <trans-unit id="WRN_DefAsgUseNullRefByRefStr_Title">
        <source>Variable is passed by reference before it has been assigned a value</source>
        <target state="translated">在为变量赋值之前，变量已通过引用传递</target>
        <note />
      </trans-unit>
      <trans-unit id="WRN_DefAsgUseNullRefStr">
        <source>Variable '{0}' is used before it has been assigned a value. A null reference exception could result at runtime. Make sure the structure or all the reference members are initialized before use</source>
        <target state="translated">变量“{0}”在赋值前被使用。可能会在运行时导致 null 引用异常。请确保结构或所有引用成员在使用前已经初始化</target>
        <note />
      </trans-unit>
      <trans-unit id="WRN_DefAsgUseNullRefStr_Title">
        <source>Variable is used before it has been assigned a value</source>
        <target state="translated">在为变量赋值之前，变量已被使用</target>
        <note />
      </trans-unit>
      <trans-unit id="WRN_StaticLocalNoInference">
        <source>Static variable declared without an 'As' clause; type of Object assumed.</source>
        <target state="translated">未使用 "As" 子句声明的静态变量；假定为 Object 类型。</target>
        <note />
      </trans-unit>
      <trans-unit id="WRN_StaticLocalNoInference_Title">
        <source>Static variable declared without an 'As' clause</source>
        <target state="translated">声明静态变量时未使用 "As" 子句</target>
        <note />
      </trans-unit>
      <trans-unit id="WRN_InvalidAssemblyName">
        <source>Assembly reference '{0}' is invalid and cannot be resolved.</source>
        <target state="translated">程序集引用“{0}”无效，无法解析。</target>
        <note />
      </trans-unit>
      <trans-unit id="WRN_InvalidAssemblyName_Title">
        <source>Assembly reference is invalid and cannot be resolved</source>
        <target state="translated">程序集引用无效，无法解析</target>
        <note />
      </trans-unit>
      <trans-unit id="WRN_XMLDocBadXMLLine">
        <source>XML comment block must immediately precede the language element to which it applies. XML comment will be ignored.</source>
        <target state="translated">XML 注释块必须紧挨着它应用于的语言元素的前面。XML 注释将被忽略。</target>
        <note />
      </trans-unit>
      <trans-unit id="WRN_XMLDocBadXMLLine_Title">
        <source>XML comment block must immediately precede the language element to which it applies</source>
        <target state="translated">XML 注释块必须紧跟它所应用于的语言元素</target>
        <note />
      </trans-unit>
      <trans-unit id="WRN_XMLDocMoreThanOneCommentBlock">
        <source>Only one XML comment block is allowed per language element.</source>
        <target state="translated">每个语言元素只能有一个 XML 注释块。</target>
        <note />
      </trans-unit>
      <trans-unit id="WRN_XMLDocMoreThanOneCommentBlock_Title">
        <source>Only one XML comment block is allowed per language element</source>
        <target state="translated">每个语言元素只能有一个 XML 注释块</target>
        <note />
      </trans-unit>
      <trans-unit id="WRN_XMLDocNotFirstOnLine">
        <source>XML comment must be the first statement on a line. XML comment will be ignored.</source>
        <target state="translated">XML 注释必须是一行中的第一条语句。XML 注释将被忽略。</target>
        <note />
      </trans-unit>
      <trans-unit id="WRN_XMLDocNotFirstOnLine_Title">
        <source>XML comment must be the first statement on a line</source>
        <target state="translated">XML 注释必须是一行上的第一条语句</target>
        <note />
      </trans-unit>
      <trans-unit id="WRN_XMLDocInsideMethod">
        <source>XML comment cannot appear within a method or a property. XML comment will be ignored.</source>
        <target state="translated">XML 注释不能在方法或属性内出现。XML 注释将被忽略。</target>
        <note />
      </trans-unit>
      <trans-unit id="WRN_XMLDocInsideMethod_Title">
        <source>XML comment cannot appear within a method or a property</source>
        <target state="translated">XML 注释不能在方法或属性内出现</target>
        <note />
      </trans-unit>
      <trans-unit id="WRN_XMLDocParseError1">
        <source>XML documentation parse error: {0} XML comment will be ignored.</source>
        <target state="translated">XML 文档分析错误: {0} XML 注释将被忽略。</target>
        <note />
      </trans-unit>
      <trans-unit id="WRN_XMLDocParseError1_Title">
        <source>XML documentation parse error</source>
        <target state="translated">XML 文档分析错误</target>
        <note />
      </trans-unit>
      <trans-unit id="WRN_XMLDocDuplicateXMLNode1">
        <source>XML comment tag '{0}' appears with identical attributes more than once in the same XML comment block.</source>
        <target state="translated">具有相同特性的 XML 注释标记“{0}”在同一 XML 注释块中出现多次。</target>
        <note />
      </trans-unit>
      <trans-unit id="WRN_XMLDocDuplicateXMLNode1_Title">
        <source>XML comment tag appears with identical attributes more than once in the same XML comment block</source>
        <target state="translated">具有相同属性的 XML 注释标记在同一个 XML 注释块中出现多次</target>
        <note />
      </trans-unit>
      <trans-unit id="WRN_XMLDocIllegalTagOnElement2">
        <source>XML comment tag '{0}' is not permitted on a '{1}' language element.</source>
        <target state="translated">“{1}”语言元素中不允许 XML 注释标记“{0}”。</target>
        <note />
      </trans-unit>
      <trans-unit id="WRN_XMLDocIllegalTagOnElement2_Title">
        <source>XML comment tag is not permitted on language element</source>
        <target state="translated">语言元素中不允许出现 XML 注释标记</target>
        <note />
      </trans-unit>
      <trans-unit id="WRN_XMLDocBadParamTag2">
        <source>XML comment parameter '{0}' does not match a parameter on the corresponding '{1}' statement.</source>
        <target state="translated">XML 注释参数“{0}”和相应的“{1}”语句的参数不匹配。</target>
        <note />
      </trans-unit>
      <trans-unit id="WRN_XMLDocBadParamTag2_Title">
        <source>XML comment parameter does not match a parameter on the corresponding declaration statement</source>
        <target state="translated">XML 注释参数与相应的声明语句上的参数不匹配</target>
        <note />
      </trans-unit>
      <trans-unit id="WRN_XMLDocParamTagWithoutName">
        <source>XML comment parameter must have a 'name' attribute.</source>
        <target state="translated">XML 注释参数必须具有 "name" 属性。</target>
        <note />
      </trans-unit>
      <trans-unit id="WRN_XMLDocParamTagWithoutName_Title">
        <source>XML comment parameter must have a 'name' attribute</source>
        <target state="translated">XML 注释参数必须具有 "name" 属性</target>
        <note />
      </trans-unit>
      <trans-unit id="WRN_XMLDocCrefAttributeNotFound1">
        <source>XML comment has a tag with a 'cref' attribute '{0}' that could not be resolved.</source>
        <target state="translated">XML 注释中的一个标记具有未能解析的“cref”特性“{0}”。</target>
        <note />
      </trans-unit>
      <trans-unit id="WRN_XMLDocCrefAttributeNotFound1_Title">
        <source>XML comment has a tag with a 'cref' attribute that could not be resolved</source>
        <target state="translated">XML 注释包含具有无法解析的 "cref" 属性的标记</target>
        <note />
      </trans-unit>
      <trans-unit id="WRN_XMLMissingFileOrPathAttribute1">
        <source>XML comment tag 'include' must have a '{0}' attribute. XML comment will be ignored.</source>
        <target state="translated">XML 注释标记“include”必须具有“{0}”特性。XML 注释将被忽略。</target>
        <note />
      </trans-unit>
      <trans-unit id="WRN_XMLMissingFileOrPathAttribute1_Title">
        <source>XML comment tag 'include' must have 'file' and 'path' attributes</source>
        <target state="translated">XML 注释标记 "include" 必须具有 "file" 和 "path" 特性</target>
        <note />
      </trans-unit>
      <trans-unit id="WRN_XMLCannotWriteToXMLDocFile2">
        <source>Unable to create XML documentation file '{0}': {1}</source>
        <target state="translated">无法创建 XML 文档文件“{0}”: {1}</target>
        <note />
      </trans-unit>
      <trans-unit id="WRN_XMLCannotWriteToXMLDocFile2_Title">
        <source>Unable to create XML documentation file</source>
        <target state="translated">无法创建 XML 文档文件</target>
        <note />
      </trans-unit>
      <trans-unit id="WRN_XMLDocWithoutLanguageElement">
        <source>XML documentation comments must precede member or type declarations.</source>
        <target state="translated">XML 文档注释必须位于成员声明或类型声明之前。</target>
        <note />
      </trans-unit>
      <trans-unit id="WRN_XMLDocWithoutLanguageElement_Title">
        <source>XML documentation comments must precede member or type declarations</source>
        <target state="translated">XML 文档注释必须位于成员声明或类型声明之前</target>
        <note />
      </trans-unit>
      <trans-unit id="WRN_XMLDocReturnsOnWriteOnlyProperty">
        <source>XML comment tag 'returns' is not permitted on a 'WriteOnly' Property.</source>
        <target state="translated">WriteOnly 属性中不允许有 XML 注释标记 "returns"。</target>
        <note />
      </trans-unit>
      <trans-unit id="WRN_XMLDocReturnsOnWriteOnlyProperty_Title">
        <source>XML comment tag 'returns' is not permitted on a 'WriteOnly' Property</source>
        <target state="translated">"WriteOnly" 属性中不允许出现 XML 注释标记 "returns"</target>
        <note />
      </trans-unit>
      <trans-unit id="WRN_XMLDocOnAPartialType">
        <source>XML comment cannot be applied more than once on a partial {0}. XML comments for this {0} will be ignored.</source>
        <target state="translated">XML 注释在分部 {0} 中不能应用多次。此 {0} 的 XML 注释将被忽略。</target>
        <note />
      </trans-unit>
      <trans-unit id="WRN_XMLDocOnAPartialType_Title">
        <source>XML comment cannot be applied more than once on a partial type</source>
        <target state="translated">XML 注释无法在一个分部类型上应用多次</target>
        <note />
      </trans-unit>
      <trans-unit id="WRN_XMLDocReturnsOnADeclareSub">
        <source>XML comment tag 'returns' is not permitted on a 'declare sub' language element.</source>
        <target state="translated">declare sub 语言元素中不允许有 XML 注释标记 "returns"。</target>
        <note />
      </trans-unit>
      <trans-unit id="WRN_XMLDocReturnsOnADeclareSub_Title">
        <source>XML comment tag 'returns' is not permitted on a 'declare sub' language element</source>
        <target state="translated">"declare sub" 语言元素中不允许出现 XML 注释标记 "returns"</target>
        <note />
      </trans-unit>
      <trans-unit id="WRN_XMLDocStartTagWithNoEndTag">
        <source>XML documentation parse error: Start tag '{0}' doesn't have a matching end tag. XML comment will be ignored.</source>
        <target state="translated">XML 文档分析错误: 开始标记“{0}”没有匹配的结束标记。XML 注释将被忽略。</target>
        <note />
      </trans-unit>
      <trans-unit id="WRN_XMLDocStartTagWithNoEndTag_Title">
        <source>XML documentation parse error: Start tag doesn't have a matching end tag</source>
        <target state="translated">XML 文档分析错误: 开始标记没有匹配的结束标记</target>
        <note />
      </trans-unit>
      <trans-unit id="WRN_XMLDocBadGenericParamTag2">
        <source>XML comment type parameter '{0}' does not match a type parameter on the corresponding '{1}' statement.</source>
        <target state="translated">XML 注释类型参数“{0}”和相应的“{1}”语句的类型参数不匹配。</target>
        <note />
      </trans-unit>
      <trans-unit id="WRN_XMLDocBadGenericParamTag2_Title">
        <source>XML comment type parameter does not match a type parameter on the corresponding declaration statement</source>
        <target state="translated">XML 注释类型参数与相应的声明语句上的类型参数不匹配</target>
        <note />
      </trans-unit>
      <trans-unit id="WRN_XMLDocGenericParamTagWithoutName">
        <source>XML comment type parameter must have a 'name' attribute.</source>
        <target state="translated">XML 注释类型参数必须具有 "name" 属性。</target>
        <note />
      </trans-unit>
      <trans-unit id="WRN_XMLDocGenericParamTagWithoutName_Title">
        <source>XML comment type parameter must have a 'name' attribute</source>
        <target state="translated">XML 注释类型参数必须具有 "name" 属性</target>
        <note />
      </trans-unit>
      <trans-unit id="WRN_XMLDocExceptionTagWithoutCRef">
        <source>XML comment exception must have a 'cref' attribute.</source>
        <target state="translated">XML 注释异常必须具有 "cref" 属性。</target>
        <note />
      </trans-unit>
      <trans-unit id="WRN_XMLDocExceptionTagWithoutCRef_Title">
        <source>XML comment exception must have a 'cref' attribute</source>
        <target state="translated">XML 注释异常必须具有 "cref" 属性</target>
        <note />
      </trans-unit>
      <trans-unit id="WRN_XMLDocInvalidXMLFragment">
        <source>Unable to include XML fragment '{0}' of file '{1}'.</source>
        <target state="translated">无法包括文件“{1}”的 XML 段落“{0}”。</target>
        <note />
      </trans-unit>
      <trans-unit id="WRN_XMLDocInvalidXMLFragment_Title">
        <source>Unable to include XML fragment</source>
        <target state="translated">无法包括 XML 段落</target>
        <note />
      </trans-unit>
      <trans-unit id="WRN_XMLDocBadFormedXML">
        <source>Unable to include XML fragment '{1}' of file '{0}'. {2}</source>
        <target state="translated">无法包括文件“{0}”的 XML 段落“{1}”。{2}</target>
        <note />
      </trans-unit>
      <trans-unit id="WRN_XMLDocBadFormedXML_Title">
        <source>Unable to include XML fragment</source>
        <target state="translated">无法包括 XML 段落</target>
        <note />
      </trans-unit>
      <trans-unit id="WRN_InterfaceConversion2">
        <source>Runtime errors might occur when converting '{0}' to '{1}'.</source>
        <target state="translated">将“{0}”转换为“{1}”时可能发生运行时错误。</target>
        <note />
      </trans-unit>
      <trans-unit id="WRN_InterfaceConversion2_Title">
        <source>Runtime errors might occur when converting to or from interface type</source>
        <target state="translated">运行时错误可能在转换到或从接口类型转换时发生</target>
        <note />
      </trans-unit>
      <trans-unit id="WRN_LiftControlVariableLambda">
        <source>Using the iteration variable in a lambda expression may have unexpected results.  Instead, create a local variable within the loop and assign it the value of the iteration variable.</source>
        <target state="translated">在 lambda 表达式中使用迭代变量可能会产生意外的结果。应改为在循环中创建一个局部变量并将迭代变量的值赋给它。</target>
        <note />
      </trans-unit>
      <trans-unit id="WRN_LiftControlVariableLambda_Title">
        <source>Using the iteration variable in a lambda expression may have unexpected results</source>
        <target state="translated">在 lambda 表达式中使用迭代变量可能会产生意外的结果</target>
        <note />
      </trans-unit>
      <trans-unit id="WRN_LambdaPassedToRemoveHandler">
        <source>Lambda expression will not be removed from this event handler. Assign the lambda expression to a variable and use the variable to add and remove the event.</source>
        <target state="translated">Lambda 表达式将不会从此事件处理程序中移除。将 lambda 表达式赋给变量，并使用该变量添加和移除事件。</target>
        <note />
      </trans-unit>
      <trans-unit id="WRN_LambdaPassedToRemoveHandler_Title">
        <source>Lambda expression will not be removed from this event handler</source>
        <target state="translated">Lambda 表达式将不会从此事件处理程序中删除</target>
        <note />
      </trans-unit>
      <trans-unit id="WRN_LiftControlVariableQuery">
        <source>Using the iteration variable in a query expression may have unexpected results.  Instead, create a local variable within the loop and assign it the value of the iteration variable.</source>
        <target state="translated">在查询表达式中使用迭代变量可能会产生意外的结果。应改为在循环中创建一个局部变量并将迭代变量的值赋给它。</target>
        <note />
      </trans-unit>
      <trans-unit id="WRN_LiftControlVariableQuery_Title">
        <source>Using the iteration variable in a query expression may have unexpected results</source>
        <target state="translated">在查询表达式中使用迭代变量可能会产生意外的结果</target>
        <note />
      </trans-unit>
      <trans-unit id="WRN_RelDelegatePassedToRemoveHandler">
        <source>The 'AddressOf' expression has no effect in this context because the method argument to 'AddressOf' requires a relaxed conversion to the delegate type of the event. Assign the 'AddressOf' expression to a variable, and use the variable to add or remove the method as the handler.</source>
        <target state="translated">"AddressOf" 表达式在此上下文中不起作用，因为 "AddressOf" 的方法参数需要到该事件的委托类型的宽松转换。将 "AddressOf' 表达式赋给变量，并使用变量将该方法作为处理程序进行添加或移除。</target>
        <note />
      </trans-unit>
      <trans-unit id="WRN_RelDelegatePassedToRemoveHandler_Title">
        <source>The 'AddressOf' expression has no effect in this context because the method argument to 'AddressOf' requires a relaxed conversion to the delegate type of the event</source>
        <target state="translated">"AddressOf" 表达式在此上下文中不起作用，原因是 "AddressOf" 的方法参数需要到该事件的委托类型的宽松转换</target>
        <note />
      </trans-unit>
      <trans-unit id="WRN_QueryMissingAsClauseinVarDecl">
        <source>Range variable is assumed to be of type Object because its type cannot be inferred. Use an 'As' clause to specify a different type.</source>
        <target state="translated">假定范围变量属于对象类型，因为无法推断其类型。请使用“As”子句指定不同类型。</target>
        <note />
      </trans-unit>
      <trans-unit id="WRN_QueryMissingAsClauseinVarDecl_Title">
        <source>Range variable is assumed to be of type Object because its type cannot be inferred</source>
        <target state="translated">范围变量被假设为 Object 类型，原因是无法推断它的类型</target>
        <note />
      </trans-unit>
      <trans-unit id="ERR_MultilineLambdaMissingFunction">
        <source>Multiline lambda expression is missing 'End Function'.</source>
        <target state="translated">多行 lambda 表达式缺少 "End Function"。</target>
        <note />
      </trans-unit>
      <trans-unit id="ERR_MultilineLambdaMissingSub">
        <source>Multiline lambda expression is missing 'End Sub'.</source>
        <target state="translated">多行 lambda 表达式缺少 "End Sub"。</target>
        <note />
      </trans-unit>
      <trans-unit id="ERR_AttributeOnLambdaReturnType">
        <source>Attributes cannot be applied to return types of lambda expressions.</source>
        <target state="translated">特性不能应用于 lambda 表达式的返回类型。</target>
        <note />
      </trans-unit>
      <trans-unit id="ERR_SubDisallowsStatement">
        <source>Statement is not valid inside a single-line statement lambda.</source>
        <target state="translated">该语句在单行语句 lambda 中无效。</target>
        <note />
      </trans-unit>
      <trans-unit id="ERR_SubRequiresParenthesesBang">
        <source>This single-line statement lambda must be enclosed in parentheses. For example: (Sub() &lt;statement&gt;)!key</source>
        <target state="translated">此单行语句 lambda 必须括在括号中。例如: (Sub() &lt;语句&gt;)!key</target>
        <note />
      </trans-unit>
      <trans-unit id="ERR_SubRequiresParenthesesDot">
        <source>This single-line statement lambda must be enclosed in parentheses. For example: (Sub() &lt;statement&gt;).Invoke()</source>
        <target state="translated">此单行语句 lambda 必须括在括号中。例如: (Sub() &lt;语句&gt;).Invoke()</target>
        <note />
      </trans-unit>
      <trans-unit id="ERR_SubRequiresParenthesesLParen">
        <source>This single-line statement lambda must be enclosed in parentheses. For example: Call (Sub() &lt;statement&gt;) ()</source>
        <target state="translated">此单行语句 lambda 必须括在括号中。例如: Call (Sub() &lt;语句&gt;) ()</target>
        <note />
      </trans-unit>
      <trans-unit id="ERR_SubRequiresSingleStatement">
        <source>Single-line statement lambdas must include exactly one statement.</source>
        <target state="translated">单行语句 lambda 必须仅包含一个语句。</target>
        <note />
      </trans-unit>
      <trans-unit id="ERR_StaticInLambda">
        <source>Static local variables cannot be declared inside lambda expressions.</source>
        <target state="translated">无法在 lambda 表达式内声明静态局部变量。</target>
        <note />
      </trans-unit>
      <trans-unit id="ERR_InitializedExpandedProperty">
        <source>Expanded Properties cannot be initialized.</source>
        <target state="translated">无法初始化扩展属性。</target>
        <note />
      </trans-unit>
      <trans-unit id="ERR_AutoPropertyCantHaveParams">
        <source>Auto-implemented properties cannot have parameters.</source>
        <target state="translated">自动实现的属性不能带有参数。</target>
        <note />
      </trans-unit>
      <trans-unit id="ERR_AutoPropertyCantBeWriteOnly">
        <source>Auto-implemented properties cannot be WriteOnly.</source>
        <target state="translated">自动实现的属性不能为 WriteOnly。</target>
        <note />
      </trans-unit>
      <trans-unit id="ERR_IllegalOperandInIIFCount">
        <source>'If' operator requires either two or three operands.</source>
        <target state="translated">'“If”运算符需要两个或三个操作数。</target>
        <note />
      </trans-unit>
      <trans-unit id="ERR_NotACollection1">
        <source>Cannot initialize the type '{0}' with a collection initializer because it is not a collection type.</source>
        <target state="translated">无法用集合初始值设定项初始化类型“{0}”，因为该类型不是集合类型。</target>
        <note />
      </trans-unit>
      <trans-unit id="ERR_NoAddMethod1">
        <source>Cannot initialize the type '{0}' with a collection initializer because it does not have an accessible 'Add' method.</source>
        <target state="translated">无法用集合初始值设定项初始化类型“{0}”，因为该类型没有可访问的“Add”方法。</target>
        <note />
      </trans-unit>
      <trans-unit id="ERR_CantCombineInitializers">
        <source>An Object Initializer and a Collection Initializer cannot be combined in the same initialization.</source>
        <target state="translated">不能将对象初始值设定项与集合初始值设定项组合到同一个初始化过程中。</target>
        <note />
      </trans-unit>
      <trans-unit id="ERR_EmptyAggregateInitializer">
        <source>An aggregate collection initializer entry must contain at least one element.</source>
        <target state="translated">聚合集合初始值设定项必须至少包含一个元素。</target>
        <note />
      </trans-unit>
      <trans-unit id="ERR_XmlEndElementNoMatchingStart">
        <source>XML end element must be preceded by a matching start element.</source>
        <target state="translated">XML 结束元素前面必须是匹配的开始元素。</target>
        <note />
      </trans-unit>
      <trans-unit id="ERR_MultilineLambdasCannotContainOnError">
        <source>'On Error' and 'Resume' cannot appear inside a lambda expression.</source>
        <target state="translated">'“On Error”和“Resume”不能出现在 lambda 表达式内。</target>
        <note />
      </trans-unit>
      <trans-unit id="ERR_VarianceDisallowedHere">
        <source>Keywords 'Out' and 'In' can only be used in interface and delegate declarations.</source>
        <target state="translated">关键字 "Out" 和 "In" 只能在接口声明和委托声明中使用。</target>
        <note />
      </trans-unit>
      <trans-unit id="ERR_XmlEndCDataNotAllowedInContent">
        <source>The literal string ']]&gt;' is not allowed in element content.</source>
        <target state="translated">元素内容中不允许使用字符串“]]&gt;”。</target>
        <note />
      </trans-unit>
      <trans-unit id="ERR_OverloadsModifierInModule">
        <source>Inappropriate use of '{0}' keyword in a module.</source>
        <target state="translated">模块中不恰当地使用了“{0}”关键字。</target>
        <note />
      </trans-unit>
      <trans-unit id="ERR_UndefinedTypeOrNamespace1">
        <source>Type or namespace '{0}' is not defined.</source>
        <target state="translated">未定义类型或命名空间“{0}”。</target>
        <note />
      </trans-unit>
      <trans-unit id="ERR_IdentityDirectCastForFloat">
        <source>Using DirectCast operator to cast a floating-point value to the same type is not supported.</source>
        <target state="translated">不支持使用 DirectCast 运算符将浮点值强制转换为同一类型。</target>
        <note />
      </trans-unit>
      <trans-unit id="WRN_ObsoleteIdentityDirectCastForValueType">
        <source>Using DirectCast operator to cast a value-type to the same type is obsolete.</source>
        <target state="translated">使用 DirectCast 运算符将值类型强制转换为同一类型的做法已过时。</target>
        <note />
      </trans-unit>
      <trans-unit id="WRN_ObsoleteIdentityDirectCastForValueType_Title">
        <source>Using DirectCast operator to cast a value-type to the same type is obsolete</source>
        <target state="translated">使用 DirectCast 运算符将值类型强制转换为同一类型的做法已过时</target>
        <note />
      </trans-unit>
      <trans-unit id="WRN_UnreachableCode">
        <source>Unreachable code detected.</source>
        <target state="translated">检测到无法访问的代码。</target>
        <note />
      </trans-unit>
      <trans-unit id="WRN_UnreachableCode_Title">
        <source>Unreachable code detected</source>
        <target state="translated">检测到无法访问的代码</target>
        <note />
      </trans-unit>
      <trans-unit id="WRN_DefAsgNoRetValFuncVal1">
        <source>Function '{0}' doesn't return a value on all code paths. Are you missing a 'Return' statement?</source>
        <target state="translated">函数“{0}”不会在所有代码路径上都返回值。是否缺少“Return”语句?</target>
        <note />
      </trans-unit>
      <trans-unit id="WRN_DefAsgNoRetValFuncVal1_Title">
        <source>Function doesn't return a value on all code paths</source>
        <target state="translated">函数没有在所有代码路径上返回值</target>
        <note />
      </trans-unit>
      <trans-unit id="WRN_DefAsgNoRetValOpVal1">
        <source>Operator '{0}' doesn't return a value on all code paths. Are you missing a 'Return' statement?</source>
        <target state="translated">运算符“{0}”不会在所有代码路径上都返回值。是否缺少“Return”语句?</target>
        <note />
      </trans-unit>
      <trans-unit id="WRN_DefAsgNoRetValOpVal1_Title">
        <source>Operator doesn't return a value on all code paths</source>
        <target state="translated">运算符没有在所有代码路径上返回值</target>
        <note />
      </trans-unit>
      <trans-unit id="WRN_DefAsgNoRetValPropVal1">
        <source>Property '{0}' doesn't return a value on all code paths. Are you missing a 'Return' statement?</source>
        <target state="translated">属性“{0}”不会在所有代码路径上都返回值。是否缺少“Return”语句?</target>
        <note />
      </trans-unit>
      <trans-unit id="WRN_DefAsgNoRetValPropVal1_Title">
        <source>Property doesn't return a value on all code paths</source>
        <target state="translated">属性没有在所有代码路径上返回值</target>
        <note />
      </trans-unit>
      <trans-unit id="ERR_NestedGlobalNamespace">
        <source>Global namespace may not be nested in another namespace.</source>
        <target state="translated">全局命名空间不能嵌套在另一个命名空间中。</target>
        <note />
      </trans-unit>
      <trans-unit id="ERR_AccessMismatch6">
        <source>'{0}' cannot expose type '{1}' in {2} '{3}' through {4} '{5}'.</source>
        <target state="translated">“{0}”不能通过 {4}“{5}”在 {2}“{3}”中公开类型“{1}”。</target>
        <note />
      </trans-unit>
      <trans-unit id="ERR_BadMetaDataReference1">
        <source>'{0}' cannot be referenced because it is not a valid assembly.</source>
        <target state="translated">“{0}”不是有效程序集，因此无法引用它。</target>
        <note />
      </trans-unit>
      <trans-unit id="ERR_PropertyDoesntImplementAllAccessors">
        <source>'{0}' cannot be implemented by a {1} property.</source>
        <target state="translated">“{0}”无法由 {1} 属性实现。</target>
        <note />
      </trans-unit>
      <trans-unit id="ERR_UnimplementedMustOverride">
        <source>
    {0}: {1}</source>
        <target state="translated">
  {0}: {1}</target>
        <note />
      </trans-unit>
      <trans-unit id="ERR_IfTooManyTypesObjectDisallowed">
        <source>Cannot infer a common type because more than one type is possible.</source>
        <target state="translated">无法推断通用类型，因为可能存在多个类型。</target>
        <note />
      </trans-unit>
      <trans-unit id="WRN_IfTooManyTypesObjectAssumed">
        <source>Cannot infer a common type because more than one type is possible; 'Object' assumed.</source>
        <target state="translated">无法推断通用类型，因为可能存在多个类型；假定为 "Object"。</target>
        <note />
      </trans-unit>
      <trans-unit id="WRN_IfTooManyTypesObjectAssumed_Title">
        <source>Cannot infer a common type because more than one type is possible</source>
        <target state="translated">无法推断通用类型，原因是可能存在多个类型</target>
        <note />
      </trans-unit>
      <trans-unit id="ERR_IfNoTypeObjectDisallowed">
        <source>Cannot infer a common type, and Option Strict On does not allow 'Object' to be assumed.</source>
        <target state="translated">无法推断通用类型，且 Option Strict On 不允许假定“Object”。</target>
        <note />
      </trans-unit>
      <trans-unit id="WRN_IfNoTypeObjectAssumed">
        <source>Cannot infer a common type; 'Object' assumed.</source>
        <target state="translated">无法推断通用类型；假定为“Object”。</target>
        <note />
      </trans-unit>
      <trans-unit id="WRN_IfNoTypeObjectAssumed_Title">
        <source>Cannot infer a common type</source>
        <target state="translated">无法推断通用类型</target>
        <note />
      </trans-unit>
      <trans-unit id="ERR_IfNoType">
        <source>Cannot infer a common type.</source>
        <target state="translated">无法推断通用类型。</target>
        <note />
      </trans-unit>
      <trans-unit id="ERR_PublicKeyFileFailure">
        <source>Error extracting public key from file '{0}': {1}</source>
        <target state="translated">从文件“{0}”中提取公钥时出错: {1}</target>
        <note />
      </trans-unit>
      <trans-unit id="ERR_PublicKeyContainerFailure">
        <source>Error extracting public key from container '{0}': {1}</source>
        <target state="translated">从容器“{0}”中提取公钥时出错: {1}</target>
        <note />
      </trans-unit>
      <trans-unit id="ERR_FriendRefNotEqualToThis">
        <source>Friend access was granted by '{0}', but the public key of the output assembly does not match that specified by the attribute in the granting assembly.</source>
        <target state="translated">友元访问权限由“{0}”授予，但是输出程序集的公钥与授予程序集中特性指定的公钥不匹配。</target>
        <note />
      </trans-unit>
      <trans-unit id="ERR_FriendRefSigningMismatch">
        <source>Friend access was granted by '{0}', but the strong name signing state of the output assembly does not match that of the granting assembly.</source>
        <target state="translated">友元访问权限由“{0}”授予，但是输出程序集的强名称签名状态与授予程序集的强名称签名状态不匹配。</target>
        <note />
      </trans-unit>
      <trans-unit id="ERR_PublicSignNoKey">
        <source>Public sign was specified and requires a public key, but no public key was specified</source>
        <target state="translated">已指定公共符号并且它需要一个公钥，但未指定任何公钥</target>
        <note />
      </trans-unit>
      <trans-unit id="ERR_PublicSignNetModule">
        <source>Public signing is not supported for netmodules.</source>
        <target state="translated">netmodule 不支持公共签名。</target>
        <note />
      </trans-unit>
      <trans-unit id="WRN_AttributeIgnoredWhenPublicSigning">
        <source>Attribute '{0}' is ignored when public signing is specified.</source>
        <target state="translated">指定公共签名时，将忽略特性“{0}”。</target>
        <note />
      </trans-unit>
      <trans-unit id="WRN_AttributeIgnoredWhenPublicSigning_Title">
        <source>Attribute is ignored when public signing is specified.</source>
        <target state="translated">指定公共签名时，将忽略特性。</target>
        <note />
      </trans-unit>
      <trans-unit id="WRN_DelaySignButNoKey">
        <source>Delay signing was specified and requires a public key, but no public key was specified.</source>
        <target state="translated">指定了延迟签名，这需要公钥，但是未指定任何公钥。</target>
        <note />
      </trans-unit>
      <trans-unit id="WRN_DelaySignButNoKey_Title">
        <source>Delay signing was specified and requires a public key, but no public key was specified</source>
        <target state="translated">指定了延迟签名，这需要公钥，但是未指定任何公钥</target>
        <note />
      </trans-unit>
      <trans-unit id="ERR_SignButNoPrivateKey">
        <source>Key file '{0}' is missing the private key needed for signing.</source>
        <target state="translated">密钥文件“{0}”缺少进行签名所需的私钥。</target>
        <note />
      </trans-unit>
      <trans-unit id="ERR_FailureSigningAssembly">
        <source>Error signing assembly '{0}': {1}</source>
        <target state="translated">对程序集“{0}”签名时出错: {1}</target>
        <note />
      </trans-unit>
      <trans-unit id="ERR_InvalidVersionFormat">
        <source>The specified version string does not conform to the required format - major[.minor[.build|*[.revision|*]]]</source>
        <target state="translated">指定的版本字符串不符合所需格式 - major[.minor[.build|*[.revision|*]]]</target>
        <note />
      </trans-unit>
      <trans-unit id="WRN_InvalidVersionFormat">
        <source>The specified version string does not conform to the recommended format - major.minor.build.revision</source>
        <target state="translated">指定版本字符串不符合建议格式 - major.minor.build.revision</target>
        <note />
      </trans-unit>
      <trans-unit id="WRN_InvalidVersionFormat_Title">
        <source>The specified version string does not conform to the recommended format</source>
        <target state="translated">指定的版本字符串不符合建议的格式</target>
        <note />
      </trans-unit>
      <trans-unit id="ERR_InvalidVersionFormat2">
        <source>The specified version string does not conform to the recommended format - major.minor.build.revision</source>
        <target state="translated">指定版本字符串不符合建议格式 - major.minor.build.revision</target>
        <note />
      </trans-unit>
      <trans-unit id="ERR_InvalidAssemblyCultureForExe">
        <source>Executables cannot be satellite assemblies; culture should always be empty</source>
        <target state="translated">可执行文件不能是附属程序集；区域性应始终为空</target>
        <note />
      </trans-unit>
      <trans-unit id="WRN_MainIgnored">
        <source>The entry point of the program is global script code; ignoring '{0}' entry point.</source>
        <target state="translated">程序的入口点是全局脚本代码；正在忽略“{0}”入口点。</target>
        <note />
      </trans-unit>
      <trans-unit id="WRN_MainIgnored_Title">
        <source>The entry point of the program is global script code; ignoring entry point</source>
        <target state="translated">程序的入口点是全局脚本代码；正在忽略入口点</target>
        <note />
      </trans-unit>
      <trans-unit id="WRN_EmptyPrefixAndXmlnsLocalName">
        <source>The xmlns attribute has special meaning and should not be written with a prefix.</source>
        <target state="translated">xmlns 特性具有特殊含义，不应使用前缀进行编写。</target>
        <note />
      </trans-unit>
      <trans-unit id="WRN_EmptyPrefixAndXmlnsLocalName_Title">
        <source>The xmlns attribute has special meaning and should not be written with a prefix</source>
        <target state="translated">xmlns 特性具有特殊含义，不应使用前缀进行编写</target>
        <note />
      </trans-unit>
      <trans-unit id="WRN_PrefixAndXmlnsLocalName">
        <source>It is not recommended to have attributes named xmlns. Did you mean to write 'xmlns:{0}' to define a prefix named '{0}'?</source>
        <target state="translated">建议不要将特性命名为 xmlns。是否有意编写“xmlns:{0}”以定义名为“{0}”的前缀?</target>
        <note />
      </trans-unit>
      <trans-unit id="WRN_PrefixAndXmlnsLocalName_Title">
        <source>It is not recommended to have attributes named xmlns</source>
        <target state="translated">不建议拥有名为 xmlns 的属性</target>
        <note />
      </trans-unit>
      <trans-unit id="ERR_ExpectedSingleScript">
        <source>Expected a single script (.vbx file)</source>
        <target state="translated">需要一个脚本 (.vbx 文件)</target>
        <note />
      </trans-unit>
      <trans-unit id="ERR_ReservedAssemblyName">
        <source>The assembly name '{0}' is reserved and cannot be used as a reference in an interactive session</source>
        <target state="translated">程序集名“{0}”保留名称，不能在交互会话中用作引用</target>
        <note />
      </trans-unit>
      <trans-unit id="ERR_ReferenceDirectiveOnlyAllowedInScripts">
        <source>#R is only allowed in scripts</source>
        <target state="translated">仅在脚本中允许 #R</target>
        <note />
      </trans-unit>
      <trans-unit id="ERR_NamespaceNotAllowedInScript">
        <source>You cannot declare Namespace in script code</source>
        <target state="translated">不能在脚本代码中声明命名空间</target>
        <note />
      </trans-unit>
      <trans-unit id="ERR_KeywordNotAllowedInScript">
        <source>You cannot use '{0}' in top-level script code</source>
        <target state="translated">您不能使用顶级脚本代码中的“{0}”</target>
        <note />
      </trans-unit>
      <trans-unit id="ERR_LambdaNoType">
        <source>Cannot infer a return type.  Consider adding an 'As' clause to specify the return type.</source>
        <target state="translated">无法推断返回类型。请考虑添加一个“As”子句来指定返回类型。</target>
        <note />
      </trans-unit>
      <trans-unit id="WRN_LambdaNoTypeObjectAssumed">
        <source>Cannot infer a return type; 'Object' assumed.</source>
        <target state="translated">无法推断返回类型；假定为 "Object"。</target>
        <note />
      </trans-unit>
      <trans-unit id="WRN_LambdaNoTypeObjectAssumed_Title">
        <source>Cannot infer a return type</source>
        <target state="translated">无法推断返回类型</target>
        <note />
      </trans-unit>
      <trans-unit id="WRN_LambdaTooManyTypesObjectAssumed">
        <source>Cannot infer a return type because more than one type is possible; 'Object' assumed.</source>
        <target state="translated">无法推断返回类型，因为可能存在多个类型；假定为 "Object"。</target>
        <note />
      </trans-unit>
      <trans-unit id="WRN_LambdaTooManyTypesObjectAssumed_Title">
        <source>Cannot infer a return type because more than one type is possible</source>
        <target state="translated">无法推断返回类型，原因是可能存在多个类型</target>
        <note />
      </trans-unit>
      <trans-unit id="ERR_LambdaNoTypeObjectDisallowed">
        <source>Cannot infer a return type. Consider adding an 'As' clause to specify the return type.</source>
        <target state="translated">无法推断返回类型。请考虑添加一个 "As" 子句来指定返回类型。</target>
        <note />
      </trans-unit>
      <trans-unit id="ERR_LambdaTooManyTypesObjectDisallowed">
        <source>Cannot infer a return type because more than one type is possible. Consider adding an 'As' clause to specify the return type.</source>
        <target state="translated">无法推断返回类型，因为可能存在多个类型。请考虑添加一个 "As" 子句来指定返回类型。</target>
        <note />
      </trans-unit>
      <trans-unit id="WRN_UnimplementedCommandLineSwitch">
        <source>The command line switch '{0}' is not yet implemented and was ignored.</source>
        <target state="translated">命令行开关“{0}”尚未实现，已忽略。</target>
        <note />
      </trans-unit>
      <trans-unit id="WRN_UnimplementedCommandLineSwitch_Title">
        <source>Command line switch is not yet implemented</source>
        <target state="translated">命令行开关尚未实现</target>
        <note />
      </trans-unit>
      <trans-unit id="ERR_ArrayInitNoTypeObjectDisallowed">
        <source>Cannot infer an element type, and Option Strict On does not allow 'Object' to be assumed. Specifying the type of the array might correct this error.</source>
        <target state="translated">无法推断元素类型，且 Option Strict On 不允许假定 "Object"。指定数组的类型可更正此错误。</target>
        <note />
      </trans-unit>
      <trans-unit id="ERR_ArrayInitNoType">
        <source>Cannot infer an element type. Specifying the type of the array might correct this error.</source>
        <target state="translated">无法推断元素类型。指定数组的类型可更正此错误。</target>
        <note />
      </trans-unit>
      <trans-unit id="ERR_ArrayInitTooManyTypesObjectDisallowed">
        <source>Cannot infer an element type because more than one type is possible. Specifying the type of the array might correct this error.</source>
        <target state="translated">无法推断元素类型，因为可能存在多个类型。指定数组的类型可更正此错误。</target>
        <note />
      </trans-unit>
      <trans-unit id="WRN_ArrayInitNoTypeObjectAssumed">
        <source>Cannot infer an element type; 'Object' assumed.</source>
        <target state="translated">无法推断元素类型；假定为 "Object"。</target>
        <note />
      </trans-unit>
      <trans-unit id="WRN_ArrayInitNoTypeObjectAssumed_Title">
        <source>Cannot infer an element type</source>
        <target state="translated">无法推断元素类型</target>
        <note />
      </trans-unit>
      <trans-unit id="WRN_ArrayInitTooManyTypesObjectAssumed">
        <source>Cannot infer an element type because more than one type is possible; 'Object' assumed.</source>
        <target state="translated">无法推断元素类型，因为可能存在多个类型；假定为 "Object"。</target>
        <note />
      </trans-unit>
      <trans-unit id="WRN_ArrayInitTooManyTypesObjectAssumed_Title">
        <source>Cannot infer an element type because more than one type is possible</source>
        <target state="translated">无法推断元素类型，原因是可能存在多个类型</target>
        <note />
      </trans-unit>
      <trans-unit id="WRN_TypeInferenceAssumed3">
        <source>Data type of '{0}' in '{1}' could not be inferred. '{2}' assumed.</source>
        <target state="translated">未能推断“{1}”中“{0}”的数据类型。假定为“{2}”。</target>
        <note />
      </trans-unit>
      <trans-unit id="WRN_TypeInferenceAssumed3_Title">
        <source>Data type could not be inferred</source>
        <target state="translated">无法推断数据类型</target>
        <note />
      </trans-unit>
      <trans-unit id="ERR_AmbiguousCastConversion2">
        <source>Option Strict On does not allow implicit conversions from '{0}' to '{1}' because the conversion is ambiguous.</source>
        <target state="translated">Option Strict 不允许进行“{0}”到“{1}”的隐式转换，因为转换不明确。</target>
        <note />
      </trans-unit>
      <trans-unit id="WRN_AmbiguousCastConversion2">
        <source>Conversion from '{0}' to '{1}' may be ambiguous.</source>
        <target state="translated">从“{0}”到“{1}”的转换可能不明确。</target>
        <note />
      </trans-unit>
      <trans-unit id="WRN_AmbiguousCastConversion2_Title">
        <source>Conversion may be ambiguous</source>
        <target state="translated">转换可能不明确</target>
        <note />
      </trans-unit>
      <trans-unit id="ERR_VarianceIEnumerableSuggestion3">
        <source>'{0}' cannot be converted to '{1}'. Consider using '{2}' instead.</source>
        <target state="translated">“{0}”不能转换为“{1}”。考虑改用“{2}”。</target>
        <note />
      </trans-unit>
      <trans-unit id="WRN_VarianceIEnumerableSuggestion3">
        <source>'{0}' cannot be converted to '{1}'. Consider using '{2}' instead.</source>
        <target state="translated">“{0}”不能转换为“{1}”。考虑改用“{2}”。</target>
        <note />
      </trans-unit>
      <trans-unit id="WRN_VarianceIEnumerableSuggestion3_Title">
        <source>Type cannot be converted to target collection type</source>
        <target state="translated">无法将类型转换为目标集合类型</target>
        <note />
      </trans-unit>
      <trans-unit id="ERR_VarianceConversionFailedIn6">
        <source>'{4}' cannot be converted to '{5}' because '{0}' is not derived from '{1}', as required for the 'In' generic parameter '{2}' in '{3}'.</source>
        <target state="translated">“{4}”不能转换为“{5}”，因为根据“{3}”中“In”泛型形参“{2}”的需要，“{0}”不是从“{1}”派生的。</target>
        <note />
      </trans-unit>
      <trans-unit id="ERR_VarianceConversionFailedOut6">
        <source>'{4}' cannot be converted to '{5}' because '{0}' is not derived from '{1}', as required for the 'Out' generic parameter '{2}' in '{3}'.</source>
        <target state="translated">“{4}”不能转换为“{5}”，因为根据“{3}”中“Out”泛型形参“{2}”的需要，“{0}”不是从“{1}”派生的。</target>
        <note />
      </trans-unit>
      <trans-unit id="WRN_VarianceConversionFailedIn6">
        <source>Implicit conversion from '{4}' to '{5}'; this conversion may fail because '{0}' is not derived from '{1}', as required for the 'In' generic parameter '{2}' in '{3}'.</source>
        <target state="translated">从“{4}”到“{5}”的隐式转换；此转换可能失败，因为根据“{3}”中“In”泛型形参“{2}”的需要，“{0}”不是从“{1}”派生的。</target>
        <note />
      </trans-unit>
      <trans-unit id="WRN_VarianceConversionFailedIn6_Title">
        <source>Implicit conversion; this conversion may fail because the target type is not derived from the source type, as required for 'In' generic parameter</source>
        <target state="translated">隐式转换；此转换可能失败，原因是目标类型不是从源类型派生的，而这是 "In" 泛型参数所必需的</target>
        <note />
      </trans-unit>
      <trans-unit id="WRN_VarianceConversionFailedOut6">
        <source>Implicit conversion from '{4}' to '{5}'; this conversion may fail because '{0}' is not derived from '{1}', as required for the 'Out' generic parameter '{2}' in '{3}'.</source>
        <target state="translated">从“{4}”到“{5}”的隐式转换；此转换可能失败，因为根据“{3}”中“Out”泛型形参“{2}”的需要，“{0}”不是从“{1}”派生的。</target>
        <note />
      </trans-unit>
      <trans-unit id="WRN_VarianceConversionFailedOut6_Title">
        <source>Implicit conversion; this conversion may fail because the target type is not derived from the source type, as required for 'Out' generic parameter</source>
        <target state="translated">隐式转换；此转换可能失败，原因是目标类型不是从源类型派生的，而这是 "Out" 泛型参数所必需的</target>
        <note />
      </trans-unit>
      <trans-unit id="ERR_VarianceConversionFailedTryIn4">
        <source>'{0}' cannot be converted to '{1}'. Consider changing the '{2}' in the definition of '{3}' to an In type parameter, 'In {2}'.</source>
        <target state="translated">“{0}”不能转换为“{1}”。考虑在“{3}”的定义中将“{2}”改为 In 类型参数“In {2}”。</target>
        <note />
      </trans-unit>
      <trans-unit id="ERR_VarianceConversionFailedTryOut4">
        <source>'{0}' cannot be converted to '{1}'. Consider changing the '{2}' in the definition of '{3}' to an Out type parameter, 'Out {2}'.</source>
        <target state="translated">“{0}”不能转换为“{1}”。考虑在“{3}”的定义中将“{2}”改为 Out 类型参数“Out {2}”。</target>
        <note />
      </trans-unit>
      <trans-unit id="WRN_VarianceConversionFailedTryIn4">
        <source>'{0}' cannot be converted to '{1}'. Consider changing the '{2}' in the definition of '{3}' to an In type parameter, 'In {2}'.</source>
        <target state="translated">“{0}”不能转换为“{1}”。考虑在“{3}”的定义中将“{2}”改为 In 类型参数“In {2}”。</target>
        <note />
      </trans-unit>
      <trans-unit id="WRN_VarianceConversionFailedTryIn4_Title">
        <source>Type cannot be converted to target type</source>
        <target state="translated">无法将类型转换为目标类型</target>
        <note />
      </trans-unit>
      <trans-unit id="WRN_VarianceConversionFailedTryOut4">
        <source>'{0}' cannot be converted to '{1}'. Consider changing the '{2}' in the definition of '{3}' to an Out type parameter, 'Out {2}'.</source>
        <target state="translated">“{0}”不能转换为“{1}”。考虑在“{3}”的定义中将“{2}”改为 Out 类型参数“Out {2}”。</target>
        <note />
      </trans-unit>
      <trans-unit id="WRN_VarianceConversionFailedTryOut4_Title">
        <source>Type cannot be converted to target type</source>
        <target state="translated">无法将类型转换为目标类型</target>
        <note />
      </trans-unit>
      <trans-unit id="WRN_VarianceDeclarationAmbiguous3">
        <source>Interface '{0}' is ambiguous with another implemented interface '{1}' due to the 'In' and 'Out' parameters in '{2}'.</source>
        <target state="translated">“{2}”中的“In”和“Out”参数导致接口“{0}”与另一个已实现的接口“{1}”一起使用时目的不明确。</target>
        <note />
      </trans-unit>
      <trans-unit id="WRN_VarianceDeclarationAmbiguous3_Title">
        <source>Interface is ambiguous with another implemented interface due to 'In' and 'Out' parameters</source>
        <target state="translated">接口对于另一个实现的接口不明确，原因在于 "In" 和 "Out" 参数</target>
        <note />
      </trans-unit>
      <trans-unit id="ERR_VarianceInterfaceNesting">
        <source>Enumerations, classes, and structures cannot be declared in an interface that has an 'In' or 'Out' type parameter.</source>
        <target state="translated">无法在含有 "In" 或 "Out" 类型参数的接口中声明枚举、类和结构。</target>
        <note />
      </trans-unit>
      <trans-unit id="ERR_VariancePreventsSynthesizedEvents2">
        <source>Event definitions with parameters are not allowed in an interface such as '{0}' that has 'In' or 'Out' type parameters. Consider declaring the event by using a delegate type which is not defined within '{0}'. For example, 'Event {1} As Action(Of ...)'.</source>
        <target state="translated">在“{0}”这样的含有“In”或“Out”类型参数的接口中，不允许带参数的事件定义。考虑使用不在“{0}”中定义的委托类型来声明事件。例如，“Event {1} As Action(Of ...)”。</target>
        <note />
      </trans-unit>
      <trans-unit id="ERR_VarianceInByRefDisallowed1">
        <source>Type '{0}' cannot be used in this context because 'In' and 'Out' type parameters cannot be used for ByRef parameter types, and '{0}' is an 'In' type parameter.</source>
        <target state="translated">类型“{0}”不能用于此上下文，因为“In”和“Out”类型参数不能用于 ByRef 参数类型，且“{0}”是“In”类型参数。</target>
        <note />
      </trans-unit>
      <trans-unit id="ERR_VarianceInNullableDisallowed2">
        <source>Type '{0}' cannot be used in '{1}' because 'In' and 'Out' type parameters cannot be made nullable, and '{0}' is an 'In' type parameter.</source>
        <target state="translated">类型“{0}”不能用于“{1}”，因为“In”和“Out”类型参数不能设置为可以为 null，并且“{0}”是“In”类型参数。</target>
        <note />
      </trans-unit>
      <trans-unit id="ERR_VarianceInParamDisallowed1">
        <source>Type '{0}' cannot be used in this context because '{0}' is an 'In' type parameter.</source>
        <target state="translated">类型“{0}”不能用于此上下文，因为“{0}”是“In”类型参数。</target>
        <note />
      </trans-unit>
      <trans-unit id="ERR_VarianceInParamDisallowedForGeneric3">
        <source>Type '{0}' cannot be used for the '{1}' in '{2}' in this context because '{0}' is an 'In' type parameter.</source>
        <target state="translated">在此上下文中，类型“{0}”不能用于“{2}”中的“{1}”，因为“{0}”是“In”类型参数。</target>
        <note />
      </trans-unit>
      <trans-unit id="ERR_VarianceInParamDisallowedHere2">
        <source>Type '{0}' cannot be used in '{1}' in this context because '{0}' is an 'In' type parameter.</source>
        <target state="translated">在此上下文中，类型“{0}”不能用于“{1}”，因为“{0}”是“In”类型参数。</target>
        <note />
      </trans-unit>
      <trans-unit id="ERR_VarianceInParamDisallowedHereForGeneric4">
        <source>Type '{0}' cannot be used for the '{2}' of '{3}' in '{1}' in this context because '{0}' is an 'In' type parameter.</source>
        <target state="translated">在此上下文中，类型“{0}”不能用于“{1}”中“{3}”的“{2}”，因为“{0}”是“In”类型参数。</target>
        <note />
      </trans-unit>
      <trans-unit id="ERR_VarianceInPropertyDisallowed1">
        <source>Type '{0}' cannot be used as a property type in this context because '{0}' is an 'In' type parameter and the property is not marked WriteOnly.</source>
        <target state="translated">在此上下文中，类型“{0}”不能用作属性类型，因为“{0}”是“In”类型参数，且该属性未标记为 WriteOnly。</target>
        <note />
      </trans-unit>
      <trans-unit id="ERR_VarianceInReadOnlyPropertyDisallowed1">
        <source>Type '{0}' cannot be used as a ReadOnly property type because '{0}' is an 'In' type parameter.</source>
        <target state="translated">类型“{0}”不能用作 ReadOnly 属性类型，因为“{0}”是“In”类型参数。</target>
        <note />
      </trans-unit>
      <trans-unit id="ERR_VarianceInReturnDisallowed1">
        <source>Type '{0}' cannot be used as a return type because '{0}' is an 'In' type parameter.</source>
        <target state="translated">类型“{0}”不能用作返回类型，因为“{0}”是“In”类型参数。</target>
        <note />
      </trans-unit>
      <trans-unit id="ERR_VarianceOutByRefDisallowed1">
        <source>Type '{0}' cannot be used in this context because 'In' and 'Out' type parameters cannot be used for ByRef parameter types, and '{0}' is an 'Out' type parameter.</source>
        <target state="translated">类型“{0}”不能用于此上下文，因为“In”和“Out”类型参数不能用于 ByRef 参数类型，且“{0}”是“Out”类型参数。</target>
        <note />
      </trans-unit>
      <trans-unit id="ERR_VarianceOutByValDisallowed1">
        <source>Type '{0}' cannot be used as a ByVal parameter type because '{0}' is an 'Out' type parameter.</source>
        <target state="translated">类型“{0}”不能用作 ByVal 参数类型，因为“{0}”是“Out”类型参数。</target>
        <note />
      </trans-unit>
      <trans-unit id="ERR_VarianceOutConstraintDisallowed1">
        <source>Type '{0}' cannot be used as a generic type constraint because '{0}' is an 'Out' type parameter.</source>
        <target state="translated">类型“{0}”不能用作泛型类型约束，因为“{0}”是“Out”类型参数。</target>
        <note />
      </trans-unit>
      <trans-unit id="ERR_VarianceOutNullableDisallowed2">
        <source>Type '{0}' cannot be used in '{1}' because 'In' and 'Out' type parameters cannot be made nullable, and '{0}' is an 'Out' type parameter.</source>
        <target state="translated">类型“{0}”不能用于“{1}”，因为“In”和“Out”类型参数不能设置为可以为 null，并且“{0}”是“Out”类型参数。</target>
        <note />
      </trans-unit>
      <trans-unit id="ERR_VarianceOutParamDisallowed1">
        <source>Type '{0}' cannot be used in this context because '{0}' is an 'Out' type parameter.</source>
        <target state="translated">类型“{0}”不能用于此上下文，因为“{0}”是“Out”类型参数。</target>
        <note />
      </trans-unit>
      <trans-unit id="ERR_VarianceOutParamDisallowedForGeneric3">
        <source>Type '{0}' cannot be used for the '{1}' in '{2}' in this context because '{0}' is an 'Out' type parameter.</source>
        <target state="translated">在此上下文中，类型“{0}”不能用于“{2}”中的“{1}”，因为“{0}”是“Out”类型参数。</target>
        <note />
      </trans-unit>
      <trans-unit id="ERR_VarianceOutParamDisallowedHere2">
        <source>Type '{0}' cannot be used in '{1}' in this context because '{0}' is an 'Out' type parameter.</source>
        <target state="translated">在此上下文中，类型“{0}”不能用于“{1}”，因为“{0}”是“Out”类型参数。</target>
        <note />
      </trans-unit>
      <trans-unit id="ERR_VarianceOutParamDisallowedHereForGeneric4">
        <source>Type '{0}' cannot be used for the '{2}' of '{3}' in '{1}' in this context because '{0}' is an 'Out' type parameter.</source>
        <target state="translated">在此上下文中，类型“{0}”不能用于“{1}”中“{3}”的“{2}”，因为“{0}”是“Out”类型参数。</target>
        <note />
      </trans-unit>
      <trans-unit id="ERR_VarianceOutPropertyDisallowed1">
        <source>Type '{0}' cannot be used as a property type in this context because '{0}' is an 'Out' type parameter and the property is not marked ReadOnly.</source>
        <target state="translated">在此上下文中，类型“{0}”不能用作属性类型，因为“{0}”是“Out”类型参数，且该属性未标记为 ReadOnly。</target>
        <note />
      </trans-unit>
      <trans-unit id="ERR_VarianceOutWriteOnlyPropertyDisallowed1">
        <source>Type '{0}' cannot be used as a WriteOnly property type because '{0}' is an 'Out' type parameter.</source>
        <target state="translated">类型“{0}”不能用作 WriteOnly 属性类型，因为“{0}”是“Out”类型参数。</target>
        <note />
      </trans-unit>
      <trans-unit id="ERR_VarianceTypeDisallowed2">
        <source>Type '{0}' cannot be used in this context because both the context and the definition of '{0}' are nested within interface '{1}', and '{1}' has 'In' or 'Out' type parameters. Consider moving the definition of '{0}' outside of '{1}'.</source>
        <target state="translated">类型“{0}”不能用于此上下文，因为此上下文和“{0}”的定义均嵌套在接口“{1}”内，而“{1}”含有“In”或“Out”类型参数。考虑将“{0}”的定义移出“{1}”。</target>
        <note />
      </trans-unit>
      <trans-unit id="ERR_VarianceTypeDisallowedForGeneric4">
        <source>Type '{0}' cannot be used for the '{2}' in '{3}' in this context because both the context and the definition of '{0}' are nested within interface '{1}', and '{1}' has 'In' or 'Out' type parameters. Consider moving the definition of '{0}' outside of '{1}'.</source>
        <target state="translated">类型“{0}”不能在此上下文中用于“{3}”中的“{2}”，因为此上下文和“{0}”的定义均嵌套在接口“{1}”内，而“{1}”含有“In”或“Out”类型参数。考虑将“{0}”的定义移出“{1}”。</target>
        <note />
      </trans-unit>
      <trans-unit id="ERR_VarianceTypeDisallowedHere3">
        <source>Type '{0}' cannot be used in '{2}' in this context because both the context and the definition of '{0}' are nested within interface '{1}', and '{1}' has 'In' or 'Out' type parameters. Consider moving the definition of '{0}' outside of '{1}'.</source>
        <target state="translated">类型“{0}”不能在此上下文用于“{2}”，因为此上下文和“{0}”的定义均嵌套在接口“{1}”内，而“{1}”含有“In”或“Out”类型参数。考虑将“{0}”的定义移出“{1}”。</target>
        <note />
      </trans-unit>
      <trans-unit id="ERR_VarianceTypeDisallowedHereForGeneric5">
        <source>Type '{0}' cannot be used for the '{3}' of '{4}' in '{2}' in this context because both the context and the definition of '{0}' are nested within interface '{1}', and '{1}' has 'In' or 'Out' type parameters. Consider moving the definition of '{0}' outside of '{1}'.</source>
        <target state="translated">类型“{0}”不能在此上下文中用于“{2}”中“{4}”的“{3}”，因为此上下文和“{0}”的定义均嵌套在接口“{1}”内，而“{1}”含有“In”或“Out”类型参数。考虑将“{0}”的定义移出“{1}”。</target>
        <note />
      </trans-unit>
      <trans-unit id="ERR_ParameterNotValidForType">
        <source>Parameter not valid for the specified unmanaged type.</source>
        <target state="translated">参数对于指定非托管类型无效。</target>
        <note />
      </trans-unit>
      <trans-unit id="ERR_MarshalUnmanagedTypeNotValidForFields">
        <source>Unmanaged type '{0}' not valid for fields.</source>
        <target state="translated">非托管类型“{0}”对于字段无效。</target>
        <note />
      </trans-unit>
      <trans-unit id="ERR_MarshalUnmanagedTypeOnlyValidForFields">
        <source>Unmanaged type '{0}' is only valid for fields.</source>
        <target state="translated">非托管类型“{0}”仅对字段有效。</target>
        <note />
      </trans-unit>
      <trans-unit id="ERR_AttributeParameterRequired1">
        <source>Attribute parameter '{0}' must be specified.</source>
        <target state="translated">必须指定特性参数“{0}”。</target>
        <note />
      </trans-unit>
      <trans-unit id="ERR_AttributeParameterRequired2">
        <source>Attribute parameter '{0}' or '{1}' must be specified.</source>
        <target state="translated">必须指定特性参数“{0}”或“{1}”。</target>
        <note />
      </trans-unit>
      <trans-unit id="ERR_MemberConflictWithSynth4">
        <source>Conflicts with '{0}', which is implicitly declared for '{1}' in {2} '{3}'.</source>
        <target state="translated">与为 {2}“{3}”中的“{1}”隐式声明的“{0}”冲突。</target>
        <note />
      </trans-unit>
      <trans-unit id="IDS_ProjectSettingsLocationName">
        <source>&lt;project settings&gt;</source>
        <target state="translated">&lt;项目设置&gt;</target>
        <note />
      </trans-unit>
      <trans-unit id="WRN_ReturnTypeAttributeOnWriteOnlyProperty">
        <source>Attributes applied on a return type of a WriteOnly Property have no effect.</source>
        <target state="translated">应用于 WriteOnly 属性的返回类型的特性不起作用。</target>
        <note />
      </trans-unit>
      <trans-unit id="WRN_ReturnTypeAttributeOnWriteOnlyProperty_Title">
        <source>Attributes applied on a return type of a WriteOnly Property have no effect</source>
        <target state="translated">应用于 WriteOnly 属性的返回类型的特性不起作用</target>
        <note />
      </trans-unit>
      <trans-unit id="ERR_SecurityAttributeInvalidTarget">
        <source>Security attribute '{0}' is not valid on this declaration type. Security attributes are only valid on assembly, type and method declarations.</source>
        <target state="translated">安全特性“{0}”对此声明类型无效。安全特性仅对程序集、类型和方法声明有效。</target>
        <note />
      </trans-unit>
      <trans-unit id="ERR_AbsentReferenceToPIA1">
        <source>Cannot find the interop type that matches the embedded type '{0}'. Are you missing an assembly reference?</source>
        <target state="translated">找不到与嵌入的类型“{0}”匹配的互操作类型。是否缺少程序集引用?</target>
        <note />
      </trans-unit>
      <trans-unit id="ERR_CannotLinkClassWithNoPIA1">
        <source>Reference to class '{0}' is not allowed when its assembly is configured to embed interop types.</source>
        <target state="translated">当类“{0}”的程序集配置为嵌入互操作类型时，不允许使用对该类的引用。</target>
        <note />
      </trans-unit>
      <trans-unit id="ERR_InvalidStructMemberNoPIA1">
        <source>Embedded interop structure '{0}' can contain only public instance fields.</source>
        <target state="translated">嵌入的互操作结构“{0}”只能包含公共实例字段。</target>
        <note />
      </trans-unit>
      <trans-unit id="ERR_NoPIAAttributeMissing2">
        <source>Interop type '{0}' cannot be embedded because it is missing the required '{1}' attribute.</source>
        <target state="translated">无法嵌入互操作类型“{0}”，因为它缺少必需的“{1}”特性。</target>
        <note />
      </trans-unit>
      <trans-unit id="ERR_PIAHasNoAssemblyGuid1">
        <source>Cannot embed interop types from assembly '{0}' because it is missing the '{1}' attribute.</source>
        <target state="translated">无法嵌入来自程序集“{0}”的互操作类型，因为它缺少“{1}”特性。</target>
        <note />
      </trans-unit>
      <trans-unit id="ERR_DuplicateLocalTypes3">
        <source>Cannot embed interop type '{0}' found in both assembly '{1}' and '{2}'. Consider disabling the embedding of interop types.</source>
        <target state="translated">无法嵌入程序集“{1}”和“{2}”中找到的互操作类型“{0}”。请考虑禁用互操作类型的嵌入。</target>
        <note />
      </trans-unit>
      <trans-unit id="ERR_PIAHasNoTypeLibAttribute1">
        <source>Cannot embed interop types from assembly '{0}' because it is missing either the '{1}' attribute or the '{2}' attribute.</source>
        <target state="translated">无法嵌入来自程序集“{0}”的互操作类型，因为它缺少“{1}”特性或“{2}”特性。</target>
        <note />
      </trans-unit>
      <trans-unit id="ERR_SourceInterfaceMustBeInterface">
        <source>Interface '{0}' has an invalid source interface which is required to embed event '{1}'.</source>
        <target state="translated">接口“{0}”的源接口无效，该源接口是嵌入事件“{1}”所必需的。</target>
        <note />
      </trans-unit>
      <trans-unit id="ERR_EventNoPIANoBackingMember">
        <source>Source interface '{0}' is missing method '{1}', which is required to embed event '{2}'.</source>
        <target state="translated">源接口“{0}”缺少方法“{2}”，此方法对嵌入事件“{1}”是必需的。</target>
        <note />
      </trans-unit>
      <trans-unit id="ERR_NestedInteropType">
        <source>Nested type '{0}' cannot be embedded.</source>
        <target state="translated">无法嵌入嵌套类型“{0}”。</target>
        <note />
      </trans-unit>
      <trans-unit id="ERR_LocalTypeNameClash2">
        <source>Embedding the interop type '{0}' from assembly '{1}' causes a name clash in the current assembly. Consider disabling the embedding of interop types.</source>
        <target state="translated">嵌入来自程序集“{1}”中的互操作类型“{0}”会导致当前程序集中发生名称冲突。请考虑禁用互操作类型的嵌入。</target>
        <note />
      </trans-unit>
      <trans-unit id="ERR_InteropMethodWithBody1">
        <source>Embedded interop method '{0}' contains a body.</source>
        <target state="translated">嵌入互操作方法“{0}”包含主体。</target>
        <note />
      </trans-unit>
      <trans-unit id="ERR_BadAsyncInQuery">
        <source>'Await' may only be used in a query expression within the first collection expression of the initial 'From' clause or within the collection expression of a 'Join' clause.</source>
        <target state="translated">'"Await" 只能在初始 "From" 子句的第一个集合表达式或 "Join" 子句的集合表达式的查询表达式中使用。</target>
        <note />
      </trans-unit>
      <trans-unit id="ERR_BadGetAwaiterMethod1">
        <source>'Await' requires that the type '{0}' have a suitable GetAwaiter method.</source>
        <target state="translated">'“Await”要求类型“{0}”包含适当的 GetAwaiter 方法。</target>
        <note />
      </trans-unit>
      <trans-unit id="ERR_BadIsCompletedOnCompletedGetResult2">
        <source>'Await' requires that the return type '{0}' of '{1}.GetAwaiter()' have suitable IsCompleted, OnCompleted and GetResult members, and implement INotifyCompletion or ICriticalNotifyCompletion.</source>
        <target state="translated">'“Await”要求“{1}.GetAwaiter()”的返回类型“{0}”包含适当的 IsCompleted、OnCompleted 和 GetResult 成员，并实现 INotifyCompletion 或 ICriticalNotifyCompletion</target>
        <note />
      </trans-unit>
      <trans-unit id="ERR_DoesntImplementAwaitInterface2">
        <source>'{0}' does not implement '{1}'.</source>
        <target state="translated">“{0}”未实现“{1}”。</target>
        <note />
      </trans-unit>
      <trans-unit id="ERR_BadAwaitNothing">
        <source>Cannot await Nothing. Consider awaiting 'Task.Yield()' instead.</source>
        <target state="translated">不能等待 Nothing。请考虑改为等待“Task.Yield()”。</target>
        <note />
      </trans-unit>
      <trans-unit id="ERR_BadAsyncByRefParam">
        <source>Async methods cannot have ByRef parameters.</source>
        <target state="translated">异步方法不能包含 ByRef 参数。</target>
        <note />
      </trans-unit>
      <trans-unit id="ERR_InvalidAsyncIteratorModifiers">
        <source>'Async' and 'Iterator' modifiers cannot be used together.</source>
        <target state="translated">'“Async”和“Iterator”修饰符不能一起使用。</target>
        <note />
      </trans-unit>
      <trans-unit id="ERR_BadResumableAccessReturnVariable">
        <source>The implicit return variable of an Iterator or Async method cannot be accessed.</source>
        <target state="translated">无法访问迭代器方法或异步方法的隐式返回变量。</target>
        <note />
      </trans-unit>
      <trans-unit id="ERR_ReturnFromNonGenericTaskAsync">
        <source>'Return' statements in this Async method cannot return a value since the return type of the function is 'Task'. Consider changing the function's return type to 'Task(Of T)'.</source>
        <target state="translated">'此异步方法中的 "Return" 语句无法返回值，因为函数的返回类型为 "Task" 。请考虑将函数的返回类型更改为 "Task(Of T)"。</target>
        <note />
      </trans-unit>
      <trans-unit id="ERR_BadAsyncReturnOperand1">
        <source>Since this is an async method, the return expression must be of type '{0}' rather than 'Task(Of {0})'.</source>
        <target state="translated">这是一个异步方法，因此返回表达式的类型必须为“{0}”而不是“Task(Of {0})”。</target>
        <note />
      </trans-unit>
      <trans-unit id="ERR_BadAsyncReturn">
        <source>The 'Async' modifier can only be used on Subs, or on Functions that return Task or Task(Of T).</source>
        <target state="translated">只能在 Sub 上或者在返回 Task 或 Task(Of T) 的函数上使用 "Async" 修饰符。</target>
        <note />
      </trans-unit>
      <trans-unit id="ERR_CantAwaitAsyncSub1">
        <source>'{0}' does not return a Task and cannot be awaited. Consider changing it to an Async Function.</source>
        <target state="translated">“{0}”不返回 Task 且无法等待。请考虑将它更改为 Async Function。</target>
        <note />
      </trans-unit>
      <trans-unit id="ERR_InvalidLambdaModifier">
        <source>'Only the 'Async' or 'Iterator' modifier is valid on a lambda.</source>
        <target state="translated">'仅“Async”或“Iterator”修饰符在 lambda 上有效。</target>
        <note />
      </trans-unit>
      <trans-unit id="ERR_BadAwaitInNonAsyncMethod">
        <source>'Await' can only be used within an Async method. Consider marking this method with the 'Async' modifier and changing its return type to 'Task(Of {0})'.</source>
        <target state="translated">'“Await”只能在异步方法中使用。请考虑使用“Async”修饰符标记此方法，并将其返回类型更改为“Task(Of {0})”。</target>
        <note />
      </trans-unit>
      <trans-unit id="ERR_BadAwaitInNonAsyncVoidMethod">
        <source>'Await' can only be used within an Async method. Consider marking this method with the 'Async' modifier and changing its return type to 'Task'.</source>
        <target state="translated">'“Await”只能用于异步方法中。请考虑用“Async”修饰符标记此方法，并将其返回类型更改为“Task”。</target>
        <note />
      </trans-unit>
      <trans-unit id="ERR_BadAwaitInNonAsyncLambda">
        <source>'Await' can only be used within an Async lambda expression. Consider marking this lambda expression with the 'Async' modifier.</source>
        <target state="translated">'“Await”只能用于异步 lambda 表达式中。请考虑用“Async”修饰符标记此 lambda 表达式。</target>
        <note />
      </trans-unit>
      <trans-unit id="ERR_BadAwaitNotInAsyncMethodOrLambda">
        <source>'Await' can only be used when contained within a method or lambda expression marked with the 'Async' modifier.</source>
        <target state="translated">'仅当其包含方法或 lambda 表达式用“Async”修饰符标记时，才能使用“Await”。</target>
        <note />
      </trans-unit>
      <trans-unit id="ERR_StatementLambdaInExpressionTree">
        <source>Statement lambdas cannot be converted to expression trees.</source>
        <target state="translated">语句 lambda 不能转换为表达式树。</target>
        <note />
      </trans-unit>
      <trans-unit id="WRN_UnobservedAwaitableExpression">
        <source>Because this call is not awaited, execution of the current method continues before the call is completed. Consider applying the Await operator to the result of the call.</source>
        <target state="translated">由于此调用不会等待，因此在调用完成前将继续执行当前方法。请考虑对调用结果应用 Await 运算符。</target>
        <note />
      </trans-unit>
      <trans-unit id="WRN_UnobservedAwaitableExpression_Title">
        <source>Because this call is not awaited, execution of the current method continues before the call is completed</source>
        <target state="translated">由于此调用不会等待，因此在调用完成前将继续执行当前方法</target>
        <note />
      </trans-unit>
      <trans-unit id="ERR_LoopControlMustNotAwait">
        <source>Loop control variable cannot include an 'Await'.</source>
        <target state="translated">循环控制变量不可包含 "Await"。</target>
        <note />
      </trans-unit>
      <trans-unit id="ERR_BadStaticInitializerInResumable">
        <source>Static variables cannot appear inside Async or Iterator methods.</source>
        <target state="translated">静态变量不能出现在异步方法或迭代器方法内。</target>
        <note />
      </trans-unit>
      <trans-unit id="ERR_RestrictedResumableType1">
        <source>'{0}' cannot be used as a parameter type for an Iterator or Async method.</source>
        <target state="translated">“{0}”不能用作 Iterator 或 Async 方法的参数类型。</target>
        <note />
      </trans-unit>
      <trans-unit id="ERR_ConstructorAsync">
        <source>Constructor must not have the 'Async' modifier.</source>
        <target state="translated">构造函数不得包含“Async”修饰符。</target>
        <note />
      </trans-unit>
      <trans-unit id="ERR_PartialMethodsMustNotBeAsync1">
        <source>'{0}' cannot be declared 'Partial' because it has the 'Async' modifier.</source>
        <target state="translated">“{0}”不能声明为“Partial”，因为它具有“Async”修饰符。</target>
        <note />
      </trans-unit>
      <trans-unit id="ERR_ResumablesCannotContainOnError">
        <source>'On Error' and 'Resume' cannot appear inside async or iterator methods.</source>
        <target state="translated">'"On Error" 和 "Resume" 不能出现在异步方法或迭代器方法内。</target>
        <note />
      </trans-unit>
      <trans-unit id="ERR_ResumableLambdaInExpressionTree">
        <source>Lambdas with the 'Async' or 'Iterator' modifiers cannot be converted to expression trees.</source>
        <target state="translated">无法将带 "Async" 或 "Iterator" 修饰符的 lambda 转换为表达式树。</target>
        <note />
      </trans-unit>
      <trans-unit id="ERR_CannotLiftRestrictedTypeResumable1">
        <source>Variable of restricted type '{0}' cannot be declared in an Async or Iterator method.</source>
        <target state="translated">不能在异步方法或迭代器方法中声明受限类型“{0}”的变量。</target>
        <note />
      </trans-unit>
      <trans-unit id="ERR_BadAwaitInTryHandler">
        <source>'Await' cannot be used inside a 'Catch' statement, a 'Finally' statement, or a 'SyncLock' statement.</source>
        <target state="translated">'不能在“Catch”语句、“Finally”语句或“SyncLock”语句内使用“Await”。</target>
        <note />
      </trans-unit>
      <trans-unit id="WRN_AsyncLacksAwaits">
        <source>This async method lacks 'Await' operators and so will run synchronously. Consider using the 'Await' operator to await non-blocking API calls, or 'Await Task.Run(...)' to do CPU-bound work on a background thread.</source>
        <target state="translated">此异步方法缺少 "Await" 运算符，因此它将同步运行。请考虑使用 "Await" 运算符等待非阻止 API 调用，或使用 "Await Task.Run(...)" 利用后台线程执行占用大量 CPU 的工作。</target>
        <note />
      </trans-unit>
      <trans-unit id="WRN_AsyncLacksAwaits_Title">
        <source>This async method lacks 'Await' operators and so will run synchronously</source>
        <target state="translated">此异步方法缺少 "Await" 运算符，因此将以同步方式运行</target>
        <note />
      </trans-unit>
      <trans-unit id="WRN_UnobservedAwaitableDelegate">
        <source>The Task returned from this Async Function will be dropped, and any exceptions in it ignored. Consider changing it to an Async Sub so its exceptions are propagated.</source>
        <target state="translated">从此 Async Function 返回的任务将被删除，并且忽略其中的任何异常。考虑将其更改为 Async Sub，以便传播其异常。</target>
        <note />
      </trans-unit>
      <trans-unit id="WRN_UnobservedAwaitableDelegate_Title">
        <source>The Task returned from this Async Function will be dropped, and any exceptions in it ignored</source>
        <target state="translated">自此 Async Function 返回的任务将被丢弃，它包含的任何异常也将被忽略</target>
        <note />
      </trans-unit>
      <trans-unit id="ERR_SecurityCriticalAsyncInClassOrStruct">
        <source>Async and Iterator methods are not allowed in a [Class|Structure|Interface|Module] that has the 'SecurityCritical' or 'SecuritySafeCritical' attribute.</source>
        <target state="translated">在具有“SecurityCritical”或“SecuritySafeCritical”属性的 [Class|Structure|Interface|Module] 中不允许使用 Async 或 Iterator 方法。</target>
        <note />
      </trans-unit>
      <trans-unit id="ERR_SecurityCriticalAsync">
        <source>Security attribute '{0}' cannot be applied to an Async or Iterator method.</source>
        <target state="translated">安全属性“{0}”不能应用于 Async 或 Iterator 方法。</target>
        <note />
      </trans-unit>
      <trans-unit id="ERR_DllImportOnResumableMethod">
        <source>'System.Runtime.InteropServices.DllImportAttribute' cannot be applied to an Async or Iterator method.</source>
        <target state="translated">'"System.Runtime.InteropServices.DllImportAttribute" 不能应用于异步方法或迭代器方法。</target>
        <note />
      </trans-unit>
      <trans-unit id="ERR_SynchronizedAsyncMethod">
        <source>'MethodImplOptions.Synchronized' cannot be applied to an Async method.</source>
        <target state="translated">'"MethodImplOptions.Synchronized" 不能应用于异步方法。</target>
        <note />
      </trans-unit>
      <trans-unit id="ERR_AsyncSubMain">
        <source>The 'Main' method cannot be marked 'Async'.</source>
        <target state="translated">"Main" 方法不能标记为 "Async"。</target>
        <note />
      </trans-unit>
      <trans-unit id="WRN_AsyncSubCouldBeFunction">
        <source>Some overloads here take an Async Function rather than an Async Sub. Consider either using an Async Function, or casting this Async Sub explicitly to the desired type.</source>
        <target state="translated">此处某些重载使用的是 Async Function 而不是 Async Sub。请考虑使用 Async Function 或将此 Async Sub 显式强制转换为所需类型。</target>
        <note />
      </trans-unit>
      <trans-unit id="WRN_AsyncSubCouldBeFunction_Title">
        <source>Some overloads here take an Async Function rather than an Async Sub</source>
        <target state="translated">此处的一些重载采用的是 Async Function，而不是 Async Sub</target>
        <note />
      </trans-unit>
      <trans-unit id="ERR_MyGroupCollectionAttributeCycle">
        <source>MyGroupCollectionAttribute cannot be applied to itself.</source>
        <target state="translated">MyGroupCollectionAttribute 不能应用于自身。</target>
        <note />
      </trans-unit>
      <trans-unit id="ERR_LiteralExpected">
        <source>Literal expected.</source>
        <target state="translated">应为文本。</target>
        <note />
      </trans-unit>
      <trans-unit id="ERR_WinRTEventWithoutDelegate">
        <source>Event declarations that target WinMD must specify a delegate type.  Add an As clause to the event declaration.</source>
        <target state="translated">面向 WinMD 的事件声明必须指定委托类型。请在事件声明中添加一个 As 子句。</target>
        <note />
      </trans-unit>
      <trans-unit id="ERR_MixingWinRTAndNETEvents">
        <source>Event '{0}' cannot implement a Windows Runtime event '{1}' and a regular .NET event '{2}'</source>
        <target state="translated">事件“{0}”无法实现 Windows 运行时事件“{1}”和常规 .NET 事件“{2}”</target>
        <note />
      </trans-unit>
      <trans-unit id="ERR_EventImplRemoveHandlerParamWrong">
        <source>Event '{0}' cannot implement event '{1}' on interface '{2}' because the parameters of their 'RemoveHandler' methods do not match.</source>
        <target state="translated">事件“{0}”无法实现接口“{2}”上的事件“{1}”，因为其“RemoveHandler”方法的参数不匹配。</target>
        <note />
      </trans-unit>
      <trans-unit id="ERR_AddParamWrongForWinRT">
        <source>The type of the 'AddHandler' method's parameter must be the same as the type of the event.</source>
        <target state="translated">“AddHandler”方法的参数的类型必须与事件的类型相同。</target>
        <note />
      </trans-unit>
      <trans-unit id="ERR_RemoveParamWrongForWinRT">
        <source>In a Windows Runtime event, the type of the 'RemoveHandler' method parameter must be 'EventRegistrationToken'</source>
        <target state="translated">在 Windows Runtime 事件中，“RemoveHandler”方法参数的类型必须为“EventRegistrationToken”</target>
        <note />
      </trans-unit>
      <trans-unit id="ERR_ReImplementingWinRTInterface5">
        <source>'{0}.{1}' from 'implements {2}' is already implemented by the base class '{3}'. Re-implementation of Windows Runtime Interface '{4}' is not allowed</source>
        <target state="translated">'“实现 {2}”中的“{0}.{1}”已由基类“{3}”实现。不允许重新实现 Windows Runtime 接口“{4}”</target>
        <note />
      </trans-unit>
      <trans-unit id="ERR_ReImplementingWinRTInterface4">
        <source>'{0}.{1}' is already implemented by the base class '{2}'. Re-implementation of Windows Runtime Interface '{3}' is not allowed</source>
        <target state="translated">“{0}.{1}”已由基类“{2}”实现。不允许重新实现 Windows Runtime 接口“{3}”</target>
        <note />
      </trans-unit>
      <trans-unit id="ERR_BadIteratorByRefParam">
        <source>Iterator methods cannot have ByRef parameters.</source>
        <target state="translated">迭代器方法不能包含 ByRef 参数。</target>
        <note />
      </trans-unit>
      <trans-unit id="ERR_BadIteratorExpressionLambda">
        <source>Single-line lambdas cannot have the 'Iterator' modifier. Use a multiline lambda instead.</source>
        <target state="translated">单行 lambda 不能包含“Iterator”修饰符。请改用多行 lambda。</target>
        <note />
      </trans-unit>
      <trans-unit id="ERR_BadIteratorReturn">
        <source>Iterator functions must return either IEnumerable(Of T), or IEnumerator(Of T), or the non-generic forms IEnumerable or IEnumerator.</source>
        <target state="translated">迭代器函数必须返回 IEnumerable(Of T) 或 IEnumerator(Of T)，或返回非泛型格式的 IEnumerable 或 IEnumerator。</target>
        <note />
      </trans-unit>
      <trans-unit id="ERR_BadReturnValueInIterator">
        <source>To return a value from an Iterator function, use 'Yield' rather than 'Return'.</source>
        <target state="translated">若要从迭代器函数返回值，请使用“Yield”而不是“Return”。</target>
        <note />
      </trans-unit>
      <trans-unit id="ERR_BadYieldInNonIteratorMethod">
        <source>'Yield' can only be used in a method marked with the 'Iterator' modifier.</source>
        <target state="translated">'只能在用“Iterator”修饰符标记的方法中使用“Yield”。</target>
        <note />
      </trans-unit>
      <trans-unit id="ERR_BadYieldInTryHandler">
        <source>'Yield' cannot be used inside a 'Catch' statement or a 'Finally' statement.</source>
        <target state="translated">'不能在“Catch”语句或“Finally”语句内使用“Yield”。</target>
        <note />
      </trans-unit>
      <trans-unit id="WRN_DefAsgNoRetValWinRtEventVal1">
        <source>The AddHandler for Windows Runtime event '{0}' doesn't return a value on all code paths. Are you missing a 'Return' statement?</source>
        <target state="translated">Windows 运行时事件“{0}”的 AddHandler 不会在所有代码路径上都返回值。是否缺少“Return”语句?</target>
        <note />
      </trans-unit>
      <trans-unit id="WRN_DefAsgNoRetValWinRtEventVal1_Title">
        <source>The AddHandler for Windows Runtime event doesn't return a value on all code paths</source>
        <target state="translated">Windows 运行时事件的 AddHandler 没有在所有代码路径上返回值</target>
        <note />
      </trans-unit>
      <trans-unit id="ERR_PartialMethodDefaultParameterValueMismatch2">
        <source>Optional parameter of a method '{0}' does not have the same default value as the corresponding parameter of the partial method '{1}'.</source>
        <target state="translated">方法“{0}”的可选参数没有与分部方法“{1}”的相应参数相同的默认值。</target>
        <note />
      </trans-unit>
      <trans-unit id="ERR_PartialMethodParamArrayMismatch2">
        <source>Parameter of a method '{0}' differs by ParamArray modifier from the corresponding parameter of the partial method '{1}'.</source>
        <target state="translated">方法“{0}”的参数在分部方法“{1}”的相应参数的 ParamArray 修饰符上存在差异。</target>
        <note />
      </trans-unit>
      <trans-unit id="ERR_NetModuleNameMismatch">
        <source>Module name '{0}' stored in '{1}' must match its filename.</source>
        <target state="translated">存储在“{1}”中的模块名“{0}”必须与其文件名匹配。</target>
        <note />
      </trans-unit>
      <trans-unit id="ERR_BadModuleName">
        <source>Invalid module name: {0}</source>
        <target state="translated">无效的模块名称: {0}</target>
        <note />
      </trans-unit>
      <trans-unit id="WRN_AssemblyAttributeFromModuleIsOverridden">
        <source>Attribute '{0}' from module '{1}' will be ignored in favor of the instance appearing in source.</source>
        <target state="translated">来自模块“{1}”的特性“{0}”将忽略，以便支持源中出现的实例。</target>
        <note />
      </trans-unit>
      <trans-unit id="WRN_AssemblyAttributeFromModuleIsOverridden_Title">
        <source>Attribute from module will be ignored in favor of the instance appearing in source</source>
        <target state="translated">为支持源中出现的实例，将忽略模块的特性</target>
        <note />
      </trans-unit>
      <trans-unit id="ERR_CmdOptionConflictsSource">
        <source>Attribute '{0}' given in a source file conflicts with option '{1}'.</source>
        <target state="translated">源文件中提供的特定“{0}”与选项“{1}”冲突。</target>
        <note />
      </trans-unit>
      <trans-unit id="WRN_ReferencedAssemblyDoesNotHaveStrongName">
        <source>Referenced assembly '{0}' does not have a strong name.</source>
        <target state="translated">引用程序集“{0}”没有强名称。</target>
        <note />
      </trans-unit>
      <trans-unit id="WRN_ReferencedAssemblyDoesNotHaveStrongName_Title">
        <source>Referenced assembly does not have a strong name</source>
        <target state="translated">引用程序集没有强名称</target>
        <note />
      </trans-unit>
      <trans-unit id="ERR_InvalidSignaturePublicKey">
        <source>Invalid signature public key specified in AssemblySignatureKeyAttribute.</source>
        <target state="translated">在 AssemblySignatureKeyAttribute 中指定的签名公钥无效。</target>
        <note />
      </trans-unit>
      <trans-unit id="ERR_CollisionWithPublicTypeInModule">
        <source>Type '{0}' conflicts with public type defined in added module '{1}'.</source>
        <target state="translated">类型“{0}”与添加的模块“{1}”中定义的公共类型冲突。</target>
        <note />
      </trans-unit>
      <trans-unit id="ERR_ExportedTypeConflictsWithDeclaration">
        <source>Type '{0}' exported from module '{1}' conflicts with type declared in primary module of this assembly.</source>
        <target state="translated">从模块“{1}”导出的类型“{0}”与此程序集主模块中声明的类型冲突。</target>
        <note />
      </trans-unit>
      <trans-unit id="ERR_ExportedTypesConflict">
        <source>Type '{0}' exported from module '{1}' conflicts with type '{2}' exported from module '{3}'.</source>
        <target state="translated">从模块“{1}”导出的类型“{0}”与从模块“{3}”导出的类型“{2}”冲突。</target>
        <note />
      </trans-unit>
      <trans-unit id="WRN_RefCultureMismatch">
        <source>Referenced assembly '{0}' has different culture setting of '{1}'.</source>
        <target state="translated">引用程序集“{0}”具有不同区域性设置“{1}”。</target>
        <note />
      </trans-unit>
      <trans-unit id="WRN_RefCultureMismatch_Title">
        <source>Referenced assembly has different culture setting</source>
        <target state="translated">引用程序集具有不同区域性设置</target>
        <note />
      </trans-unit>
      <trans-unit id="ERR_AgnosticToMachineModule">
        <source>Agnostic assembly cannot have a processor specific module '{0}'.</source>
        <target state="translated">不可知的程序集不能具有特定于处理器的模块“{0}”。</target>
        <note />
      </trans-unit>
      <trans-unit id="ERR_ConflictingMachineModule">
        <source>Assembly and module '{0}' cannot target different processors.</source>
        <target state="translated">程序集和模块“{0}”不能以不同处理器为目标。</target>
        <note />
      </trans-unit>
      <trans-unit id="WRN_ConflictingMachineAssembly">
        <source>Referenced assembly '{0}' targets a different processor.</source>
        <target state="translated">引用程序集“{0}”面向的是另一个处理器。</target>
        <note />
      </trans-unit>
      <trans-unit id="WRN_ConflictingMachineAssembly_Title">
        <source>Referenced assembly targets a different processor</source>
        <target state="translated">引用程序集面向的是另一个处理器</target>
        <note />
      </trans-unit>
      <trans-unit id="ERR_CryptoHashFailed">
        <source>Cryptographic failure while creating hashes.</source>
        <target state="translated">创建哈希时加密失败。</target>
        <note />
      </trans-unit>
      <trans-unit id="ERR_CantHaveWin32ResAndManifest">
        <source>Conflicting options specified: Win32 resource file; Win32 manifest.</source>
        <target state="translated">指定的选项冲突: Win32 资源文件；Win32 清单。</target>
        <note />
      </trans-unit>
      <trans-unit id="ERR_ForwardedTypeConflictsWithDeclaration">
        <source>Forwarded type '{0}' conflicts with type declared in primary module of this assembly.</source>
        <target state="translated">转发的类型“{0}”与此程序集主模块中声明的类型冲突。</target>
        <note />
      </trans-unit>
      <trans-unit id="ERR_ForwardedTypesConflict">
        <source>Type '{0}' forwarded to assembly '{1}' conflicts with type '{2}' forwarded to assembly '{3}'.</source>
        <target state="translated">转发到程序集“{1}”的类型“{0}”与转发到程序集“{3}”的类型“{2}”冲突。</target>
        <note />
      </trans-unit>
      <trans-unit id="ERR_TooLongMetadataName">
        <source>Name '{0}' exceeds the maximum length allowed in metadata.</source>
        <target state="translated">名称“{0}”超出元数据中允许的最大长度。</target>
        <note />
      </trans-unit>
      <trans-unit id="ERR_MissingNetModuleReference">
        <source>Reference to '{0}' netmodule missing.</source>
        <target state="translated">缺少对“{0}”netmodule 的引用。</target>
        <note />
      </trans-unit>
      <trans-unit id="ERR_NetModuleNameMustBeUnique">
        <source>Module '{0}' is already defined in this assembly. Each module must have a unique filename.</source>
        <target state="translated">模块“{0}”已在此程序集中定义。每个模块必须具有唯一的文件名。</target>
        <note />
      </trans-unit>
      <trans-unit id="ERR_ForwardedTypeConflictsWithExportedType">
        <source>Type '{0}' forwarded to assembly '{1}' conflicts with type '{2}' exported from module '{3}'.</source>
        <target state="translated">转发到程序集“{1}”的类型“{0}”与从模块“{3}”导出的类型“{2}”冲突。</target>
        <note />
      </trans-unit>
      <trans-unit id="IDS_MSG_ADDREFERENCE">
        <source>Adding assembly reference '{0}'</source>
        <target state="translated">正在添加程序集引用“{0}”</target>
        <note />
      </trans-unit>
      <trans-unit id="IDS_MSG_ADDLINKREFERENCE">
        <source>Adding embedded assembly reference '{0}'</source>
        <target state="translated">正在添加嵌入程序集引用“{0}”</target>
        <note />
      </trans-unit>
      <trans-unit id="IDS_MSG_ADDMODULE">
        <source>Adding module reference '{0}'</source>
        <target state="translated">正在添加模块引用“{0}”</target>
        <note />
      </trans-unit>
      <trans-unit id="ERR_NestingViolatesCLS1">
        <source>Type '{0}' does not inherit the generic type parameters of its container.</source>
        <target state="translated">类型“{0}”不继承其容器的泛型类型参数。</target>
        <note />
      </trans-unit>
      <trans-unit id="ERR_PDBWritingFailed">
        <source>Failure writing debug information: {0}</source>
        <target state="translated">写入调试信息失败: {0}</target>
        <note />
      </trans-unit>
      <trans-unit id="ERR_ParamDefaultValueDiffersFromAttribute">
        <source>The parameter has multiple distinct default values.</source>
        <target state="translated">参数具有多个不同的默认值。</target>
        <note />
      </trans-unit>
      <trans-unit id="ERR_FieldHasMultipleDistinctConstantValues">
        <source>The field has multiple distinct constant values.</source>
        <target state="translated">字段具有多个不同的常量值。</target>
        <note />
      </trans-unit>
      <trans-unit id="ERR_EncNoPIAReference">
        <source>Cannot continue since the edit includes a reference to an embedded type: '{0}'.</source>
        <target state="translated">无法继续，因为编辑包括对嵌入类型的引用:“{0}”。</target>
        <note />
      </trans-unit>
      <trans-unit id="ERR_EncReferenceToAddedMember">
        <source>Member '{0}' added during the current debug session can only be accessed from within its declaring assembly '{1}'.</source>
        <target state="translated">在当前调试会话期间添加的成员“{0}”只能从其声明的程序集“{1}”中访问。</target>
        <note />
      </trans-unit>
      <trans-unit id="ERR_UnsupportedModule1">
        <source>'{0}' is an unsupported .NET module.</source>
        <target state="translated">“{0}”是不受支持的 .NET 模块。</target>
        <note />
      </trans-unit>
      <trans-unit id="ERR_UnsupportedEvent1">
        <source>'{0}' is an unsupported event.</source>
        <target state="translated">“{0}”是不受支持的事件。</target>
        <note />
      </trans-unit>
      <trans-unit id="PropertiesCanNotHaveTypeArguments">
        <source>Properties can not have type arguments</source>
        <target state="translated">属性不能具有类型参数</target>
        <note />
      </trans-unit>
      <trans-unit id="IdentifierSyntaxNotWithinSyntaxTree">
        <source>IdentifierSyntax not within syntax tree</source>
        <target state="translated">IdentifierSyntax 不在语法树中</target>
        <note />
      </trans-unit>
      <trans-unit id="AnonymousObjectCreationExpressionSyntaxNotWithinTree">
        <source>AnonymousObjectCreationExpressionSyntax not within syntax tree</source>
        <target state="translated">AnonymousObjectCreationExpressionSyntax 未在语法树内</target>
        <note />
      </trans-unit>
      <trans-unit id="FieldInitializerSyntaxNotWithinSyntaxTree">
        <source>FieldInitializerSyntax not within syntax tree</source>
        <target state="translated">FieldInitializerSyntax 不在语法树中</target>
        <note />
      </trans-unit>
      <trans-unit id="IDS_TheSystemCannotFindThePathSpecified">
        <source>The system cannot find the path specified</source>
        <target state="translated">系统无法找到指定路径</target>
        <note />
      </trans-unit>
      <trans-unit id="ThereAreNoPointerTypesInVB">
        <source>There are no pointer types in VB.</source>
        <target state="translated">VB 中没有任何指针属性。</target>
        <note />
      </trans-unit>
      <trans-unit id="ThereIsNoDynamicTypeInVB">
        <source>There is no dynamic type in VB.</source>
        <target state="translated">VB 中没有任何动态类型。</target>
        <note />
      </trans-unit>
      <trans-unit id="VariableSyntaxNotWithinSyntaxTree">
        <source>variableSyntax not within syntax tree</source>
        <target state="translated">variableSyntax 不在语法树中</target>
        <note />
      </trans-unit>
      <trans-unit id="AggregateSyntaxNotWithinSyntaxTree">
        <source>AggregateSyntax not within syntax tree</source>
        <target state="translated">AggregateSyntax 未在语法树内</target>
        <note />
      </trans-unit>
      <trans-unit id="FunctionSyntaxNotWithinSyntaxTree">
        <source>FunctionSyntax not within syntax tree</source>
        <target state="translated">FunctionSyntax 不在语法树中</target>
        <note />
      </trans-unit>
      <trans-unit id="PositionIsNotWithinSyntax">
        <source>Position is not within syntax tree</source>
        <target state="translated">位置不在语法树中</target>
        <note />
      </trans-unit>
      <trans-unit id="RangeVariableSyntaxNotWithinSyntaxTree">
        <source>RangeVariableSyntax not within syntax tree</source>
        <target state="translated">RangeVariableSyntax 不在语法树中</target>
        <note />
      </trans-unit>
      <trans-unit id="DeclarationSyntaxNotWithinSyntaxTree">
        <source>DeclarationSyntax not within syntax tree</source>
        <target state="translated">DeclarationSyntax 未在语法树内</target>
        <note />
      </trans-unit>
      <trans-unit id="StatementOrExpressionIsNotAValidType">
        <source>StatementOrExpression is not an ExecutableStatementSyntax or an ExpressionSyntax</source>
        <target state="translated">StatementOrExpression 不是 ExecutableStatementSyntax 或 ExpressionSyntax</target>
        <note />
      </trans-unit>
      <trans-unit id="DeclarationSyntaxNotWithinTree">
        <source>DeclarationSyntax not within tree</source>
        <target state="translated">DeclarationSyntax 未在树内</target>
        <note />
      </trans-unit>
      <trans-unit id="TypeParameterNotWithinTree">
        <source>TypeParameter not within tree</source>
        <target state="translated">TypeParameter 不在树中</target>
        <note />
      </trans-unit>
      <trans-unit id="NotWithinTree">
        <source> not within tree</source>
        <target state="translated"> 不在树中</target>
        <note />
      </trans-unit>
      <trans-unit id="LocationMustBeProvided">
        <source>Location must be provided in order to provide minimal type qualification.</source>
        <target state="translated">必须提供位置才能提供最低程度的类型限定。</target>
        <note />
      </trans-unit>
      <trans-unit id="SemanticModelMustBeProvided">
        <source>SemanticModel must be provided in order to provide minimal type qualification.</source>
        <target state="translated">必须提供 SemanticModel 才能提供最低程度的类型限定。</target>
        <note />
      </trans-unit>
      <trans-unit id="NumberOfTypeParametersAndArgumentsMustMatch">
        <source>the number of type parameters and arguments should be the same</source>
        <target state="translated">类型形参和实参的数量应相同</target>
        <note />
      </trans-unit>
      <trans-unit id="ERR_ResourceInModule">
        <source>Cannot link resource files when building a module</source>
        <target state="translated">生成模块时，无法链接资源文件</target>
        <note />
      </trans-unit>
      <trans-unit id="NotAVbSymbol">
        <source>Not a VB symbol.</source>
        <target state="translated">不是 VB 符号。</target>
        <note />
      </trans-unit>
      <trans-unit id="ElementsCannotBeNull">
        <source>Elements cannot be null.</source>
        <target state="translated">元素不能为 Null。</target>
        <note />
      </trans-unit>
      <trans-unit id="HDN_UnusedImportClause">
        <source>Unused import clause.</source>
        <target state="translated">未使用导入子句。</target>
        <note />
      </trans-unit>
      <trans-unit id="HDN_UnusedImportStatement">
        <source>Unused import statement.</source>
        <target state="translated">未使用导入语句。</target>
        <note />
      </trans-unit>
      <trans-unit id="WrongSemanticModelType">
        <source>Expected a {0} SemanticModel.</source>
        <target state="translated">应为 {0} SemanticModel。</target>
        <note />
      </trans-unit>
      <trans-unit id="PositionNotWithinTree">
        <source>Position must be within span of the syntax tree.</source>
        <target state="translated">位置必须处于语法树范围内。</target>
        <note />
      </trans-unit>
      <trans-unit id="SpeculatedSyntaxNodeCannotBelongToCurrentCompilation">
        <source>Syntax node to be speculated cannot belong to a syntax tree from the current compilation.</source>
        <target state="translated">要推断的语法节点不能属于来自当前编译的语法树。</target>
        <note />
      </trans-unit>
      <trans-unit id="ChainingSpeculativeModelIsNotSupported">
        <source>Chaining speculative semantic model is not supported. You should create a speculative model from the non-speculative ParentModel.</source>
        <target state="translated">不支持链接推理语义模型。应从非推理 ParentModel 创建推理模型。</target>
        <note />
      </trans-unit>
      <trans-unit id="IDS_ToolName">
        <source>Microsoft (R) Visual Basic Compiler</source>
        <target state="translated">Microsoft (R) Visual Basic 编译器</target>
        <note />
      </trans-unit>
      <trans-unit id="IDS_LogoLine1">
        <source>{0} version {1}</source>
        <target state="translated">{0} 版本 {1}</target>
        <note />
      </trans-unit>
      <trans-unit id="IDS_LogoLine2">
        <source>Copyright (C) Microsoft Corporation. All rights reserved.</source>
        <target state="translated">版权所有(C) Microsoft Corporation。保留所有权利。</target>
        <note />
      </trans-unit>
      <trans-unit id="IDS_LangVersions">
        <source>Supported language versions:</source>
        <target state="translated">支持的语言版本:</target>
        <note />
      </trans-unit>
      <trans-unit id="WRN_PdbLocalNameTooLong">
        <source>Local name '{0}' is too long for PDB.  Consider shortening or compiling without /debug.</source>
        <target state="translated">本地名称“{0}”对于 PDB 太长。请考虑缩短或在不使用 /debug 的情况下编译。</target>
        <note />
      </trans-unit>
      <trans-unit id="WRN_PdbLocalNameTooLong_Title">
        <source>Local name is too long for PDB</source>
        <target state="translated">本地名称对于 PDB 太长</target>
        <note />
      </trans-unit>
      <trans-unit id="WRN_PdbUsingNameTooLong">
        <source>Import string '{0}' is too long for PDB.  Consider shortening or compiling without /debug.</source>
        <target state="translated">导入字符串“{0}”对于 PDB 太长。请考虑缩短或在不使用 /debug 的情况下编译。</target>
        <note />
      </trans-unit>
      <trans-unit id="WRN_PdbUsingNameTooLong_Title">
        <source>Import string is too long for PDB</source>
        <target state="translated">导入字符串对 PDB 而言太长</target>
        <note />
      </trans-unit>
      <trans-unit id="WRN_XMLDocCrefToTypeParameter">
        <source>XML comment has a tag with a 'cref' attribute '{0}' that bound to a type parameter.  Use the &lt;typeparamref&gt; tag instead.</source>
        <target state="translated">XML 注释中的一个标记具有绑定到类型参数的“cref”特性“{0}”。请改用 &lt;typeparamref&gt; 标记。</target>
        <note />
      </trans-unit>
      <trans-unit id="WRN_XMLDocCrefToTypeParameter_Title">
        <source>XML comment has a tag with a 'cref' attribute that bound to a type parameter</source>
        <target state="translated">XML 注释包含的一个标记具有绑定到类型参数的 "cref" 属性</target>
        <note />
      </trans-unit>
      <trans-unit id="ERR_LinkedNetmoduleMetadataMustProvideFullPEImage">
        <source>Linked netmodule metadata must provide a full PE image: '{0}'.</source>
        <target state="translated">链接 netmodule 元数据必须提供完整 PE 映像:“{0}”。</target>
        <note />
      </trans-unit>
      <trans-unit id="WRN_AnalyzerCannotBeCreated">
        <source>An instance of analyzer {0} cannot be created from {1} : {2}.</source>
        <target state="translated">无法从 {1} 创建分析器 {0} 的实例: {2}。</target>
        <note />
      </trans-unit>
      <trans-unit id="WRN_AnalyzerCannotBeCreated_Title">
        <source>Instance of analyzer cannot be created</source>
        <target state="translated">无法创建分析器实例</target>
        <note />
      </trans-unit>
      <trans-unit id="WRN_NoAnalyzerInAssembly">
        <source>The assembly {0} does not contain any analyzers.</source>
        <target state="translated">程序集 {0} 不包含任何分析器。</target>
        <note />
      </trans-unit>
      <trans-unit id="WRN_NoAnalyzerInAssembly_Title">
        <source>Assembly does not contain any analyzers</source>
        <target state="translated">程序集不包含任何分析器</target>
        <note />
      </trans-unit>
      <trans-unit id="WRN_UnableToLoadAnalyzer">
        <source>Unable to load analyzer assembly {0} : {1}.</source>
        <target state="translated">无法加载分析器程序集 {0}: {1}。</target>
        <note />
      </trans-unit>
      <trans-unit id="WRN_UnableToLoadAnalyzer_Title">
        <source>Unable to load analyzer assembly</source>
        <target state="translated">无法加载分析器程序集</target>
        <note />
      </trans-unit>
      <trans-unit id="INF_UnableToLoadSomeTypesInAnalyzer">
        <source>Skipping some types in analyzer assembly {0} due to a ReflectionTypeLoadException : {1}.</source>
        <target state="translated">正在跳过分析器程序集 {0} 中的某些类型，因为出现 ReflectionTypeLoadException: {1}。</target>
        <note />
      </trans-unit>
      <trans-unit id="INF_UnableToLoadSomeTypesInAnalyzer_Title">
        <source>Skip loading types in analyzer assembly that fail due to a ReflectionTypeLoadException</source>
        <target state="translated">跳过加载分析器程序集中因 ReflectionTypeLoadException 而失败的类型</target>
        <note />
      </trans-unit>
      <trans-unit id="ERR_CantReadRulesetFile">
        <source>Error reading ruleset file {0} - {1}</source>
        <target state="translated">读取规则集文件 {0} 时出错 - {1}</target>
        <note />
      </trans-unit>
      <trans-unit id="ERR_PlatformDoesntSupport">
        <source>{0} is not supported in current project type.</source>
        <target state="translated">当前项目类型不支持 {0}。</target>
        <note />
      </trans-unit>
      <trans-unit id="ERR_CantUseRequiredAttribute">
        <source>The RequiredAttribute attribute is not permitted on Visual Basic types.</source>
        <target state="translated">Visual Basic 类型上不允许有 RequiredAttribute 特性。</target>
        <note />
      </trans-unit>
      <trans-unit id="ERR_EncodinglessSyntaxTree">
        <source>Cannot emit debug information for a source text without encoding.</source>
        <target state="translated">无法在不进行编码的情况下发出源文本的调试信息。</target>
        <note />
      </trans-unit>
      <trans-unit id="ERR_InvalidFormatSpecifier">
        <source>'{0}' is not a valid format specifier</source>
        <target state="translated">“{0}”不是有效的格式说明符</target>
        <note />
      </trans-unit>
      <trans-unit id="ERR_InvalidPreprocessorConstantType">
        <source>Preprocessor constant '{0}' of type '{1}' is not supported, only primitive types are allowed.</source>
        <target state="translated">不支持“{1}”类型的预处理器常数“{0}”，仅允许使用基元类型。</target>
        <note />
      </trans-unit>
      <trans-unit id="ERR_ExpectedWarningKeyword">
        <source>'Warning' expected.</source>
        <target state="translated">'应为“Warning”。</target>
        <note />
      </trans-unit>
      <trans-unit id="ERR_CannotBeMadeNullable1">
        <source>'{0}' cannot be made nullable.</source>
        <target state="translated">“{0}”不可以为 Null。</target>
        <note />
      </trans-unit>
      <trans-unit id="ERR_BadConditionalWithRef">
        <source>Leading '?' can only appear inside a 'With' statement, but not inside an object member initializer.</source>
        <target state="translated">以 "?" 开头的情况只能出现在“With”语句中，不能出现在对象成员初始值设定项中。</target>
        <note />
      </trans-unit>
      <trans-unit id="ERR_NullPropagatingOpInExpressionTree">
        <source>A null propagating operator cannot be converted into an expression tree.</source>
        <target state="translated">无法将 null 传播运算符转换为表达式树。</target>
        <note />
      </trans-unit>
      <trans-unit id="ERR_TooLongOrComplexExpression">
        <source>An expression is too long or complex to compile</source>
        <target state="translated">表达式太长或者过于复杂，无法编译</target>
        <note />
      </trans-unit>
      <trans-unit id="ERR_ExpressionDoesntHaveName">
        <source>This expression does not have a name.</source>
        <target state="translated">该表达式不具有名称。</target>
        <note />
      </trans-unit>
      <trans-unit id="ERR_InvalidNameOfSubExpression">
        <source>This sub-expression cannot be used inside NameOf argument.</source>
        <target state="translated">此子表达式不能在 NameOf 参数中使用。</target>
        <note />
      </trans-unit>
      <trans-unit id="ERR_MethodTypeArgsUnexpected">
        <source>Method type arguments unexpected.</source>
        <target state="translated">意外的方法类型参数。</target>
        <note />
      </trans-unit>
      <trans-unit id="NoNoneSearchCriteria">
        <source>SearchCriteria is expected.</source>
        <target state="translated">需要 SearchCriteria。</target>
        <note />
      </trans-unit>
      <trans-unit id="ERR_InvalidAssemblyCulture">
        <source>Assembly culture strings may not contain embedded NUL characters.</source>
        <target state="translated">程序集区域性字符串可能不包含嵌入式 NUL 字符。</target>
        <note />
      </trans-unit>
      <trans-unit id="ERR_InReferencedAssembly">
        <source>There is an error in a referenced assembly '{0}'.</source>
        <target state="translated">引用的程序集“{0}”中有错误。</target>
        <note />
      </trans-unit>
      <trans-unit id="ERR_InterpolationFormatWhitespace">
        <source>Format specifier may not contain trailing whitespace.</source>
        <target state="translated">格式说明符可能不包含尾随空格。</target>
        <note />
      </trans-unit>
      <trans-unit id="ERR_InterpolationAlignmentOutOfRange">
        <source>Alignment value is outside of the supported range.</source>
        <target state="translated">对齐值不在支持的范围内。</target>
        <note />
      </trans-unit>
      <trans-unit id="ERR_InterpolatedStringFactoryError">
        <source>There were one or more errors emitting a call to {0}.{1}. Method or its return type may be missing or malformed.</source>
        <target state="translated">向 {0}.{1} 发出调用时出现一个或多个错误。方法或其返回类型可能缺失或格式不正确。</target>
        <note />
      </trans-unit>
      <trans-unit id="HDN_UnusedImportClause_Title">
        <source>Unused import clause</source>
        <target state="translated">未使用 import 子句</target>
        <note />
      </trans-unit>
      <trans-unit id="HDN_UnusedImportStatement_Title">
        <source>Unused import statement</source>
        <target state="translated">未使用 import 语句</target>
        <note />
      </trans-unit>
      <trans-unit id="ERR_ConstantStringTooLong">
        <source>Length of String constant resulting from concatenation exceeds System.Int32.MaxValue.  Try splitting the string into multiple constants.</source>
        <target state="translated">由串联所得的字符串常量长度超过了 System.Int32.MaxValue。请尝试将字符串拆分为多个常量。</target>
        <note />
      </trans-unit>
      <trans-unit id="ERR_LanguageVersion">
        <source>Visual Basic {0} does not support {1}.</source>
        <target state="translated">Visual Basic {0} 不支持 {1}。</target>
        <note />
      </trans-unit>
      <trans-unit id="ERR_BadPdbData">
        <source>Error reading debug information for '{0}'</source>
        <target state="translated">读取“{0}”的调试信息时出错</target>
        <note />
      </trans-unit>
      <trans-unit id="FEATURE_ArrayLiterals">
        <source>array literal expressions</source>
        <target state="translated">数组文本表达式</target>
        <note />
      </trans-unit>
      <trans-unit id="FEATURE_AsyncExpressions">
        <source>async methods or lambdas</source>
        <target state="translated">异步方法或 lambda</target>
        <note />
      </trans-unit>
      <trans-unit id="FEATURE_AutoProperties">
        <source>auto-implemented properties</source>
        <target state="translated">自动实现的属性</target>
        <note />
      </trans-unit>
      <trans-unit id="FEATURE_ReadonlyAutoProperties">
        <source>readonly auto-implemented properties</source>
        <target state="translated">自动实现的只读属性</target>
        <note />
      </trans-unit>
      <trans-unit id="FEATURE_CoContraVariance">
        <source>variance</source>
        <target state="translated">变型</target>
        <note />
      </trans-unit>
      <trans-unit id="FEATURE_CollectionInitializers">
        <source>collection initializers</source>
        <target state="translated">集合初始值设定项</target>
        <note />
      </trans-unit>
      <trans-unit id="FEATURE_GlobalNamespace">
        <source>declaring a Global namespace</source>
        <target state="translated">声明全局命名空间</target>
        <note />
      </trans-unit>
      <trans-unit id="FEATURE_Iterators">
        <source>iterators</source>
        <target state="translated">迭代器</target>
        <note />
      </trans-unit>
      <trans-unit id="FEATURE_LineContinuation">
        <source>implicit line continuation</source>
        <target state="translated">隐式行继续符</target>
        <note />
      </trans-unit>
      <trans-unit id="FEATURE_StatementLambdas">
        <source>multi-line lambda expressions</source>
        <target state="translated">多行 lambda 表达式</target>
        <note />
      </trans-unit>
      <trans-unit id="FEATURE_SubLambdas">
        <source>'Sub' lambda expressions</source>
        <target state="translated">'“Sub”lambda 表达式</target>
        <note />
      </trans-unit>
      <trans-unit id="FEATURE_NullPropagatingOperator">
        <source>null conditional operations</source>
        <target state="translated">空条件操作</target>
        <note />
      </trans-unit>
      <trans-unit id="FEATURE_NameOfExpressions">
        <source>'nameof' expressions</source>
        <target state="translated">'"nameof" 表达式</target>
        <note />
      </trans-unit>
      <trans-unit id="FEATURE_RegionsEverywhere">
        <source>region directives within method bodies or regions crossing boundaries of declaration blocks</source>
        <target state="translated">方法主体内的 region 指令或跨声明块边界的 region</target>
        <note />
      </trans-unit>
      <trans-unit id="FEATURE_MultilineStringLiterals">
        <source>multiline string literals</source>
        <target state="translated">多行字符串文本</target>
        <note />
      </trans-unit>
      <trans-unit id="FEATURE_CObjInAttributeArguments">
        <source>CObj in attribute arguments</source>
        <target state="translated">属性参数中的 CObj</target>
        <note />
      </trans-unit>
      <trans-unit id="FEATURE_LineContinuationComments">
        <source>line continuation comments</source>
        <target state="translated">行延续注释</target>
        <note />
      </trans-unit>
      <trans-unit id="FEATURE_TypeOfIsNot">
        <source>TypeOf IsNot expression</source>
        <target state="translated">TypeOf IsNot 表达式</target>
        <note />
      </trans-unit>
      <trans-unit id="FEATURE_YearFirstDateLiterals">
        <source>year-first date literals</source>
        <target state="translated">年份在最前面的日期文本</target>
        <note />
      </trans-unit>
      <trans-unit id="FEATURE_WarningDirectives">
        <source>warning directives</source>
        <target state="translated">warning 指令</target>
        <note />
      </trans-unit>
      <trans-unit id="FEATURE_PartialModules">
        <source>partial modules</source>
        <target state="translated">部分模块</target>
        <note />
      </trans-unit>
      <trans-unit id="FEATURE_PartialInterfaces">
        <source>partial interfaces</source>
        <target state="translated">部分接口</target>
        <note />
      </trans-unit>
      <trans-unit id="FEATURE_ImplementingReadonlyOrWriteonlyPropertyWithReadwrite">
        <source>implementing read-only or write-only property with read-write property</source>
        <target state="translated">使用读写属性实现只读或只写属性</target>
        <note />
      </trans-unit>
      <trans-unit id="FEATURE_DigitSeparators">
        <source>digit separators</source>
        <target state="translated">数字分隔符</target>
        <note />
      </trans-unit>
      <trans-unit id="FEATURE_BinaryLiterals">
        <source>binary literals</source>
        <target state="translated">二进制文字</target>
        <note />
      </trans-unit>
      <trans-unit id="FEATURE_Tuples">
        <source>tuples</source>
        <target state="translated">元组</target>
        <note />
      </trans-unit>
      <trans-unit id="FEATURE_PrivateProtected">
        <source>Private Protected</source>
        <target state="translated">Private Protected</target>
        <note />
      </trans-unit>
      <trans-unit id="ERR_DebugEntryPointNotSourceMethodDefinition">
        <source>Debug entry point must be a definition of a method declared in the current compilation.</source>
        <target state="translated">调试入口点必须是当前编译中声明的方法的定义。</target>
        <note />
      </trans-unit>
      <trans-unit id="ERR_InvalidPathMap">
        <source>The pathmap option was incorrectly formatted.</source>
        <target state="translated">路径映射选项的格式不正确。</target>
        <note />
      </trans-unit>
      <trans-unit id="SyntaxTreeIsNotASubmission">
        <source>Syntax tree should be created from a submission.</source>
        <target state="translated">应从提交创建语法树。</target>
        <note />
      </trans-unit>
      <trans-unit id="ERR_TooManyUserStrings">
        <source>Combined length of user strings used by the program exceeds allowed limit. Try to decrease use of string or XML literals.</source>
        <target state="translated">该程序所使用的用户字符串的合并后长度超出所允许的限制。请尝试减少字符串文本或 XML 文本的使用。</target>
        <note />
      </trans-unit>
      <trans-unit id="ERR_PeWritingFailure">
        <source>An error occurred while writing the output file: {0}</source>
        <target state="translated">写入输出文件时出错: {0}</target>
        <note />
      </trans-unit>
      <trans-unit id="ERR_OptionMustBeAbsolutePath">
        <source>Option '{0}' must be an absolute path.</source>
        <target state="translated">选项“{0}”必须是绝对路径。</target>
        <note />
      </trans-unit>
      <trans-unit id="ERR_SourceLinkRequiresPdb">
        <source>/sourcelink switch is only supported when emitting PDB.</source>
        <target state="translated">只在发出 PDB 时才支持 /sourcelink 开关。</target>
        <note />
      </trans-unit>
      <trans-unit id="ERR_TupleDuplicateElementName">
        <source>Tuple element names must be unique.</source>
        <target state="translated">元组元素名称必须是唯一的。</target>
        <note />
      </trans-unit>
      <trans-unit id="WRN_TupleLiteralNameMismatch">
        <source>The tuple element name '{0}' is ignored because a different name or no name is specified by the target type '{1}'.</source>
        <target state="translated">由于目标类型“{1}”指定了其他名称或未指定名称，因此元组元素名称“{0}”被忽略。</target>
        <note />
      </trans-unit>
      <trans-unit id="WRN_TupleLiteralNameMismatch_Title">
        <source>The tuple element name is ignored because a different name or no name is specified by the assignment target.</source>
        <target state="translated">由于分配目标指定了其他名称或未指定名称，因此元组元素名称被忽略。</target>
        <note />
      </trans-unit>
      <trans-unit id="ERR_TupleReservedElementName">
        <source>Tuple element name '{0}' is only allowed at position {1}.</source>
        <target state="translated">只允许位置 {1} 使用元组元素名称“{0}”。</target>
        <note />
      </trans-unit>
      <trans-unit id="ERR_TupleReservedElementNameAnyPosition">
        <source>Tuple element name '{0}' is disallowed at any position.</source>
        <target state="translated">任何位置都不允许使用元组元素名称“{0}”。</target>
        <note />
      </trans-unit>
      <trans-unit id="ERR_TupleTooFewElements">
        <source>Tuple must contain at least two elements.</source>
        <target state="translated">元组必须包含至少两个元素。</target>
        <note />
      </trans-unit>
      <trans-unit id="ERR_TupleElementNamesAttributeMissing">
        <source>Cannot define a class or member that utilizes tuples because the compiler required type '{0}' cannot be found. Are you missing a reference?</source>
        <target state="translated">由于找不到编译器必需的类型“{0}”，因此无法使用元组来定义类或成员。是否缺少引用?</target>
        <note />
      </trans-unit>
      <trans-unit id="ERR_ExplicitTupleElementNamesAttribute">
        <source>Cannot reference 'System.Runtime.CompilerServices.TupleElementNamesAttribute' explicitly. Use the tuple syntax to define tuple names.</source>
        <target state="translated">无法显式引用 "System.Runtime.CompilerServices.TupleElementNamesAttribute"。请使用元组语法指定元组名称。</target>
        <note />
      </trans-unit>
      <trans-unit id="ERR_RefReturningCallInExpressionTree">
        <source>An expression tree may not contain a call to a method or property that returns by reference.</source>
        <target state="translated">表达式树不能包含对引用所返回的方法或属性的调用。</target>
        <note />
      </trans-unit>
      <trans-unit id="ERR_CannotEmbedWithoutPdb">
        <source>/embed switch is only supported when emitting a PDB.</source>
        <target state="translated">仅在发出 PDB 时才支持 /embed 开关。</target>
        <note />
      </trans-unit>
      <trans-unit id="ERR_InvalidInstrumentationKind">
        <source>Invalid instrumentation kind: {0}</source>
        <target state="translated">无效的检测类型: {0}</target>
        <note />
      </trans-unit>
      <trans-unit id="ERR_DocFileGen">
        <source>Error writing to XML documentation file: {0}</source>
        <target state="translated">写入 XML 文档文件时出错: {0}</target>
        <note />
      </trans-unit>
      <trans-unit id="ERR_BadAssemblyName">
        <source>Invalid assembly name: {0}</source>
        <target state="translated">无效的程序集名称: {0}</target>
        <note />
      </trans-unit>
      <trans-unit id="ERR_TypeForwardedToMultipleAssemblies">
        <source>Module '{0}' in assembly '{1}' is forwarding the type '{2}' to multiple assemblies: '{3}' and '{4}'.</source>
        <target state="translated">程序集“{1}”中的模块“{0}”将类型“{2}”转发到多个程序集: “{3}”和“{4}”。</target>
        <note />
      </trans-unit>
      <trans-unit id="ERR_Merge_conflict_marker_encountered">
        <source>Merge conflict marker encountered</source>
        <target state="translated">遇到合并冲突标记</target>
        <note />
      </trans-unit>
      <trans-unit id="ERR_NoRefOutWhenRefOnly">
        <source>Do not use refout when using refonly.</source>
        <target state="translated">不要在使用 refonly 时使用 refout。</target>
        <note />
      </trans-unit>
      <trans-unit id="ERR_NoNetModuleOutputWhenRefOutOrRefOnly">
        <source>Cannot compile net modules when using /refout or /refonly.</source>
        <target state="translated">无法在使用 /refout 或 /refonly 时编译 Net 模块。</target>
        <note />
      </trans-unit>
      <trans-unit id="ERR_BadNonTrailingNamedArgument">
        <source>Named argument '{0}' is used out-of-position but is followed by an unnamed argument</source>
        <target state="translated">命名参数“{0}”的使用位置不当，但后跟一个未命名参数</target>
        <note />
      </trans-unit>
      <trans-unit id="ERR_BadDocumentationMode">
        <source>Provided documentation mode is unsupported or invalid: '{0}'.</source>
        <target state="translated">提供的文档模式不受支持或无效:“{0}”。</target>
        <note />
      </trans-unit>
      <trans-unit id="ERR_BadLanguageVersion">
        <source>Provided language version is unsupported or invalid: '{0}'.</source>
        <target state="translated">提供的语言版本不受支持或无效:“{0}”。</target>
        <note />
      </trans-unit>
      <trans-unit id="ERR_BadSourceCodeKind">
        <source>Provided source code kind is unsupported or invalid: '{0}'</source>
        <target state="translated">提供的源代码类型不受支持或无效:“{0}”</target>
        <note />
      </trans-unit>
      <trans-unit id="ERR_TupleInferredNamesNotAvailable">
        <source>Tuple element name '{0}' is inferred. Please use language version {1} or greater to access an element by its inferred name.</source>
        <target state="translated">推断出元组元素名称“{0}”。请使用语言版本 {1} 或更高版本按推断名称访问元素。</target>
        <note />
      </trans-unit>
      <trans-unit id="WRN_Experimental">
        <source>'{0}' is for evaluation purposes only and is subject to change or removal in future updates.</source>
        <target state="translated">“{0}”仅用于评估，在将来的更新中可能会被更改或删除。</target>
        <note />
      </trans-unit>
      <trans-unit id="WRN_Experimental_Title">
        <source>Type is for evaluation purposes only and is subject to change or removal in future updates.</source>
        <target state="translated">类型仅用于评估，在将来的更新中可能会被更改或删除。</target>
        <note />
      </trans-unit>
      <trans-unit id="ERR_InvalidDebugInfo">
        <source>Unable to read debug information of method '{0}' (token 0x{1}) from assembly '{2}'</source>
        <target state="translated">无法从程序集“{2}”读取方法“{0}”(令牌 0x{1})的调试信息</target>
        <note />
      </trans-unit>
      <trans-unit id="IConversionExpressionIsNotVisualBasicConversion">
        <source>{0} is not a valid Visual Basic conversion expression</source>
        <target state="translated">{0} 不是有效的 Visual Basic 转换表达式</target>
        <note />
      </trans-unit>
      <trans-unit id="IArgumentIsNotVisualBasicArgument">
        <source>{0} is not a valid Visual Basic argument</source>
        <target state="translated">{0} 不是有效的 Visual Basic 参数</target>
        <note />
      </trans-unit>
      <trans-unit id="FEATURE_LeadingDigitSeparator">
        <source>leading digit separator</source>
        <target state="translated">前导数字分隔符</target>
        <note />
      </trans-unit>
      <trans-unit id="ERR_ValueTupleResolutionAmbiguous3">
        <source>Predefined type '{0}' is declared in multiple referenced assemblies: '{1}' and '{2}'</source>
        <target state="translated">已在多个引用的程序集(“{1}”和“{2}”)中声明了预定义类型“{0}”</target>
        <note />
      </trans-unit>
      <trans-unit id="ICompoundAssignmentOperationIsNotVisualBasicCompoundAssignment">
        <source>{0} is not a valid Visual Basic compound assignment operation</source>
        <target state="translated">{0} 不是有效的 Visual Basic 复合赋值运算</target>
        <note />
      </trans-unit>
      <trans-unit id="ERR_InvalidHashAlgorithmName">
        <source>Invalid hash algorithm name: '{0}'</source>
        <target state="translated">无效的哈希算法名称:“{0}”</target>
        <note />
      </trans-unit>
      <trans-unit id="FEATURE_InterpolatedStrings">
        <source>interpolated strings</source>
        <target state="translated">内插字符串</target>
        <note />
      </trans-unit>
      <trans-unit id="FTL_InvalidInputFileName">
        <source>File name '{0}' is empty, contains invalid characters, has a drive specification without an absolute path, or is too long</source>
        <target state="translated">文件名“{0}”为空、包含无效字符、未使用绝对路径指定驱动器或太长</target>
        <note />
      </trans-unit>
      <trans-unit id="WRN_AttributeNotSupportedInVB">
        <source>'{0}' is not supported in VB.</source>
        <target state="translated">VB 中不支持“{0}”。</target>
        <note />
      </trans-unit>
      <trans-unit id="WRN_AttributeNotSupportedInVB_Title">
        <source>Attribute is not supported in VB</source>
        <target state="translated">VB 中不支持属性</target>
        <note />
      </trans-unit>
    </body>
  </file>
</xliff><|MERGE_RESOLUTION|>--- conflicted
+++ resolved
@@ -55,14 +55,11 @@
       <trans-unit id="ERR_SharedEventNeedsHandlerInTheSameType">
         <source>Events of shared WithEvents variables cannot be handled by methods in a different type.</source>
         <target state="translated">共享 WithEvents 变量的事件不能由其他类型的方法处理。</target>
-<<<<<<< HEAD
-=======
         <note />
       </trans-unit>
       <trans-unit id="ERR_UnmanagedCallersOnlyNotSupported">
         <source>'UnmanagedCallersOnly' attribute is not supported.</source>
         <target state="new">'UnmanagedCallersOnly' attribute is not supported.</target>
->>>>>>> 1e368cfd
         <note />
       </trans-unit>
       <trans-unit id="FEATURE_CommentsAfterLineContinuation">
