--- conflicted
+++ resolved
@@ -4,11 +4,8 @@
 Imports System.Collections.Immutable
 Imports Microsoft.CodeAnalysis.PooledObjects
 Imports Microsoft.CodeAnalysis.VisualBasic
-<<<<<<< HEAD
+Imports Microsoft.CodeAnalysis.VisualBasic.Symbols
 Imports Microsoft.CodeAnalysis.VisualBasic.Syntax
-=======
-Imports Microsoft.CodeAnalysis.VisualBasic.Symbols
->>>>>>> e63e0d44
 
 Namespace Microsoft.CodeAnalysis.Semantics
     Partial Friend NotInheritable Class VisualBasicOperationFactory
@@ -275,11 +272,7 @@
                 Dim syntax As SyntaxNode = boundAssignmentOperator.Syntax
                 Dim type As ITypeSymbol = boundAssignmentOperator.Type
                 Dim constantValue As [Optional](Of Object) = ConvertToOptional(boundAssignmentOperator.ConstantValueOpt)
-<<<<<<< HEAD
-                Return New LazyCompoundAssignmentExpression(binaryOperationKind, target, value, usesOperatorMethod, operatorMethod, _semanticModel, syntax, type, constantValue)
-=======
-                Return New LazyCompoundAssignmentExpression(binaryOperationKind, boundAssignmentOperator.Type.IsNullableType(), target, value, usesOperatorMethod, operatorMethod, syntax, type, constantValue)
->>>>>>> e63e0d44
+                Return New LazyCompoundAssignmentExpression(binaryOperationKind, boundAssignmentOperator.Type.IsNullableType(), target, value, usesOperatorMethod, operatorMethod, _semanticModel, syntax, type, constantValue)
             Else
                 Dim target As Lazy(Of IOperation) = New Lazy(Of IOperation)(Function() Create(boundAssignmentOperator.Left))
                 Dim value As Lazy(Of IOperation) = New Lazy(Of IOperation)(Function() Create(boundAssignmentOperator.Right))
@@ -402,12 +395,8 @@
             Dim syntax As SyntaxNode = boundUnaryOperator.Syntax
             Dim type As ITypeSymbol = boundUnaryOperator.Type
             Dim constantValue As [Optional](Of Object) = ConvertToOptional(boundUnaryOperator.ConstantValueOpt)
-<<<<<<< HEAD
-            Return New LazyUnaryOperatorExpression(unaryOperationKind, operand, usesOperatorMethod, operatorMethod, _semanticModel, syntax, type, constantValue)
-=======
             Dim isLifted = (boundUnaryOperator.OperatorKind And UnaryOperatorKind.Lifted) <> 0
-            Return New LazyUnaryOperatorExpression(unaryOperationKind, operand, usesOperatorMethod, operatorMethod, syntax, type, constantValue, isLifted)
->>>>>>> e63e0d44
+            Return New LazyUnaryOperatorExpression(unaryOperationKind, operand, isLifted, usesOperatorMethod, operatorMethod, _semanticModel, syntax, type, constantValue)
         End Function
 
         Private Function CreateBoundUserDefinedUnaryOperatorOperation(boundUserDefinedUnaryOperator As BoundUserDefinedUnaryOperator) As IUnaryOperatorExpression
@@ -424,12 +413,8 @@
             Dim syntax As SyntaxNode = boundUserDefinedUnaryOperator.Syntax
             Dim type As ITypeSymbol = boundUserDefinedUnaryOperator.Type
             Dim constantValue As [Optional](Of Object) = ConvertToOptional(boundUserDefinedUnaryOperator.ConstantValueOpt)
-<<<<<<< HEAD
-            Return New LazyUnaryOperatorExpression(unaryOperationKind, operand, usesOperatorMethod, operatorMethod, _semanticModel, syntax, type, constantValue)
-=======
             Dim isLifted = (boundUserDefinedUnaryOperator.OperatorKind And UnaryOperatorKind.Lifted) <> 0
-            Return New LazyUnaryOperatorExpression(unaryOperationKind, operand, usesOperatorMethod, operatorMethod, syntax, type, constantValue, isLifted)
->>>>>>> e63e0d44
+            Return New LazyUnaryOperatorExpression(unaryOperationKind, operand, isLifted, usesOperatorMethod, operatorMethod, _semanticModel, syntax, type, constantValue)
         End Function
 
         Private Function CreateBoundBinaryOperatorOperation(boundBinaryOperator As BoundBinaryOperator) As IBinaryOperatorExpression
@@ -441,12 +426,8 @@
             Dim syntax As SyntaxNode = boundBinaryOperator.Syntax
             Dim type As ITypeSymbol = boundBinaryOperator.Type
             Dim constantValue As [Optional](Of Object) = ConvertToOptional(boundBinaryOperator.ConstantValueOpt)
-<<<<<<< HEAD
-            Return New LazyBinaryOperatorExpression(binaryOperationKind, leftOperand, rightOperand, usesOperatorMethod, operatorMethod, _semanticModel, syntax, type, constantValue)
-=======
             Dim isLifted = (boundBinaryOperator.OperatorKind And BinaryOperatorKind.Lifted) <> 0
-            Return New LazyBinaryOperatorExpression(binaryOperationKind, leftOperand, rightOperand, usesOperatorMethod, operatorMethod, syntax, type, constantValue, isLifted)
->>>>>>> e63e0d44
+            Return New LazyBinaryOperatorExpression(binaryOperationKind, leftOperand, rightOperand, isLifted, usesOperatorMethod, operatorMethod, _semanticModel, syntax, type, constantValue)
         End Function
 
         Private Function CreateBoundUserDefinedBinaryOperatorOperation(boundUserDefinedBinaryOperator As BoundUserDefinedBinaryOperator) As IBinaryOperatorExpression
@@ -458,12 +439,8 @@
             Dim syntax As SyntaxNode = boundUserDefinedBinaryOperator.Syntax
             Dim type As ITypeSymbol = boundUserDefinedBinaryOperator.Type
             Dim constantValue As [Optional](Of Object) = ConvertToOptional(boundUserDefinedBinaryOperator.ConstantValueOpt)
-<<<<<<< HEAD
-            Return New LazyBinaryOperatorExpression(binaryOperationKind, leftOperand, rightOperand, usesOperatorMethod, operatorMethod, _semanticModel, syntax, type, constantValue)
-=======
             Dim isLifted = (boundUserDefinedBinaryOperator.OperatorKind And BinaryOperatorKind.Lifted) <> 0
-            Return New LazyBinaryOperatorExpression(binaryOperationKind, leftOperand, rightOperand, usesOperatorMethod, operatorMethod, syntax, type, constantValue, isLifted)
->>>>>>> e63e0d44
+            Return New LazyBinaryOperatorExpression(binaryOperationKind, leftOperand, rightOperand, isLifted, usesOperatorMethod, operatorMethod, _semanticModel, syntax, type, constantValue)
         End Function
 
         Private Function CreateBoundBinaryConditionalExpressionOperation(boundBinaryConditionalExpression As BoundBinaryConditionalExpression) As INullCoalescingExpression
@@ -484,12 +461,8 @@
             Dim syntax As SyntaxNode = boundUserDefinedShortCircuitingOperator.Syntax
             Dim type As ITypeSymbol = boundUserDefinedShortCircuitingOperator.Type
             Dim constantValue As [Optional](Of Object) = ConvertToOptional(boundUserDefinedShortCircuitingOperator.ConstantValueOpt)
-<<<<<<< HEAD
-            Return New LazyBinaryOperatorExpression(binaryOperationKind, leftOperand, rightOperand, usesOperatorMethod, operatorMethod, _semanticModel, syntax, type, constantValue)
-=======
             Dim isLifted = (boundUserDefinedShortCircuitingOperator.BitwiseOperator.OperatorKind And BinaryOperatorKind.Lifted) <> 0
-            Return New LazyBinaryOperatorExpression(binaryOperationKind, leftOperand, rightOperand, usesOperatorMethod, operatorMethod, syntax, type, constantValue, isLifted)
->>>>>>> e63e0d44
+            Return New LazyBinaryOperatorExpression(binaryOperationKind, leftOperand, rightOperand, isLifted, usesOperatorMethod, operatorMethod, _semanticModel, syntax, type, constantValue)
         End Function
 
         Private Function CreateBoundBadExpressionOperation(boundBadExpression As BoundBadExpression) As IInvalidExpression
