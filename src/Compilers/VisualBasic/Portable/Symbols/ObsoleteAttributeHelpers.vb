﻿' Licensed to the .NET Foundation under one or more agreements.
' The .NET Foundation licenses this file to you under the MIT license.
' See the LICENSE file in the project root for more information.

Imports System.Diagnostics
Imports System.Reflection.Metadata
Imports System.Threading
Imports Microsoft.CodeAnalysis.VisualBasic.Symbols.Metadata.PE

Namespace Microsoft.CodeAnalysis.VisualBasic.Symbols

    Friend Enum ObsoleteDiagnosticKind
        NotObsolete
        Suppressed
        Diagnostic
        Lazy
        LazyPotentiallySuppressed
    End Enum

    Friend NotInheritable Class ObsoleteAttributeHelpers

        ''' <summary>
        ''' Initialize the ObsoleteAttributeData by fetching attributes and decoding ObsoleteAttributeData. This can be 
        ''' done for Metadata symbol easily whereas trying to do this for source symbols could result in cycles.
        ''' </summary>
        Friend Shared Sub InitializeObsoleteDataFromMetadata(ByRef data As ObsoleteAttributeData, token As EntityHandle, containingModule As PEModuleSymbol)
            If data Is ObsoleteAttributeData.Uninitialized Then
                Dim obsoleteAttributeData As ObsoleteAttributeData = GetObsoleteDataFromMetadata(token, containingModule)
                Interlocked.CompareExchange(data, obsoleteAttributeData, ObsoleteAttributeData.Uninitialized)
            End If
        End Sub

        Friend Shared Function GetObsoleteDataFromMetadata(token As EntityHandle, containingModule As PEModuleSymbol) As ObsoleteAttributeData
            Dim obsoleteAttributeData As ObsoleteAttributeData = Nothing
            ' ignoreByRefLikeMarker := False, since VB does not support ref-like types
<<<<<<< HEAD
            ' https://github.com/dotnet/roslyn/issues/61435: Determine what support will be added for VB
            obsoleteAttributeData = containingModule.Module.TryGetDeprecatedOrExperimentalOrObsoleteAttribute(token, New MetadataDecoder(containingModule),
                ignoreByRefLikeMarker:=False, ignoreRequiredMemberMarker:=False, ignoreExtensionMarker:=False)

=======
            obsoleteAttributeData = containingModule.Module.TryGetDeprecatedOrExperimentalOrObsoleteAttribute(token, New MetadataDecoder(containingModule), ignoreByRefLikeMarker:=False, ignoreRequiredMemberMarker:=True)
>>>>>>> 726f2bc7
            Debug.Assert(obsoleteAttributeData Is Nothing OrElse Not obsoleteAttributeData.IsUninitialized)
            Return obsoleteAttributeData
        End Function

        ''' <summary>
        ''' This method checks to see if the given symbol is Obsolete or if any symbol in the parent hierarchy is Obsolete.
        ''' </summary>
        ''' <returns>
        ''' True if some symbol in the parent hierarchy is known to be Obsolete. Unknown if any
        ''' symbol's Obsoleteness is Unknown. False, if we are certain that no symbol in the parent
        ''' hierarchy is Obsolete.
        ''' </returns>
        Private Shared Function GetObsoleteContextState(symbol As Symbol, forceComplete As Boolean) As ThreeState
            While symbol IsNot Nothing
                If forceComplete Then
                    symbol.ForceCompleteObsoleteAttribute()
                End If

                Dim state = symbol.ObsoleteState
                If state <> ThreeState.False Then
                    Return state
                End If

                ' For property or event accessors, check the associated property or event instead.
                If symbol.IsAccessor() Then
                    symbol = DirectCast(symbol, MethodSymbol).AssociatedSymbol
                Else
                    symbol = symbol.ContainingSymbol
                End If
            End While

            Return ThreeState.False
        End Function

        Friend Shared Function GetObsoleteDiagnosticKind(context As Symbol, symbol As Symbol, Optional forceComplete As Boolean = False) As ObsoleteDiagnosticKind
            Debug.Assert(context IsNot Nothing)
            Debug.Assert(symbol IsNot Nothing)

            Select Case symbol.ObsoleteKind
                Case ObsoleteAttributeKind.None
                    Return ObsoleteDiagnosticKind.NotObsolete
                Case ObsoleteAttributeKind.Experimental
                    Return ObsoleteDiagnosticKind.Diagnostic
                Case ObsoleteAttributeKind.Uninitialized
                    ' If we haven't cracked attributes on the symbol at all or we haven't
                    ' cracked attribute arguments enough to be able to report diagnostics for
                    ' ObsoleteAttribute, store the symbol so that we can report diagnostics at a 
                    ' later stage.
                    Return ObsoleteDiagnosticKind.Lazy
            End Select

            Select Case GetObsoleteContextState(context, forceComplete)
                Case ThreeState.False
                    Return ObsoleteDiagnosticKind.Diagnostic
                Case ThreeState.True
                    ' If we are in a context that is already obsolete, there is no point reporting
                    ' more obsolete diagnostics.
                    Return ObsoleteDiagnosticKind.Suppressed
                Case Else
                    ' If the context is unknown, then store the symbol so that we can do this check at a
                    ' later stage
                    Return ObsoleteDiagnosticKind.LazyPotentiallySuppressed
            End Select
        End Function

        ''' <summary>
        ''' Create a diagnostic for the given symbol. This could be an error or a warning based on
        ''' the ObsoleteAttribute's arguments.
        ''' </summary>
        Friend Shared Function CreateObsoleteDiagnostic(symbol As Symbol) As DiagnosticInfo
            Dim data = symbol.ObsoleteAttributeData
            Debug.Assert(data IsNot Nothing)

            If data Is Nothing Then
                Return Nothing
            End If

            ' At this point, we are going to issue diagnostics and therefore the data shouldn't be
            ' uninitialized.
            Debug.Assert(Not data.IsUninitialized)

            If data.Kind = ObsoleteAttributeKind.Experimental Then
                Debug.Assert(data.Message Is Nothing)
                Debug.Assert(Not data.IsError)
                ' Provide an explicit format for fully-qualified type names.
                Return ErrorFactory.ErrorInfo(ERRID.WRN_Experimental, New FormattedSymbol(symbol, SymbolDisplayFormat.VisualBasicErrorMessageFormat))
            End If

            ' For property accessors we report a special diagnostic which indicates whether the getter or setter is obsolete.
            ' For all other symbols, report the regular diagnostic.
            If symbol.IsAccessor() AndAlso (DirectCast(symbol, MethodSymbol).AssociatedSymbol).Kind = SymbolKind.Property Then
                Dim accessorSymbol = DirectCast(symbol, MethodSymbol)
                Dim accessorString = If(accessorSymbol.MethodKind = MethodKind.PropertyGet, "Get", "Set")

                If String.IsNullOrEmpty(data.Message) Then
                    Return ErrorFactory.ObsoleteErrorInfo(If(data.IsError, ERRID.ERR_UseOfObsoletePropertyAccessor2, ERRID.WRN_UseOfObsoletePropertyAccessor2), data,
                                        accessorString, accessorSymbol.AssociatedSymbol)
                Else
                    Return ErrorFactory.ObsoleteErrorInfo(If(data.IsError, ERRID.ERR_UseOfObsoletePropertyAccessor3, ERRID.WRN_UseOfObsoletePropertyAccessor3), data,
                                        accessorString, accessorSymbol.AssociatedSymbol, data.Message)
                End If
            Else
                If String.IsNullOrEmpty(data.Message) Then
                    Return ErrorFactory.ObsoleteErrorInfo(If(data.IsError, ERRID.ERR_UseOfObsoleteSymbolNoMessage1, ERRID.WRN_UseOfObsoleteSymbolNoMessage1), data, symbol)
                Else
                    Return ErrorFactory.ObsoleteErrorInfo(If(data.IsError, ERRID.ERR_UseOfObsoleteSymbol2, ERRID.WRN_UseOfObsoleteSymbol2), data, symbol, data.Message)
                End If
            End If

        End Function

    End Class
End Namespace<|MERGE_RESOLUTION|>--- conflicted
+++ resolved
@@ -33,14 +33,9 @@
         Friend Shared Function GetObsoleteDataFromMetadata(token As EntityHandle, containingModule As PEModuleSymbol) As ObsoleteAttributeData
             Dim obsoleteAttributeData As ObsoleteAttributeData = Nothing
             ' ignoreByRefLikeMarker := False, since VB does not support ref-like types
-<<<<<<< HEAD
-            ' https://github.com/dotnet/roslyn/issues/61435: Determine what support will be added for VB
             obsoleteAttributeData = containingModule.Module.TryGetDeprecatedOrExperimentalOrObsoleteAttribute(token, New MetadataDecoder(containingModule),
-                ignoreByRefLikeMarker:=False, ignoreRequiredMemberMarker:=False, ignoreExtensionMarker:=False)
+                ignoreByRefLikeMarker:=False, ignoreRequiredMemberMarker:=True, ignoreExtensionMarker:=False)
 
-=======
-            obsoleteAttributeData = containingModule.Module.TryGetDeprecatedOrExperimentalOrObsoleteAttribute(token, New MetadataDecoder(containingModule), ignoreByRefLikeMarker:=False, ignoreRequiredMemberMarker:=True)
->>>>>>> 726f2bc7
             Debug.Assert(obsoleteAttributeData Is Nothing OrElse Not obsoleteAttributeData.IsUninitialized)
             Return obsoleteAttributeData
         End Function
