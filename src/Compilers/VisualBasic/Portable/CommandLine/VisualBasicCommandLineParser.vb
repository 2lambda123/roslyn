﻿' Copyright (c) Microsoft.  All Rights Reserved.  Licensed under the Apache License, Version 2.0.  See License.txt in the project root for license information.

Imports System.Collections.Immutable
Imports System.Globalization
Imports System.IO
Imports System.Runtime.InteropServices
Imports System.Security.Cryptography
Imports System.Text
Imports Microsoft.CodeAnalysis.Emit
Imports Microsoft.CodeAnalysis.PooledObjects
Imports Microsoft.CodeAnalysis.Text
Imports Microsoft.CodeAnalysis.VisualBasic.Syntax
Imports Microsoft.CodeAnalysis.VisualBasic.SyntaxFacts

Namespace Microsoft.CodeAnalysis.VisualBasic
    ''' <summary>
    ''' The VisualBasicCommandLineParser class contains members used to perform various Visual Basic command line parsing operations.
    ''' </summary>
    Public Class VisualBasicCommandLineParser
        Inherits CommandLineParser
        ''' <summary>
        ''' Gets the current command line parser.
        ''' </summary>
        Public Shared ReadOnly Property [Default] As New VisualBasicCommandLineParser()

        ''' <summary>
        ''' Gets the current interactive command line parser.
        ''' </summary>
        Public Shared ReadOnly Property Script As New VisualBasicCommandLineParser(isScriptCommandLineParser:=True)

        ''' <summary>
        ''' Creates a new command line parser.
        ''' </summary>
        ''' <param name="isScriptCommandLineParser">An optional parameter indicating whether to create a interactive command line parser.</param>
        Friend Sub New(Optional isScriptCommandLineParser As Boolean = False)
            MyBase.New(VisualBasic.MessageProvider.Instance, isScriptCommandLineParser)
        End Sub

        Private Const s_win32Manifest As String = "win32manifest"
        Private Const s_win32Icon As String = "win32icon"
        Private Const s_win32Res As String = "win32resource"

        ''' <summary>
        ''' Gets the standard Visual Basic source file extension
        ''' </summary>
        ''' <returns>A string representing the standard Visual Basic source file extension.</returns>
        Protected Overrides ReadOnly Property RegularFileExtension As String
            Get
                Return ".vb"
            End Get
        End Property

        ''' <summary>
        ''' Gets the standard Visual Basic script file extension.
        ''' </summary>
        ''' <returns>A string representing the standard Visual Basic script file extension.</returns>
        Protected Overrides ReadOnly Property ScriptFileExtension As String
            Get
                Return ".vbx"
            End Get
        End Property

        Friend NotOverridable Overrides Function CommonParse(args As IEnumerable(Of String), baseDirectory As String, sdkDirectoryOpt As String, additionalReferenceDirectories As String) As CommandLineArguments
            Return Parse(args, baseDirectory, sdkDirectoryOpt, additionalReferenceDirectories)
        End Function

        ''' <summary>
        ''' Parses a command line.
        ''' </summary>
        ''' <param name="args">A collection of strings representing the command line arguments.</param>
        ''' <param name="baseDirectory">The base directory used for qualifying file locations.</param>
        ''' <param name="sdkDirectory">The directory to search for mscorlib, or Nothing if not available.</param>
        ''' <param name="additionalReferenceDirectories">A string representing additional reference paths.</param>
        ''' <returns>A CommandLineArguments object representing the parsed command line.</returns>
        Public Shadows Function Parse(args As IEnumerable(Of String), baseDirectory As String, sdkDirectory As String, Optional additionalReferenceDirectories As String = Nothing) As VisualBasicCommandLineArguments
            Const GenerateFileNameForDocComment As String = "USE-OUTPUT-NAME"

            Dim diagnostics As List(Of Diagnostic) = New List(Of Diagnostic)()
            Dim flattenedArgs As List(Of String) = New List(Of String)()
            Dim scriptArgs As List(Of String) = If(IsScriptCommandLineParser, New List(Of String)(), Nothing)

            ' normalized paths to directories containing response files:
            Dim responsePaths As New List(Of String)
            FlattenArgs(args, diagnostics, flattenedArgs, scriptArgs, baseDirectory, responsePaths)

            Dim displayLogo As Boolean = True
            Dim displayHelp As Boolean = False
            Dim displayVersion As Boolean = False
            Dim displayLangVersions As Boolean = False
            Dim outputLevel As OutputLevel = OutputLevel.Normal
            Dim optimize As Boolean = False
            Dim checkOverflow As Boolean = True
            Dim concurrentBuild As Boolean = True
            Dim deterministic As Boolean = False
            Dim emitPdb As Boolean
            Dim debugInformationFormat As DebugInformationFormat = If(PathUtilities.IsUnixLikePlatform, DebugInformationFormat.PortablePdb, DebugInformationFormat.Pdb)
            Dim noStdLib As Boolean = False
            Dim utf8output As Boolean = False
            Dim outputFileName As String = Nothing
            Dim outputRefFileName As String = Nothing
            Dim refOnly As Boolean = False
            Dim outputDirectory As String = baseDirectory
            Dim documentationPath As String = Nothing
            Dim errorLogPath As String = Nothing
            Dim parseDocumentationComments As Boolean = False ' Don't just null check documentationFileName because we want to do this even if the file name is invalid.
            Dim outputKind As OutputKind = OutputKind.ConsoleApplication
            Dim ssVersion As SubsystemVersion = SubsystemVersion.None
            Dim languageVersion As LanguageVersion = LanguageVersion.Default
            Dim mainTypeName As String = Nothing
            Dim win32ManifestFile As String = Nothing
            Dim win32ResourceFile As String = Nothing
            Dim win32IconFile As String = Nothing
            Dim noWin32Manifest As Boolean = False
            Dim managedResources = New List(Of ResourceDescription)()
            Dim sourceFiles = New List(Of CommandLineSourceFile)()
            Dim hasSourceFiles = False
            Dim additionalFiles = New List(Of CommandLineSourceFile)()
<<<<<<< HEAD
            Dim analyzerConfigFiles = ArrayBuilder(Of CommandLineSourceFile).GetInstance()
=======
            Dim editorConfigFiles = New List(Of CommandLineSourceFile)()
>>>>>>> c183b8de
            Dim embeddedFiles = New List(Of CommandLineSourceFile)()
            Dim embedAllSourceFiles = False
            Dim codepage As Encoding = Nothing
            Dim checksumAlgorithm = SourceHashAlgorithm.Sha1
            Dim defines As IReadOnlyDictionary(Of String, Object) = Nothing
            Dim metadataReferences = New List(Of CommandLineReference)()
            Dim analyzers = New List(Of CommandLineAnalyzerReference)()
            Dim sdkPaths As New List(Of String)()
            Dim libPaths As New List(Of String)()
            Dim sourcePaths As New List(Of String)()
            Dim keyFileSearchPaths = New List(Of String)()
            Dim globalImports = New List(Of GlobalImport)
            Dim rootNamespace As String = ""
            Dim optionStrict As OptionStrict = OptionStrict.Off
            Dim optionInfer As Boolean = False ' MSDN says: ...The compiler default for this option is /optioninfer-.
            Dim optionExplicit As Boolean = True
            Dim optionCompareText As Boolean = False
            Dim embedVbCoreRuntime As Boolean = False
            Dim platform As Platform = Platform.AnyCpu
            Dim preferredUILang As CultureInfo = Nothing
            Dim fileAlignment As Integer = 0
            Dim baseAddress As ULong = 0
            Dim highEntropyVA As Boolean = False
            Dim vbRuntimePath As String = Nothing
            Dim includeVbRuntimeReference As Boolean = True
            Dim generalDiagnosticOption As ReportDiagnostic = ReportDiagnostic.Default
            Dim pathMap As ImmutableArray(Of KeyValuePair(Of String, String)) = ImmutableArray(Of KeyValuePair(Of String, String)).Empty

            ' Diagnostic ids specified via /nowarn /warnaserror must be processed in case-insensitive fashion.
            Dim specificDiagnosticOptionsFromRuleSet = New Dictionary(Of String, ReportDiagnostic)(CaseInsensitiveComparison.Comparer)
            Dim specificDiagnosticOptionsFromGeneralArguments = New Dictionary(Of String, ReportDiagnostic)(CaseInsensitiveComparison.Comparer)
            Dim specificDiagnosticOptionsFromSpecificArguments = New Dictionary(Of String, ReportDiagnostic)(CaseInsensitiveComparison.Comparer)
            Dim specificDiagnosticOptionsFromNoWarnArguments = New Dictionary(Of String, ReportDiagnostic)(CaseInsensitiveComparison.Comparer)
            Dim keyFileSetting As String = Nothing
            Dim keyContainerSetting As String = Nothing
            Dim delaySignSetting As Boolean? = Nothing
            Dim moduleAssemblyName As String = Nothing
            Dim moduleName As String = Nothing
            Dim touchedFilesPath As String = Nothing
            Dim features = New List(Of String)()
            Dim reportAnalyzer As Boolean = False
            Dim publicSign As Boolean = False
            Dim interactiveMode As Boolean = False
            Dim instrumentationKinds As ArrayBuilder(Of InstrumentationKind) = ArrayBuilder(Of InstrumentationKind).GetInstance()
            Dim sourceLink As String = Nothing
            Dim ruleSetPath As String = Nothing

            ' Process ruleset files first so that diagnostic severity settings specified on the command line via
            ' /nowarn and /warnaserror can override diagnostic severity settings specified in the ruleset file.
            If Not IsScriptCommandLineParser Then
                For Each arg In flattenedArgs
                    Dim name As String = Nothing
                    Dim value As String = Nothing
                    If TryParseOption(arg, name, value) AndAlso (name = "ruleset") Then
                        Dim unquoted = RemoveQuotesAndSlashes(value)
                        If String.IsNullOrEmpty(unquoted) Then
                            AddDiagnostic(diagnostics, ERRID.ERR_ArgumentRequired, name, ":<file>")
                            Continue For
                        End If

                        ruleSetPath = ParseGenericPathToFile(unquoted, diagnostics, baseDirectory)
                        generalDiagnosticOption = GetDiagnosticOptionsFromRulesetFile(ruleSetPath, specificDiagnosticOptionsFromRuleSet, diagnostics)
                    End If
                Next
            End If

            For Each arg In flattenedArgs
                Debug.Assert(Not arg.StartsWith("@", StringComparison.Ordinal))

                Dim name As String = Nothing
                Dim value As String = Nothing
                If Not TryParseOption(arg, name, value) Then
                    sourceFiles.AddRange(ParseFileArgument(arg, baseDirectory, diagnostics))
                    hasSourceFiles = True
                    Continue For
                End If

                Select Case name
                    Case "?", "help"
                        If value IsNot Nothing Then
                            Exit Select
                        End If

                        displayHelp = True
                        Continue For

                    Case "version"
                        If value IsNot Nothing Then
                            Exit Select
                        End If

                        displayVersion = True
                        Continue For

                    Case "r", "reference"
                        metadataReferences.AddRange(ParseAssemblyReferences(name, value, diagnostics, embedInteropTypes:=False))
                        Continue For

                    Case "a", "analyzer"
                        analyzers.AddRange(ParseAnalyzers(name, value, diagnostics))
                        Continue For

                    Case "d", "define"
                        If String.IsNullOrEmpty(value) Then
                            AddDiagnostic(diagnostics, ERRID.ERR_ArgumentRequired, name, ":<symbol_list>")
                            Continue For
                        End If
                        Dim conditionalCompilationDiagnostics As IEnumerable(Of Diagnostic) = Nothing
                        defines = ParseConditionalCompilationSymbols(value, conditionalCompilationDiagnostics, defines)
                        diagnostics.AddRange(conditionalCompilationDiagnostics)

                        Continue For

                    Case "imports", "import"
                        If String.IsNullOrEmpty(value) Then
                            AddDiagnostic(diagnostics, ERRID.ERR_ArgumentRequired, name, If(name = "import", ":<str>", ":<import_list>"))
                            Continue For
                        End If

                        ParseGlobalImports(value, globalImports, diagnostics)
                        Continue For

                    Case "optionstrict"
                        value = RemoveQuotesAndSlashes(value)
                        If value Is Nothing Then
                            optionStrict = VisualBasic.OptionStrict.On
                        ElseIf String.Equals(value, "custom", StringComparison.OrdinalIgnoreCase) Then
                            optionStrict = VisualBasic.OptionStrict.Custom
                        Else
                            AddDiagnostic(diagnostics, ERRID.ERR_ArgumentRequired, "optionstrict", ":custom")
                        End If

                        Continue For

                    Case "optionstrict+"
                        If value IsNot Nothing Then
                            AddDiagnostic(diagnostics, ERRID.ERR_SwitchNeedsBool, "optionstrict")
                            Continue For
                        End If

                        optionStrict = VisualBasic.OptionStrict.On
                        Continue For

                    Case "optionstrict-"
                        If value IsNot Nothing Then
                            AddDiagnostic(diagnostics, ERRID.ERR_SwitchNeedsBool, "optionstrict")
                            Continue For
                        End If

                        optionStrict = VisualBasic.OptionStrict.Off
                        Continue For

                    Case "optioncompare"
                        value = RemoveQuotesAndSlashes(value)
                        If value Is Nothing Then
                            AddDiagnostic(diagnostics, ERRID.ERR_ArgumentRequired, "optioncompare", ":binary|text")
                        ElseIf String.Equals(value, "text", StringComparison.OrdinalIgnoreCase) Then
                            optionCompareText = True
                        ElseIf String.Equals(value, "binary", StringComparison.OrdinalIgnoreCase) Then
                            optionCompareText = False
                        Else
                            AddDiagnostic(diagnostics, ERRID.ERR_InvalidSwitchValue, "optioncompare", value)
                        End If

                        Continue For

                    Case "optionexplicit", "optionexplicit+"
                        If value IsNot Nothing Then
                            AddDiagnostic(diagnostics, ERRID.ERR_SwitchNeedsBool, "optionexplicit")
                            Continue For
                        End If

                        optionExplicit = True
                        Continue For

                    Case "optionexplicit-"
                        If value IsNot Nothing Then
                            AddDiagnostic(diagnostics, ERRID.ERR_SwitchNeedsBool, "optionexplicit")
                            Continue For
                        End If

                        optionExplicit = False
                        Continue For

                    Case "optioninfer", "optioninfer+"
                        If value IsNot Nothing Then
                            AddDiagnostic(diagnostics, ERRID.ERR_SwitchNeedsBool, "optioninfer")
                            Continue For
                        End If

                        optionInfer = True
                        Continue For

                    Case "optioninfer-"
                        If value IsNot Nothing Then
                            AddDiagnostic(diagnostics, ERRID.ERR_SwitchNeedsBool, "optioninfer")
                            Continue For
                        End If

                        optionInfer = False
                        Continue For

                    Case "codepage"
                        value = RemoveQuotesAndSlashes(value)
                        If String.IsNullOrEmpty(value) Then
                            AddDiagnostic(diagnostics, ERRID.ERR_ArgumentRequired, "codepage", ":<number>")
                            Continue For
                        End If

                        Dim encoding = TryParseEncodingName(value)
                        If encoding Is Nothing Then
                            AddDiagnostic(diagnostics, ERRID.ERR_BadCodepage, value)
                            Continue For
                        End If

                        codepage = encoding
                        Continue For

                    Case "checksumalgorithm"
                        value = RemoveQuotesAndSlashes(value)
                        If String.IsNullOrEmpty(value) Then
                            AddDiagnostic(diagnostics, ERRID.ERR_ArgumentRequired, "checksumalgorithm", ":<algorithm>")
                            Continue For
                        End If

                        Dim newChecksumAlgorithm = TryParseHashAlgorithmName(value)
                        If newChecksumAlgorithm = SourceHashAlgorithm.None Then
                            AddDiagnostic(diagnostics, ERRID.ERR_BadChecksumAlgorithm, value)
                            Continue For
                        End If

                        checksumAlgorithm = newChecksumAlgorithm
                        Continue For

                    Case "removeintchecks", "removeintchecks+"
                        If value IsNot Nothing Then
                            AddDiagnostic(diagnostics, ERRID.ERR_SwitchNeedsBool, "removeintchecks")
                            Continue For
                        End If

                        checkOverflow = False
                        Continue For

                    Case "removeintchecks-"
                        If value IsNot Nothing Then
                            AddDiagnostic(diagnostics, ERRID.ERR_SwitchNeedsBool, "removeintchecks")
                            Continue For
                        End If

                        checkOverflow = True
                        Continue For

                    Case "sqmsessionguid"
                        ' The use of SQM is deprecated in the compiler but we still support the command line parsing for 
                        ' back compat reasons.
                        value = RemoveQuotesAndSlashes(value)
                        If String.IsNullOrWhiteSpace(value) = True Then
                            AddDiagnostic(diagnostics, ERRID.ERR_MissingGuidForOption, value, name)
                        Else
                            Dim sqmsessionguid As Guid
                            If Not Guid.TryParse(value, sqmsessionguid) Then
                                AddDiagnostic(diagnostics, ERRID.ERR_InvalidFormatForGuidForOption, value, name)
                            End If
                        End If
                        Continue For

                    Case "preferreduilang"
                        value = RemoveQuotesAndSlashes(value)
                        If (String.IsNullOrEmpty(value)) Then
                            AddDiagnostic(diagnostics, ERRID.ERR_ArgumentRequired, name, ":<string>")
                            Continue For
                        End If

                        Try
                            preferredUILang = New CultureInfo(value)
                            If (CorLightup.Desktop.IsUserCustomCulture(preferredUILang)) Then
                                ' Do not use user custom cultures.
                                preferredUILang = Nothing
                            End If
                        Catch ex As CultureNotFoundException
                        End Try

                        If preferredUILang Is Nothing Then
                            AddDiagnostic(diagnostics, ERRID.WRN_BadUILang, value)
                        End If

                        Continue For

                    Case "lib", "libpath", "libpaths"
                        If String.IsNullOrEmpty(value) Then
                            AddDiagnostic(diagnostics, ERRID.ERR_ArgumentRequired, name, ":<path_list>")
                            Continue For
                        End If

                        libPaths.AddRange(ParseSeparatedPaths(value))
                        Continue For

#If DEBUG Then
                    Case "attachdebugger"
                        Debugger.Launch()
                        Continue For
#End If
                End Select

                If IsScriptCommandLineParser Then
                    Select Case name
                        Case "i", "i+"
                            If value IsNot Nothing Then
                                AddDiagnostic(diagnostics, ERRID.ERR_SwitchNeedsBool, "i")
                            End If
                            interactiveMode = True
                            Continue For

                        Case "i-"
                            If value IsNot Nothing Then
                                AddDiagnostic(diagnostics, ERRID.ERR_SwitchNeedsBool, "i")
                            End If
                            interactiveMode = False
                            Continue For
                        Case "loadpath", "loadpaths"
                            If String.IsNullOrEmpty(value) Then
                                AddDiagnostic(diagnostics, ERRID.ERR_ArgumentRequired, name, ":<path_list>")
                                Continue For
                            End If

                            sourcePaths.AddRange(ParseSeparatedPaths(value))
                            Continue For
                    End Select
                Else
                    Select Case name
                        Case "out"
                            If String.IsNullOrWhiteSpace(value) Then
                                ' When the value has " " (e.g., "/out: ")
                                ' the Roslyn VB compiler reports "BC 2006 : option 'out' requires ':<file>',
                                ' While the Dev11 VB compiler reports "BC2012 : can't open ' ' for writing,
                                AddDiagnostic(diagnostics, ERRID.ERR_ArgumentRequired, name, ":<file>")
                            Else
                                ' Even when value is neither null or whitespace, the output file name still could be invalid. (e.g., "/out:sub\ ")
                                ' While the Dev11 VB compiler reports "BC2012: can't open 'sub\ ' for writing,
                                ' the Roslyn VB compiler reports "BC2032: File name 'sub\ ' is empty, contains invalid characters, ..."
                                ' which is generated by the following ParseOutputFile.
                                ParseOutputFile(value, diagnostics, baseDirectory, outputFileName, outputDirectory)
                            End If
                            Continue For

                        Case "refout"
                            Dim unquoted = RemoveQuotesAndSlashes(value)
                            If String.IsNullOrEmpty(unquoted) Then
                                AddDiagnostic(diagnostics, ERRID.ERR_ArgumentRequired, name, ":<file>")
                            Else
                                outputRefFileName = ParseGenericPathToFile(unquoted, diagnostics, baseDirectory)
                            End If
                            Continue For

                        Case "refonly", "refonly+"
                            If value IsNot Nothing Then
                                AddDiagnostic(diagnostics, ERRID.ERR_SwitchNeedsBool, "refonly")
                            End If

                            refOnly = True
                            Continue For


                        Case "t", "target"
                            value = RemoveQuotesAndSlashes(value)
                            outputKind = ParseTarget(name, value, diagnostics)
                            Continue For

                        Case "moduleassemblyname"
                            value = RemoveQuotesAndSlashes(value)
                            Dim identity As AssemblyIdentity = Nothing

                            ' Note that native compiler also extracts public key, but Roslyn doesn't use it.

                            If String.IsNullOrEmpty(value) Then
                                AddDiagnostic(diagnostics, ERRID.ERR_ArgumentRequired, "moduleassemblyname", ":<string>")
                            ElseIf Not AssemblyIdentity.TryParseDisplayName(value, identity) OrElse
                                       Not MetadataHelpers.IsValidAssemblyOrModuleName(identity.Name) Then
                                AddDiagnostic(diagnostics, ERRID.ERR_InvalidAssemblyName, value, arg)
                            Else
                                moduleAssemblyName = identity.Name
                            End If

                            Continue For

                        Case "rootnamespace"
                            value = RemoveQuotesAndSlashes(value)
                            If String.IsNullOrEmpty(value) Then
                                AddDiagnostic(diagnostics, ERRID.ERR_ArgumentRequired, "rootnamespace", ":<string>")
                                Continue For
                            End If

                            rootNamespace = value
                            Continue For

                        Case "doc"
                            value = RemoveQuotesAndSlashes(value)
                            parseDocumentationComments = True
                            If value Is Nothing Then
                                ' Illegal in C#, but works in VB
                                documentationPath = GenerateFileNameForDocComment
                                Continue For
                            End If
                            Dim unquoted = RemoveQuotesAndSlashes(value)
                            If unquoted.Length = 0 Then
                                AddDiagnostic(diagnostics, ERRID.ERR_ArgumentRequired, "doc", ":<file>")
                            Else
                                documentationPath = ParseGenericPathToFile(unquoted, diagnostics, baseDirectory, generateDiagnostic:=False)
                                If String.IsNullOrWhiteSpace(documentationPath) Then
                                    AddDiagnostic(diagnostics, ERRID.WRN_XMLCannotWriteToXMLDocFile2, unquoted, New LocalizableErrorArgument(ERRID.IDS_TheSystemCannotFindThePathSpecified))
                                    documentationPath = Nothing
                                End If
                            End If

                            Continue For

                        Case "doc+"
                            If value IsNot Nothing Then
                                AddDiagnostic(diagnostics, ERRID.ERR_SwitchNeedsBool, "doc")
                            End If

                            ' Seems redundant with default values, but we need to clobber any preceding /doc switches
                            documentationPath = GenerateFileNameForDocComment
                            parseDocumentationComments = True
                            Continue For

                        Case "doc-"
                            If value IsNot Nothing Then
                                AddDiagnostic(diagnostics, ERRID.ERR_SwitchNeedsBool, "doc")
                            End If

                            ' Seems redundant with default values, but we need to clobber any preceding /doc switches
                            documentationPath = Nothing
                            parseDocumentationComments = False
                            Continue For

                        Case "errorlog"
                            Dim unquoted = RemoveQuotesAndSlashes(value)
                            If String.IsNullOrEmpty(unquoted) Then
                                AddDiagnostic(diagnostics, ERRID.ERR_ArgumentRequired, "errorlog", ":<file>")
                            Else
                                errorLogPath = ParseGenericPathToFile(unquoted, diagnostics, baseDirectory)
                            End If

                            Continue For

                        Case "netcf"
                            ' Do nothing as we no longer have any use for implementing this switch and 
                            ' want to avoid failing with any warnings/errors
                            Continue For

                        Case "sdkpath"
                            If String.IsNullOrEmpty(value) Then
                                AddDiagnostic(diagnostics, ERRID.ERR_ArgumentRequired, "sdkpath", ":<path>")
                                Continue For
                            End If

                            sdkPaths.Clear()
                            sdkPaths.AddRange(ParseSeparatedPaths(value))
                            Continue For

                        Case "instrument"
                            value = RemoveQuotesAndSlashes(value)
                            If String.IsNullOrEmpty(value) Then
                                AddDiagnostic(diagnostics, ERRID.ERR_ArgumentRequired, "instrument", ":<string>")
                                Continue For
                            End If

                            For Each instrumentationKind As InstrumentationKind In ParseInstrumentationKinds(value, diagnostics)
                                If Not instrumentationKinds.Contains(instrumentationKind) Then
                                    instrumentationKinds.Add(instrumentationKind)
                                End If
                            Next

                            Continue For

                        Case "recurse"
                            value = RemoveQuotesAndSlashes(value)
                            If String.IsNullOrEmpty(value) Then
                                AddDiagnostic(diagnostics, ERRID.ERR_ArgumentRequired, "recurse", ":<wildcard>")
                                Continue For
                            End If

                            Dim before As Integer = sourceFiles.Count
                            sourceFiles.AddRange(ParseRecurseArgument(value, baseDirectory, diagnostics))
                            If sourceFiles.Count > before Then
                                hasSourceFiles = True
                            End If
                            Continue For

                        Case "addmodule"
                            If String.IsNullOrEmpty(value) Then
                                AddDiagnostic(diagnostics, ERRID.ERR_ArgumentRequired, "addmodule", ":<file_list>")
                                Continue For
                            End If

                            ' NOTE(tomat): Dev10 reports "Command line error BC2017 : could not find library."
                            ' Since we now support /referencePaths option we would need to search them to see if the resolved path is a directory.
                            ' An error will be reported by the assembly manager anyways.
                            metadataReferences.AddRange(
                                    ParseSeparatedPaths(value).Select(
                                        Function(path) New CommandLineReference(path, New MetadataReferenceProperties(MetadataImageKind.Module))))
                            Continue For

                        Case "l", "link"
                            metadataReferences.AddRange(ParseAssemblyReferences(name, value, diagnostics, embedInteropTypes:=True))
                            Continue For

                        Case "win32resource"
                            win32ResourceFile = GetWin32Setting(s_win32Res, RemoveQuotesAndSlashes(value), diagnostics)
                            Continue For

                        Case "win32icon"
                            win32IconFile = GetWin32Setting(s_win32Icon, RemoveQuotesAndSlashes(value), diagnostics)
                            Continue For

                        Case "win32manifest"
                            win32ManifestFile = GetWin32Setting(s_win32Manifest, RemoveQuotesAndSlashes(value), diagnostics)
                            Continue For

                        Case "nowin32manifest"
                            If value IsNot Nothing Then
                                Exit Select
                            End If

                            noWin32Manifest = True
                            Continue For

                        Case "res", "resource"
                            Dim embeddedResource = ParseResourceDescription(name, value, baseDirectory, diagnostics, embedded:=True)
                            If embeddedResource IsNot Nothing Then
                                managedResources.Add(embeddedResource)
                            End If
                            Continue For

                        Case "linkres", "linkresource"
                            Dim linkedResource = ParseResourceDescription(name, value, baseDirectory, diagnostics, embedded:=False)
                            If linkedResource IsNot Nothing Then
                                managedResources.Add(linkedResource)
                            End If
                            Continue For

                        Case "sourcelink"
                            value = RemoveQuotesAndSlashes(value)
                            If String.IsNullOrEmpty(value) Then
                                AddDiagnostic(diagnostics, ERRID.ERR_ArgumentRequired, "sourcelink", ":<file>")
                            Else
                                sourceLink = ParseGenericPathToFile(value, diagnostics, baseDirectory)
                            End If
                            Continue For

                        Case "debug"
                            ' parse only for backwards compat
                            value = RemoveQuotesAndSlashes(value)
                            If value IsNot Nothing Then
                                Select Case value.ToLower()
                                    Case "full", "pdbonly"
                                        debugInformationFormat = If(PathUtilities.IsUnixLikePlatform, DebugInformationFormat.PortablePdb, DebugInformationFormat.Pdb)
                                    Case "portable"
                                        debugInformationFormat = DebugInformationFormat.PortablePdb
                                    Case "embedded"
                                        debugInformationFormat = DebugInformationFormat.Embedded
                                    Case Else
                                        AddDiagnostic(diagnostics, ERRID.ERR_InvalidSwitchValue, "debug", value)
                                End Select
                            End If

                            emitPdb = True
                            Continue For

                        Case "debug+"
                            If value IsNot Nothing Then
                                AddDiagnostic(diagnostics, ERRID.ERR_SwitchNeedsBool, "debug")
                            End If

                            emitPdb = True
                            Continue For

                        Case "debug-"
                            If value IsNot Nothing Then
                                AddDiagnostic(diagnostics, ERRID.ERR_SwitchNeedsBool, "debug")
                            End If

                            emitPdb = False
                            Continue For

                        Case "optimize", "optimize+"
                            If value IsNot Nothing Then
                                AddDiagnostic(diagnostics, ERRID.ERR_SwitchNeedsBool, "optimize")
                                Continue For
                            End If

                            optimize = True
                            Continue For

                        Case "optimize-"
                            If value IsNot Nothing Then
                                AddDiagnostic(diagnostics, ERRID.ERR_SwitchNeedsBool, "optimize")
                                Continue For
                            End If

                            optimize = False
                            Continue For

                        Case "parallel", "p"
                            If value IsNot Nothing Then
                                AddDiagnostic(diagnostics, ERRID.ERR_SwitchNeedsBool, name)
                                Continue For
                            End If

                            concurrentBuild = True
                            Continue For

                        Case "deterministic", "deterministic+"
                            If value IsNot Nothing Then
                                AddDiagnostic(diagnostics, ERRID.ERR_SwitchNeedsBool, name)
                                Continue For
                            End If

                            deterministic = True
                            Continue For

                        Case "deterministic-"
                            If value IsNot Nothing Then
                                AddDiagnostic(diagnostics, ERRID.ERR_SwitchNeedsBool, name)
                                Continue For
                            End If

                            deterministic = False
                            Continue For

                        Case "parallel+", "p+"
                            If value IsNot Nothing Then
                                AddDiagnostic(diagnostics, ERRID.ERR_SwitchNeedsBool, name.Substring(0, name.Length - 1))
                                Continue For
                            End If

                            concurrentBuild = True
                            Continue For

                        Case "parallel-", "p-"
                            If value IsNot Nothing Then
                                AddDiagnostic(diagnostics, ERRID.ERR_SwitchNeedsBool, name.Substring(0, name.Length - 1))
                                Continue For
                            End If

                            concurrentBuild = False
                            Continue For

                        Case "warnaserror", "warnaserror+"
                            If value Is Nothing Then
                                generalDiagnosticOption = ReportDiagnostic.Error

                                specificDiagnosticOptionsFromGeneralArguments.Clear()
                                For Each pair In specificDiagnosticOptionsFromRuleSet
                                    If pair.Value = ReportDiagnostic.Warn Then
                                        specificDiagnosticOptionsFromGeneralArguments.Add(pair.Key, ReportDiagnostic.Error)
                                    End If
                                Next

                                Continue For
                            End If

                            AddWarnings(specificDiagnosticOptionsFromSpecificArguments, ReportDiagnostic.Error, ParseWarnings(value))
                            Continue For

                        Case "warnaserror-"
                            If value Is Nothing Then
                                If generalDiagnosticOption <> ReportDiagnostic.Suppress Then
                                    generalDiagnosticOption = ReportDiagnostic.Default
                                End If

                                specificDiagnosticOptionsFromGeneralArguments.Clear()

                                Continue For
                            End If

                            For Each id In ParseWarnings(value)
                                Dim ruleSetValue As ReportDiagnostic
                                If specificDiagnosticOptionsFromRuleSet.TryGetValue(id, ruleSetValue) Then
                                    specificDiagnosticOptionsFromSpecificArguments(id) = ruleSetValue
                                Else
                                    specificDiagnosticOptionsFromSpecificArguments(id) = ReportDiagnostic.Default
                                End If
                            Next

                            Continue For

                        Case "nowarn"
                            If value Is Nothing Then
                                generalDiagnosticOption = ReportDiagnostic.Suppress

                                specificDiagnosticOptionsFromGeneralArguments.Clear()
                                For Each pair In specificDiagnosticOptionsFromRuleSet
                                    If pair.Value <> ReportDiagnostic.Error Then
                                        specificDiagnosticOptionsFromGeneralArguments.Add(pair.Key, ReportDiagnostic.Suppress)
                                    End If
                                Next

                                Continue For
                            End If

                            AddWarnings(specificDiagnosticOptionsFromNoWarnArguments, ReportDiagnostic.Suppress, ParseWarnings(value))
                            Continue For

                        Case "langversion"
                            value = RemoveQuotesAndSlashes(value)
                            If String.IsNullOrEmpty(value) Then
                                AddDiagnostic(diagnostics, ERRID.ERR_ArgumentRequired, "langversion", ":<number>")
                            ElseIf value = "?" Then
                                displayLangVersions = True
                            Else
                                If Not value.TryParse(languageVersion) Then
                                    AddDiagnostic(diagnostics, ERRID.ERR_InvalidSwitchValue, "langversion", value)
                                End If
                            End If

                            Continue For

                        Case "delaysign", "delaysign+"
                            If value IsNot Nothing Then
                                AddDiagnostic(diagnostics, ERRID.ERR_SwitchNeedsBool, "delaysign")
                                Continue For
                            End If

                            delaySignSetting = True
                            Continue For

                        Case "delaysign-"
                            If value IsNot Nothing Then
                                AddDiagnostic(diagnostics, ERRID.ERR_SwitchNeedsBool, "delaysign")
                                Continue For
                            End If

                            delaySignSetting = False
                            Continue For

                        Case "publicsign", "publicsign+"
                            If value IsNot Nothing Then
                                AddDiagnostic(diagnostics, ERRID.ERR_SwitchNeedsBool, "publicsign")
                                Continue For
                            End If

                            publicSign = True
                            Continue For

                        Case "publicsign-"
                            If value IsNot Nothing Then
                                AddDiagnostic(diagnostics, ERRID.ERR_SwitchNeedsBool, "publicsign")
                                Continue For
                            End If

                            publicSign = False
                            Continue For

                        Case "keycontainer"
                            ' NOTE: despite what MSDN says, Dev11 resets '/keyfile' in this case:
                            '
                            ' MSDN: In case both /keyfile and /keycontainer are specified (either by command-line 
                            ' MSDN: option or by custom attribute) in the same compilation, the compiler first tries 
                            ' MSDN: the key container. If that succeeds, then the assembly is signed with the 
                            ' MSDN: information in the key container. If the compiler does not find the key container, 
                            ' MSDN: it tries the file specified with /keyfile. If this succeeds, the assembly is 
                            ' MSDN: signed with the information in the key file, and the key information is installed 
                            ' MSDN: in the key container (similar to sn -i) so that on the next compilation, 
                            ' MSDN: the key container will be valid.
                            value = RemoveQuotesAndSlashes(value)
                            keyFileSetting = Nothing
                            If String.IsNullOrEmpty(value) Then
                                AddDiagnostic(diagnostics, ERRID.ERR_ArgumentRequired, "keycontainer", ":<string>")
                            Else
                                keyContainerSetting = value
                            End If
                            Continue For

                        Case "keyfile"
                            ' NOTE: despite what MSDN says, Dev11 resets '/keycontainer' in this case:
                            '
                            ' MSDN: In case both /keyfile and /keycontainer are specified (either by command-line 
                            ' MSDN: option or by custom attribute) in the same compilation, the compiler first tries 
                            ' MSDN: the key container. If that succeeds, then the assembly is signed with the 
                            ' MSDN: information in the key container. If the compiler does not find the key container, 
                            ' MSDN: it tries the file specified with /keyfile. If this succeeds, the assembly is 
                            ' MSDN: signed with the information in the key file, and the key information is installed 
                            ' MSDN: in the key container (similar to sn -i) so that on the next compilation, 
                            ' MSDN: the key container will be valid.
                            value = RemoveQuotesAndSlashes(value)
                            keyContainerSetting = Nothing
                            If String.IsNullOrWhiteSpace(value) Then
                                AddDiagnostic(diagnostics, ERRID.ERR_ArgumentRequired, "keyfile", ":<file>")
                            Else
                                keyFileSetting = value
                            End If
                            Continue For

                        Case "highentropyva", "highentropyva+"
                            If value IsNot Nothing Then
                                Exit Select
                            End If

                            highEntropyVA = True
                            Continue For

                        Case "highentropyva-"
                            If value IsNot Nothing Then
                                Exit Select
                            End If

                            highEntropyVA = False
                            Continue For

                        Case "nologo", "nologo+"
                            If value IsNot Nothing Then
                                Exit Select
                            End If

                            displayLogo = False
                            Continue For

                        Case "nologo-"
                            If value IsNot Nothing Then
                                Exit Select
                            End If

                            displayLogo = True
                            Continue For

                        Case "quiet+"
                            If value IsNot Nothing Then
                                AddDiagnostic(diagnostics, ERRID.ERR_SwitchNeedsBool, "quiet")
                                Continue For
                            End If

                            outputLevel = VisualBasic.OutputLevel.Quiet
                            Continue For

                        Case "quiet"
                            If value IsNot Nothing Then
                                Exit Select
                            End If

                            outputLevel = VisualBasic.OutputLevel.Quiet
                            Continue For

                        Case "verbose"
                            If value IsNot Nothing Then
                                Exit Select
                            End If

                            outputLevel = VisualBasic.OutputLevel.Verbose
                            Continue For

                        Case "verbose+"
                            If value IsNot Nothing Then
                                AddDiagnostic(diagnostics, ERRID.ERR_SwitchNeedsBool, "verbose")
                                Continue For
                            End If

                            outputLevel = VisualBasic.OutputLevel.Verbose
                            Continue For

                        Case "quiet-", "verbose-"
                            If value IsNot Nothing Then
                                AddDiagnostic(diagnostics, ERRID.ERR_SwitchNeedsBool, name.Substring(0, name.Length - 1))
                                Continue For
                            End If

                            outputLevel = VisualBasic.OutputLevel.Normal
                            Continue For

                        Case "utf8output", "utf8output+"
                            If value IsNot Nothing Then
                                AddDiagnostic(diagnostics, ERRID.ERR_SwitchNeedsBool, "utf8output")
                            End If

                            utf8output = True
                            Continue For

                        Case "utf8output-"
                            If value IsNot Nothing Then
                                AddDiagnostic(diagnostics, ERRID.ERR_SwitchNeedsBool, "utf8output")
                            End If

                            utf8output = False
                            Continue For

                        Case "noconfig"
                            ' It is already handled (see CommonCommandLineCompiler.cs).
                            Continue For

                        Case "bugreport"
                            ' Do nothing as we no longer have any use for implementing this switch and 
                            ' want to avoid failing with any warnings/errors
                            ' We do no further checking as to a value provided or not  and                             '
                            ' this will cause no diagnostics for invalid values.

                            Continue For
                        Case "errorreport"
                            ' Allows any value to be entered and will just silently do nothing
                            ' previously we would validate value for prompt, send Or Queue
                            ' This will cause no diagnostics for invalid values.

                            Continue For

                        Case "novbruntimeref"
                            ' The switch is no longer supported and for backwards compat ignored.
                            Continue For

                        Case "m", "main"
                            ' MSBuild can result in maintypename being passed in quoted when Cyrillic namespace was being used resulting
                            ' in ERRID.ERR_StartupCodeNotFound1 diagnostic.   The additional quotes cause problems and quotes are not a 
                            ' valid character in typename.
                            value = RemoveQuotesAndSlashes(value)
                            If String.IsNullOrEmpty(value) Then
                                AddDiagnostic(diagnostics, ERRID.ERR_ArgumentRequired, name, ":<class>")
                                Continue For
                            End If

                            mainTypeName = value
                            Continue For

                        Case "subsystemversion"
                            value = RemoveQuotesAndSlashes(value)
                            If String.IsNullOrEmpty(value) Then
                                AddDiagnostic(diagnostics, ERRID.ERR_ArgumentRequired, name, ":<version>")
                                Continue For
                            End If

                            Dim version As SubsystemVersion = Nothing
                            If SubsystemVersion.TryParse(value, version) Then
                                ssVersion = version
                            Else
                                AddDiagnostic(diagnostics, ERRID.ERR_InvalidSubsystemVersion, value)
                            End If
                            Continue For

                        Case "touchedfiles"
                            Dim unquoted = RemoveQuotesAndSlashes(value)
                            If (String.IsNullOrEmpty(unquoted)) Then
                                AddDiagnostic(diagnostics, ERRID.ERR_ArgumentRequired, name, ":<touchedfiles>")
                                Continue For
                            Else
                                touchedFilesPath = unquoted
                            End If
                            Continue For

                        Case "fullpaths", "errorendlocation"
                            UnimplementedSwitch(diagnostics, name)
                            Continue For

                        Case "pathmap"
                            ' "/pathmap:K1=V1,K2=V2..."
                            Dim unquoted = RemoveQuotesAndSlashes(value)
                            If unquoted = Nothing Then
                                Exit Select
                            End If

                            pathMap = pathMap.Concat(ParsePathMap(unquoted, diagnostics))
                            Continue For

                        Case "reportanalyzer"
                            reportAnalyzer = True
                            Continue For

                        Case "nostdlib"
                            If value IsNot Nothing Then
                                Exit Select
                            End If

                            noStdLib = True
                            Continue For

                        Case "vbruntime"
                            If value Is Nothing Then
                                GoTo lVbRuntimePlus
                            End If

                            ' NOTE: that Dev11 does not report errors on empty or invalid file specified
                            vbRuntimePath = RemoveQuotesAndSlashes(value)
                            includeVbRuntimeReference = True
                            embedVbCoreRuntime = False
                            Continue For

                        Case "vbruntime+"
                            If value IsNot Nothing Then
                                Exit Select
                            End If

lVbRuntimePlus:
                            vbRuntimePath = Nothing
                            includeVbRuntimeReference = True
                            embedVbCoreRuntime = False
                            Continue For

                        Case "vbruntime-"
                            If value IsNot Nothing Then
                                Exit Select
                            End If

                            vbRuntimePath = Nothing
                            includeVbRuntimeReference = False
                            embedVbCoreRuntime = False
                            Continue For

                        Case "vbruntime*"
                            If value IsNot Nothing Then
                                Exit Select
                            End If

                            vbRuntimePath = Nothing
                            includeVbRuntimeReference = False
                            embedVbCoreRuntime = True
                            Continue For

                        Case "platform"
                            value = RemoveQuotesAndSlashes(value)
                            If value IsNot Nothing Then
                                platform = ParsePlatform(name, value, diagnostics)
                            Else
                                AddDiagnostic(diagnostics, ERRID.ERR_ArgumentRequired, "platform", ":<string>")
                            End If

                            Continue For

                        Case "filealign"
                            fileAlignment = ParseFileAlignment(name, RemoveQuotesAndSlashes(value), diagnostics)
                            Continue For

                        Case "baseaddress"
                            baseAddress = ParseBaseAddress(name, RemoveQuotesAndSlashes(value), diagnostics)
                            Continue For

                        Case "ruleset"
                            '  The ruleset arg has already been processed in a separate pass above.
                            Continue For

                        Case "features"
                            If value Is Nothing Then
                                features.Clear()
                            Else
                                features.Add(RemoveQuotesAndSlashes(value))
                            End If
                            Continue For

                        Case "additionalfile"
                            value = RemoveQuotesAndSlashes(value)
                            If String.IsNullOrEmpty(value) Then
                                AddDiagnostic(diagnostics, ERRID.ERR_ArgumentRequired, name, ":<file_list>")
                                Continue For
                            End If

                            additionalFiles.AddRange(ParseSeparatedFileArgument(value, baseDirectory, diagnostics))
                            Continue For

<<<<<<< HEAD
                        Case "analyzerconfig"
=======
                        Case "editorconfig"
>>>>>>> c183b8de
                            value = RemoveQuotesAndSlashes(value)
                            If String.IsNullOrEmpty(value) Then
                                AddDiagnostic(diagnostics, ERRID.ERR_ArgumentRequired, name, ":<file_list>")
                                Continue For
                            End If

<<<<<<< HEAD
                            analyzerConfigFiles.AddRange(ParseSeparatedFileArgument(value, baseDirectory, diagnostics))
=======
                            editorConfigFiles.AddRange(ParseSeparatedFileArgument(value, baseDirectory, diagnostics))
>>>>>>> c183b8de
                            Continue For

                        Case "embed"
                            value = RemoveQuotesAndSlashes(value)
                            If String.IsNullOrEmpty(value) Then
                                embedAllSourceFiles = True
                                Continue For
                            End If

                            embeddedFiles.AddRange(ParseSeparatedFileArgument(value, baseDirectory, diagnostics))
                            Continue For
                    End Select
                End If

                AddDiagnostic(diagnostics, ERRID.WRN_BadSwitch, arg)
            Next

            Dim specificDiagnosticOptions = New Dictionary(Of String, ReportDiagnostic)(specificDiagnosticOptionsFromRuleSet, CaseInsensitiveComparison.Comparer)

            For Each item In specificDiagnosticOptionsFromGeneralArguments
                specificDiagnosticOptions(item.Key) = item.Value
            Next

            For Each item In specificDiagnosticOptionsFromSpecificArguments
                specificDiagnosticOptions(item.Key) = item.Value
            Next

            For Each item In specificDiagnosticOptionsFromNoWarnArguments
                specificDiagnosticOptions(item.Key) = item.Value
            Next

            If refOnly AndAlso outputRefFileName IsNot Nothing Then
                AddDiagnostic(diagnostics, ERRID.ERR_NoRefOutWhenRefOnly)
            End If

            If outputKind = OutputKind.NetModule AndAlso (refOnly OrElse outputRefFileName IsNot Nothing) Then
                AddDiagnostic(diagnostics, ERRID.ERR_NoNetModuleOutputWhenRefOutOrRefOnly)
            End If

            If Not IsScriptCommandLineParser AndAlso Not hasSourceFiles AndAlso managedResources.IsEmpty() Then
                ' VB displays help when there is nothing specified on the command line
                If flattenedArgs.Any Then
                    AddDiagnostic(diagnostics, ERRID.ERR_NoSources)
                Else
                    displayHelp = True
                End If
            End If

            ' Prepare SDK PATH
            If sdkDirectory IsNot Nothing AndAlso sdkPaths.Count = 0 Then
                sdkPaths.Add(sdkDirectory)
            End If

            ' Locate default 'mscorlib.dll' or 'System.Runtime.dll', if any.
            Dim defaultCoreLibraryReference As CommandLineReference? = LoadCoreLibraryReference(sdkPaths, baseDirectory)

            ' If /nostdlib is not specified, load System.dll
            ' Dev12 does it through combination of CompilerHost::InitStandardLibraryList and CompilerProject::AddStandardLibraries.
            If Not noStdLib Then
                Dim systemDllPath As String = FindFileInSdkPath(sdkPaths, "System.dll", baseDirectory)
                If systemDllPath Is Nothing Then
                    AddDiagnostic(diagnostics, ERRID.WRN_CannotFindStandardLibrary1, "System.dll")
                Else
                    metadataReferences.Add(
                            New CommandLineReference(systemDllPath, New MetadataReferenceProperties(MetadataImageKind.Assembly)))
                End If
                ' Dev11 also adds System.Core.dll in VbHostedCompiler::CreateCompilerProject()
            End If

            ' Add reference to 'Microsoft.VisualBasic.dll' if needed
            If includeVbRuntimeReference Then
                If vbRuntimePath Is Nothing Then
                    Dim msVbDllPath As String = FindFileInSdkPath(sdkPaths, "Microsoft.VisualBasic.dll", baseDirectory)
                    If msVbDllPath Is Nothing Then
                        AddDiagnostic(diagnostics, ERRID.ERR_LibNotFound, "Microsoft.VisualBasic.dll")
                    Else
                        metadataReferences.Add(
                                New CommandLineReference(msVbDllPath, New MetadataReferenceProperties(MetadataImageKind.Assembly)))
                    End If
                Else
                    metadataReferences.Add(New CommandLineReference(vbRuntimePath, New MetadataReferenceProperties(MetadataImageKind.Assembly)))
                End If
            End If

            ' add additional reference paths if specified
            If Not String.IsNullOrWhiteSpace(additionalReferenceDirectories) Then
                libPaths.AddRange(ParseSeparatedPaths(additionalReferenceDirectories))
            End If

            ' Build search path
            Dim searchPaths As ImmutableArray(Of String) = BuildSearchPaths(baseDirectory, sdkPaths, responsePaths, libPaths)

            ' Public sign doesn't use legacy search path settings
            If publicSign AndAlso Not String.IsNullOrWhiteSpace(keyFileSetting) Then
                keyFileSetting = ParseGenericPathToFile(keyFileSetting, diagnostics, baseDirectory)
            End If

            ValidateWin32Settings(noWin32Manifest, win32ResourceFile, win32IconFile, win32ManifestFile, outputKind, diagnostics)

            If sourceLink IsNot Nothing And Not emitPdb Then
                AddDiagnostic(diagnostics, ERRID.ERR_SourceLinkRequiresPdb)
            End If

            If embedAllSourceFiles Then
                embeddedFiles.AddRange(sourceFiles)
            End If

            If embeddedFiles.Count > 0 And Not emitPdb Then
                AddDiagnostic(diagnostics, ERRID.ERR_CannotEmbedWithoutPdb)
            End If

            ' Validate root namespace if specified
            Debug.Assert(rootNamespace IsNot Nothing)
            ' NOTE: empty namespace is a valid option
            If Not String.Empty.Equals(rootNamespace) Then
                rootNamespace = rootNamespace.Unquote()
                If String.IsNullOrWhiteSpace(rootNamespace) OrElse Not OptionsValidator.IsValidNamespaceName(rootNamespace) Then
                    AddDiagnostic(diagnostics, ERRID.ERR_BadNamespaceName1, rootNamespace)
                    rootNamespace = "" ' To make it pass compilation options' check
                End If
            End If

            ' Dev10 searches for the keyfile in the current directory and assembly output directory.
            ' We always look to base directory and then examine the search paths.
            keyFileSearchPaths.Add(baseDirectory)
            If baseDirectory <> outputDirectory Then
                keyFileSearchPaths.Add(outputDirectory)
            End If

            Dim parsedFeatures = ParseFeatures(features)

            Dim compilationName As String = Nothing
            GetCompilationAndModuleNames(diagnostics, outputKind, sourceFiles, moduleAssemblyName, outputFileName, moduleName, compilationName)

            If Not IsScriptCommandLineParser AndAlso
                Not hasSourceFiles AndAlso
                Not managedResources.IsEmpty() AndAlso
                outputFileName = Nothing AndAlso
                Not flattenedArgs.IsEmpty() Then

                AddDiagnostic(diagnostics, ERRID.ERR_NoSourcesOut)
            End If

            Dim parseOptions = New VisualBasicParseOptions(
                languageVersion:=languageVersion,
                documentationMode:=If(parseDocumentationComments, DocumentationMode.Diagnose, DocumentationMode.None),
                kind:=If(IsScriptCommandLineParser, SourceCodeKind.Script, SourceCodeKind.Regular),
                preprocessorSymbols:=AddPredefinedPreprocessorSymbols(outputKind, defines.AsImmutableOrEmpty()),
                features:=parsedFeatures)

            ' We want to report diagnostics with source suppression in the error log file.
            ' However, these diagnostics won't be reported on the command line.
            Dim reportSuppressedDiagnostics = errorLogPath IsNot Nothing

            Dim options = New VisualBasicCompilationOptions(
                outputKind:=outputKind,
                moduleName:=moduleName,
                mainTypeName:=mainTypeName,
                scriptClassName:=WellKnownMemberNames.DefaultScriptClassName,
                globalImports:=globalImports,
                rootNamespace:=rootNamespace,
                optionStrict:=optionStrict,
                optionInfer:=optionInfer,
                optionExplicit:=optionExplicit,
                optionCompareText:=optionCompareText,
                embedVbCoreRuntime:=embedVbCoreRuntime,
                checkOverflow:=checkOverflow,
                concurrentBuild:=concurrentBuild,
                deterministic:=deterministic,
                cryptoKeyContainer:=keyContainerSetting,
                cryptoKeyFile:=keyFileSetting,
                delaySign:=delaySignSetting,
                publicSign:=publicSign,
                platform:=platform,
                generalDiagnosticOption:=generalDiagnosticOption,
                specificDiagnosticOptions:=specificDiagnosticOptions,
                optimizationLevel:=If(optimize, OptimizationLevel.Release, OptimizationLevel.Debug),
                parseOptions:=parseOptions,
                reportSuppressedDiagnostics:=reportSuppressedDiagnostics)

            Dim emitOptions = New EmitOptions(
                metadataOnly:=refOnly,
                includePrivateMembers:=Not refOnly AndAlso outputRefFileName Is Nothing,
                debugInformationFormat:=debugInformationFormat,
                pdbFilePath:=Nothing, ' to be determined later
                outputNameOverride:=Nothing,  ' to be determined later
                fileAlignment:=fileAlignment,
                baseAddress:=baseAddress,
                highEntropyVirtualAddressSpace:=highEntropyVA,
                subsystemVersion:=ssVersion,
                runtimeMetadataVersion:=Nothing,
                instrumentationKinds:=instrumentationKinds.ToImmutableAndFree(),
                pdbChecksumAlgorithm:=HashAlgorithmName.SHA256) ' TODO: set from /checksumalgorithm (see https://github.com/dotnet/roslyn/issues/24735)

            ' add option incompatibility errors if any (parse options will be included in options.Errors)
            diagnostics.AddRange(options.Errors)

            If documentationPath Is GenerateFileNameForDocComment Then
                documentationPath = PathUtilities.CombineAbsoluteAndRelativePaths(outputDirectory, PathUtilities.RemoveExtension(outputFileName))
                documentationPath = documentationPath + ".xml"
            End If

            ' Enable interactive mode if either `\i` option is passed in or no arguments are specified (`vbi`, `vbi script.vbx \i`).
            ' If the script is passed without the `\i` option simply execute the script (`vbi script.vbx`).
            interactiveMode = interactiveMode Or (IsScriptCommandLineParser AndAlso sourceFiles.Count = 0)

            Dim analyzerConfigPaths As ImmutableArray(Of String) = analyzerConfigFiles.SelectAsArray(Function(f) f.Path)
            analyzerConfigFiles.Free()

            Return New VisualBasicCommandLineArguments With
            {
                .IsScriptRunner = IsScriptCommandLineParser,
                .InteractiveMode = interactiveMode,
                .BaseDirectory = baseDirectory,
                .Errors = diagnostics.AsImmutable(),
                .Utf8Output = utf8output,
                .CompilationName = compilationName,
                .OutputFileName = outputFileName,
                .OutputRefFilePath = outputRefFileName,
                .OutputDirectory = outputDirectory,
                .DocumentationPath = documentationPath,
                .ErrorLogPath = errorLogPath,
                .SourceFiles = sourceFiles.AsImmutable(),
                .PathMap = pathMap,
                .Encoding = codepage,
                .ChecksumAlgorithm = checksumAlgorithm,
                .MetadataReferences = metadataReferences.AsImmutable(),
                .AnalyzerReferences = analyzers.AsImmutable(),
                .AdditionalFiles = additionalFiles.AsImmutable(),
<<<<<<< HEAD
                .AnalyzerConfigPaths = analyzerConfigPaths,
=======
                .EditorConfigFiles = editorConfigFiles.AsImmutable(),
>>>>>>> c183b8de
                .ReferencePaths = searchPaths,
                .SourcePaths = sourcePaths.AsImmutable(),
                .KeyFileSearchPaths = keyFileSearchPaths.AsImmutable(),
                .Win32ResourceFile = win32ResourceFile,
                .Win32Icon = win32IconFile,
                .Win32Manifest = win32ManifestFile,
                .NoWin32Manifest = noWin32Manifest,
                .DisplayLogo = displayLogo,
                .DisplayHelp = displayHelp,
                .DisplayVersion = displayVersion,
                .DisplayLangVersions = displayLangVersions,
                .ManifestResources = managedResources.AsImmutable(),
                .CompilationOptions = options,
                .ParseOptions = parseOptions,
                .EmitOptions = emitOptions,
                .ScriptArguments = scriptArgs.AsImmutableOrEmpty(),
                .TouchedFilesPath = touchedFilesPath,
                .OutputLevel = outputLevel,
                .EmitPdb = emitPdb AndAlso Not refOnly, ' Silently ignore emitPdb when refOnly is set
                .SourceLink = sourceLink,
                .RuleSetPath = ruleSetPath,
                .DefaultCoreLibraryReference = defaultCoreLibraryReference,
                .PreferredUILang = preferredUILang,
                .ReportAnalyzer = reportAnalyzer,
                .EmbeddedFiles = embeddedFiles.AsImmutable()
            }
        End Function

        Private Function LoadCoreLibraryReference(sdkPaths As List(Of String), baseDirectory As String) As CommandLineReference?
            ' Load Core library in Dev11:
            ' Traditionally VB compiler has hard-coded the name of mscorlib.dll. In the Immersive profile the
            ' library is called System.Runtime.dll. Ideally we should get rid of the dependency on the name and
            ' identify the core library as the assembly that contains System.Object. At this point in the compiler,
            ' it is too early though as we haven't loaded any types or assemblies. Changing this now is a deep 
            ' change. So the workaround here is to allow mscorlib or system.runtime and prefer system.runtime if present.
            ' There is an extra check to only pick an assembly with no other assembly refs. This is so that is an 
            ' user drops a user-defined binary called System.runtime.dll into the fx directory we still want to pick 
            ' mscorlib. 
            Dim msCorLibPath As String = FindFileInSdkPath(sdkPaths, "mscorlib.dll", baseDirectory)
            Dim systemRuntimePath As String = FindFileInSdkPath(sdkPaths, "System.Runtime.dll", baseDirectory)

            If systemRuntimePath IsNot Nothing Then
                If msCorLibPath Is Nothing Then
                    Return New CommandLineReference(systemRuntimePath, New MetadataReferenceProperties(MetadataImageKind.Assembly))
                End If

                ' Load System.Runtime.dll and see if it has any references
                Try
                    Using metadata = AssemblyMetadata.CreateFromFile(systemRuntimePath)
                        ' Prefer 'System.Runtime.dll' if it does not have any references
                        If metadata.GetModules()(0).Module.IsLinkedModule AndAlso
                           metadata.GetAssembly().AssemblyReferences.Length = 0 Then
                            Return New CommandLineReference(systemRuntimePath, New MetadataReferenceProperties(MetadataImageKind.Assembly))
                        End If
                    End Using
                Catch
                    ' If we caught anything, there is something wrong with System.Runtime.dll and we fall back to mscorlib.dll
                End Try

                ' Otherwise prefer 'mscorlib.dll'
                Return New CommandLineReference(msCorLibPath, New MetadataReferenceProperties(MetadataImageKind.Assembly))
            End If

            If msCorLibPath IsNot Nothing Then
                ' We return a reference to 'mscorlib.dll'
                Return New CommandLineReference(msCorLibPath, New MetadataReferenceProperties(MetadataImageKind.Assembly))
            End If

            Return Nothing
        End Function

        Private Shared Function FindFileInSdkPath(sdkPaths As List(Of String), fileName As String, baseDirectory As String) As String
            For Each path In sdkPaths
                Debug.Assert(path IsNot Nothing)

                Dim absolutePath = FileUtilities.ResolveRelativePath(path, baseDirectory)
                If absolutePath IsNot Nothing Then
                    Dim filePath = PathUtilities.CombineAbsoluteAndRelativePaths(absolutePath, fileName)
                    If File.Exists(filePath) Then
                        Return filePath
                    End If
                End If
            Next
            Return Nothing
        End Function

        Private Shared Function GetWin32Setting(arg As String, value As String, diagnostics As List(Of Diagnostic)) As String
            If value Is Nothing Then
                AddDiagnostic(diagnostics, ERRID.ERR_ArgumentRequired, arg, ":<file>")
            Else
                Dim noQuotes As String = RemoveQuotesAndSlashes(value)
                If String.IsNullOrWhiteSpace(noQuotes) Then
                    AddDiagnostic(diagnostics, ERRID.ERR_ArgumentRequired, arg, ":<file>")
                Else
                    Return noQuotes
                End If
            End If

            Return Nothing
        End Function

        Private Shared Function BuildSearchPaths(baseDirectory As String, sdkPaths As List(Of String), responsePaths As List(Of String), libPaths As List(Of String)) As ImmutableArray(Of String)
            Dim builder = ArrayBuilder(Of String).GetInstance()

            ' Match how Dev11 builds the list of search paths
            '   see void GetSearchPath(CComBSTR& strSearchPath)

            ' current folder -- base directory is searched by default by the FileResolver

            ' SDK path is specified or current runtime directory
            AddNormalizedPaths(builder, sdkPaths, baseDirectory)

            ' Response file path, see the following comment from Dev11:
            '   // .NET FX 3.5 will have response file in the FX 3.5 directory but SdkPath will still be in 2.0 directory.
            '   // Therefore we need to make sure the response file directories are also on the search path
            '   // so response file authors can continue to use relative paths in the response files.
            builder.AddRange(responsePaths)

            ' libpath
            AddNormalizedPaths(builder, libPaths, baseDirectory)

            Return builder.ToImmutableAndFree()
        End Function

        Private Shared Sub AddNormalizedPaths(builder As ArrayBuilder(Of String), paths As List(Of String), baseDirectory As String)
            For Each path In paths
                Dim normalizedPath = FileUtilities.NormalizeRelativePath(path, basePath:=Nothing, baseDirectory:=baseDirectory)
                If normalizedPath Is Nothing Then
                    ' just ignore invalid paths, native compiler doesn't report any errors
                    Continue For
                End If

                builder.Add(normalizedPath)
            Next
        End Sub

        Private Shared Sub ValidateWin32Settings(noWin32Manifest As Boolean, win32ResSetting As String, win32IconSetting As String, win32ManifestSetting As String, outputKind As OutputKind, diagnostics As List(Of Diagnostic))
            If noWin32Manifest AndAlso (win32ManifestSetting IsNot Nothing) Then
                AddDiagnostic(diagnostics, ERRID.ERR_ConflictingManifestSwitches)
            End If

            If win32ResSetting IsNot Nothing Then
                If win32IconSetting IsNot Nothing Then
                    AddDiagnostic(diagnostics, ERRID.ERR_IconFileAndWin32ResFile)
                End If

                If win32ManifestSetting IsNot Nothing Then
                    AddDiagnostic(diagnostics, ERRID.ERR_CantHaveWin32ResAndManifest)
                End If
            End If

            If win32ManifestSetting IsNot Nothing AndAlso outputKind.IsNetModule() Then
                AddDiagnostic(diagnostics, ERRID.WRN_IgnoreModuleManifest)
            End If
        End Sub

        Private Shared Function ParseTarget(optionName As String, value As String, diagnostics As IList(Of Diagnostic)) As OutputKind
            Select Case If(value, "").ToLowerInvariant()
                Case "exe"
                    Return OutputKind.ConsoleApplication
                Case "winexe"
                    Return OutputKind.WindowsApplication
                Case "library"
                    Return OutputKind.DynamicallyLinkedLibrary
                Case "module"
                    Return OutputKind.NetModule
                Case "appcontainerexe"
                    Return OutputKind.WindowsRuntimeApplication
                Case "winmdobj"
                    Return OutputKind.WindowsRuntimeMetadata
                Case ""
                    AddDiagnostic(diagnostics, ERRID.ERR_ArgumentRequired, optionName, ":exe|winexe|library|module|appcontainerexe|winmdobj")
                    Return OutputKind.ConsoleApplication
                Case Else
                    AddDiagnostic(diagnostics, ERRID.ERR_InvalidSwitchValue, optionName, value)
                    Return OutputKind.ConsoleApplication
            End Select
        End Function

        Friend Shared Function ParseAssemblyReferences(name As String, value As String, diagnostics As IList(Of Diagnostic), embedInteropTypes As Boolean) As IEnumerable(Of CommandLineReference)
            If String.IsNullOrEmpty(value) Then
                ' TODO: localize <file_list>?
                AddDiagnostic(diagnostics, ERRID.ERR_ArgumentRequired, name, ":<file_list>")
                Return SpecializedCollections.EmptyEnumerable(Of CommandLineReference)()
            End If

            Return ParseSeparatedPaths(value).
                   Select(Function(path) New CommandLineReference(path, New MetadataReferenceProperties(MetadataImageKind.Assembly, embedInteropTypes:=embedInteropTypes)))
        End Function

        Private Shared Function ParseAnalyzers(name As String, value As String, diagnostics As IList(Of Diagnostic)) As IEnumerable(Of CommandLineAnalyzerReference)
            If String.IsNullOrEmpty(value) Then
                ' TODO: localize <file_list>?
                AddDiagnostic(diagnostics, ERRID.ERR_ArgumentRequired, name, ":<file_list>")
                Return SpecializedCollections.EmptyEnumerable(Of CommandLineAnalyzerReference)()
            End If

            Return ParseSeparatedPaths(value).
                   Select(Function(path)
                              Return New CommandLineAnalyzerReference(path)
                          End Function)
        End Function

        ' See ParseCommandLine in vbc.cpp.
        Friend Overloads Shared Function ParseResourceDescription(name As String, resourceDescriptor As String, baseDirectory As String, diagnostics As IList(Of Diagnostic), embedded As Boolean) As ResourceDescription
            If String.IsNullOrEmpty(resourceDescriptor) Then
                AddDiagnostic(diagnostics, ERRID.ERR_ArgumentRequired, name, ":<resinfo>")
                Return Nothing
            End If

            ' NOTE: these are actually passed to out parameters of .ParseResourceDescription.
            Dim filePath As String = Nothing
            Dim fullPath As String = Nothing
            Dim fileName As String = Nothing
            Dim resourceName As String = Nothing
            Dim accessibility As String = Nothing

            ParseResourceDescription(
                resourceDescriptor,
                baseDirectory,
                True,
                filePath,
                fullPath,
                fileName,
                resourceName,
                accessibility)

            If String.IsNullOrWhiteSpace(filePath) Then
                AddInvalidSwitchValueDiagnostic(diagnostics, name, filePath)
                Return Nothing
            End If

            If fullPath Is Nothing OrElse Not PathUtilities.IsValidFilePath(fileName) Then
                AddDiagnostic(diagnostics, ERRID.FTL_InvalidInputFileName, filePath)
                Return Nothing
            End If

            Dim isPublic As Boolean
            If String.IsNullOrEmpty(accessibility) Then
                ' If no accessibility is given, we default to "public".
                ' NOTE: Dev10 treats empty the same as null (the difference being that empty indicates a comma after the resource name).
                ' NOTE: Dev10 distinguishes between empty and whitespace-only.
                isPublic = True
            ElseIf String.Equals(accessibility, "public", StringComparison.OrdinalIgnoreCase) Then
                isPublic = True
            ElseIf String.Equals(accessibility, "private", StringComparison.OrdinalIgnoreCase) Then
                isPublic = False
            Else
                AddInvalidSwitchValueDiagnostic(diagnostics, name, accessibility)
                Return Nothing
            End If

            Dim dataProvider As Func(Of Stream) = Function()
                                                      ' Use FileShare.ReadWrite because the file could be opened by the current process.
                                                      ' For example, it Is an XML doc file produced by the build.
                                                      Return New FileStream(fullPath,
                                                                            FileMode.Open,
                                                                            FileAccess.Read,
                                                                            FileShare.ReadWrite)
                                                  End Function
            Return New ResourceDescription(resourceName, fileName, dataProvider, isPublic, embedded, checkArgs:=False)
        End Function

        Private Shared Sub AddInvalidSwitchValueDiagnostic(diagnostics As IList(Of Diagnostic), ByVal name As String, ByVal nullStringText As String)
            If String.IsNullOrEmpty(name) Then
                ' NOTE: "(null)" to match Dev10.
                ' CONSIDER: should this be a resource string?
                name = "(null)"
            End If

            AddDiagnostic(diagnostics, ERRID.ERR_InvalidSwitchValue, name, nullStringText)
        End Sub

        Private Shared Sub ParseGlobalImports(value As String, globalImports As List(Of GlobalImport), errors As List(Of Diagnostic))
            Dim importsArray = ParseSeparatedPaths(value)

            For Each importNamespace In importsArray
                Dim importDiagnostics As ImmutableArray(Of Diagnostic) = Nothing
                Dim import = GlobalImport.Parse(importNamespace, importDiagnostics)
                errors.AddRange(importDiagnostics)
                globalImports.Add(import)
            Next
        End Sub

        ''' <summary>
        ''' Converts a sequence of definitions provided by a caller (public API) into map 
        ''' of definitions used internally.
        ''' </summary>
        ''' <exception cref="ArgumentException">Invalid value provided.</exception>
        Private Shared Function PublicSymbolsToInternalDefines(symbols As IEnumerable(Of KeyValuePair(Of String, Object)),
                                                               diagnosticBuilder As ArrayBuilder(Of Diagnostic)) As ImmutableDictionary(Of String, InternalSyntax.CConst)

            Dim result = ImmutableDictionary.CreateBuilder(Of String, InternalSyntax.CConst)(CaseInsensitiveComparison.Comparer)

            If symbols IsNot Nothing Then
                For Each symbol In symbols
                    Dim constant = InternalSyntax.CConst.TryCreate(symbol.Value)

                    If constant Is Nothing Then
                        diagnosticBuilder.Add(Diagnostic.Create(VisualBasic.MessageProvider.Instance, ERRID.ERR_InvalidPreprocessorConstantType, symbol.Key, symbol.Value.GetType()))
                    End If

                    result(symbol.Key) = constant
                Next
            End If

            Return result.ToImmutable()
        End Function

        ''' <summary>
        ''' Converts ImmutableDictionary of definitions used internally into IReadOnlyDictionary of definitions 
        ''' returned to a caller (of public API)
        ''' </summary>
        Private Shared Function InternalDefinesToPublicSymbols(defines As ImmutableDictionary(Of String, InternalSyntax.CConst)) As IReadOnlyDictionary(Of String, Object)
            Dim result = ImmutableDictionary.CreateBuilder(Of String, Object)(CaseInsensitiveComparison.Comparer)

            For Each kvp In defines
                result(kvp.Key) = kvp.Value.ValueAsObject
            Next

            Return result.ToImmutable()
        End Function

        ''' <summary>
        ''' Parses Conditional Compilations Symbols.   Given the string of conditional compilation symbols from the project system, parse them and merge them with an IReadOnlyDictionary
        ''' ready to be given to the compilation.
        ''' </summary>
        ''' <param name="symbolList">
        ''' The conditional compilation string. This takes the form of a comma delimited list
        ''' of NAME=Value pairs, where Value may be a quoted string or integer.
        ''' </param>
        ''' <param name="diagnostics">A collection of reported diagnostics during parsing of symbolList, can be empty IEnumerable.</param>
        ''' <param name="symbols">A collection representing existing symbols. Symbols parsed from <paramref name="symbolList"/> will be merged with this dictionary. </param>
        ''' <exception cref="ArgumentException">Invalid value provided.</exception>
        Public Shared Function ParseConditionalCompilationSymbols(
            symbolList As String,
            <Out> ByRef diagnostics As IEnumerable(Of Diagnostic),
            Optional symbols As IEnumerable(Of KeyValuePair(Of String, Object)) = Nothing
        ) As IReadOnlyDictionary(Of String, Object)

            Dim diagnosticBuilder = ArrayBuilder(Of Diagnostic).GetInstance()
            Dim parsedTokensAsString As New StringBuilder

            Dim defines As ImmutableDictionary(Of String, InternalSyntax.CConst) = PublicSymbolsToInternalDefines(symbols, diagnosticBuilder)

            ' remove quotes around the whole /define argument (incl. nested)
            Dim unquotedString As String
            Do
                unquotedString = symbolList
                symbolList = symbolList.Unquote()
            Loop While Not String.Equals(symbolList, unquotedString, StringComparison.Ordinal)

            ' unescape quotes \" -> "
            symbolList = symbolList.Replace("\""", """")

            Dim trimmedSymbolList As String = symbolList.TrimEnd(Nothing)
            If trimmedSymbolList.Length > 0 AndAlso IsConnectorPunctuation(trimmedSymbolList(trimmedSymbolList.Length - 1)) Then
                ' In case the symbol list ends with '_' we add ',' to the end of the list which in some 
                ' cases will produce an error 30999 to match Dev11 behavior
                symbolList = symbolList + ","
            End If

            ' In order to determine our conditional compilation symbols, we must parse the string we get from the
            ' project system. We take a cue from the legacy language services and use the VB scanner, since this string
            ' apparently abides by the same tokenization rules

            Dim tokenList = SyntaxFactory.ParseTokens(symbolList)

            Using tokens = tokenList.GetEnumerator()
                If tokens.MoveNext() Then
                    Do
                        ' This is the beginning of declaration like 'A' or 'A=123' with optional extra 
                        ' separators (',' or ':') in the beginning, if this is NOT the first declaration,
                        ' the tokens.Current should be either separator or EOF
                        If tokens.Current.Position > 0 AndAlso Not IsSeparatorOrEndOfFile(tokens.Current) Then
                            parsedTokensAsString.Append(" ^^ ^^ ")

                            ' Complete parsedTokensAsString until the next comma or end of stream
                            While Not IsSeparatorOrEndOfFile(tokens.Current)
                                parsedTokensAsString.Append(tokens.Current.ToFullString())
                                tokens.MoveNext()
                            End While

                            diagnosticBuilder.Add(
                                New DiagnosticWithInfo(
                                    ErrorFactory.ErrorInfo(ERRID.ERR_ConditionalCompilationConstantNotValid,
                                        ErrorFactory.ErrorInfo(ERRID.ERR_ExpectedEOS),
                                        parsedTokensAsString.ToString),
                                    Location.None))

                            Exit Do
                        End If

                        Dim lastSeparatorToken As SyntaxToken = Nothing

                        ' If we're on a comma, it means there was an empty item in the list (item1,,item2),
                        ' so just eat it and move on...
                        While tokens.Current.Kind = SyntaxKind.CommaToken OrElse tokens.Current.Kind = SyntaxKind.ColonToken

                            If lastSeparatorToken.Kind = SyntaxKind.None Then
                                ' accept multiple : or ,
                                lastSeparatorToken = tokens.Current

                            ElseIf lastSeparatorToken.Kind <> tokens.Current.Kind Then
                                ' but not mixing them, e.g. ::,,::
                                GetErrorStringForRemainderOfConditionalCompilation(tokens, parsedTokensAsString, stopTokenKind:=lastSeparatorToken.Kind, includeCurrentToken:=True)

                                diagnosticBuilder.Add(
                                    New DiagnosticWithInfo(
                                        ErrorFactory.ErrorInfo(ERRID.ERR_ConditionalCompilationConstantNotValid,
                                            ErrorFactory.ErrorInfo(ERRID.ERR_ExpectedIdentifier),
                                            parsedTokensAsString.ToString),
                                        Location.None))
                            End If

                            parsedTokensAsString.Append(tokens.Current.ToString)

                            ' this can happen when the while loop above consumed all tokens for the diagnostic message
                            If tokens.Current.Kind <> SyntaxKind.EndOfFileToken Then
                                Dim moveNextResult = tokens.MoveNext
                                Debug.Assert(moveNextResult)
                            End If
                        End While

                        parsedTokensAsString.Clear()

                        ' If we're at the end of the list, we're done
                        If tokens.Current.Kind = SyntaxKind.EndOfFileToken Then

                            Dim eof = tokens.Current

                            If eof.FullWidth > 0 Then
                                If Not eof.LeadingTrivia.All(Function(t) t.Kind = SyntaxKind.WhitespaceTrivia) Then
                                    ' This is an invalid line like "'Blah'" 
                                    GetErrorStringForRemainderOfConditionalCompilation(tokens, parsedTokensAsString, True)

                                    diagnosticBuilder.Add(
                                        New DiagnosticWithInfo(
                                            ErrorFactory.ErrorInfo(ERRID.ERR_ConditionalCompilationConstantNotValid,
                                            ErrorFactory.ErrorInfo(ERRID.ERR_ExpectedIdentifier),
                                            parsedTokensAsString.ToString),
                                        Location.None))
                                End If
                            End If

                            Exit Do
                        End If

                        parsedTokensAsString.Append(tokens.Current.ToFullString())

                        If Not tokens.Current.Kind = SyntaxKind.IdentifierToken Then
                            GetErrorStringForRemainderOfConditionalCompilation(tokens, parsedTokensAsString)

                            diagnosticBuilder.Add(
                                New DiagnosticWithInfo(
                                    ErrorFactory.ErrorInfo(ERRID.ERR_ConditionalCompilationConstantNotValid,
                                        ErrorFactory.ErrorInfo(ERRID.ERR_ExpectedIdentifier),
                                        parsedTokensAsString.ToString),
                                    Location.None))
                            Exit Do
                        End If

                        Dim symbolName = tokens.Current.ValueText

                        ' there should at least be a end of file token
                        Dim moveResult As Boolean = tokens.MoveNext
                        Debug.Assert(moveResult)

                        If tokens.Current.Kind = SyntaxKind.EqualsToken Then
                            parsedTokensAsString.Append(tokens.Current.ToFullString())

                            ' there should at least be a end of file token
                            moveResult = tokens.MoveNext
                            Debug.Assert(moveResult)

                            ' Parse expression starting with the offset
                            Dim offset As Integer = tokens.Current.SpanStart
                            Dim expression As ExpressionSyntax = ParseConditionalCompilationExpression(symbolList, offset)
                            Dim parsedEnd As Integer = offset + expression.Span.End

                            Dim atTheEndOrSeparator As Boolean = IsSeparatorOrEndOfFile(tokens.Current)

                            ' Consume tokens that are supposed to belong to the expression; we loop 
                            ' until the token's end position is the end of the expression, but not consume 
                            ' the last token as it will be consumed in uppermost While
                            While tokens.Current.Kind <> SyntaxKind.EndOfFileToken AndAlso tokens.Current.Span.End <= parsedEnd
                                parsedTokensAsString.Append(tokens.Current.ToFullString())
                                moveResult = tokens.MoveNext
                                Debug.Assert(moveResult)
                                atTheEndOrSeparator = IsSeparatorOrEndOfFile(tokens.Current)
                            End While

                            If expression.ContainsDiagnostics Then
                                ' Dev11 reports syntax errors in not consistent way, sometimes errors are not reported by 
                                ' command line utility at all; this implementation tries to repro Dev11 when possible
                                parsedTokensAsString.Append(" ^^ ^^ ")

                                ' Compete parsedTokensAsString until the next comma or end of stream
                                While Not IsSeparatorOrEndOfFile(tokens.Current)
                                    parsedTokensAsString.Append(tokens.Current.ToFullString())
                                    tokens.MoveNext()
                                End While

                                ' NOTE: Dev11 reports ERR_ExpectedExpression and ERR_BadCCExpression in different 
                                '       cases compared to what ParseConditionalCompilationExpression(...) generates,
                                '       so we have to use different criteria here; if we don't want to match Dev11 
                                '       errors we may simplify the code below
                                Dim errorSkipped As Boolean = False
                                For Each diag In expression.VbGreen.GetSyntaxErrors
                                    If diag.Code <> ERRID.ERR_ExpectedExpression AndAlso diag.Code <> ERRID.ERR_BadCCExpression Then
                                        diagnosticBuilder.Add(New DiagnosticWithInfo(ErrorFactory.ErrorInfo(ERRID.ERR_ConditionalCompilationConstantNotValid, diag, parsedTokensAsString.ToString), Location.None))
                                    Else
                                        errorSkipped = True
                                    End If
                                Next

                                If errorSkipped Then
                                    diagnosticBuilder.Add(
                                        New DiagnosticWithInfo(
                                            ErrorFactory.ErrorInfo(ERRID.ERR_ConditionalCompilationConstantNotValid,
                                                ErrorFactory.ErrorInfo(If(atTheEndOrSeparator, ERRID.ERR_ExpectedExpression, ERRID.ERR_BadCCExpression)),
                                                parsedTokensAsString.ToString),
                                            Location.None))
                                End If

                                Exit Do
                            End If

                            ' Expression parsed successfully --> evaluate it

                            Dim value As InternalSyntax.CConst =
                                InternalSyntax.ExpressionEvaluator.EvaluateExpression(
                                    DirectCast(expression.Green, InternalSyntax.ExpressionSyntax), defines)

                            Dim err As ERRID = value.ErrorId
                            If err <> 0 Then
                                GetErrorStringForRemainderOfConditionalCompilation(tokens, parsedTokensAsString)

                                diagnosticBuilder.Add(
                                    New DiagnosticWithInfo(
                                        ErrorFactory.ErrorInfo(ERRID.ERR_ConditionalCompilationConstantNotValid,
                                            ErrorFactory.ErrorInfo(err, value.ErrorArgs),
                                            parsedTokensAsString.ToString),
                                        Location.None))
                                Exit Do
                            End If

                            ' Expression evaluated successfully --> add to 'defines'
                            defines = defines.SetItem(symbolName, value)

                        ElseIf tokens.Current.Kind = SyntaxKind.CommaToken OrElse
                            tokens.Current.Kind = SyntaxKind.ColonToken OrElse
                            tokens.Current.Kind = SyntaxKind.EndOfFileToken Then
                            ' We have no value being assigned, so we'll just assign it to true

                            defines = defines.SetItem(symbolName, InternalSyntax.CConst.Create(True))

                        ElseIf tokens.Current.Kind = SyntaxKind.BadToken Then
                            GetErrorStringForRemainderOfConditionalCompilation(tokens, parsedTokensAsString)

                            diagnosticBuilder.Add(
                                New DiagnosticWithInfo(
                                    ErrorFactory.ErrorInfo(ERRID.ERR_ConditionalCompilationConstantNotValid,
                                        ErrorFactory.ErrorInfo(ERRID.ERR_IllegalChar),
                                        parsedTokensAsString.ToString),
                                    Location.None))
                            Exit Do
                        Else
                            GetErrorStringForRemainderOfConditionalCompilation(tokens, parsedTokensAsString)

                            diagnosticBuilder.Add(
                                New DiagnosticWithInfo(
                                    ErrorFactory.ErrorInfo(ERRID.ERR_ConditionalCompilationConstantNotValid,
                                        ErrorFactory.ErrorInfo(ERRID.ERR_ExpectedEOS),
                                        parsedTokensAsString.ToString),
                                    Location.None))
                            Exit Do
                        End If
                    Loop
                End If
            End Using

            diagnostics = diagnosticBuilder.ToArrayAndFree()
            Return InternalDefinesToPublicSymbols(defines)
        End Function

        ''' <summary>
        ''' NOTE: implicit line continuation will not be handled here and an error will be generated, 
        ''' but explicit one (like ".... _\r\n ....") should work fine
        ''' </summary>
        Private Shared Function ParseConditionalCompilationExpression(symbolList As String, offset As Integer) As ExpressionSyntax
            Using p = New InternalSyntax.Parser(SyntaxFactory.MakeSourceText(symbolList, offset), VisualBasicParseOptions.Default)
                p.GetNextToken()
                Return DirectCast(p.ParseConditionalCompilationExpression().CreateRed(Nothing, 0), ExpressionSyntax)
            End Using
        End Function

        Private Shared Iterator Function ParseInstrumentationKinds(value As String, diagnostics As IList(Of Diagnostic)) As IEnumerable(Of InstrumentationKind)
            Dim instrumentationKindStrs = value.Split({","c}, StringSplitOptions.RemoveEmptyEntries)
            For Each instrumentationKindStr In instrumentationKindStrs
                Select Case instrumentationKindStr.ToLower()
                    Case "testcoverage"
                        Yield InstrumentationKind.TestCoverage
                    Case Else
                        AddDiagnostic(diagnostics, ERRID.ERR_InvalidInstrumentationKind, instrumentationKindStr)
                End Select
            Next
        End Function

        Private Shared Function IsSeparatorOrEndOfFile(token As SyntaxToken) As Boolean
            Return token.Kind = SyntaxKind.EndOfFileToken OrElse token.Kind = SyntaxKind.ColonToken OrElse token.Kind = SyntaxKind.CommaToken
        End Function

        Private Shared Sub GetErrorStringForRemainderOfConditionalCompilation(
            tokens As IEnumerator(Of SyntaxToken),
            remainderErrorLine As StringBuilder,
            Optional includeCurrentToken As Boolean = False,
            Optional stopTokenKind As SyntaxKind = SyntaxKind.CommaToken
        )
            If includeCurrentToken Then
                remainderErrorLine.Append(" ^^ ")

                If tokens.Current.Kind = SyntaxKind.ColonToken AndAlso tokens.Current.FullWidth = 0 Then
                    remainderErrorLine.Append(SyntaxFacts.GetText(SyntaxKind.ColonToken))
                Else
                    remainderErrorLine.Append(tokens.Current.ToFullString())
                End If

                remainderErrorLine.Append(" ^^ ")
            Else
                remainderErrorLine.Append(" ^^ ^^ ")
            End If

            While tokens.MoveNext AndAlso Not tokens.Current.Kind = stopTokenKind
                remainderErrorLine.Append(tokens.Current.ToFullString())
            End While
        End Sub

        ''' <summary>
        ''' Parses the given platform option. Legal strings are "anycpu", "x64", "x86", "itanium", "anycpu32bitpreferred", "arm".
        ''' In case an invalid value was passed, anycpu is returned.
        ''' </summary>
        ''' <param name="value">The value for platform.</param>
        ''' <param name="errors">The error bag.</param>
        Private Shared Function ParsePlatform(name As String, value As String, errors As List(Of Diagnostic)) As Platform
            If value.IsEmpty Then
                AddDiagnostic(errors, ERRID.ERR_ArgumentRequired, name, ":<string>")
            Else
                Select Case value.ToLowerInvariant()
                    Case "x86"
                        Return Platform.X86
                    Case "x64"
                        Return Platform.X64
                    Case "itanium"
                        Return Platform.Itanium
                    Case "anycpu"
                        Return Platform.AnyCpu
                    Case "anycpu32bitpreferred"
                        Return Platform.AnyCpu32BitPreferred
                    Case "arm"
                        Return Platform.Arm
                    Case "arm64"
                        Return Platform.Arm64
                    Case Else
                        AddDiagnostic(errors, ERRID.ERR_InvalidSwitchValue, name, value)
                End Select
            End If

            Return Platform.AnyCpu
        End Function

        ''' <summary>
        ''' Parses the file alignment option.
        ''' In case an invalid value was passed, nothing is returned.
        ''' </summary>
        ''' <param name="name">The name of the option.</param>
        ''' <param name="value">The value for the option.</param>
        ''' <param name="errors">The error bag.</param><returns></returns>
        Private Shared Function ParseFileAlignment(name As String, value As String, errors As List(Of Diagnostic)) As Integer
            Dim alignment As UShort

            If String.IsNullOrEmpty(value) Then
                AddDiagnostic(errors, ERRID.ERR_ArgumentRequired, name, ":<number>")
            ElseIf Not TryParseUInt16(value, alignment) Then
                AddDiagnostic(errors, ERRID.ERR_InvalidSwitchValue, name, value)
            ElseIf Not Microsoft.CodeAnalysis.CompilationOptions.IsValidFileAlignment(alignment) Then
                AddDiagnostic(errors, ERRID.ERR_InvalidSwitchValue, name, value)
            Else
                Return alignment
            End If

            Return 0
        End Function

        ''' <summary>
        ''' Parses the base address option.
        ''' In case an invalid value was passed, nothing is returned.
        ''' </summary>
        ''' <param name="name">The name of the option.</param>
        ''' <param name="value">The value for the option.</param>
        ''' <param name="errors">The error bag.</param><returns></returns>
        Private Shared Function ParseBaseAddress(name As String, value As String, errors As List(Of Diagnostic)) As ULong
            If String.IsNullOrEmpty(value) Then
                AddDiagnostic(errors, ERRID.ERR_ArgumentRequired, name, ":<number>")
            Else
                Dim baseAddress As ULong
                Dim parseValue As String = value

                If value.StartsWith("0x", StringComparison.OrdinalIgnoreCase) Then
                    parseValue = value.Substring(2) ' UInt64.TryParse does not accept hex format strings
                End If

                ' always treat the base address string as being a hex number, regardless of the given format.
                ' This handling was hardcoded in the command line option parsing of Dev10 and Dev11.
                If Not ULong.TryParse(parseValue,
                                      NumberStyles.HexNumber,
                                      CultureInfo.InvariantCulture,
                                      baseAddress) Then

                    AddDiagnostic(errors, ERRID.ERR_InvalidSwitchValue, name, value.ToString())
                Else
                    Return baseAddress
                End If
            End If

            Return 0
        End Function

        ''' <summary>
        ''' Parses the warning option.
        ''' </summary>
        ''' <param name="value">The value for the option.</param>
        Private Shared Function ParseWarnings(value As String) As IEnumerable(Of String)
            Dim values = ParseSeparatedPaths(value)
            Dim results = New List(Of String)()

            For Each id In values
                Dim number As UShort
                If UShort.TryParse(id, NumberStyles.Integer, CultureInfo.InvariantCulture, number) AndAlso
                   (VisualBasic.MessageProvider.Instance.GetSeverity(number) = DiagnosticSeverity.Warning) AndAlso
                   (VisualBasic.MessageProvider.Instance.GetWarningLevel(number) = 1) Then
                    ' The id refers to a compiler warning.
                    ' Only accept real warnings from the compiler not including the command line warnings.
                    ' Also only accept the numbers that are actually declared in the enum.
                    results.Add(VisualBasic.MessageProvider.Instance.GetIdForErrorCode(CInt(number)))
                Else
                    ' Previous versions of the compiler used to report warnings (BC2026, BC2014)
                    ' whenever unrecognized warning codes were supplied in /nowarn or 
                    ' /warnaserror. We no longer generate a warning in such cases.
                    ' Instead we assume that the unrecognized id refers to a custom diagnostic.
                    results.Add(id)
                End If
            Next

            Return results
        End Function

        Private Shared Sub AddWarnings(d As IDictionary(Of String, ReportDiagnostic), kind As ReportDiagnostic, items As IEnumerable(Of String))
            For Each id In items
                Dim existing As ReportDiagnostic
                If d.TryGetValue(id, existing) Then
                    ' Rewrite the existing value with the latest one unless it is for /nowarn.
                    If existing <> ReportDiagnostic.Suppress Then
                        d(id) = kind
                    End If
                Else
                    d.Add(id, kind)
                End If
            Next
        End Sub

        Private Shared Sub UnimplementedSwitch(diagnostics As IList(Of Diagnostic), switchName As String)
            AddDiagnostic(diagnostics, ERRID.WRN_UnimplementedCommandLineSwitch, "/" + switchName)
        End Sub

        Friend Overrides Sub GenerateErrorForNoFilesFoundInRecurse(path As String, errors As IList(Of Diagnostic))
            AddDiagnostic(errors, ERRID.ERR_InvalidSwitchValue, "recurse", path)
        End Sub

        Private Shared Sub AddDiagnostic(diagnostics As IList(Of Diagnostic), errorCode As ERRID, ParamArray arguments As Object())
            diagnostics.Add(Diagnostic.Create(VisualBasic.MessageProvider.Instance, CInt(errorCode), arguments))
        End Sub

        ''' <summary>
        ''' In VB, if the output file name isn't specified explicitly, then it is derived from the name of the
        ''' first input file.
        ''' </summary>
        ''' <remarks>
        ''' http://msdn.microsoft.com/en-us/library/std9609e(v=vs.110)
        ''' Specify the full name and extension of the file to create. If you do not, the .exe file takes 
        ''' its name from the source-code file containing the Sub Main procedure, and the .dll file takes
        ''' its name from the first source-code file.
        ''' 
        ''' However, vbc.cpp has: 
        ''' <![CDATA[
        '''   // Calculate the output name and directory
        '''   dwCharCount = GetFullPathName(pszOut ? pszOut : g_strFirstFile, &wszFileName);
        ''' ]]>
        ''' </remarks>
        Private Sub GetCompilationAndModuleNames(diagnostics As List(Of Diagnostic),
                                                 kind As OutputKind,
                                                 sourceFiles As List(Of CommandLineSourceFile),
                                                 moduleAssemblyName As String,
                                                 ByRef outputFileName As String,
                                                 ByRef moduleName As String,
                                                 <Out> ByRef compilationName As String)
            Dim simpleName As String = Nothing

            If outputFileName Is Nothing Then
                Dim first = sourceFiles.FirstOrDefault()
                If first.Path IsNot Nothing Then
                    simpleName = PathUtilities.RemoveExtension(PathUtilities.GetFileName(first.Path))
                    outputFileName = simpleName & kind.GetDefaultExtension()

                    If simpleName.Length = 0 AndAlso Not kind.IsNetModule() Then
                        AddDiagnostic(diagnostics, ERRID.FTL_InvalidInputFileName, outputFileName)
                        simpleName = Nothing
                        outputFileName = Nothing
                    End If
                End If
            Else
                Dim ext As String = PathUtilities.GetExtension(outputFileName)

                If kind.IsNetModule() Then
                    If ext.Length = 0 Then
                        outputFileName = outputFileName & ".netmodule"
                    End If
                Else
                    If Not ext.Equals(".exe", StringComparison.OrdinalIgnoreCase) And
                        Not ext.Equals(".dll", StringComparison.OrdinalIgnoreCase) And
                        Not ext.Equals(".netmodule", StringComparison.OrdinalIgnoreCase) And
                        Not ext.Equals(".winmdobj", StringComparison.OrdinalIgnoreCase) Then
                        simpleName = outputFileName
                        outputFileName = outputFileName & kind.GetDefaultExtension()
                    End If

                    If simpleName Is Nothing Then
                        simpleName = PathUtilities.RemoveExtension(outputFileName)

                        ' /out:".exe"
                        ' Dev11 emits assembly with an empty name, we don't
                        If simpleName.Length = 0 Then
                            AddDiagnostic(diagnostics, ERRID.FTL_InvalidInputFileName, outputFileName)
                            simpleName = Nothing
                            outputFileName = Nothing
                        End If
                    End If
                End If
            End If

            If kind.IsNetModule() Then
                Debug.Assert(Not IsScriptCommandLineParser)

                compilationName = moduleAssemblyName
            Else
                If moduleAssemblyName IsNot Nothing Then
                    AddDiagnostic(diagnostics, ERRID.ERR_NeedModule)
                End If

                compilationName = simpleName
            End If

            If moduleName Is Nothing Then
                moduleName = outputFileName
            End If
        End Sub
    End Class
End Namespace
<|MERGE_RESOLUTION|>--- conflicted
+++ resolved
@@ -115,11 +115,7 @@
             Dim sourceFiles = New List(Of CommandLineSourceFile)()
             Dim hasSourceFiles = False
             Dim additionalFiles = New List(Of CommandLineSourceFile)()
-<<<<<<< HEAD
-            Dim analyzerConfigFiles = ArrayBuilder(Of CommandLineSourceFile).GetInstance()
-=======
-            Dim editorConfigFiles = New List(Of CommandLineSourceFile)()
->>>>>>> c183b8de
+            Dim analyzerConfigPaths = ArrayBuilder(Of String).GetInstance()
             Dim embeddedFiles = New List(Of CommandLineSourceFile)()
             Dim embedAllSourceFiles = False
             Dim codepage As Encoding = Nothing
@@ -192,7 +188,9 @@
                 Dim name As String = Nothing
                 Dim value As String = Nothing
                 If Not TryParseOption(arg, name, value) Then
-                    sourceFiles.AddRange(ParseFileArgument(arg, baseDirectory, diagnostics))
+                    For Each path In ParseFileArgument(arg, baseDirectory, diagnostics)
+                        sourceFiles.Add(ToCommandLineSourceFile(path))
+                    Next
                     hasSourceFiles = True
                     Continue For
                 End If
@@ -1171,25 +1169,19 @@
                                 Continue For
                             End If
 
-                            additionalFiles.AddRange(ParseSeparatedFileArgument(value, baseDirectory, diagnostics))
-                            Continue For
-
-<<<<<<< HEAD
+                            For Each path In ParseSeparatedFileArgument(value, baseDirectory, diagnostics)
+                                additionalFiles.Add(ToCommandLineSourceFile(path))
+                            Next
+                            Continue For
+
                         Case "analyzerconfig"
-=======
-                        Case "editorconfig"
->>>>>>> c183b8de
                             value = RemoveQuotesAndSlashes(value)
                             If String.IsNullOrEmpty(value) Then
                                 AddDiagnostic(diagnostics, ERRID.ERR_ArgumentRequired, name, ":<file_list>")
                                 Continue For
                             End If
 
-<<<<<<< HEAD
-                            analyzerConfigFiles.AddRange(ParseSeparatedFileArgument(value, baseDirectory, diagnostics))
-=======
-                            editorConfigFiles.AddRange(ParseSeparatedFileArgument(value, baseDirectory, diagnostics))
->>>>>>> c183b8de
+                            analyzerConfigPaths.AddRange(ParseSeparatedFileArgument(value, baseDirectory, diagnostics))
                             Continue For
 
                         Case "embed"
@@ -1199,7 +1191,9 @@
                                 Continue For
                             End If
 
-                            embeddedFiles.AddRange(ParseSeparatedFileArgument(value, baseDirectory, diagnostics))
+                            For Each path In ParseSeparatedFileArgument(value, baseDirectory, diagnostics)
+                                embeddedFiles.Add(ToCommandLineSourceFile(path))
+                            Next
                             Continue For
                     End Select
                 End If
@@ -1396,9 +1390,6 @@
             ' If the script is passed without the `\i` option simply execute the script (`vbi script.vbx`).
             interactiveMode = interactiveMode Or (IsScriptCommandLineParser AndAlso sourceFiles.Count = 0)
 
-            Dim analyzerConfigPaths As ImmutableArray(Of String) = analyzerConfigFiles.SelectAsArray(Function(f) f.Path)
-            analyzerConfigFiles.Free()
-
             Return New VisualBasicCommandLineArguments With
             {
                 .IsScriptRunner = IsScriptCommandLineParser,
@@ -1419,11 +1410,7 @@
                 .MetadataReferences = metadataReferences.AsImmutable(),
                 .AnalyzerReferences = analyzers.AsImmutable(),
                 .AdditionalFiles = additionalFiles.AsImmutable(),
-<<<<<<< HEAD
-                .AnalyzerConfigPaths = analyzerConfigPaths,
-=======
-                .EditorConfigFiles = editorConfigFiles.AsImmutable(),
->>>>>>> c183b8de
+                .AnalyzerConfigPaths = analyzerConfigPaths.ToImmutableAndFree(),
                 .ReferencePaths = searchPaths,
                 .SourcePaths = sourcePaths.AsImmutable(),
                 .KeyFileSearchPaths = keyFileSearchPaths.AsImmutable(),
