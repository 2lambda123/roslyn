﻿// Copyright (c) Microsoft.  All Rights Reserved.  Licensed under the Apache License, Version 2.0.  See License.txt in the project root for license information.

using System;
using System.Collections.Generic;
using System.Linq;
using Microsoft.CodeAnalysis.Emit;

namespace Microsoft.CodeAnalysis.CSharp.Test.Utilities
{
    public static class TestOptions
    {
        // Disable diagnosing documentation comments by default so that we don't need to
        // document every public member of every test input.
        // https://github.com/dotnet/roslyn/issues/29819 revert explicit C# 8 langversion
        public static readonly CSharpParseOptions Regular = new CSharpParseOptions(kind: SourceCodeKind.Regular, documentationMode: DocumentationMode.Parse, languageVersion: LanguageVersion.CSharp8);
        public static readonly CSharpParseOptions Script = Regular.WithKind(SourceCodeKind.Script);
        public static readonly CSharpParseOptions Regular6 = Regular.WithLanguageVersion(LanguageVersion.CSharp6);
        public static readonly CSharpParseOptions Regular7 = Regular.WithLanguageVersion(LanguageVersion.CSharp7);
        public static readonly CSharpParseOptions Regular7_1 = Regular.WithLanguageVersion(LanguageVersion.CSharp7_1);
        public static readonly CSharpParseOptions Regular7_2 = Regular.WithLanguageVersion(LanguageVersion.CSharp7_2);
        public static readonly CSharpParseOptions Regular7_3 = Regular.WithLanguageVersion(LanguageVersion.CSharp7_3);
        public static readonly CSharpParseOptions Regular8 = Regular.WithLanguageVersion(LanguageVersion.CSharp8);
        public static readonly CSharpParseOptions RegularWithDocumentationComments = Regular.WithDocumentationMode(DocumentationMode.Diagnose);
        public static readonly CSharpParseOptions WithoutImprovedOverloadCandidates = Regular.WithLanguageVersion(MessageID.IDS_FeatureImprovedOverloadCandidates.RequiredVersion() - 1);

        private static readonly SmallDictionary<string, string> s_experimentalFeatures = new SmallDictionary<string, string> { };
        public static readonly CSharpParseOptions ExperimentalParseOptions =
            // https://github.com/dotnet/roslyn/issues/29819 revert explicit C# 8 langversion
            new CSharpParseOptions(kind: SourceCodeKind.Regular, documentationMode: DocumentationMode.None, languageVersion: LanguageVersion.CSharp8).WithFeatures(s_experimentalFeatures);

        // Enable pattern-switch translation even for switches that use no new syntax. This is used
        // to help ensure compatibility of the semantics of the new switch binder with the old switch
        // binder, so that we may eliminate the old one in the future.
        public static readonly CSharpParseOptions Regular6WithV7SwitchBinder = Regular6.WithFeatures(new Dictionary<string, string>() { { "testV7SwitchBinder", "true" } });

        public static readonly CSharpCompilationOptions ReleaseDll = new CSharpCompilationOptions(OutputKind.DynamicallyLinkedLibrary, optimizationLevel: OptimizationLevel.Release);
        public static readonly CSharpCompilationOptions ReleaseExe = new CSharpCompilationOptions(OutputKind.ConsoleApplication, optimizationLevel: OptimizationLevel.Release);

        public static readonly CSharpCompilationOptions ReleaseDebugDll = new CSharpCompilationOptions(OutputKind.DynamicallyLinkedLibrary, optimizationLevel: OptimizationLevel.Release).
            WithDebugPlusMode(true);

        public static readonly CSharpCompilationOptions ReleaseDebugExe = new CSharpCompilationOptions(OutputKind.ConsoleApplication, optimizationLevel: OptimizationLevel.Release).
            WithDebugPlusMode(true);

        public static readonly CSharpCompilationOptions DebugDll = new CSharpCompilationOptions(OutputKind.DynamicallyLinkedLibrary, optimizationLevel: OptimizationLevel.Debug);
        public static readonly CSharpCompilationOptions DebugExe = new CSharpCompilationOptions(OutputKind.ConsoleApplication, optimizationLevel: OptimizationLevel.Debug);

        public static readonly CSharpCompilationOptions ReleaseWinMD = new CSharpCompilationOptions(OutputKind.WindowsRuntimeMetadata, optimizationLevel: OptimizationLevel.Release);
        public static readonly CSharpCompilationOptions DebugWinMD = new CSharpCompilationOptions(OutputKind.WindowsRuntimeMetadata, optimizationLevel: OptimizationLevel.Debug);

        public static readonly CSharpCompilationOptions ReleaseModule = new CSharpCompilationOptions(OutputKind.NetModule, optimizationLevel: OptimizationLevel.Release);
        public static readonly CSharpCompilationOptions DebugModule = new CSharpCompilationOptions(OutputKind.NetModule, optimizationLevel: OptimizationLevel.Debug);

        public static readonly CSharpCompilationOptions UnsafeReleaseDll = ReleaseDll.WithAllowUnsafe(true);
        public static readonly CSharpCompilationOptions UnsafeReleaseExe = ReleaseExe.WithAllowUnsafe(true);

        public static readonly CSharpCompilationOptions UnsafeDebugDll = DebugDll.WithAllowUnsafe(true);
        public static readonly CSharpCompilationOptions UnsafeDebugExe = DebugExe.WithAllowUnsafe(true);

        public static readonly EmitOptions NativePdbEmit = EmitOptions.Default.WithDebugInformationFormat(DebugInformationFormat.Pdb);

        public static CSharpParseOptions WithStrictFeature(this CSharpParseOptions options)
        {
            return options.WithFeatures(options.Features.Concat(new[] { new KeyValuePair<string, string>("strict", "true") }));
        }

        public static CSharpParseOptions WithPEVerifyCompatFeature(this CSharpParseOptions options)
        {
            return options.WithFeatures(options.Features.Concat(new[] { new KeyValuePair<string, string>("peverify-compat", "true") }));
        }

        public static CSharpParseOptions WithLocalFunctionsFeature(this CSharpParseOptions options)
        {
            return options;
        }

        public static CSharpParseOptions WithRefsFeature(this CSharpParseOptions options)
        {
            return options;
        }

        public static CSharpParseOptions WithTuplesFeature(this CSharpParseOptions options)
        {
            return options;
        }

        public static CSharpParseOptions WithReplaceFeature(this CSharpParseOptions options)
        {
            return options;
        }
<<<<<<< HEAD

        internal static CSharpParseOptions WithExperimental(this CSharpParseOptions options, params MessageID[] features)
        {
            if (features.Length == 0)
            {
                throw new InvalidOperationException("Need at least one feature to enable");
            }

            var list = new List<KeyValuePair<string, string>>();
            foreach (var feature in features)
            {
                var name = feature.RequiredFeature();
                if (name == null)
                {
                    throw new InvalidOperationException($"{feature} is not a valid experimental feature");
                }
                list.Add(new KeyValuePair<string, string>(name, "true"));
            }

            return options.WithFeatures(options.Features.Concat(list));
        }

        public static CSharpParseOptions WithFlowAnalysisFeature(this CSharpParseOptions options)
        {
            return options.WithFeatures(options.Features.Concat(new[] { new KeyValuePair<string, string>("flow-analysis", "true") }));
        }
=======
>>>>>>> 5428977a
    }
}
<|MERGE_RESOLUTION|>--- conflicted
+++ resolved
@@ -88,7 +88,6 @@
         {
             return options;
         }
-<<<<<<< HEAD
 
         internal static CSharpParseOptions WithExperimental(this CSharpParseOptions options, params MessageID[] features)
         {
@@ -110,12 +109,5 @@
 
             return options.WithFeatures(options.Features.Concat(list));
         }
-
-        public static CSharpParseOptions WithFlowAnalysisFeature(this CSharpParseOptions options)
-        {
-            return options.WithFeatures(options.Features.Concat(new[] { new KeyValuePair<string, string>("flow-analysis", "true") }));
-        }
-=======
->>>>>>> 5428977a
     }
 }
