--- conflicted
+++ resolved
@@ -25,17 +25,15 @@
         public static readonly CSharpParseOptions ExperimentalParseOptions =
             new CSharpParseOptions(kind: SourceCodeKind.Regular, documentationMode: DocumentationMode.None, languageVersion: LanguageVersion.Latest).WithFeatures(s_experimentalFeatures);
 
-<<<<<<< HEAD
-        public static readonly CSharpParseOptions RegularWithoutRecursivePatterns = Regular7_3;
-        public static readonly CSharpParseOptions RegularWithRecursivePatterns = Regular8;
-=======
         // Enable pattern-switch translation even for switches that use no new syntax. This is used
         // to help ensure compatibility of the semantics of the new switch binder with the old switch
         // binder, so that we may eliminate the old one in the future.
         public static readonly CSharpParseOptions Regular6WithV7SwitchBinder = Regular6.WithFeatures(new Dictionary<string, string>() { { "testV7SwitchBinder", "true" } });
 
         public static readonly CSharpParseOptions RegularWithFlowAnalysisFeature = Regular.WithFlowAnalysisFeature();
->>>>>>> e0a9cd22
+
+        public static readonly CSharpParseOptions RegularWithoutRecursivePatterns = Regular7_3;
+        public static readonly CSharpParseOptions RegularWithRecursivePatterns = Regular8;
 
         public static readonly CSharpCompilationOptions ReleaseDll = new CSharpCompilationOptions(OutputKind.DynamicallyLinkedLibrary, optimizationLevel: OptimizationLevel.Release);
         public static readonly CSharpCompilationOptions ReleaseExe = new CSharpCompilationOptions(OutputKind.ConsoleApplication, optimizationLevel: OptimizationLevel.Release);
