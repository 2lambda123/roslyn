﻿// Licensed to the .NET Foundation under one or more agreements.
// The .NET Foundation licenses this file to you under the MIT license.
// See the LICENSE file in the project root for more information.

#nullable disable
// Uncomment to enable the IOperation test hook on all test runs. Do not commit this uncommented.
//#define ROSLYN_TEST_IOPERATION

using System;
using System.Collections.Generic;
using System.Collections.Immutable;
using System.Diagnostics;
using System.IO;
using System.Linq;
using System.Reflection.Metadata;
using System.Text;
using System.Text.RegularExpressions;
using System.Threading;
using Microsoft.CodeAnalysis.CodeGen;
using Microsoft.CodeAnalysis.CSharp;
using Microsoft.CodeAnalysis.Emit;
using Microsoft.CodeAnalysis.FlowAnalysis;
using Microsoft.CodeAnalysis.Operations;
using Microsoft.CodeAnalysis.PooledObjects;
using Microsoft.CodeAnalysis.Symbols;
using Roslyn.Test.Utilities;
using Roslyn.Utilities;
using Xunit;
using Xunit.Sdk;

namespace Microsoft.CodeAnalysis.Test.Utilities
{
    public static class CompilationExtensions
    {
<<<<<<< HEAD
        internal static bool EnableVerifyIOperation { get; } = !string.IsNullOrEmpty(Environment.GetEnvironmentVariable("ROSLYN_TEST_IOPERATION"));
=======
        internal static bool EnableVerifyIOperation { get; } =
#if ROSLYN_TEST_IOPERATION
            true;
#else
            !string.IsNullOrEmpty(Environment.GetEnvironmentVariable("ROSLYN_TEST_IOPERATION"));
#endif

>>>>>>> beffac2b
        internal static bool EnableVerifyUsedAssemblies { get; } = !string.IsNullOrEmpty(Environment.GetEnvironmentVariable("ROSLYN_TEST_USEDASSEMBLIES"));

        internal static ImmutableArray<byte> EmitToArray(
            this Compilation compilation,
            EmitOptions options = null,
            CompilationTestData testData = null,
            DiagnosticDescription[] expectedWarnings = null,
            Stream pdbStream = null,
            IMethodSymbol debugEntryPoint = null,
            Stream sourceLinkStream = null,
            IEnumerable<EmbeddedText> embeddedTexts = null,
            IEnumerable<ResourceDescription> manifestResources = null,
            Stream metadataPEStream = null)
        {
            var peStream = new MemoryStream();

            if (pdbStream == null && compilation.Options.OptimizationLevel == OptimizationLevel.Debug && options?.DebugInformationFormat != DebugInformationFormat.Embedded)
            {
                if (MonoHelpers.IsRunningOnMono() || PathUtilities.IsUnixLikePlatform)
                {
                    options = (options ?? EmitOptions.Default).WithDebugInformationFormat(DebugInformationFormat.PortablePdb);
                }

                var discretePdb = (object)options != null && options.DebugInformationFormat != DebugInformationFormat.Embedded;
                pdbStream = discretePdb ? new MemoryStream() : null;
            }

            var emitResult = compilation.Emit(
                peStream: peStream,
                metadataPEStream: metadataPEStream,
                pdbStream: pdbStream,
                xmlDocumentationStream: null,
                win32Resources: null,
                useRawWin32Resources: false,
                manifestResources: manifestResources,
                options: options,
                debugEntryPoint: debugEntryPoint,
                sourceLinkStream: sourceLinkStream,
                embeddedTexts: embeddedTexts,
                pdbOptionsBlobReader: null,
                testData: testData,
                cancellationToken: default(CancellationToken));

            Assert.True(emitResult.Success, "Diagnostics:\r\n" + string.Join("\r\n", emitResult.Diagnostics.Select(d => d.ToString())));

            if (expectedWarnings != null)
            {
                emitResult.Diagnostics.Verify(expectedWarnings);
            }

            return peStream.ToImmutable();
        }

        public static MemoryStream EmitToStream(this Compilation compilation, EmitOptions options = null, DiagnosticDescription[] expectedWarnings = null)
        {
            var stream = new MemoryStream();
            var emitResult = compilation.Emit(stream, options: options);
            Assert.True(emitResult.Success, "Diagnostics: " + string.Join(", ", emitResult.Diagnostics.Select(d => d.ToString())));

            if (expectedWarnings != null)
            {
                emitResult.Diagnostics.Verify(expectedWarnings);
            }

            stream.Position = 0;
            return stream;
        }

        public static MetadataReference EmitToImageReference(
            this Compilation comp,
            EmitOptions options = null,
            bool embedInteropTypes = false,
            ImmutableArray<string> aliases = default,
            DiagnosticDescription[] expectedWarnings = null) => EmitToPortableExecutableReference(comp, options, embedInteropTypes, aliases, expectedWarnings);

        public static PortableExecutableReference EmitToPortableExecutableReference(
            this Compilation comp,
            EmitOptions options = null,
            bool embedInteropTypes = false,
            ImmutableArray<string> aliases = default,
            DiagnosticDescription[] expectedWarnings = null)
        {
            var image = comp.EmitToArray(options, expectedWarnings: expectedWarnings);
            if (comp.Options.OutputKind == OutputKind.NetModule)
            {
                return ModuleMetadata.CreateFromImage(image).GetReference(display: comp.MakeSourceModuleName());
            }
            else
            {
                return AssemblyMetadata.CreateFromImage(image).GetReference(aliases: aliases, embedInteropTypes: embedInteropTypes, display: comp.MakeSourceAssemblySimpleName());
            }
        }

        internal static CompilationDifference EmitDifference(
            this Compilation compilation,
            EmitBaseline baseline,
            ImmutableArray<SemanticEdit> edits,
            IEnumerable<ISymbol> allAddedSymbols = null,
            CompilationTestData testData = null)
        {
            testData ??= new CompilationTestData();
            var isAddedSymbol = new Func<ISymbol, bool>(s => allAddedSymbols?.Contains(s) ?? false);

            using var mdStream = new MemoryStream();
            using var ilStream = new MemoryStream();
            using var pdbStream = new MemoryStream();

            var updatedMethods = new List<MethodDefinitionHandle>();

            var result = compilation.EmitDifference(
                baseline,
                edits,
                isAddedSymbol,
                mdStream,
                ilStream,
                pdbStream,
                updatedMethods,
                testData,
                CancellationToken.None);

            return new CompilationDifference(
                mdStream.ToImmutable(),
                ilStream.ToImmutable(),
                pdbStream.ToImmutable(),
                testData,
                result,
                updatedMethods.ToImmutableArray());
        }

        internal static void VerifyAssemblyVersionsAndAliases(this Compilation compilation, params string[] expectedAssembliesAndAliases)
        {
            var actual = compilation.GetBoundReferenceManager().GetReferencedAssemblyAliases().
               Select(t => $"{t.Item1.Identity.Name}, Version={t.Item1.Identity.Version}{(t.Item2.IsEmpty ? "" : ": " + string.Join(",", t.Item2))}");

            AssertEx.Equal(expectedAssembliesAndAliases, actual, itemInspector: s => '"' + s + '"');
        }

        internal static void VerifyAssemblyAliases(this Compilation compilation, params string[] expectedAssembliesAndAliases)
        {
            var actual = compilation.GetBoundReferenceManager().GetReferencedAssemblyAliases().
               Select(t => $"{t.Item1.Identity.Name}{(t.Item2.IsEmpty ? "" : ": " + string.Join(",", t.Item2))}");

            AssertEx.Equal(expectedAssembliesAndAliases, actual, itemInspector: s => '"' + s + '"');
        }

        internal static void VerifyOperationTree(this Compilation compilation, SyntaxNode node, string expectedOperationTree)
        {
            SemanticModel model = compilation.GetSemanticModel(node.SyntaxTree);
            model.VerifyOperationTree(node, expectedOperationTree);
        }

        internal static void VerifyOperationTree(this Compilation compilation, string expectedOperationTree, bool skipImplicitlyDeclaredSymbols = false)
        {
            VerifyOperationTree(compilation, symbolToVerify: null, expectedOperationTree: expectedOperationTree, skipImplicitlyDeclaredSymbols: skipImplicitlyDeclaredSymbols);
        }

        internal static void VerifyOperationTree(this Compilation compilation, string symbolToVerify, string expectedOperationTree, bool skipImplicitlyDeclaredSymbols = false)
        {
            SyntaxTree tree = compilation.SyntaxTrees.First();
            SyntaxNode root = tree.GetRoot();
            SemanticModel model = compilation.GetSemanticModel(tree);
            var declarationsBuilder = ArrayBuilder<DeclarationInfo>.GetInstance();
            model.ComputeDeclarationsInNode(root, associatedSymbol: null, getSymbol: true, builder: declarationsBuilder, cancellationToken: CancellationToken.None);

            var actualTextBuilder = new StringBuilder();
            foreach (DeclarationInfo declaration in declarationsBuilder.ToArrayAndFree().Where(d => d.DeclaredSymbol != null).OrderBy(d => d.DeclaredSymbol.ToTestDisplayString()))
            {
                if (!CanHaveExecutableCodeBlock(declaration.DeclaredSymbol))
                {
                    continue;
                }

                if (skipImplicitlyDeclaredSymbols && declaration.DeclaredSymbol.IsImplicitlyDeclared)
                {
                    continue;
                }

                if (!string.IsNullOrEmpty(symbolToVerify) && !declaration.DeclaredSymbol.Name.Equals(symbolToVerify, StringComparison.Ordinal))
                {
                    continue;
                }

                actualTextBuilder.Append(declaration.DeclaredSymbol.ToTestDisplayString());

                if (declaration.ExecutableCodeBlocks.Length == 0)
                {
                    actualTextBuilder.Append($" ('0' executable code blocks)");
                }
                else
                {
                    // Workaround for https://github.com/dotnet/roslyn/issues/11903 - skip the IOperation for EndBlockStatement.
                    ImmutableArray<SyntaxNode> executableCodeBlocks = declaration.ExecutableCodeBlocks;
                    if (declaration.DeclaredSymbol.Kind == SymbolKind.Method && compilation.Language == LanguageNames.VisualBasic)
                    {
                        executableCodeBlocks = executableCodeBlocks.RemoveAt(executableCodeBlocks.Length - 1);
                    }

                    foreach (SyntaxNode executableCodeBlock in executableCodeBlocks)
                    {
                        actualTextBuilder.Append(Environment.NewLine);
                        model.AppendOperationTree(executableCodeBlock, actualTextBuilder, initialIndent: 2);
                    }
                }

                actualTextBuilder.Append(Environment.NewLine);
            }

            OperationTreeVerifier.Verify(expectedOperationTree, actualTextBuilder.ToString());
        }

        internal static bool CanHaveExecutableCodeBlock(ISymbol symbol)
        {
            switch (symbol.Kind)
            {
                case SymbolKind.Field:
                case SymbolKind.Event:
                case SymbolKind.Method:
                case SymbolKind.NamedType:
                case SymbolKind.Property:
                    return true;

                default:
                    return false;
            }
        }

        public static void ValidateIOperations(Func<Compilation> createCompilation)
        {
            if (!EnableVerifyIOperation)
            {
                return;
            }

            var compilation = createCompilation();
            var roots = ArrayBuilder<(IOperation operation, ISymbol associatedSymbol)>.GetInstance();
            var stopWatch = new Stopwatch();
            if (!System.Diagnostics.Debugger.IsAttached)
            {
                stopWatch.Start();
            }

            void checkTimeout()
            {
                const int timeout = 15000;
                Assert.False(stopWatch.ElapsedMilliseconds > timeout, $"ValidateIOperations took too long: {stopWatch.ElapsedMilliseconds} ms");
            }

            foreach (var tree in compilation.SyntaxTrees)
            {
                var semanticModel = compilation.GetSemanticModel(tree);
                var root = tree.GetRoot();

                foreach (var node in root.DescendantNodesAndSelf())
                {
                    checkTimeout();

                    var operation = semanticModel.GetOperation(node);
                    if (operation != null)
                    {
                        // Make sure IOperation returned by GetOperation(syntaxnode) will have same syntaxnode as the given syntaxnode(IOperation.Syntax == syntaxnode).
                        Assert.True(node == operation.Syntax, $"Expected : {node} - Actual : {operation.Syntax}");

                        Assert.True(operation.Type == null || !operation.MustHaveNullType(), $"Unexpected non-null type: {operation.Type}");

                        Assert.Same(semanticModel, operation.SemanticModel);
                        Assert.NotSame(semanticModel, ((Operation)operation).OwningSemanticModel);
                        Assert.NotNull(((Operation)operation).OwningSemanticModel);
                        Assert.Same(semanticModel, ((Operation)operation).OwningSemanticModel.ContainingModelOrSelf);
                        Assert.Same(semanticModel, semanticModel.ContainingModelOrSelf);

                        if (operation.Parent == null)
                        {
                            roots.Add((operation, semanticModel.GetDeclaredSymbol(operation.Syntax)));
                        }
                    }
                }
            }

            var explicitNodeMap = new Dictionary<SyntaxNode, IOperation>();
            var visitor = TestOperationVisitor.Singleton;

            foreach (var (root, associatedSymbol) in roots)
            {
                foreach (var operation in root.DescendantsAndSelf())
                {
                    checkTimeout();

                    if (!operation.IsImplicit)
                    {
                        try
                        {
                            explicitNodeMap.Add(operation.Syntax, operation);
                        }
                        catch (ArgumentException)
                        {
                            Assert.False(true, $"Duplicate explicit node for syntax ({operation.Syntax.RawKind}): {operation.Syntax.ToString()}");
                        }
                    }

                    visitor.Visit(operation);
                }

                stopWatch.Stop();
                checkControlFlowGraph(root, associatedSymbol);
                stopWatch.Start();
            }

            roots.Free();
            stopWatch.Stop();
            return;

            void checkControlFlowGraph(IOperation root, ISymbol associatedSymbol)
            {
                switch (root)
                {
                    case IBlockOperation blockOperation:
                        // https://github.com/dotnet/roslyn/issues/27593 tracks adding ControlFlowGraph support in script code.
                        if (blockOperation.Syntax.SyntaxTree.Options.Kind != SourceCodeKind.Script)
                        {
                            ControlFlowGraphVerifier.GetFlowGraph(compilation, ControlFlowGraphBuilder.Create(blockOperation), associatedSymbol);
                        }

                        break;

                    case IMethodBodyOperation methodBody:
                    case IConstructorBodyOperation constructorBody:
                    case IFieldInitializerOperation fieldInitializerOperation:
                    case IPropertyInitializerOperation propertyInitializerOperation:
                        ControlFlowGraphVerifier.GetFlowGraph(compilation, ControlFlowGraphBuilder.Create(root), associatedSymbol);
                        break;

                    case IParameterInitializerOperation parameterInitializerOperation:
                        // https://github.com/dotnet/roslyn/issues/27594 tracks adding support for getting ControlFlowGraph for parameter initializers for local functions.
                        if ((parameterInitializerOperation.Parameter.ContainingSymbol as IMethodSymbol)?.MethodKind != MethodKind.LocalFunction)
                        {
                            ControlFlowGraphVerifier.GetFlowGraph(compilation, ControlFlowGraphBuilder.Create(root), associatedSymbol);
                        }
                        break;
                }
            }
        }

        /// <summary>
        /// The reference assembly System.Runtime.InteropServices.WindowsRuntime was removed in net5.0. This builds
        /// up <see cref="CompilationReference"/> which contains all of the well known types that were used from that
        /// reference by the compiler.
        /// </summary>
        public static PortableExecutableReference CreateWindowsRuntimeMetadataReference()
        {
            var source = @"
namespace System.Runtime.InteropServices.WindowsRuntime
{
    public struct EventRegistrationToken { }

    public sealed class EventRegistrationTokenTable<T> where T : class
    {
        public T InvocationList { get; set; }

        public static EventRegistrationTokenTable<T> GetOrCreateEventRegistrationTokenTable(ref EventRegistrationTokenTable<T> refEventTable)
        {
            throw null;
        }

        public void RemoveEventHandler(EventRegistrationToken token)
        {
        }

        public void RemoveEventHandler(T handler)
        {
        }
    }

    public static class WindowsRuntimeMarshal
    {
        public static void AddEventHandler<T>(Func<T, EventRegistrationToken> addMethod, Action<EventRegistrationToken> removeMethod, T handler)
        {
        }

        public static void RemoveAllEventHandlers(Action<EventRegistrationToken> removeMethod)
        {
        }

        public static void RemoveEventHandler<T>(Action<EventRegistrationToken> removeMethod, T handler)
        {
        }
    }
}
";

            // The actual System.Runtime.InteropServices.WindowsRuntime DLL has a public key of
            // b03f5f7f11d50a3a and version 4.0.4.0. The compiler just looks at these via 
            // WellKnownTypes and WellKnownMembers so it can be safely skipped here. 
            var compilation = CSharpCompilation.Create(
                "System.Runtime.InteropServices.WindowsRuntime",
                new[] { CSharpSyntaxTree.ParseText(source) },
                references: TargetFrameworkUtil.GetReferences(TargetFramework.NetCoreApp),
                options: new CSharpCompilationOptions(OutputKind.DynamicallyLinkedLibrary));
            compilation.VerifyEmitDiagnostics();
            return compilation.EmitToPortableExecutableReference();
        }
    }
}<|MERGE_RESOLUTION|>--- conflicted
+++ resolved
@@ -32,9 +32,6 @@
 {
     public static class CompilationExtensions
     {
-<<<<<<< HEAD
-        internal static bool EnableVerifyIOperation { get; } = !string.IsNullOrEmpty(Environment.GetEnvironmentVariable("ROSLYN_TEST_IOPERATION"));
-=======
         internal static bool EnableVerifyIOperation { get; } =
 #if ROSLYN_TEST_IOPERATION
             true;
@@ -42,7 +39,6 @@
             !string.IsNullOrEmpty(Environment.GetEnvironmentVariable("ROSLYN_TEST_IOPERATION"));
 #endif
 
->>>>>>> beffac2b
         internal static bool EnableVerifyUsedAssemblies { get; } = !string.IsNullOrEmpty(Environment.GetEnvironmentVariable("ROSLYN_TEST_USEDASSEMBLIES"));
 
         internal static ImmutableArray<byte> EmitToArray(
