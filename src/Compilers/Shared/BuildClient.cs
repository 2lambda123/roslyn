﻿// Licensed to the .NET Foundation under one or more agreements.
// The .NET Foundation licenses this file to you under the MIT license.
// See the LICENSE file in the project root for more information.

using System;
using System.Collections.Generic;
using System.Diagnostics;
using System.IO;
using System.IO.Pipes;
using System.Linq;
using System.Reflection;
#if NET472
using System.Runtime;
#else
using System.Runtime.Loader;
#endif
using System.Runtime.InteropServices;
using System.Threading;
using System.Threading.Tasks;
using Roslyn.Utilities;

namespace Microsoft.CodeAnalysis.CommandLine
{
    internal delegate int CompileFunc(string[] arguments, BuildPaths buildPaths, TextWriter textWriter, IAnalyzerAssemblyLoader analyzerAssemblyLoader);

    internal readonly struct RunCompilationResult
    {
        internal static readonly RunCompilationResult Succeeded = new RunCompilationResult(CommonCompiler.Succeeded);

        internal static readonly RunCompilationResult Failed = new RunCompilationResult(CommonCompiler.Failed);

        internal int ExitCode { get; }

        internal bool RanOnServer { get; }

        internal RunCompilationResult(int exitCode, bool ranOnServer = false)
        {
            ExitCode = exitCode;
            RanOnServer = ranOnServer;
        }
    }

    /// <summary>
    /// Client class that handles communication to the server.
    /// </summary>
    internal sealed class BuildClient
    {
        internal static bool IsRunningOnWindows => Path.DirectorySeparatorChar == '\\';

        private readonly RequestLanguage _language;
        private readonly CompileFunc _compileFunc;
        private readonly CreateServerFunc _createServerFunc;
        private readonly int? _timeoutOverride;

        /// <summary>
        /// When set it overrides all timeout values in milliseconds when communicating with the server.
        /// </summary>
        internal BuildClient(RequestLanguage language, CompileFunc compileFunc, CreateServerFunc createServerFunc = null, int? timeoutOverride = null)
        {
            _language = language;
            _compileFunc = compileFunc;
            _createServerFunc = createServerFunc ?? BuildServerConnection.TryCreateServerCore;
            _timeoutOverride = timeoutOverride;
        }

        /// <summary>
        /// Returns the directory that contains mscorlib, or null when running on CoreCLR.
        /// </summary>
        public static string GetSystemSdkDirectory()
        {
            return RuntimeHostInfo.IsCoreClrRuntime
                ? null
                : RuntimeEnvironment.GetRuntimeDirectory();
        }

        public static IAnalyzerAssemblyLoader CreateAnalyzerAssemblyLoader()
        {
#if NET472
            return new DesktopAnalyzerAssemblyLoader();
#else
            return new CoreClrAnalyzerAssemblyLoader();
#endif
        }

        internal static int Run(IEnumerable<string> arguments, RequestLanguage language, CompileFunc compileFunc)
        {
            var sdkDir = GetSystemSdkDirectory();
            if (RuntimeHostInfo.IsCoreClrRuntime)
            {
                // Register encodings for console
                // https://github.com/dotnet/roslyn/issues/10785
                System.Text.Encoding.RegisterProvider(System.Text.CodePagesEncodingProvider.Instance);
            }

            var client = new BuildClient(language, compileFunc);
            var clientDir = AppContext.BaseDirectory;
            var workingDir = Directory.GetCurrentDirectory();
            var tempDir = BuildServerConnection.GetTempPath(workingDir);
            var buildPaths = new BuildPaths(clientDir: clientDir, workingDir: workingDir, sdkDir: sdkDir, tempDir: tempDir);
            var originalArguments = GetCommandLineArgs(arguments);
            return client.RunCompilation(originalArguments, buildPaths).ExitCode;
        }


        /// <summary>
        /// Run a compilation through the compiler server and print the output
        /// to the console. If the compiler server fails, run the fallback
        /// compiler.
        /// </summary>
        internal RunCompilationResult RunCompilation(IEnumerable<string> originalArguments, BuildPaths buildPaths, TextWriter textWriter = null, string pipeName = null)
        {
            textWriter = textWriter ?? Console.Out;

            var args = originalArguments.Select(arg => arg.Trim()).ToArray();

            List<string> parsedArgs;
            bool hasShared;
            string keepAliveOpt;
            string errorMessageOpt;
            if (CommandLineParser.TryParseClientArgs(
                    args,
                    out parsedArgs,
                    out hasShared,
                    out keepAliveOpt,
                    out string commandLinePipeName,
                    out errorMessageOpt))
            {
                pipeName ??= commandLinePipeName;
            }
            else
            {
                textWriter.WriteLine(errorMessageOpt);
                return RunCompilationResult.Failed;
            }

            if (hasShared)
            {
                pipeName = pipeName ?? GetPipeName(buildPaths);
                var libDirectory = Environment.GetEnvironmentVariable("LIB");
                var serverResult = RunServerCompilation(textWriter, parsedArgs, buildPaths, libDirectory, pipeName, keepAliveOpt);
                if (serverResult.HasValue)
                {
                    Debug.Assert(serverResult.Value.RanOnServer);
                    return serverResult.Value;
                }
            }

            // It's okay, and expected, for the server compilation to fail.  In that case just fall 
            // back to normal compilation. 
            var exitCode = RunLocalCompilation(parsedArgs.ToArray(), buildPaths, textWriter);
            return new RunCompilationResult(exitCode);
        }

        private static bool TryEnableMulticoreJitting(out string errorMessage)
        {
            errorMessage = null;
            try
            {
                // Enable multi-core JITing
                // https://blogs.msdn.microsoft.com/dotnet/2012/10/18/an-easy-solution-for-improving-app-launch-performance/
                var profileRoot = Path.Combine(
                    Environment.GetFolderPath(Environment.SpecialFolder.LocalApplicationData),
                    "RoslynCompiler",
                    "ProfileOptimization");
                var assemblyName = Assembly.GetExecutingAssembly().GetName();
                var profileName = assemblyName.Name + assemblyName.Version + ".profile";
                Directory.CreateDirectory(profileRoot);
#if NET472
                ProfileOptimization.SetProfileRoot(profileRoot);
                ProfileOptimization.StartProfile(profileName);
#else
                AssemblyLoadContext.Default.SetProfileOptimizationRoot(profileRoot);
                AssemblyLoadContext.Default.StartProfileOptimization(profileName);
#endif
            }
            catch (Exception e)
            {
                errorMessage = string.Format(CodeAnalysisResources.ExceptionEnablingMulticoreJit, e.Message);
                return false;
            }

            return true;
        }

        public Task<RunCompilationResult> RunCompilationAsync(IEnumerable<string> originalArguments, BuildPaths buildPaths, TextWriter textWriter = null)
        {
            var tcs = new TaskCompletionSource<RunCompilationResult>();
            ThreadStart action = () =>
            {
                try
                {
                    var result = RunCompilation(originalArguments, buildPaths, textWriter);
                    tcs.SetResult(result);
                }
                catch (Exception ex)
                {
                    tcs.SetException(ex);
                }
            };

            var thread = new Thread(action);
            thread.Start();

            return tcs.Task;
        }

        private int RunLocalCompilation(string[] arguments, BuildPaths buildPaths, TextWriter textWriter)
        {
            var loader = CreateAnalyzerAssemblyLoader();
            return _compileFunc(arguments, buildPaths, textWriter, loader);
        }

        /// <summary>
        /// Runs the provided compilation on the server.  If the compilation cannot be completed on the server then null
        /// will be returned.
        /// </summary>
        private RunCompilationResult? RunServerCompilation(TextWriter textWriter, List<string> arguments, BuildPaths buildPaths, string libDirectory, string sessionName, string keepAlive)
        {
            BuildResponse buildResponse;

            if (!AreNamedPipesSupported())
            {
                return null;
            }

            try
            {
                var buildResponseTask = RunServerCompilationAsync(
                    arguments,
                    buildPaths,
                    sessionName,
                    keepAlive,
                    libDirectory,
                    CancellationToken.None);
                buildResponse = buildResponseTask.Result;

                Debug.Assert(buildResponse != null);
                if (buildResponse == null)
                {
                    return null;
                }
            }
            catch (Exception)
            {
                return null;
            }

            switch (buildResponse.Type)
            {
                case BuildResponse.ResponseType.Completed:
                    {
                        var completedResponse = (CompletedBuildResponse)buildResponse;
                        return ConsoleUtil.RunWithUtf8Output(completedResponse.Utf8Output, textWriter, tw =>
                        {
                            tw.Write(completedResponse.Output);
                            return new RunCompilationResult(completedResponse.ReturnCode, ranOnServer: true);
                        });
                    }

                case BuildResponse.ResponseType.MismatchedVersion:
                case BuildResponse.ResponseType.IncorrectHash:
                case BuildResponse.ResponseType.Rejected:
                case BuildResponse.ResponseType.AnalyzerInconsistency:
                    // Build could not be completed on the server.
                    return null;
                default:
                    // Will not happen with our server but hypothetically could be sent by a rogue server.  Should
                    // not let that block compilation.
                    Debug.Assert(false);
                    return null;
            }
        }

<<<<<<< HEAD
        protected abstract Task<BuildResponse> RunServerCompilationAsync(List<string> arguments, BuildPaths buildPaths, string sessionName, string keepAlive, string libDirectory, CancellationToken cancellationToken);
=======
        private Task<BuildResponse> RunServerCompilation(
            List<string> arguments,
            BuildPaths buildPaths,
            string sessionKey,
            string keepAlive,
            string libDirectory,
            CancellationToken cancellationToken)
        {
            return RunServerCompilationCore(_language, arguments, buildPaths, sessionKey, keepAlive, libDirectory, _timeoutOverride, _createServerFunc, cancellationToken);
        }
>>>>>>> e0567782

        private static Task<BuildResponse> RunServerCompilationCore(
            RequestLanguage language,
            List<string> arguments,
            BuildPaths buildPaths,
            string pipeName,
            string keepAlive,
            string libEnvVariable,
            int? timeoutOverride,
            CreateServerFunc createServerFunc,
            CancellationToken cancellationToken)
        {
            var alt = new BuildPathsAlt(
                buildPaths.ClientDirectory,
                buildPaths.WorkingDirectory,
                buildPaths.SdkDirectory,
                buildPaths.TempDirectory);

            return BuildServerConnection.RunServerCompilationCore(
                language,
                arguments,
                alt,
                pipeName,
                keepAlive,
                libEnvVariable,
                timeoutOverride,
                createServerFunc,
                cancellationToken);
        }

        /// <summary>
        /// Given the full path to the directory containing the compiler exes,
        /// retrieves the name of the pipe for client/server communication on
        /// that instance of the compiler.
        /// </summary>
        private static string GetPipeName(BuildPaths buildPaths)
        {
            return BuildServerConnection.GetPipeNameForPathOpt(buildPaths.ClientDirectory);
        }

        private static IEnumerable<string> GetCommandLineArgs(IEnumerable<string> args)
        {
            if (UseNativeArguments())
            {
                return GetCommandLineWindows(args);
            }

            return args;
        }

        private static bool UseNativeArguments()
        {
            if (!IsRunningOnWindows)
            {
                return false;
            }

            if (PlatformInformation.IsRunningOnMono)
            {
                return false;
            }

            if (RuntimeHostInfo.IsCoreClrRuntime)
            {
                // The native invoke ends up giving us both CoreRun and the exe file.
                // We've decided to ignore backcompat for CoreCLR,
                // and use the Main()-provided arguments
                // https://github.com/dotnet/roslyn/issues/6677
                return false;
            }

            return true;
        }

        private static bool AreNamedPipesSupported()
        {
            if (!PlatformInformation.IsRunningOnMono)
                return true;

            IDisposable npcs = null;
            try
            {
                var testPipeName = $"mono-{Guid.NewGuid()}";
                // Mono configurations without named pipe support will throw a PNSE at some point in this process.
                npcs = new NamedPipeClientStream(".", testPipeName, PipeDirection.InOut);
                npcs.Dispose();
                return true;
            }
            catch (PlatformNotSupportedException)
            {
                if (npcs != null)
                {
                    // Compensate for broken finalizer in older builds of mono
                    // https://github.com/mono/mono/commit/2a731f29b065392ca9b44d6613abee2aa413a144
                    GC.SuppressFinalize(npcs);
                }
                return false;
            }
        }

        /// <summary>
        /// When running on Windows we can't take the command line which was provided to the 
        /// Main method of the application.  That will go through normal windows command line 
        /// parsing which eliminates artifacts like quotes.  This has the effect of normalizing
        /// the below command line options, which are semantically different, into the same
        /// value:
        ///
        ///     /reference:a,b
        ///     /reference:"a,b"
        ///
        /// To get the correct semantics here on Windows we parse the original command line 
        /// provided to the process. 
        /// </summary>
        private static IEnumerable<string> GetCommandLineWindows(IEnumerable<string> args)
        {
            IntPtr ptr = NativeMethods.GetCommandLine();
            if (ptr == IntPtr.Zero)
            {
                return args;
            }

            // This memory is owned by the operating system hence we shouldn't (and can't)
            // free the memory.  
            var commandLine = Marshal.PtrToStringUni(ptr);

            // The first argument will be the executable name hence we skip it. 
            return CommandLineParser.SplitCommandLineIntoArguments(commandLine, removeHashComments: false).Skip(1);
        }
    }
}<|MERGE_RESOLUTION|>--- conflicted
+++ resolved
@@ -271,10 +271,7 @@
             }
         }
 
-<<<<<<< HEAD
-        protected abstract Task<BuildResponse> RunServerCompilationAsync(List<string> arguments, BuildPaths buildPaths, string sessionName, string keepAlive, string libDirectory, CancellationToken cancellationToken);
-=======
-        private Task<BuildResponse> RunServerCompilation(
+        private Task<BuildResponse> RunServerCompilationAsync(
             List<string> arguments,
             BuildPaths buildPaths,
             string sessionKey,
@@ -282,11 +279,10 @@
             string libDirectory,
             CancellationToken cancellationToken)
         {
-            return RunServerCompilationCore(_language, arguments, buildPaths, sessionKey, keepAlive, libDirectory, _timeoutOverride, _createServerFunc, cancellationToken);
-        }
->>>>>>> e0567782
-
-        private static Task<BuildResponse> RunServerCompilationCore(
+            return RunServerCompilationCoreAsync(_language, arguments, buildPaths, sessionKey, keepAlive, libDirectory, _timeoutOverride, _createServerFunc, cancellationToken);
+        }
+
+        private static Task<BuildResponse> RunServerCompilationCoreAsync(
             RequestLanguage language,
             List<string> arguments,
             BuildPaths buildPaths,
@@ -303,7 +299,7 @@
                 buildPaths.SdkDirectory,
                 buildPaths.TempDirectory);
 
-            return BuildServerConnection.RunServerCompilationCore(
+            return BuildServerConnection.RunServerCompilationCoreAsync(
                 language,
                 arguments,
                 alt,
