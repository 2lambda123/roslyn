--- conflicted
+++ resolved
@@ -211,29 +211,6 @@
 
         internal bool IsFeatureEnabled(MessageID feature)
         {
-<<<<<<< HEAD
-            switch (feature)
-            {
-                case MessageID.IDS_FeatureBinaryLiteral:
-                case MessageID.IDS_FeatureDigitSeparator:
-                case MessageID.IDS_FeatureLocalFunctions:
-                case MessageID.IDS_FeatureRefLocalsReturns:
-                case MessageID.IDS_FeaturePatternMatching:
-                case MessageID.IDS_FeatureTuples:
-                case MessageID.IDS_FeatureReplace:
-                case MessageID.IDS_FeatureOutVar:
-                    // in "demo" mode enable proposed new C# 7 language features.
-                    if (PreprocessorSymbols.Contains("__DEMO__"))
-                    {
-                        return true;
-                    }
-                    break;
-                default:
-                    break;
-            }
-
-=======
->>>>>>> e9dda558
             string featureFlag = feature.RequiredFeature();
             if (featureFlag != null)
             {
