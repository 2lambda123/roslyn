--- conflicted
+++ resolved
@@ -3458,11 +3458,7 @@
 
             var discardedUseSiteInfo = CompoundUseSiteInfo<AssemblySymbol>.Discarded;
             var placeholders = placeholdersBuilder.ToImmutableAndFree();
-<<<<<<< HEAD
-            TypeSymbol bestType = BestTypeInferrer.InferBestType(placeholders, walker._conversions, ref discardedUseSiteInfo);
-=======
-            TypeSymbol? bestType = BestTypeInferrer.InferBestType(placeholders, walker._conversions, ref useSiteDiagnostics);
->>>>>>> 7d3f07cc
+            TypeSymbol? bestType = BestTypeInferrer.InferBestType(placeholders, walker._conversions, ref discardedUseSiteInfo);
 
             TypeWithAnnotations inferredType;
             if (bestType is { })
