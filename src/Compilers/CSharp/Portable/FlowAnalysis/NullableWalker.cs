--- conflicted
+++ resolved
@@ -3899,17 +3899,10 @@
                 //   object[] a = ...;
                 //   IEnumerable<object?> b = ...;
                 //   var c = true ? a : b;
-<<<<<<< HEAD
-                BoundExpression consequencePlaceholder = CreatePlaceholderIfNecessary(consequence, consequenceRValue.ToTypeWithAnnotations());
-                BoundExpression alternativePlaceholder = CreatePlaceholderIfNecessary(alternative, alternativeRValue.ToTypeWithAnnotations());
+                BoundExpression consequencePlaceholder = CreatePlaceholderIfNecessary(consequence, consequenceRValue.ToTypeWithAnnotations(compilation));
+                BoundExpression alternativePlaceholder = CreatePlaceholderIfNecessary(alternative, alternativeRValue.ToTypeWithAnnotations(compilation));
                 var discardedUseSiteInfo = CompoundUseSiteInfo<AssemblySymbol>.Discarded;
                 resultType = BestTypeInferrer.InferBestTypeForConditionalOperator(consequencePlaceholder, alternativePlaceholder, _conversions, out _, ref discardedUseSiteInfo);
-=======
-                BoundExpression consequencePlaceholder = CreatePlaceholderIfNecessary(consequence, consequenceRValue.ToTypeWithAnnotations(compilation));
-                BoundExpression alternativePlaceholder = CreatePlaceholderIfNecessary(alternative, alternativeRValue.ToTypeWithAnnotations(compilation));
-                HashSet<DiagnosticInfo> useSiteDiagnostics = null;
-                resultType = BestTypeInferrer.InferBestTypeForConditionalOperator(consequencePlaceholder, alternativePlaceholder, _conversions, out _, ref useSiteDiagnostics);
->>>>>>> 7e9bff78
             }
 
             NullableFlowState resultState;
@@ -5545,13 +5538,8 @@
 
         private static Conversion GenerateConversion(Conversions conversions, BoundExpression sourceExpression, TypeSymbol sourceType, TypeSymbol destinationType, bool fromExplicitCast, bool extensionMethodThisArgument)
         {
-<<<<<<< HEAD
             var discardedUseSiteInfo = CompoundUseSiteInfo<AssemblySymbol>.Discarded;
-            bool useExpression = UseExpressionForConversion(sourceExpression);
-=======
-            HashSet<DiagnosticInfo> useSiteDiagnostics = null;
             bool useExpression = sourceType is null || UseExpressionForConversion(sourceExpression);
->>>>>>> 7e9bff78
             if (extensionMethodThisArgument)
             {
                 return conversions.ClassifyImplicitExtensionMethodThisArgConversion(
