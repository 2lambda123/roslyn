﻿// Licensed to the .NET Foundation under one or more agreements.
// The .NET Foundation licenses this file to you under the MIT license.
// See the LICENSE file in the project root for more information.

#nullable enable

using System;
using System.Diagnostics;
using Roslyn.Utilities;

namespace Microsoft.CodeAnalysis.CSharp
{
    internal enum MessageID
    {
        None = 0,
        MessageBase = 1200,

        IDS_SK_METHOD = MessageBase + 2000,
        IDS_SK_TYPE = MessageBase + 2001,
        IDS_SK_NAMESPACE = MessageBase + 2002,
        IDS_SK_FIELD = MessageBase + 2003,
        IDS_SK_PROPERTY = MessageBase + 2004,
        IDS_SK_UNKNOWN = MessageBase + 2005,
        IDS_SK_VARIABLE = MessageBase + 2006,
        IDS_SK_EVENT = MessageBase + 2007,
        IDS_SK_TYVAR = MessageBase + 2008,
        //IDS_SK_GCLASS = MessageBase + 2009,
        IDS_SK_ALIAS = MessageBase + 2010,
        //IDS_SK_EXTERNALIAS = MessageBase + 2011,
        IDS_SK_LABEL = MessageBase + 2012,
        IDS_SK_CONSTRUCTOR = MessageBase + 2013,

        IDS_NULL = MessageBase + 10001,
        //IDS_RELATEDERROR = MessageBase + 10002,
        //IDS_RELATEDWARNING = MessageBase + 10003,
        IDS_XMLIGNORED = MessageBase + 10004,
        IDS_XMLIGNORED2 = MessageBase + 10005,
        IDS_XMLFAILEDINCLUDE = MessageBase + 10006,
        IDS_XMLBADINCLUDE = MessageBase + 10007,
        IDS_XMLNOINCLUDE = MessageBase + 10008,
        IDS_XMLMISSINGINCLUDEFILE = MessageBase + 10009,
        IDS_XMLMISSINGINCLUDEPATH = MessageBase + 10010,
        IDS_GlobalNamespace = MessageBase + 10011,
        IDS_FeatureGenerics = MessageBase + 12500,
        IDS_FeatureAnonDelegates = MessageBase + 12501,
        IDS_FeatureModuleAttrLoc = MessageBase + 12502,
        IDS_FeatureGlobalNamespace = MessageBase + 12503,
        IDS_FeatureFixedBuffer = MessageBase + 12504,
        IDS_FeaturePragma = MessageBase + 12505,
        IDS_FOREACHLOCAL = MessageBase + 12506,
        IDS_USINGLOCAL = MessageBase + 12507,
        IDS_FIXEDLOCAL = MessageBase + 12508,
        IDS_FeatureStaticClasses = MessageBase + 12511,
        IDS_FeaturePartialTypes = MessageBase + 12512,
        IDS_MethodGroup = MessageBase + 12513,
        IDS_AnonMethod = MessageBase + 12514,
        IDS_FeatureSwitchOnBool = MessageBase + 12517,
        //IDS_WarnAsError = MessageBase + 12518,
        IDS_Collection = MessageBase + 12520,
        IDS_FeaturePropertyAccessorMods = MessageBase + 12522,
        IDS_FeatureExternAlias = MessageBase + 12523,
        IDS_FeatureIterators = MessageBase + 12524,
        IDS_FeatureDefault = MessageBase + 12525,
        IDS_FeatureNullable = MessageBase + 12528,
        IDS_Lambda = MessageBase + 12531,
        IDS_FeaturePatternMatching = MessageBase + 12532,
        IDS_FeatureThrowExpression = MessageBase + 12533,

        IDS_FeatureImplicitArray = MessageBase + 12557,
        IDS_FeatureImplicitLocal = MessageBase + 12558,
        IDS_FeatureAnonymousTypes = MessageBase + 12559,
        IDS_FeatureAutoImplementedProperties = MessageBase + 12560,
        IDS_FeatureObjectInitializer = MessageBase + 12561,
        IDS_FeatureCollectionInitializer = MessageBase + 12562,
        IDS_FeatureLambda = MessageBase + 12563,
        IDS_FeatureQueryExpression = MessageBase + 12564,
        IDS_FeatureExtensionMethod = MessageBase + 12565,
        IDS_FeaturePartialMethod = MessageBase + 12566,
        IDS_FeatureDynamic = MessageBase + 12644,
        IDS_FeatureTypeVariance = MessageBase + 12645,
        IDS_FeatureNamedArgument = MessageBase + 12646,
        IDS_FeatureOptionalParameter = MessageBase + 12647,
        IDS_FeatureExceptionFilter = MessageBase + 12648,
        IDS_FeatureAutoPropertyInitializer = MessageBase + 12649,

        IDS_SK_TYPE_OR_NAMESPACE = MessageBase + 12652,
        IDS_Contravariant = MessageBase + 12659,
        IDS_Contravariantly = MessageBase + 12660,
        IDS_Covariant = MessageBase + 12661,
        IDS_Covariantly = MessageBase + 12662,
        IDS_Invariantly = MessageBase + 12663,

        IDS_FeatureAsync = MessageBase + 12668,

        IDS_LIB_ENV = MessageBase + 12680,
        IDS_LIB_OPTION = MessageBase + 12681,
        IDS_REFERENCEPATH_OPTION = MessageBase + 12682,
        IDS_DirectoryDoesNotExist = MessageBase + 12683,
        IDS_DirectoryHasInvalidPath = MessageBase + 12684,

        IDS_Namespace1 = MessageBase + 12685,
        IDS_PathList = MessageBase + 12686,
        IDS_Text = MessageBase + 12687,

        // available

        IDS_FeatureNullPropagatingOperator = MessageBase + 12690,
        IDS_FeatureExpressionBodiedMethod = MessageBase + 12691,
        IDS_FeatureExpressionBodiedProperty = MessageBase + 12692,
        IDS_FeatureExpressionBodiedIndexer = MessageBase + 12693,
        // IDS_VersionExperimental = MessageBase + 12694,
        IDS_FeatureNameof = MessageBase + 12695,
        IDS_FeatureDictionaryInitializer = MessageBase + 12696,

        IDS_ToolName = MessageBase + 12697,
        IDS_LogoLine1 = MessageBase + 12698,
        IDS_LogoLine2 = MessageBase + 12699,
        IDS_CSCHelp = MessageBase + 12700,

        IDS_FeatureUsingStatic = MessageBase + 12701,
        IDS_FeatureInterpolatedStrings = MessageBase + 12702,
        IDS_OperationCausedStackOverflow = MessageBase + 12703,
        IDS_AwaitInCatchAndFinally = MessageBase + 12704,
        IDS_FeatureReadonlyAutoImplementedProperties = MessageBase + 12705,
        IDS_FeatureBinaryLiteral = MessageBase + 12706,
        IDS_FeatureDigitSeparator = MessageBase + 12707,
        IDS_FeatureLocalFunctions = MessageBase + 12708,
        IDS_FeatureNullableReferenceTypes = MessageBase + 12709,

        IDS_FeatureRefLocalsReturns = MessageBase + 12710,
        IDS_FeatureTuples = MessageBase + 12711,
        IDS_FeatureOutVar = MessageBase + 12713,

        // IDS_FeaturePragmaWarningEnable = MessageBase + 12714,
        IDS_FeatureExpressionBodiedAccessor = MessageBase + 12715,
        IDS_FeatureExpressionBodiedDeOrConstructor = MessageBase + 12716,
        IDS_ThrowExpression = MessageBase + 12717,
        IDS_FeatureDefaultLiteral = MessageBase + 12718,
        IDS_FeatureInferredTupleNames = MessageBase + 12719,
        IDS_FeatureGenericPatternMatching = MessageBase + 12720,
        IDS_FeatureAsyncMain = MessageBase + 12721,
        IDS_LangVersions = MessageBase + 12722,

        IDS_FeatureLeadingDigitSeparator = MessageBase + 12723,
        IDS_FeatureNonTrailingNamedArguments = MessageBase + 12724,

        IDS_FeatureReadOnlyReferences = MessageBase + 12725,
        IDS_FeatureRefStructs = MessageBase + 12726,
        IDS_FeatureReadOnlyStructs = MessageBase + 12727,
        IDS_FeatureRefExtensionMethods = MessageBase + 12728,
        // IDS_StackAllocExpression = MessageBase + 12729,
        IDS_FeaturePrivateProtected = MessageBase + 12730,

        IDS_FeatureRefConditional = MessageBase + 12731,
        IDS_FeatureAttributesOnBackingFields = MessageBase + 12732,
        IDS_FeatureImprovedOverloadCandidates = MessageBase + 12733,
        IDS_FeatureRefReassignment = MessageBase + 12734,
        IDS_FeatureRefFor = MessageBase + 12735,
        IDS_FeatureRefForEach = MessageBase + 12736,
        IDS_FeatureEnumGenericTypeConstraint = MessageBase + 12737,
        IDS_FeatureDelegateGenericTypeConstraint = MessageBase + 12738,
        IDS_FeatureUnmanagedGenericTypeConstraint = MessageBase + 12739,
        IDS_FeatureStackAllocInitializer = MessageBase + 12740,
        IDS_FeatureTupleEquality = MessageBase + 12741,
        IDS_FeatureExpressionVariablesInQueriesAndInitializers = MessageBase + 12742,
        IDS_FeatureExtensibleFixedStatement = MessageBase + 12743,
        IDS_FeatureIndexingMovableFixedBuffers = MessageBase + 12744,

        IDS_FeatureAltInterpolatedVerbatimStrings = MessageBase + 12745,
        IDS_FeatureCoalesceAssignmentExpression = MessageBase + 12746,
        IDS_FeatureUnconstrainedTypeParameterInNullCoalescingOperator = MessageBase + 12747,
        IDS_FeatureNotNullGenericTypeConstraint = MessageBase + 12748,
        IDS_FeatureIndexOperator = MessageBase + 12749,
        IDS_FeatureRangeOperator = MessageBase + 12750,
        IDS_FeatureAsyncStreams = MessageBase + 12751,
        IDS_FeatureRecursivePatterns = MessageBase + 12752,
        IDS_Disposable = MessageBase + 12753,
        IDS_FeatureUsingDeclarations = MessageBase + 12754,
        IDS_FeatureStaticLocalFunctions = MessageBase + 12755,
        IDS_FeatureNameShadowingInNestedFunctions = MessageBase + 12756,
        IDS_FeatureUnmanagedConstructedTypes = MessageBase + 12757,
        IDS_FeatureObsoleteOnPropertyAccessor = MessageBase + 12758,
        IDS_FeatureReadOnlyMembers = MessageBase + 12759,
        IDS_DefaultInterfaceImplementation = MessageBase + 12760,
        IDS_OverrideWithConstraints = MessageBase + 12761,
        IDS_FeatureNestedStackalloc = MessageBase + 12762,
        IDS_FeatureSwitchExpression = MessageBase + 12763,
        IDS_FeatureAsyncUsing = MessageBase + 12764,
        IDS_FeatureLambdaDiscardParameters = MessageBase + 12765,
        IDS_FeatureLocalFunctionAttributes = MessageBase + 12766,
        IDS_FeatureExternLocalFunctions = MessageBase + 12767,
        IDS_FeatureMemberNotNull = MessageBase + 12768,
        IDS_FeatureNativeInt = MessageBase + 12769,
        IDS_FeatureTargetTypedObjectCreation = MessageBase + 12770,
        IDS_FeatureTypePattern = MessageBase + 12771,
        IDS_FeatureParenthesizedPattern = MessageBase + 12772,
        IDS_FeatureOrPattern = MessageBase + 12773,
        IDS_FeatureAndPattern = MessageBase + 12774,
        IDS_FeatureNotPattern = MessageBase + 12775,
        IDS_FeatureRelationalPattern = MessageBase + 12776,
        IDS_FeatureExtendedPartialMethods = MessageBase + 12777,
<<<<<<< HEAD
        IDS_FeatureCovariantReturnsForOverrides = MessageBase + 12778,
=======
        IDS_TopLevelStatements = MessageBase + 12778,
        IDS_FeatureFunctionPointers = MessageBase + 12779,
        IDS_AddressOfMethodGroup = MessageBase + 12780,
>>>>>>> be437c73
    }

    // Message IDs may refer to strings that need to be localized.
    // This struct makes an IFormattable wrapper around a MessageID
    internal struct LocalizableErrorArgument : IFormattable
    {
        private readonly MessageID _id;

        internal LocalizableErrorArgument(MessageID id)
        {
            _id = id;
        }

        public override string ToString()
        {
            return ToString(null, null);
        }

        public string ToString(string? format, IFormatProvider? formatProvider)
        {
            return ErrorFacts.GetMessage(_id, formatProvider as System.Globalization.CultureInfo);
        }
    }

    // And this extension method makes it easy to localize MessageIDs:

    internal static partial class MessageIDExtensions
    {
        public static LocalizableErrorArgument Localize(this MessageID id)
        {
            return new LocalizableErrorArgument(id);
        }

        // Returns the string to be used in the /features flag switch to enable the MessageID feature.
        // Always call this before RequiredVersion:
        //   If this method returns null, call RequiredVersion and use that.
        //   If this method returns non-null, use that.
        // Features should be mutually exclusive between RequiredFeature and RequiredVersion.
        //   (hence the above rule - RequiredVersion throws when RequiredFeature returns non-null)
        internal static string? RequiredFeature(this MessageID feature)
        {
            // Check for current experimental features, if any, in the current branch.
            switch (feature)
            {
                default:
                    return null;
            }
        }

        internal static bool CheckFeatureAvailability(
            this MessageID feature,
            DiagnosticBag diagnostics,
            SyntaxNode syntax,
            Location? location = null)
        {
            var diag = GetFeatureAvailabilityDiagnosticInfo(feature, (CSharpParseOptions)syntax.SyntaxTree.Options);
            if (diag is object)
            {
                diagnostics.Add(diag, location ?? syntax.GetLocation());
                return false;
            }
            return true;
        }

        internal static bool CheckFeatureAvailability(
            this MessageID feature,
            DiagnosticBag diagnostics,
            Compilation compilation,
            Location location)
        {
            if (GetFeatureAvailabilityDiagnosticInfo(feature, (CSharpCompilation)compilation) is { } diagInfo)
            {
                diagnostics.Add(diagInfo, location);
                return false;
            }
            return true;
        }

        internal static CSDiagnosticInfo? GetFeatureAvailabilityDiagnosticInfo(this MessageID feature, CSharpParseOptions options)
            => options.IsFeatureEnabled(feature) ? null : GetDisabledFeatureDiagnosticInfo(feature, options.LanguageVersion);

        internal static CSDiagnosticInfo? GetFeatureAvailabilityDiagnosticInfo(this MessageID feature, CSharpCompilation compilation)
            => compilation.IsFeatureEnabled(feature) ? null : GetDisabledFeatureDiagnosticInfo(feature, compilation.LanguageVersion);

        private static CSDiagnosticInfo GetDisabledFeatureDiagnosticInfo(MessageID feature, LanguageVersion availableVersion)
        {
            string? requiredFeature = feature.RequiredFeature();
            if (requiredFeature != null)
            {
                return new CSDiagnosticInfo(ErrorCode.ERR_FeatureIsExperimental, feature.Localize(), requiredFeature);
            }

            LanguageVersion requiredVersion = feature.RequiredVersion();
            return requiredVersion == LanguageVersion.Preview.MapSpecifiedToEffectiveVersion()
                ? new CSDiagnosticInfo(ErrorCode.ERR_FeatureInPreview, feature.Localize())
                : new CSDiagnosticInfo(availableVersion.GetErrorCode(), feature.Localize(), new CSharpRequiredLanguageVersion(requiredVersion));
        }

        internal static LanguageVersion RequiredVersion(this MessageID feature)
        {
            Debug.Assert(RequiredFeature(feature) == null);

            // Based on CSourceParser::GetFeatureUsage from SourceParser.cpp.
            // Checks are in the LanguageParser unless otherwise noted.
            switch (feature)
            {
                // C# preview features.
                case MessageID.IDS_FeatureLambdaDiscardParameters: // semantic check
                case MessageID.IDS_FeatureFunctionPointers:
                case MessageID.IDS_FeatureLocalFunctionAttributes: // syntax check
                case MessageID.IDS_FeatureExternLocalFunctions: // syntax check
                case MessageID.IDS_FeatureTargetTypedObjectCreation: // syntax check
                case MessageID.IDS_FeatureMemberNotNull:
                case MessageID.IDS_FeatureAndPattern:
                case MessageID.IDS_FeatureNotPattern:
                case MessageID.IDS_FeatureOrPattern:
                case MessageID.IDS_FeatureParenthesizedPattern:
                case MessageID.IDS_FeatureTypePattern:
                case MessageID.IDS_FeatureRelationalPattern:
                case MessageID.IDS_FeatureNativeInt:
                case MessageID.IDS_FeatureExtendedPartialMethods: // semantic check
<<<<<<< HEAD
                case MessageID.IDS_FeatureCovariantReturnsForOverrides: // semantic check
=======
                case MessageID.IDS_TopLevelStatements:
>>>>>>> be437c73
                    return LanguageVersion.Preview;

                // C# 8.0 features.
                case MessageID.IDS_FeatureAltInterpolatedVerbatimStrings:
                case MessageID.IDS_FeatureCoalesceAssignmentExpression:
                case MessageID.IDS_FeatureUnconstrainedTypeParameterInNullCoalescingOperator:
                case MessageID.IDS_FeatureNullableReferenceTypes: // syntax and semantic check
                case MessageID.IDS_FeatureIndexOperator: // semantic check
                case MessageID.IDS_FeatureRangeOperator: // semantic check
                case MessageID.IDS_FeatureAsyncStreams:
                case MessageID.IDS_FeatureRecursivePatterns:
                case MessageID.IDS_FeatureUsingDeclarations:
                case MessageID.IDS_FeatureStaticLocalFunctions:
                case MessageID.IDS_FeatureNameShadowingInNestedFunctions:
                case MessageID.IDS_FeatureUnmanagedConstructedTypes: // semantic check
                case MessageID.IDS_FeatureObsoleteOnPropertyAccessor:
                case MessageID.IDS_FeatureReadOnlyMembers:
                case MessageID.IDS_DefaultInterfaceImplementation: // semantic check
                case MessageID.IDS_OverrideWithConstraints: // semantic check
                case MessageID.IDS_FeatureNestedStackalloc: // semantic check
                case MessageID.IDS_FeatureNotNullGenericTypeConstraint:// semantic check
                case MessageID.IDS_FeatureSwitchExpression:
                case MessageID.IDS_FeatureAsyncUsing:
                    return LanguageVersion.CSharp8;

                // C# 7.3 features.
                case MessageID.IDS_FeatureAttributesOnBackingFields: // semantic check
                case MessageID.IDS_FeatureImprovedOverloadCandidates: // semantic check
                case MessageID.IDS_FeatureTupleEquality: // semantic check
                case MessageID.IDS_FeatureRefReassignment:
                case MessageID.IDS_FeatureRefFor:
                case MessageID.IDS_FeatureRefForEach:
                case MessageID.IDS_FeatureEnumGenericTypeConstraint: // semantic check
                case MessageID.IDS_FeatureDelegateGenericTypeConstraint: // semantic check
                case MessageID.IDS_FeatureUnmanagedGenericTypeConstraint: // semantic check
                case MessageID.IDS_FeatureStackAllocInitializer:
                case MessageID.IDS_FeatureExpressionVariablesInQueriesAndInitializers: // semantic check
                case MessageID.IDS_FeatureExtensibleFixedStatement:  // semantic check
                case MessageID.IDS_FeatureIndexingMovableFixedBuffers: //semantic check
                    return LanguageVersion.CSharp7_3;

                // C# 7.2 features.
                case MessageID.IDS_FeatureNonTrailingNamedArguments: // semantic check
                case MessageID.IDS_FeatureLeadingDigitSeparator:
                case MessageID.IDS_FeaturePrivateProtected:
                case MessageID.IDS_FeatureReadOnlyReferences:
                case MessageID.IDS_FeatureRefStructs:
                case MessageID.IDS_FeatureReadOnlyStructs:
                case MessageID.IDS_FeatureRefExtensionMethods:
                case MessageID.IDS_FeatureRefConditional:
                    return LanguageVersion.CSharp7_2;

                // C# 7.1 features.
                case MessageID.IDS_FeatureAsyncMain:
                case MessageID.IDS_FeatureDefaultLiteral:
                case MessageID.IDS_FeatureInferredTupleNames:
                case MessageID.IDS_FeatureGenericPatternMatching:
                    return LanguageVersion.CSharp7_1;

                // C# 7 features.
                case MessageID.IDS_FeatureBinaryLiteral:
                case MessageID.IDS_FeatureDigitSeparator:
                case MessageID.IDS_FeatureLocalFunctions:
                case MessageID.IDS_FeatureRefLocalsReturns:
                case MessageID.IDS_FeaturePatternMatching:
                case MessageID.IDS_FeatureThrowExpression:
                case MessageID.IDS_FeatureTuples:
                case MessageID.IDS_FeatureOutVar:
                case MessageID.IDS_FeatureExpressionBodiedAccessor:
                case MessageID.IDS_FeatureExpressionBodiedDeOrConstructor:
                    return LanguageVersion.CSharp7;

                // C# 6 features.
                case MessageID.IDS_FeatureExceptionFilter:
                case MessageID.IDS_FeatureAutoPropertyInitializer:
                case MessageID.IDS_FeatureNullPropagatingOperator:
                case MessageID.IDS_FeatureExpressionBodiedMethod:
                case MessageID.IDS_FeatureExpressionBodiedProperty:
                case MessageID.IDS_FeatureExpressionBodiedIndexer:
                case MessageID.IDS_FeatureNameof:
                case MessageID.IDS_FeatureDictionaryInitializer:
                case MessageID.IDS_FeatureUsingStatic:
                case MessageID.IDS_FeatureInterpolatedStrings:
                case MessageID.IDS_AwaitInCatchAndFinally:
                case MessageID.IDS_FeatureReadonlyAutoImplementedProperties:
                    return LanguageVersion.CSharp6;

                // C# 5 features.
                case MessageID.IDS_FeatureAsync:
                    return LanguageVersion.CSharp5;

                // C# 4 features.
                case MessageID.IDS_FeatureDynamic: // Checked in the binder.
                case MessageID.IDS_FeatureTypeVariance:
                case MessageID.IDS_FeatureNamedArgument:
                case MessageID.IDS_FeatureOptionalParameter:
                    return LanguageVersion.CSharp4;

                // C# 3 features.
                case MessageID.IDS_FeatureImplicitArray:
                case MessageID.IDS_FeatureAnonymousTypes:
                case MessageID.IDS_FeatureObjectInitializer:
                case MessageID.IDS_FeatureCollectionInitializer:
                case MessageID.IDS_FeatureLambda:
                case MessageID.IDS_FeatureQueryExpression:
                case MessageID.IDS_FeatureExtensionMethod:
                case MessageID.IDS_FeaturePartialMethod:
                case MessageID.IDS_FeatureImplicitLocal: // Checked in the binder.
                case MessageID.IDS_FeatureAutoImplementedProperties:
                    return LanguageVersion.CSharp3;

                // C# 2 features.
                case MessageID.IDS_FeatureGenerics: // Also affects crefs.
                case MessageID.IDS_FeatureAnonDelegates:
                case MessageID.IDS_FeatureGlobalNamespace: // Also affects crefs.
                case MessageID.IDS_FeatureFixedBuffer:
                case MessageID.IDS_FeatureStaticClasses:
                case MessageID.IDS_FeaturePartialTypes:
                case MessageID.IDS_FeaturePropertyAccessorMods:
                case MessageID.IDS_FeatureExternAlias:
                case MessageID.IDS_FeatureIterators:
                case MessageID.IDS_FeatureDefault:
                case MessageID.IDS_FeatureNullable:
                case MessageID.IDS_FeaturePragma: // Checked in the directive parser.
                case MessageID.IDS_FeatureSwitchOnBool: // Checked in the binder.
                    return LanguageVersion.CSharp2;

                // Special C# 2 feature: only a warning in C# 1.
                case MessageID.IDS_FeatureModuleAttrLoc:
                    return LanguageVersion.CSharp1;

                default:
                    throw ExceptionUtilities.UnexpectedValue(feature);
            }
        }
    }
}<|MERGE_RESOLUTION|>--- conflicted
+++ resolved
@@ -199,13 +199,10 @@
         IDS_FeatureNotPattern = MessageBase + 12775,
         IDS_FeatureRelationalPattern = MessageBase + 12776,
         IDS_FeatureExtendedPartialMethods = MessageBase + 12777,
-<<<<<<< HEAD
-        IDS_FeatureCovariantReturnsForOverrides = MessageBase + 12778,
-=======
         IDS_TopLevelStatements = MessageBase + 12778,
         IDS_FeatureFunctionPointers = MessageBase + 12779,
         IDS_AddressOfMethodGroup = MessageBase + 12780,
->>>>>>> be437c73
+        IDS_FeatureCovariantReturnsForOverrides = MessageBase + 12781,
     }
 
     // Message IDs may refer to strings that need to be localized.
@@ -327,11 +324,8 @@
                 case MessageID.IDS_FeatureRelationalPattern:
                 case MessageID.IDS_FeatureNativeInt:
                 case MessageID.IDS_FeatureExtendedPartialMethods: // semantic check
-<<<<<<< HEAD
+                case MessageID.IDS_TopLevelStatements:
                 case MessageID.IDS_FeatureCovariantReturnsForOverrides: // semantic check
-=======
-                case MessageID.IDS_TopLevelStatements:
->>>>>>> be437c73
                     return LanguageVersion.Preview;
 
                 // C# 8.0 features.
