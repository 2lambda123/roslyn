﻿// Licensed to the .NET Foundation under one or more agreements.
// The .NET Foundation licenses this file to you under the MIT license.
// See the LICENSE file in the project root for more information.

using System;
using System.Diagnostics;
using Roslyn.Utilities;

namespace Microsoft.CodeAnalysis.CSharp
{
    internal enum MessageID
    {
        None = 0,
        MessageBase = 1200,

        IDS_SK_METHOD = MessageBase + 2000,
        IDS_SK_TYPE = MessageBase + 2001,
        IDS_SK_NAMESPACE = MessageBase + 2002,
        IDS_SK_FIELD = MessageBase + 2003,
        IDS_SK_PROPERTY = MessageBase + 2004,
        IDS_SK_UNKNOWN = MessageBase + 2005,
        IDS_SK_VARIABLE = MessageBase + 2006,
        IDS_SK_EVENT = MessageBase + 2007,
        IDS_SK_TYVAR = MessageBase + 2008,
        //IDS_SK_GCLASS = MessageBase + 2009,
        IDS_SK_ALIAS = MessageBase + 2010,
        //IDS_SK_EXTERNALIAS = MessageBase + 2011,
        IDS_SK_LABEL = MessageBase + 2012,
        IDS_SK_CONSTRUCTOR = MessageBase + 2013,

        IDS_NULL = MessageBase + 10001,
        //IDS_RELATEDERROR = MessageBase + 10002,
        //IDS_RELATEDWARNING = MessageBase + 10003,
        IDS_XMLIGNORED = MessageBase + 10004,
        IDS_XMLIGNORED2 = MessageBase + 10005,
        IDS_XMLFAILEDINCLUDE = MessageBase + 10006,
        IDS_XMLBADINCLUDE = MessageBase + 10007,
        IDS_XMLNOINCLUDE = MessageBase + 10008,
        IDS_XMLMISSINGINCLUDEFILE = MessageBase + 10009,
        IDS_XMLMISSINGINCLUDEPATH = MessageBase + 10010,
        IDS_GlobalNamespace = MessageBase + 10011,
        IDS_FeatureGenerics = MessageBase + 12500,
        IDS_FeatureAnonDelegates = MessageBase + 12501,
        IDS_FeatureModuleAttrLoc = MessageBase + 12502,
        IDS_FeatureGlobalNamespace = MessageBase + 12503,
        IDS_FeatureFixedBuffer = MessageBase + 12504,
        IDS_FeaturePragma = MessageBase + 12505,
        IDS_FOREACHLOCAL = MessageBase + 12506,
        IDS_USINGLOCAL = MessageBase + 12507,
        IDS_FIXEDLOCAL = MessageBase + 12508,
        IDS_FeatureStaticClasses = MessageBase + 12511,
        IDS_FeaturePartialTypes = MessageBase + 12512,
        IDS_MethodGroup = MessageBase + 12513,
        IDS_AnonMethod = MessageBase + 12514,
        IDS_FeatureSwitchOnBool = MessageBase + 12517,
        //IDS_WarnAsError = MessageBase + 12518,
        IDS_Collection = MessageBase + 12520,
        IDS_FeaturePropertyAccessorMods = MessageBase + 12522,
        IDS_FeatureExternAlias = MessageBase + 12523,
        IDS_FeatureIterators = MessageBase + 12524,
        IDS_FeatureDefault = MessageBase + 12525,
        IDS_FeatureNullable = MessageBase + 12528,
        IDS_Lambda = MessageBase + 12531,
        IDS_FeaturePatternMatching = MessageBase + 12532,
        IDS_FeatureThrowExpression = MessageBase + 12533,

        IDS_FeatureImplicitArray = MessageBase + 12557,
        IDS_FeatureImplicitLocal = MessageBase + 12558,
        IDS_FeatureAnonymousTypes = MessageBase + 12559,
        IDS_FeatureAutoImplementedProperties = MessageBase + 12560,
        IDS_FeatureObjectInitializer = MessageBase + 12561,
        IDS_FeatureCollectionInitializer = MessageBase + 12562,
        IDS_FeatureLambda = MessageBase + 12563,
        IDS_FeatureQueryExpression = MessageBase + 12564,
        IDS_FeatureExtensionMethod = MessageBase + 12565,
        IDS_FeaturePartialMethod = MessageBase + 12566,
        IDS_FeatureDynamic = MessageBase + 12644,
        IDS_FeatureTypeVariance = MessageBase + 12645,
        IDS_FeatureNamedArgument = MessageBase + 12646,
        IDS_FeatureOptionalParameter = MessageBase + 12647,
        IDS_FeatureExceptionFilter = MessageBase + 12648,
        IDS_FeatureAutoPropertyInitializer = MessageBase + 12649,

        IDS_SK_TYPE_OR_NAMESPACE = MessageBase + 12652,
        IDS_Contravariant = MessageBase + 12659,
        IDS_Contravariantly = MessageBase + 12660,
        IDS_Covariant = MessageBase + 12661,
        IDS_Covariantly = MessageBase + 12662,
        IDS_Invariantly = MessageBase + 12663,

        IDS_FeatureAsync = MessageBase + 12668,
        IDS_FeatureStaticAnonymousFunction = MessageBase + 12669,

        IDS_LIB_ENV = MessageBase + 12680,
        IDS_LIB_OPTION = MessageBase + 12681,
        IDS_REFERENCEPATH_OPTION = MessageBase + 12682,
        IDS_DirectoryDoesNotExist = MessageBase + 12683,
        IDS_DirectoryHasInvalidPath = MessageBase + 12684,

        IDS_Namespace1 = MessageBase + 12685,
        IDS_PathList = MessageBase + 12686,
        IDS_Text = MessageBase + 12687,

        IDS_FeatureDiscards = MessageBase + 12688,

        IDS_FeatureDefaultTypeParameterConstraint = MessageBase + 12689,
        IDS_FeatureNullPropagatingOperator = MessageBase + 12690,
        IDS_FeatureExpressionBodiedMethod = MessageBase + 12691,
        IDS_FeatureExpressionBodiedProperty = MessageBase + 12692,
        IDS_FeatureExpressionBodiedIndexer = MessageBase + 12693,
        // IDS_VersionExperimental = MessageBase + 12694,
        IDS_FeatureNameof = MessageBase + 12695,
        IDS_FeatureDictionaryInitializer = MessageBase + 12696,

        IDS_ToolName = MessageBase + 12697,
        IDS_LogoLine1 = MessageBase + 12698,
        IDS_LogoLine2 = MessageBase + 12699,
        IDS_CSCHelp = MessageBase + 12700,

        IDS_FeatureUsingStatic = MessageBase + 12701,
        IDS_FeatureInterpolatedStrings = MessageBase + 12702,
        IDS_OperationCausedStackOverflow = MessageBase + 12703,
        IDS_AwaitInCatchAndFinally = MessageBase + 12704,
        IDS_FeatureReadonlyAutoImplementedProperties = MessageBase + 12705,
        IDS_FeatureBinaryLiteral = MessageBase + 12706,
        IDS_FeatureDigitSeparator = MessageBase + 12707,
        IDS_FeatureLocalFunctions = MessageBase + 12708,
        IDS_FeatureNullableReferenceTypes = MessageBase + 12709,

        IDS_FeatureRefLocalsReturns = MessageBase + 12710,
        IDS_FeatureTuples = MessageBase + 12711,
        IDS_FeatureOutVar = MessageBase + 12713,

        // IDS_FeaturePragmaWarningEnable = MessageBase + 12714,
        IDS_FeatureExpressionBodiedAccessor = MessageBase + 12715,
        IDS_FeatureExpressionBodiedDeOrConstructor = MessageBase + 12716,
        IDS_ThrowExpression = MessageBase + 12717,
        IDS_FeatureDefaultLiteral = MessageBase + 12718,
        IDS_FeatureInferredTupleNames = MessageBase + 12719,
        IDS_FeatureGenericPatternMatching = MessageBase + 12720,
        IDS_FeatureAsyncMain = MessageBase + 12721,
        IDS_LangVersions = MessageBase + 12722,

        IDS_FeatureLeadingDigitSeparator = MessageBase + 12723,
        IDS_FeatureNonTrailingNamedArguments = MessageBase + 12724,

        IDS_FeatureReadOnlyReferences = MessageBase + 12725,
        IDS_FeatureRefStructs = MessageBase + 12726,
        IDS_FeatureReadOnlyStructs = MessageBase + 12727,
        IDS_FeatureRefExtensionMethods = MessageBase + 12728,
        // IDS_StackAllocExpression = MessageBase + 12729,
        IDS_FeaturePrivateProtected = MessageBase + 12730,

        IDS_FeatureRefConditional = MessageBase + 12731,
        IDS_FeatureAttributesOnBackingFields = MessageBase + 12732,
        IDS_FeatureImprovedOverloadCandidates = MessageBase + 12733,
        IDS_FeatureRefReassignment = MessageBase + 12734,
        IDS_FeatureRefFor = MessageBase + 12735,
        IDS_FeatureRefForEach = MessageBase + 12736,
        IDS_FeatureEnumGenericTypeConstraint = MessageBase + 12737,
        IDS_FeatureDelegateGenericTypeConstraint = MessageBase + 12738,
        IDS_FeatureUnmanagedGenericTypeConstraint = MessageBase + 12739,
        IDS_FeatureStackAllocInitializer = MessageBase + 12740,
        IDS_FeatureTupleEquality = MessageBase + 12741,
        IDS_FeatureExpressionVariablesInQueriesAndInitializers = MessageBase + 12742,
        IDS_FeatureExtensibleFixedStatement = MessageBase + 12743,
        IDS_FeatureIndexingMovableFixedBuffers = MessageBase + 12744,

        IDS_FeatureAltInterpolatedVerbatimStrings = MessageBase + 12745,
        IDS_FeatureCoalesceAssignmentExpression = MessageBase + 12746,
        IDS_FeatureUnconstrainedTypeParameterInNullCoalescingOperator = MessageBase + 12747,
        IDS_FeatureNotNullGenericTypeConstraint = MessageBase + 12748,
        IDS_FeatureIndexOperator = MessageBase + 12749,
        IDS_FeatureRangeOperator = MessageBase + 12750,
        IDS_FeatureAsyncStreams = MessageBase + 12751,
        IDS_FeatureRecursivePatterns = MessageBase + 12752,
        IDS_Disposable = MessageBase + 12753,
        IDS_FeatureUsingDeclarations = MessageBase + 12754,
        IDS_FeatureStaticLocalFunctions = MessageBase + 12755,
        IDS_FeatureNameShadowingInNestedFunctions = MessageBase + 12756,
        IDS_FeatureUnmanagedConstructedTypes = MessageBase + 12757,
        IDS_FeatureObsoleteOnPropertyAccessor = MessageBase + 12758,
        IDS_FeatureReadOnlyMembers = MessageBase + 12759,
        IDS_DefaultInterfaceImplementation = MessageBase + 12760,
        IDS_OverrideWithConstraints = MessageBase + 12761,
        IDS_FeatureNestedStackalloc = MessageBase + 12762,
        IDS_FeatureSwitchExpression = MessageBase + 12763,
        IDS_FeatureAsyncUsing = MessageBase + 12764,
        IDS_FeatureLambdaDiscardParameters = MessageBase + 12765,
        IDS_FeatureLocalFunctionAttributes = MessageBase + 12766,
        IDS_FeatureExternLocalFunctions = MessageBase + 12767,
        IDS_FeatureMemberNotNull = MessageBase + 12768,

        IDS_FeatureNativeInt = MessageBase + 12769,
        IDS_FeatureImplicitObjectCreation = MessageBase + 12770,
        IDS_FeatureTypePattern = MessageBase + 12771,
        IDS_FeatureParenthesizedPattern = MessageBase + 12772,
        IDS_FeatureOrPattern = MessageBase + 12773,
        IDS_FeatureAndPattern = MessageBase + 12774,
        IDS_FeatureNotPattern = MessageBase + 12775,
        IDS_FeatureRelationalPattern = MessageBase + 12776,
        IDS_FeatureExtendedPartialMethods = MessageBase + 12777,
        IDS_TopLevelStatements = MessageBase + 12778,
        IDS_FeatureFunctionPointers = MessageBase + 12779,
        IDS_AddressOfMethodGroup = MessageBase + 12780,
        IDS_FeatureInitOnlySetters = MessageBase + 12781,
        IDS_FeatureRecords = MessageBase + 12782,
        IDS_FeatureNullPointerConstantPattern = MessageBase + 12783,
        IDS_FeatureModuleInitializers = MessageBase + 12784,
        IDS_FeatureTargetTypedConditional = MessageBase + 12785,
        IDS_FeatureCovariantReturnsForOverrides = MessageBase + 12786,
        IDS_FeatureExtensionGetEnumerator = MessageBase + 12787,
        IDS_FeatureExtensionGetAsyncEnumerator = MessageBase + 12788,
        IDS_Parameter = MessageBase + 12789,
        IDS_Return = MessageBase + 12790,
        IDS_FeatureVarianceSafetyForStaticInterfaceMembers = MessageBase + 12791,
        IDS_FeatureConstantInterpolatedStrings = MessageBase + 12792,
        IDS_FeatureMixedDeclarationsAndExpressionsInDeconstruction = MessageBase + 12793,
        IDS_FeatureSealedToStringInRecord = MessageBase + 12794,
        IDS_FeatureRecordStructs = MessageBase + 12795,
        IDS_FeatureWithOnStructs = MessageBase + 12796,
        IDS_FeaturePositionalFieldsInRecords = MessageBase + 12797,
        IDS_FeatureGlobalUsing = MessageBase + 12798,
        IDS_FeatureInferredDelegateType = MessageBase + 12799,
        IDS_FeatureLambdaAttributes = MessageBase + 12800,
        IDS_FeatureWithOnAnonymousTypes = MessageBase + 12801,
<<<<<<< HEAD
        IDS_FeatureStaticAbstractMembersInInterfaces = MessageBase + 12802,
=======
        IDS_FeatureExtendedPropertyPatterns = MessageBase + 12802,
>>>>>>> a34b3be2
    }

    // Message IDs may refer to strings that need to be localized.
    // This struct makes an IFormattable wrapper around a MessageID
    internal struct LocalizableErrorArgument : IFormattable
    {
        private readonly MessageID _id;

        internal LocalizableErrorArgument(MessageID id)
        {
            _id = id;
        }

        public override string ToString()
        {
            return ToString(null, null);
        }

        public string ToString(string? format, IFormatProvider? formatProvider)
        {
            return ErrorFacts.GetMessage(_id, formatProvider as System.Globalization.CultureInfo);
        }
    }

    // And this extension method makes it easy to localize MessageIDs:

    internal static partial class MessageIDExtensions
    {
        public static LocalizableErrorArgument Localize(this MessageID id)
        {
            return new LocalizableErrorArgument(id);
        }

        // Returns the string to be used in the /features flag switch to enable the MessageID feature.
        // Always call this before RequiredVersion:
        //   If this method returns null, call RequiredVersion and use that.
        //   If this method returns non-null, use that.
        // Features should be mutually exclusive between RequiredFeature and RequiredVersion.
        //   (hence the above rule - RequiredVersion throws when RequiredFeature returns non-null)
        internal static string? RequiredFeature(this MessageID feature)
        {
            // Check for current experimental features, if any, in the current branch.
            switch (feature)
            {
                default:
                    return null;
            }
        }

        internal static bool CheckFeatureAvailability(
            this MessageID feature,
            BindingDiagnosticBag diagnostics,
            SyntaxNode syntax,
            Location? location = null)
        {
            var diag = GetFeatureAvailabilityDiagnosticInfo(feature, (CSharpParseOptions)syntax.SyntaxTree.Options);
            if (diag is object)
            {
                diagnostics.Add(diag, location ?? syntax.GetLocation());
                return false;
            }
            return true;
        }

        internal static bool CheckFeatureAvailability(
            this MessageID feature,
            BindingDiagnosticBag diagnostics,
            Compilation compilation,
            Location location)
        {
            if (GetFeatureAvailabilityDiagnosticInfo(feature, (CSharpCompilation)compilation) is { } diagInfo)
            {
                diagnostics.Add(diagInfo, location);
                return false;
            }
            return true;
        }

        internal static CSDiagnosticInfo? GetFeatureAvailabilityDiagnosticInfo(this MessageID feature, CSharpParseOptions options)
            => options.IsFeatureEnabled(feature) ? null : GetDisabledFeatureDiagnosticInfo(feature, options.LanguageVersion);

        internal static CSDiagnosticInfo? GetFeatureAvailabilityDiagnosticInfo(this MessageID feature, CSharpCompilation compilation)
            => compilation.IsFeatureEnabled(feature) ? null : GetDisabledFeatureDiagnosticInfo(feature, compilation.LanguageVersion);

        private static CSDiagnosticInfo GetDisabledFeatureDiagnosticInfo(MessageID feature, LanguageVersion availableVersion)
        {
            string? requiredFeature = feature.RequiredFeature();
            if (requiredFeature != null)
            {
                return new CSDiagnosticInfo(ErrorCode.ERR_FeatureIsExperimental, feature.Localize(), requiredFeature);
            }

            LanguageVersion requiredVersion = feature.RequiredVersion();
            return requiredVersion == LanguageVersion.Preview.MapSpecifiedToEffectiveVersion()
                ? new CSDiagnosticInfo(ErrorCode.ERR_FeatureInPreview, feature.Localize())
                : new CSDiagnosticInfo(availableVersion.GetErrorCode(), feature.Localize(), new CSharpRequiredLanguageVersion(requiredVersion));
        }

        internal static LanguageVersion RequiredVersion(this MessageID feature)
        {
            Debug.Assert(RequiredFeature(feature) == null);

            // Based on CSourceParser::GetFeatureUsage from SourceParser.cpp.
            // Checks are in the LanguageParser unless otherwise noted.
            switch (feature)
            {
                // C# preview features.
                case MessageID.IDS_FeatureMixedDeclarationsAndExpressionsInDeconstruction: // semantic check
                case MessageID.IDS_FeatureSealedToStringInRecord: // semantic check
                case MessageID.IDS_FeatureRecordStructs:
                case MessageID.IDS_FeatureWithOnStructs: // semantic check
                case MessageID.IDS_FeatureWithOnAnonymousTypes: // semantic check
                case MessageID.IDS_FeaturePositionalFieldsInRecords: // semantic check
                case MessageID.IDS_FeatureGlobalUsing:
                case MessageID.IDS_FeatureInferredDelegateType: // semantic check
                case MessageID.IDS_FeatureLambdaAttributes: // semantic check
<<<<<<< HEAD
                case MessageID.IDS_FeatureStaticAbstractMembersInInterfaces: // semantic check
=======
                case MessageID.IDS_FeatureExtendedPropertyPatterns:
>>>>>>> a34b3be2
                    return LanguageVersion.Preview;

                // C# 9.0 features.
                case MessageID.IDS_FeatureLambdaDiscardParameters: // semantic check
                case MessageID.IDS_FeatureFunctionPointers:
                case MessageID.IDS_FeatureLocalFunctionAttributes: // syntax check
                case MessageID.IDS_FeatureExternLocalFunctions: // syntax check
                case MessageID.IDS_FeatureImplicitObjectCreation: // syntax check
                case MessageID.IDS_FeatureMemberNotNull:
                case MessageID.IDS_FeatureAndPattern:
                case MessageID.IDS_FeatureNotPattern:
                case MessageID.IDS_FeatureOrPattern:
                case MessageID.IDS_FeatureParenthesizedPattern:
                case MessageID.IDS_FeatureTypePattern:
                case MessageID.IDS_FeatureRelationalPattern:
                case MessageID.IDS_FeatureExtensionGetEnumerator: // semantic check
                case MessageID.IDS_FeatureExtensionGetAsyncEnumerator: // semantic check
                case MessageID.IDS_FeatureNativeInt:
                case MessageID.IDS_FeatureExtendedPartialMethods: // semantic check
                case MessageID.IDS_TopLevelStatements:
                case MessageID.IDS_FeatureInitOnlySetters: // semantic check
                case MessageID.IDS_FeatureRecords:
                case MessageID.IDS_FeatureTargetTypedConditional:  // semantic check
                case MessageID.IDS_FeatureCovariantReturnsForOverrides: // semantic check
                case MessageID.IDS_FeatureStaticAnonymousFunction: // syntax check
                case MessageID.IDS_FeatureModuleInitializers: // semantic check on method attribute
                case MessageID.IDS_FeatureDefaultTypeParameterConstraint:
                    return LanguageVersion.CSharp9;

                case MessageID.IDS_FeatureVarianceSafetyForStaticInterfaceMembers: //semantic check
                case MessageID.IDS_FeatureConstantInterpolatedStrings: //semantic check
                    return LanguageVersion.Preview;

                // C# 8.0 features.
                case MessageID.IDS_FeatureAltInterpolatedVerbatimStrings:
                case MessageID.IDS_FeatureCoalesceAssignmentExpression:
                case MessageID.IDS_FeatureUnconstrainedTypeParameterInNullCoalescingOperator:
                case MessageID.IDS_FeatureNullableReferenceTypes: // syntax and semantic check
                case MessageID.IDS_FeatureIndexOperator: // semantic check
                case MessageID.IDS_FeatureRangeOperator: // semantic check
                case MessageID.IDS_FeatureAsyncStreams:
                case MessageID.IDS_FeatureRecursivePatterns:
                case MessageID.IDS_FeatureUsingDeclarations:
                case MessageID.IDS_FeatureStaticLocalFunctions:
                case MessageID.IDS_FeatureNameShadowingInNestedFunctions:
                case MessageID.IDS_FeatureUnmanagedConstructedTypes: // semantic check
                case MessageID.IDS_FeatureObsoleteOnPropertyAccessor:
                case MessageID.IDS_FeatureReadOnlyMembers:
                case MessageID.IDS_DefaultInterfaceImplementation: // semantic check
                case MessageID.IDS_OverrideWithConstraints: // semantic check
                case MessageID.IDS_FeatureNestedStackalloc: // semantic check
                case MessageID.IDS_FeatureNotNullGenericTypeConstraint:// semantic check
                case MessageID.IDS_FeatureSwitchExpression:
                case MessageID.IDS_FeatureAsyncUsing:
                case MessageID.IDS_FeatureNullPointerConstantPattern: //semantic check
                    return LanguageVersion.CSharp8;

                // C# 7.3 features.
                case MessageID.IDS_FeatureAttributesOnBackingFields: // semantic check
                case MessageID.IDS_FeatureImprovedOverloadCandidates: // semantic check
                case MessageID.IDS_FeatureTupleEquality: // semantic check
                case MessageID.IDS_FeatureRefReassignment:
                case MessageID.IDS_FeatureRefFor:
                case MessageID.IDS_FeatureRefForEach:
                case MessageID.IDS_FeatureEnumGenericTypeConstraint: // semantic check
                case MessageID.IDS_FeatureDelegateGenericTypeConstraint: // semantic check
                case MessageID.IDS_FeatureUnmanagedGenericTypeConstraint: // semantic check
                case MessageID.IDS_FeatureStackAllocInitializer:
                case MessageID.IDS_FeatureExpressionVariablesInQueriesAndInitializers: // semantic check
                case MessageID.IDS_FeatureExtensibleFixedStatement:  // semantic check
                case MessageID.IDS_FeatureIndexingMovableFixedBuffers: //semantic check
                    return LanguageVersion.CSharp7_3;

                // C# 7.2 features.
                case MessageID.IDS_FeatureNonTrailingNamedArguments: // semantic check
                case MessageID.IDS_FeatureLeadingDigitSeparator:
                case MessageID.IDS_FeaturePrivateProtected:
                case MessageID.IDS_FeatureReadOnlyReferences:
                case MessageID.IDS_FeatureRefStructs:
                case MessageID.IDS_FeatureReadOnlyStructs:
                case MessageID.IDS_FeatureRefExtensionMethods:
                case MessageID.IDS_FeatureRefConditional:
                    return LanguageVersion.CSharp7_2;

                // C# 7.1 features.
                case MessageID.IDS_FeatureAsyncMain:
                case MessageID.IDS_FeatureDefaultLiteral:
                case MessageID.IDS_FeatureInferredTupleNames:
                case MessageID.IDS_FeatureGenericPatternMatching:
                    return LanguageVersion.CSharp7_1;

                // C# 7 features.
                case MessageID.IDS_FeatureBinaryLiteral:
                case MessageID.IDS_FeatureDigitSeparator:
                case MessageID.IDS_FeatureLocalFunctions:
                case MessageID.IDS_FeatureRefLocalsReturns:
                case MessageID.IDS_FeaturePatternMatching:
                case MessageID.IDS_FeatureThrowExpression:
                case MessageID.IDS_FeatureTuples:
                case MessageID.IDS_FeatureOutVar:
                case MessageID.IDS_FeatureExpressionBodiedAccessor:
                case MessageID.IDS_FeatureExpressionBodiedDeOrConstructor:
                case MessageID.IDS_FeatureDiscards:
                    return LanguageVersion.CSharp7;

                // C# 6 features.
                case MessageID.IDS_FeatureExceptionFilter:
                case MessageID.IDS_FeatureAutoPropertyInitializer:
                case MessageID.IDS_FeatureNullPropagatingOperator:
                case MessageID.IDS_FeatureExpressionBodiedMethod:
                case MessageID.IDS_FeatureExpressionBodiedProperty:
                case MessageID.IDS_FeatureExpressionBodiedIndexer:
                case MessageID.IDS_FeatureNameof:
                case MessageID.IDS_FeatureDictionaryInitializer:
                case MessageID.IDS_FeatureUsingStatic:
                case MessageID.IDS_FeatureInterpolatedStrings:
                case MessageID.IDS_AwaitInCatchAndFinally:
                case MessageID.IDS_FeatureReadonlyAutoImplementedProperties:
                    return LanguageVersion.CSharp6;

                // C# 5 features.
                case MessageID.IDS_FeatureAsync:
                    return LanguageVersion.CSharp5;

                // C# 4 features.
                case MessageID.IDS_FeatureDynamic: // Checked in the binder.
                case MessageID.IDS_FeatureTypeVariance:
                case MessageID.IDS_FeatureNamedArgument:
                case MessageID.IDS_FeatureOptionalParameter:
                    return LanguageVersion.CSharp4;

                // C# 3 features.
                case MessageID.IDS_FeatureImplicitArray:
                case MessageID.IDS_FeatureAnonymousTypes:
                case MessageID.IDS_FeatureObjectInitializer:
                case MessageID.IDS_FeatureCollectionInitializer:
                case MessageID.IDS_FeatureLambda:
                case MessageID.IDS_FeatureQueryExpression:
                case MessageID.IDS_FeatureExtensionMethod:
                case MessageID.IDS_FeaturePartialMethod:
                case MessageID.IDS_FeatureImplicitLocal: // Checked in the binder.
                case MessageID.IDS_FeatureAutoImplementedProperties:
                    return LanguageVersion.CSharp3;

                // C# 2 features.
                case MessageID.IDS_FeatureGenerics: // Also affects crefs.
                case MessageID.IDS_FeatureAnonDelegates:
                case MessageID.IDS_FeatureGlobalNamespace: // Also affects crefs.
                case MessageID.IDS_FeatureFixedBuffer:
                case MessageID.IDS_FeatureStaticClasses:
                case MessageID.IDS_FeaturePartialTypes:
                case MessageID.IDS_FeaturePropertyAccessorMods:
                case MessageID.IDS_FeatureExternAlias:
                case MessageID.IDS_FeatureIterators:
                case MessageID.IDS_FeatureDefault:
                case MessageID.IDS_FeatureNullable:
                case MessageID.IDS_FeaturePragma: // Checked in the directive parser.
                case MessageID.IDS_FeatureSwitchOnBool: // Checked in the binder.
                    return LanguageVersion.CSharp2;

                // Special C# 2 feature: only a warning in C# 1.
                case MessageID.IDS_FeatureModuleAttrLoc:
                    return LanguageVersion.CSharp1;

                default:
                    throw ExceptionUtilities.UnexpectedValue(feature);
            }
        }
    }
}<|MERGE_RESOLUTION|>--- conflicted
+++ resolved
@@ -224,11 +224,8 @@
         IDS_FeatureInferredDelegateType = MessageBase + 12799,
         IDS_FeatureLambdaAttributes = MessageBase + 12800,
         IDS_FeatureWithOnAnonymousTypes = MessageBase + 12801,
-<<<<<<< HEAD
-        IDS_FeatureStaticAbstractMembersInInterfaces = MessageBase + 12802,
-=======
         IDS_FeatureExtendedPropertyPatterns = MessageBase + 12802,
->>>>>>> a34b3be2
+        IDS_FeatureStaticAbstractMembersInInterfaces = MessageBase + 12803,
     }
 
     // Message IDs may refer to strings that need to be localized.
@@ -345,11 +342,8 @@
                 case MessageID.IDS_FeatureGlobalUsing:
                 case MessageID.IDS_FeatureInferredDelegateType: // semantic check
                 case MessageID.IDS_FeatureLambdaAttributes: // semantic check
-<<<<<<< HEAD
+                case MessageID.IDS_FeatureExtendedPropertyPatterns:
                 case MessageID.IDS_FeatureStaticAbstractMembersInInterfaces: // semantic check
-=======
-                case MessageID.IDS_FeatureExtendedPropertyPatterns:
->>>>>>> a34b3be2
                     return LanguageVersion.Preview;
 
                 // C# 9.0 features.
