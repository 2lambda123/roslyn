﻿// Licensed to the .NET Foundation under one or more agreements.
// The .NET Foundation licenses this file to you under the MIT license.
// See the LICENSE file in the project root for more information.

using System;
using System.Diagnostics;
using Roslyn.Utilities;

namespace Microsoft.CodeAnalysis.CSharp
{
    internal enum MessageID
    {
        None = 0,
        MessageBase = 1200,

        IDS_SK_METHOD = MessageBase + 2000,
        IDS_SK_TYPE = MessageBase + 2001,
        IDS_SK_NAMESPACE = MessageBase + 2002,
        IDS_SK_FIELD = MessageBase + 2003,
        IDS_SK_PROPERTY = MessageBase + 2004,
        IDS_SK_UNKNOWN = MessageBase + 2005,
        IDS_SK_VARIABLE = MessageBase + 2006,
        IDS_SK_EVENT = MessageBase + 2007,
        IDS_SK_TYVAR = MessageBase + 2008,
        //IDS_SK_GCLASS = MessageBase + 2009,
        IDS_SK_ALIAS = MessageBase + 2010,
        //IDS_SK_EXTERNALIAS = MessageBase + 2011,
        IDS_SK_LABEL = MessageBase + 2012,
        IDS_SK_CONSTRUCTOR = MessageBase + 2013,

        IDS_NULL = MessageBase + 10001,
        //IDS_RELATEDERROR = MessageBase + 10002,
        //IDS_RELATEDWARNING = MessageBase + 10003,
        IDS_XMLIGNORED = MessageBase + 10004,
        IDS_XMLIGNORED2 = MessageBase + 10005,
        IDS_XMLFAILEDINCLUDE = MessageBase + 10006,
        IDS_XMLBADINCLUDE = MessageBase + 10007,
        IDS_XMLNOINCLUDE = MessageBase + 10008,
        IDS_XMLMISSINGINCLUDEFILE = MessageBase + 10009,
        IDS_XMLMISSINGINCLUDEPATH = MessageBase + 10010,
        IDS_GlobalNamespace = MessageBase + 10011,
        IDS_FeatureGenerics = MessageBase + 12500,
        IDS_FeatureAnonDelegates = MessageBase + 12501,
        IDS_FeatureModuleAttrLoc = MessageBase + 12502,
        IDS_FeatureGlobalNamespace = MessageBase + 12503,
        IDS_FeatureFixedBuffer = MessageBase + 12504,
        IDS_FeaturePragma = MessageBase + 12505,
        IDS_FOREACHLOCAL = MessageBase + 12506,
        IDS_USINGLOCAL = MessageBase + 12507,
        IDS_FIXEDLOCAL = MessageBase + 12508,
        IDS_FeatureStaticClasses = MessageBase + 12511,
        IDS_FeaturePartialTypes = MessageBase + 12512,
        IDS_MethodGroup = MessageBase + 12513,
        IDS_AnonMethod = MessageBase + 12514,
        IDS_FeatureSwitchOnBool = MessageBase + 12517,
        //IDS_WarnAsError = MessageBase + 12518,
        IDS_Collection = MessageBase + 12520,
        IDS_FeaturePropertyAccessorMods = MessageBase + 12522,
        IDS_FeatureExternAlias = MessageBase + 12523,
        IDS_FeatureIterators = MessageBase + 12524,
        IDS_FeatureDefault = MessageBase + 12525,
        IDS_FeatureNullable = MessageBase + 12528,
        IDS_Lambda = MessageBase + 12531,
        IDS_FeaturePatternMatching = MessageBase + 12532,
        IDS_FeatureThrowExpression = MessageBase + 12533,

        IDS_FeatureImplicitArray = MessageBase + 12557,
        IDS_FeatureImplicitLocal = MessageBase + 12558,
        IDS_FeatureAnonymousTypes = MessageBase + 12559,
        IDS_FeatureAutoImplementedProperties = MessageBase + 12560,
        IDS_FeatureObjectInitializer = MessageBase + 12561,
        IDS_FeatureCollectionInitializer = MessageBase + 12562,
        IDS_FeatureLambda = MessageBase + 12563,
        IDS_FeatureQueryExpression = MessageBase + 12564,
        IDS_FeatureExtensionMethod = MessageBase + 12565,
        IDS_FeaturePartialMethod = MessageBase + 12566,
        IDS_FeatureDynamic = MessageBase + 12644,
        IDS_FeatureTypeVariance = MessageBase + 12645,
        IDS_FeatureNamedArgument = MessageBase + 12646,
        IDS_FeatureOptionalParameter = MessageBase + 12647,
        IDS_FeatureExceptionFilter = MessageBase + 12648,
        IDS_FeatureAutoPropertyInitializer = MessageBase + 12649,

        IDS_SK_TYPE_OR_NAMESPACE = MessageBase + 12652,
        IDS_Contravariant = MessageBase + 12659,
        IDS_Contravariantly = MessageBase + 12660,
        IDS_Covariant = MessageBase + 12661,
        IDS_Covariantly = MessageBase + 12662,
        IDS_Invariantly = MessageBase + 12663,

        IDS_FeatureAsync = MessageBase + 12668,
        IDS_FeatureStaticAnonymousFunction = MessageBase + 12669,

        IDS_LIB_ENV = MessageBase + 12680,
        IDS_LIB_OPTION = MessageBase + 12681,
        IDS_REFERENCEPATH_OPTION = MessageBase + 12682,
        IDS_DirectoryDoesNotExist = MessageBase + 12683,
        IDS_DirectoryHasInvalidPath = MessageBase + 12684,

        IDS_Namespace1 = MessageBase + 12685,
        IDS_PathList = MessageBase + 12686,
        IDS_Text = MessageBase + 12687,

        IDS_FeatureDiscards = MessageBase + 12688,

        IDS_FeatureDefaultTypeParameterConstraint = MessageBase + 12689,
        IDS_FeatureNullPropagatingOperator = MessageBase + 12690,
        IDS_FeatureExpressionBodiedMethod = MessageBase + 12691,
        IDS_FeatureExpressionBodiedProperty = MessageBase + 12692,
        IDS_FeatureExpressionBodiedIndexer = MessageBase + 12693,
        // IDS_VersionExperimental = MessageBase + 12694,
        IDS_FeatureNameof = MessageBase + 12695,
        IDS_FeatureDictionaryInitializer = MessageBase + 12696,

        IDS_ToolName = MessageBase + 12697,
        IDS_LogoLine1 = MessageBase + 12698,
        IDS_LogoLine2 = MessageBase + 12699,
        IDS_CSCHelp = MessageBase + 12700,

        IDS_FeatureUsingStatic = MessageBase + 12701,
        IDS_FeatureInterpolatedStrings = MessageBase + 12702,
        IDS_OperationCausedStackOverflow = MessageBase + 12703,
        IDS_AwaitInCatchAndFinally = MessageBase + 12704,
        IDS_FeatureReadonlyAutoImplementedProperties = MessageBase + 12705,
        IDS_FeatureBinaryLiteral = MessageBase + 12706,
        IDS_FeatureDigitSeparator = MessageBase + 12707,
        IDS_FeatureLocalFunctions = MessageBase + 12708,
        IDS_FeatureNullableReferenceTypes = MessageBase + 12709,

        IDS_FeatureRefLocalsReturns = MessageBase + 12710,
        IDS_FeatureTuples = MessageBase + 12711,
        IDS_FeatureOutVar = MessageBase + 12713,

        // IDS_FeaturePragmaWarningEnable = MessageBase + 12714,
        IDS_FeatureExpressionBodiedAccessor = MessageBase + 12715,
        IDS_FeatureExpressionBodiedDeOrConstructor = MessageBase + 12716,
        IDS_ThrowExpression = MessageBase + 12717,
        IDS_FeatureDefaultLiteral = MessageBase + 12718,
        IDS_FeatureInferredTupleNames = MessageBase + 12719,
        IDS_FeatureGenericPatternMatching = MessageBase + 12720,
        IDS_FeatureAsyncMain = MessageBase + 12721,
        IDS_LangVersions = MessageBase + 12722,

        IDS_FeatureLeadingDigitSeparator = MessageBase + 12723,
        IDS_FeatureNonTrailingNamedArguments = MessageBase + 12724,

        IDS_FeatureReadOnlyReferences = MessageBase + 12725,
        IDS_FeatureRefStructs = MessageBase + 12726,
        IDS_FeatureReadOnlyStructs = MessageBase + 12727,
        IDS_FeatureRefExtensionMethods = MessageBase + 12728,
        // IDS_StackAllocExpression = MessageBase + 12729,
        IDS_FeaturePrivateProtected = MessageBase + 12730,

        IDS_FeatureRefConditional = MessageBase + 12731,
        IDS_FeatureAttributesOnBackingFields = MessageBase + 12732,
        IDS_FeatureImprovedOverloadCandidates = MessageBase + 12733,
        IDS_FeatureRefReassignment = MessageBase + 12734,
        IDS_FeatureRefFor = MessageBase + 12735,
        IDS_FeatureRefForEach = MessageBase + 12736,
        IDS_FeatureEnumGenericTypeConstraint = MessageBase + 12737,
        IDS_FeatureDelegateGenericTypeConstraint = MessageBase + 12738,
        IDS_FeatureUnmanagedGenericTypeConstraint = MessageBase + 12739,
        IDS_FeatureStackAllocInitializer = MessageBase + 12740,
        IDS_FeatureTupleEquality = MessageBase + 12741,
        IDS_FeatureExpressionVariablesInQueriesAndInitializers = MessageBase + 12742,
        IDS_FeatureExtensibleFixedStatement = MessageBase + 12743,
        IDS_FeatureIndexingMovableFixedBuffers = MessageBase + 12744,

        IDS_FeatureAltInterpolatedVerbatimStrings = MessageBase + 12745,
        IDS_FeatureCoalesceAssignmentExpression = MessageBase + 12746,
        IDS_FeatureUnconstrainedTypeParameterInNullCoalescingOperator = MessageBase + 12747,
        IDS_FeatureNotNullGenericTypeConstraint = MessageBase + 12748,
        IDS_FeatureIndexOperator = MessageBase + 12749,
        IDS_FeatureRangeOperator = MessageBase + 12750,
        IDS_FeatureAsyncStreams = MessageBase + 12751,
        IDS_FeatureRecursivePatterns = MessageBase + 12752,
        IDS_Disposable = MessageBase + 12753,
        IDS_FeatureUsingDeclarations = MessageBase + 12754,
        IDS_FeatureStaticLocalFunctions = MessageBase + 12755,
        IDS_FeatureNameShadowingInNestedFunctions = MessageBase + 12756,
        IDS_FeatureUnmanagedConstructedTypes = MessageBase + 12757,
        IDS_FeatureObsoleteOnPropertyAccessor = MessageBase + 12758,
        IDS_FeatureReadOnlyMembers = MessageBase + 12759,
        IDS_DefaultInterfaceImplementation = MessageBase + 12760,
        IDS_OverrideWithConstraints = MessageBase + 12761,
        IDS_FeatureNestedStackalloc = MessageBase + 12762,
        IDS_FeatureSwitchExpression = MessageBase + 12763,
        IDS_FeatureAsyncUsing = MessageBase + 12764,
        IDS_FeatureLambdaDiscardParameters = MessageBase + 12765,
        IDS_FeatureLocalFunctionAttributes = MessageBase + 12766,
        IDS_FeatureExternLocalFunctions = MessageBase + 12767,
        IDS_FeatureMemberNotNull = MessageBase + 12768,

        IDS_FeatureNativeInt = MessageBase + 12769,
        IDS_FeatureImplicitObjectCreation = MessageBase + 12770,
        IDS_FeatureTypePattern = MessageBase + 12771,
        IDS_FeatureParenthesizedPattern = MessageBase + 12772,
        IDS_FeatureOrPattern = MessageBase + 12773,
        IDS_FeatureAndPattern = MessageBase + 12774,
        IDS_FeatureNotPattern = MessageBase + 12775,
        IDS_FeatureRelationalPattern = MessageBase + 12776,
        IDS_FeatureExtendedPartialMethods = MessageBase + 12777,
        IDS_TopLevelStatements = MessageBase + 12778,
        IDS_FeatureFunctionPointers = MessageBase + 12779,
        IDS_AddressOfMethodGroup = MessageBase + 12780,
        IDS_FeatureInitOnlySetters = MessageBase + 12781,
        IDS_FeatureRecords = MessageBase + 12782,
        IDS_FeatureNullPointerConstantPattern = MessageBase + 12783,
        IDS_FeatureModuleInitializers = MessageBase + 12784,
        IDS_FeatureTargetTypedConditional = MessageBase + 12785,
        IDS_FeatureCovariantReturnsForOverrides = MessageBase + 12786,
        IDS_FeatureExtensionGetEnumerator = MessageBase + 12787,
        IDS_FeatureExtensionGetAsyncEnumerator = MessageBase + 12788,
        IDS_Parameter = MessageBase + 12789,
        IDS_Return = MessageBase + 12790,
        IDS_FeatureVarianceSafetyForStaticInterfaceMembers = MessageBase + 12791,
        IDS_FeatureConstantInterpolatedStrings = MessageBase + 12792,
        IDS_FeatureMixedDeclarationsAndExpressionsInDeconstruction = MessageBase + 12793,
        IDS_FeatureSealedToStringInRecord = MessageBase + 12794,
        IDS_FeatureRecordStructs = MessageBase + 12795,
        IDS_FeatureWithOnStructs = MessageBase + 12796,
        IDS_FeaturePositionalFieldsInRecords = MessageBase + 12797,
        IDS_FeatureGlobalUsing = MessageBase + 12798,
        IDS_FeatureInferredDelegateType = MessageBase + 12799,
        IDS_FeatureLambdaAttributes = MessageBase + 12800,

        IDS_FeatureWithOnAnonymousTypes = MessageBase + 12801,
        IDS_FeatureExtendedPropertyPatterns = MessageBase + 12802,
        IDS_FeatureStaticAbstractMembersInInterfaces = MessageBase + 12803,
        IDS_FeatureLambdaReturnType = MessageBase + 12804,
        IDS_AsyncMethodBuilderOverride = MessageBase + 12805,
        IDS_FeatureImplicitImplementationOfNonPublicMembers = MessageBase + 12806,
        // IDS_FeatureLineSpanDirective = MessageBase + 12807, // feature no longer gated on LangVer
        IDS_FeatureImprovedInterpolatedStrings = MessageBase + 12808,
        IDS_FeatureFileScopedNamespace = MessageBase + 12809,
        IDS_FeatureParameterlessStructConstructors = MessageBase + 12810,
        IDS_FeatureStructFieldInitializers = MessageBase + 12811,

        IDS_FeatureGenericAttributes = MessageBase + 12812,

        IDS_FeatureNewLinesInInterpolations = MessageBase + 12813,
        IDS_FeatureListPattern = MessageBase + 12814,
        // IDS_ParameterNullChecking = MessageBase + 12815, // feature removed from C# 11

        IDS_FeatureCacheStaticMethodGroupConversion = MessageBase + 12816,
        IDS_FeatureRawStringLiterals = MessageBase + 12817,
        IDS_FeatureSpanCharConstantPattern = MessageBase + 12818,
        IDS_FeatureDisposalPattern = MessageBase + 12819,
        IDS_FeatureAutoDefaultStructs = MessageBase + 12820,

        IDS_FeatureCheckedUserDefinedOperators = MessageBase + 12821,
        IDS_FeatureUTF8StringLiterals = MessageBase + 12822,

        IDS_FeatureUnsignedRightShift = MessageBase + 12823,
        IDS_FeatureExtendedNameofScope = MessageBase + 12824,
        IDS_FeatureRelaxedShiftOperator = MessageBase + 12825,
<<<<<<< HEAD
        IDS_FeatureRefFields = MessageBase + 12826,
=======
        IDS_FeatureRequiredMembers = MessageBase + 12826,
>>>>>>> 74641d7d
    }

    // Message IDs may refer to strings that need to be localized.
    // This struct makes an IFormattable wrapper around a MessageID
    internal struct LocalizableErrorArgument : IFormattable
    {
        private readonly MessageID _id;

        internal LocalizableErrorArgument(MessageID id)
        {
            _id = id;
        }

        public override string ToString()
        {
            return ToString(null, null);
        }

        public string ToString(string? format, IFormatProvider? formatProvider)
        {
            return ErrorFacts.GetMessage(_id, formatProvider as System.Globalization.CultureInfo);
        }
    }

    // And this extension method makes it easy to localize MessageIDs:

    internal static partial class MessageIDExtensions
    {
        public static LocalizableErrorArgument Localize(this MessageID id)
        {
            return new LocalizableErrorArgument(id);
        }

        // Returns the string to be used in the /features flag switch to enable the MessageID feature.
        // Always call this before RequiredVersion:
        //   If this method returns null, call RequiredVersion and use that.
        //   If this method returns non-null, use that.
        // Features should be mutually exclusive between RequiredFeature and RequiredVersion.
        //   (hence the above rule - RequiredVersion throws when RequiredFeature returns non-null)
        internal static string? RequiredFeature(this MessageID feature)
        {
            // Check for current experimental features, if any, in the current branch.
            switch (feature)
            {
                default:
                    return null;
            }
        }

        internal static bool CheckFeatureAvailability(
            this MessageID feature,
            BindingDiagnosticBag diagnostics,
            SyntaxNode syntax,
            Location? location = null)
        {
            var diag = GetFeatureAvailabilityDiagnosticInfo(feature, (CSharpParseOptions)syntax.SyntaxTree.Options);
            if (diag is object)
            {
                diagnostics.Add(diag, location ?? syntax.GetLocation());
                return false;
            }
            return true;
        }

        internal static bool CheckFeatureAvailability(
            this MessageID feature,
            BindingDiagnosticBag diagnostics,
            Compilation compilation,
            Location location)
        {
            if (GetFeatureAvailabilityDiagnosticInfo(feature, (CSharpCompilation)compilation) is { } diagInfo)
            {
                diagnostics.Add(diagInfo, location);
                return false;
            }
            return true;
        }

        internal static CSDiagnosticInfo? GetFeatureAvailabilityDiagnosticInfo(this MessageID feature, CSharpParseOptions options)
            => options.IsFeatureEnabled(feature) ? null : GetDisabledFeatureDiagnosticInfo(feature, options.LanguageVersion);

        internal static CSDiagnosticInfo? GetFeatureAvailabilityDiagnosticInfo(this MessageID feature, CSharpCompilation compilation)
            => compilation.IsFeatureEnabled(feature) ? null : GetDisabledFeatureDiagnosticInfo(feature, compilation.LanguageVersion);

        private static CSDiagnosticInfo GetDisabledFeatureDiagnosticInfo(MessageID feature, LanguageVersion availableVersion)
        {
            string? requiredFeature = feature.RequiredFeature();
            if (requiredFeature != null)
            {
                return new CSDiagnosticInfo(ErrorCode.ERR_FeatureIsExperimental, feature.Localize(), requiredFeature);
            }

            LanguageVersion requiredVersion = feature.RequiredVersion();
            return requiredVersion == LanguageVersion.Preview.MapSpecifiedToEffectiveVersion()
                ? new CSDiagnosticInfo(ErrorCode.ERR_FeatureInPreview, feature.Localize())
                : new CSDiagnosticInfo(availableVersion.GetErrorCode(), feature.Localize(), new CSharpRequiredLanguageVersion(requiredVersion));
        }

        internal static LanguageVersion RequiredVersion(this MessageID feature)
        {
            Debug.Assert(RequiredFeature(feature) == null);

            // Based on CSourceParser::GetFeatureUsage from SourceParser.cpp.
            // Checks are in the LanguageParser unless otherwise noted.
            switch (feature)
            {
                // PREFER reporting diagnostics in binding when diagnostics do not affect the shape of the syntax tree

                // C# preview features.
                case MessageID.IDS_FeatureRawStringLiterals:
                case MessageID.IDS_FeatureStaticAbstractMembersInInterfaces: // semantic check
                case MessageID.IDS_FeatureGenericAttributes: // semantic check
                case MessageID.IDS_FeatureNewLinesInInterpolations: // semantic check
                case MessageID.IDS_FeatureListPattern: // semantic check
                case MessageID.IDS_FeatureRequiredMembers: // semantic check
                case MessageID.IDS_FeatureCacheStaticMethodGroupConversion: // lowering check
                case MessageID.IDS_FeatureSpanCharConstantPattern:
                case MessageID.IDS_FeatureAutoDefaultStructs: // semantic check
                case MessageID.IDS_FeatureCheckedUserDefinedOperators: // semantic check for declarations, parsing check for doc comments
                case MessageID.IDS_FeatureUTF8StringLiterals: // semantic check
                case MessageID.IDS_FeatureUnsignedRightShift: // semantic check for declarations and consumption, parsing check for doc comments
                case MessageID.IDS_FeatureExtendedNameofScope: // semantic check
                case MessageID.IDS_FeatureRelaxedShiftOperator: // semantic check
                case MessageID.IDS_FeatureRefFields: // semantic check
                    return LanguageVersion.Preview;

                // C# 10.0 features.
                case MessageID.IDS_FeatureMixedDeclarationsAndExpressionsInDeconstruction: // semantic check
                case MessageID.IDS_FeatureSealedToStringInRecord: // semantic check
                case MessageID.IDS_FeatureImprovedInterpolatedStrings: // semantic check
                case MessageID.IDS_FeatureRecordStructs:
                case MessageID.IDS_FeatureWithOnStructs: // semantic check
                case MessageID.IDS_FeatureWithOnAnonymousTypes: // semantic check
                case MessageID.IDS_FeaturePositionalFieldsInRecords: // semantic check
                case MessageID.IDS_FeatureGlobalUsing:
                case MessageID.IDS_FeatureInferredDelegateType: // semantic check
                case MessageID.IDS_FeatureLambdaAttributes: // semantic check
                case MessageID.IDS_FeatureExtendedPropertyPatterns:
                case MessageID.IDS_FeatureLambdaReturnType: // semantic check
                case MessageID.IDS_AsyncMethodBuilderOverride: // semantic check
                case MessageID.IDS_FeatureConstantInterpolatedStrings: // semantic check
                case MessageID.IDS_FeatureImplicitImplementationOfNonPublicMembers: // semantic check
                case MessageID.IDS_FeatureFileScopedNamespace: // syntax check
                case MessageID.IDS_FeatureParameterlessStructConstructors: // semantic check
                case MessageID.IDS_FeatureStructFieldInitializers: // semantic check
                    return LanguageVersion.CSharp10;

                // C# 9.0 features.
                case MessageID.IDS_FeatureLambdaDiscardParameters: // semantic check
                case MessageID.IDS_FeatureFunctionPointers:
                case MessageID.IDS_FeatureLocalFunctionAttributes: // syntax check
                case MessageID.IDS_FeatureExternLocalFunctions: // syntax check
                case MessageID.IDS_FeatureImplicitObjectCreation: // syntax check
                case MessageID.IDS_FeatureMemberNotNull:
                case MessageID.IDS_FeatureAndPattern:
                case MessageID.IDS_FeatureNotPattern:
                case MessageID.IDS_FeatureOrPattern:
                case MessageID.IDS_FeatureParenthesizedPattern:
                case MessageID.IDS_FeatureTypePattern:
                case MessageID.IDS_FeatureRelationalPattern:
                case MessageID.IDS_FeatureExtensionGetEnumerator: // semantic check
                case MessageID.IDS_FeatureExtensionGetAsyncEnumerator: // semantic check
                case MessageID.IDS_FeatureNativeInt:
                case MessageID.IDS_FeatureExtendedPartialMethods: // semantic check
                case MessageID.IDS_TopLevelStatements:
                case MessageID.IDS_FeatureInitOnlySetters: // semantic check
                case MessageID.IDS_FeatureRecords:
                case MessageID.IDS_FeatureTargetTypedConditional:  // semantic check
                case MessageID.IDS_FeatureCovariantReturnsForOverrides: // semantic check
                case MessageID.IDS_FeatureStaticAnonymousFunction: // syntax check
                case MessageID.IDS_FeatureModuleInitializers: // semantic check on method attribute
                case MessageID.IDS_FeatureDefaultTypeParameterConstraint:
                case MessageID.IDS_FeatureVarianceSafetyForStaticInterfaceMembers: // semantic check
                    return LanguageVersion.CSharp9;

                // C# 8.0 features.
                case MessageID.IDS_FeatureAltInterpolatedVerbatimStrings: // semantic check
                case MessageID.IDS_FeatureCoalesceAssignmentExpression:
                case MessageID.IDS_FeatureUnconstrainedTypeParameterInNullCoalescingOperator:
                case MessageID.IDS_FeatureNullableReferenceTypes: // syntax and semantic check
                case MessageID.IDS_FeatureIndexOperator: // semantic check
                case MessageID.IDS_FeatureRangeOperator: // semantic check
                case MessageID.IDS_FeatureAsyncStreams: // semantic check
                case MessageID.IDS_FeatureRecursivePatterns:
                case MessageID.IDS_FeatureUsingDeclarations: // semantic check
                case MessageID.IDS_FeatureDisposalPattern: //semantic check
                case MessageID.IDS_FeatureStaticLocalFunctions:
                case MessageID.IDS_FeatureNameShadowingInNestedFunctions:
                case MessageID.IDS_FeatureUnmanagedConstructedTypes: // semantic check
                case MessageID.IDS_FeatureObsoleteOnPropertyAccessor:
                case MessageID.IDS_FeatureReadOnlyMembers:
                case MessageID.IDS_DefaultInterfaceImplementation: // semantic check
                case MessageID.IDS_OverrideWithConstraints: // semantic check
                case MessageID.IDS_FeatureNestedStackalloc: // semantic check
                case MessageID.IDS_FeatureNotNullGenericTypeConstraint:// semantic check
                case MessageID.IDS_FeatureSwitchExpression:
                case MessageID.IDS_FeatureAsyncUsing:
                case MessageID.IDS_FeatureNullPointerConstantPattern: //semantic check
                    return LanguageVersion.CSharp8;

                // C# 7.3 features.
                case MessageID.IDS_FeatureAttributesOnBackingFields: // semantic check
                case MessageID.IDS_FeatureImprovedOverloadCandidates: // semantic check
                case MessageID.IDS_FeatureTupleEquality: // semantic check
                case MessageID.IDS_FeatureRefReassignment:
                case MessageID.IDS_FeatureRefFor:
                case MessageID.IDS_FeatureRefForEach:
                case MessageID.IDS_FeatureEnumGenericTypeConstraint: // semantic check
                case MessageID.IDS_FeatureDelegateGenericTypeConstraint: // semantic check
                case MessageID.IDS_FeatureUnmanagedGenericTypeConstraint: // semantic check
                case MessageID.IDS_FeatureStackAllocInitializer:
                case MessageID.IDS_FeatureExpressionVariablesInQueriesAndInitializers: // semantic check
                case MessageID.IDS_FeatureExtensibleFixedStatement:  // semantic check
                case MessageID.IDS_FeatureIndexingMovableFixedBuffers: //semantic check
                    return LanguageVersion.CSharp7_3;

                // C# 7.2 features.
                case MessageID.IDS_FeatureNonTrailingNamedArguments: // semantic check
                case MessageID.IDS_FeatureLeadingDigitSeparator:
                case MessageID.IDS_FeaturePrivateProtected:
                case MessageID.IDS_FeatureReadOnlyReferences:
                case MessageID.IDS_FeatureRefStructs:
                case MessageID.IDS_FeatureReadOnlyStructs:
                case MessageID.IDS_FeatureRefExtensionMethods:
                case MessageID.IDS_FeatureRefConditional:
                    return LanguageVersion.CSharp7_2;

                // C# 7.1 features.
                case MessageID.IDS_FeatureAsyncMain:
                case MessageID.IDS_FeatureDefaultLiteral:
                case MessageID.IDS_FeatureInferredTupleNames:
                case MessageID.IDS_FeatureGenericPatternMatching:
                    return LanguageVersion.CSharp7_1;

                // C# 7 features.
                case MessageID.IDS_FeatureBinaryLiteral:
                case MessageID.IDS_FeatureDigitSeparator:
                case MessageID.IDS_FeatureLocalFunctions:
                case MessageID.IDS_FeatureRefLocalsReturns:
                case MessageID.IDS_FeaturePatternMatching:
                case MessageID.IDS_FeatureThrowExpression:
                case MessageID.IDS_FeatureTuples:
                case MessageID.IDS_FeatureOutVar:
                case MessageID.IDS_FeatureExpressionBodiedAccessor:
                case MessageID.IDS_FeatureExpressionBodiedDeOrConstructor:
                case MessageID.IDS_FeatureDiscards:
                    return LanguageVersion.CSharp7;

                // C# 6 features.
                case MessageID.IDS_FeatureExceptionFilter:
                case MessageID.IDS_FeatureAutoPropertyInitializer:
                case MessageID.IDS_FeatureNullPropagatingOperator:
                case MessageID.IDS_FeatureExpressionBodiedMethod:
                case MessageID.IDS_FeatureExpressionBodiedProperty:
                case MessageID.IDS_FeatureExpressionBodiedIndexer:
                case MessageID.IDS_FeatureNameof:
                case MessageID.IDS_FeatureDictionaryInitializer:
                case MessageID.IDS_FeatureUsingStatic:
                case MessageID.IDS_FeatureInterpolatedStrings: // semantic check
                case MessageID.IDS_AwaitInCatchAndFinally:
                case MessageID.IDS_FeatureReadonlyAutoImplementedProperties:
                    return LanguageVersion.CSharp6;

                // C# 5 features.
                case MessageID.IDS_FeatureAsync:
                    return LanguageVersion.CSharp5;

                // C# 4 features.
                case MessageID.IDS_FeatureDynamic: // Checked in the binder.
                case MessageID.IDS_FeatureTypeVariance:
                case MessageID.IDS_FeatureNamedArgument:
                case MessageID.IDS_FeatureOptionalParameter:
                    return LanguageVersion.CSharp4;

                // C# 3 features.
                case MessageID.IDS_FeatureImplicitArray:
                case MessageID.IDS_FeatureAnonymousTypes:
                case MessageID.IDS_FeatureObjectInitializer:
                case MessageID.IDS_FeatureCollectionInitializer:
                case MessageID.IDS_FeatureLambda:
                case MessageID.IDS_FeatureQueryExpression:
                case MessageID.IDS_FeatureExtensionMethod:
                case MessageID.IDS_FeaturePartialMethod:
                case MessageID.IDS_FeatureImplicitLocal: // Checked in the binder.
                case MessageID.IDS_FeatureAutoImplementedProperties:
                    return LanguageVersion.CSharp3;

                // C# 2 features.
                case MessageID.IDS_FeatureGenerics: // Also affects crefs.
                case MessageID.IDS_FeatureAnonDelegates:
                case MessageID.IDS_FeatureGlobalNamespace: // Also affects crefs.
                case MessageID.IDS_FeatureFixedBuffer:
                case MessageID.IDS_FeatureStaticClasses:
                case MessageID.IDS_FeaturePartialTypes:
                case MessageID.IDS_FeaturePropertyAccessorMods:
                case MessageID.IDS_FeatureExternAlias:
                case MessageID.IDS_FeatureIterators:
                case MessageID.IDS_FeatureDefault:
                case MessageID.IDS_FeatureNullable:
                case MessageID.IDS_FeaturePragma: // Checked in the directive parser.
                case MessageID.IDS_FeatureSwitchOnBool: // Checked in the binder.
                    return LanguageVersion.CSharp2;

                // Special C# 2 feature: only a warning in C# 1.
                case MessageID.IDS_FeatureModuleAttrLoc:
                    return LanguageVersion.CSharp1;

                default:
                    throw ExceptionUtilities.UnexpectedValue(feature);
            }
        }
    }
}<|MERGE_RESOLUTION|>--- conflicted
+++ resolved
@@ -254,11 +254,8 @@
         IDS_FeatureUnsignedRightShift = MessageBase + 12823,
         IDS_FeatureExtendedNameofScope = MessageBase + 12824,
         IDS_FeatureRelaxedShiftOperator = MessageBase + 12825,
-<<<<<<< HEAD
-        IDS_FeatureRefFields = MessageBase + 12826,
-=======
         IDS_FeatureRequiredMembers = MessageBase + 12826,
->>>>>>> 74641d7d
+        IDS_FeatureRefFields = MessageBase + 12827,
     }
 
     // Message IDs may refer to strings that need to be localized.
