﻿// Licensed to the .NET Foundation under one or more agreements.
// The .NET Foundation licenses this file to you under the MIT license.
// See the LICENSE file in the project root for more information.

#nullable enable

using System;
using System.Diagnostics;
using Roslyn.Utilities;

namespace Microsoft.CodeAnalysis.CSharp
{
    internal enum MessageID
    {
        None = 0,
        MessageBase = 1200,

        IDS_SK_METHOD = MessageBase + 2000,
        IDS_SK_TYPE = MessageBase + 2001,
        IDS_SK_NAMESPACE = MessageBase + 2002,
        IDS_SK_FIELD = MessageBase + 2003,
        IDS_SK_PROPERTY = MessageBase + 2004,
        IDS_SK_UNKNOWN = MessageBase + 2005,
        IDS_SK_VARIABLE = MessageBase + 2006,
        IDS_SK_EVENT = MessageBase + 2007,
        IDS_SK_TYVAR = MessageBase + 2008,
        //IDS_SK_GCLASS = MessageBase + 2009,
        IDS_SK_ALIAS = MessageBase + 2010,
        //IDS_SK_EXTERNALIAS = MessageBase + 2011,
        IDS_SK_LABEL = MessageBase + 2012,
        IDS_SK_CONSTRUCTOR = MessageBase + 2013,

        IDS_NULL = MessageBase + 10001,
        //IDS_RELATEDERROR = MessageBase + 10002,
        //IDS_RELATEDWARNING = MessageBase + 10003,
        IDS_XMLIGNORED = MessageBase + 10004,
        IDS_XMLIGNORED2 = MessageBase + 10005,
        IDS_XMLFAILEDINCLUDE = MessageBase + 10006,
        IDS_XMLBADINCLUDE = MessageBase + 10007,
        IDS_XMLNOINCLUDE = MessageBase + 10008,
        IDS_XMLMISSINGINCLUDEFILE = MessageBase + 10009,
        IDS_XMLMISSINGINCLUDEPATH = MessageBase + 10010,
        IDS_GlobalNamespace = MessageBase + 10011,
        IDS_FeatureGenerics = MessageBase + 12500,
        IDS_FeatureAnonDelegates = MessageBase + 12501,
        IDS_FeatureModuleAttrLoc = MessageBase + 12502,
        IDS_FeatureGlobalNamespace = MessageBase + 12503,
        IDS_FeatureFixedBuffer = MessageBase + 12504,
        IDS_FeaturePragma = MessageBase + 12505,
        IDS_FOREACHLOCAL = MessageBase + 12506,
        IDS_USINGLOCAL = MessageBase + 12507,
        IDS_FIXEDLOCAL = MessageBase + 12508,
        IDS_FeatureStaticClasses = MessageBase + 12511,
        IDS_FeaturePartialTypes = MessageBase + 12512,
        IDS_MethodGroup = MessageBase + 12513,
        IDS_AnonMethod = MessageBase + 12514,
        IDS_FeatureSwitchOnBool = MessageBase + 12517,
        //IDS_WarnAsError = MessageBase + 12518,
        IDS_Collection = MessageBase + 12520,
        IDS_FeaturePropertyAccessorMods = MessageBase + 12522,
        IDS_FeatureExternAlias = MessageBase + 12523,
        IDS_FeatureIterators = MessageBase + 12524,
        IDS_FeatureDefault = MessageBase + 12525,
        IDS_FeatureNullable = MessageBase + 12528,
        IDS_Lambda = MessageBase + 12531,
        IDS_FeaturePatternMatching = MessageBase + 12532,
        IDS_FeatureThrowExpression = MessageBase + 12533,

        IDS_FeatureImplicitArray = MessageBase + 12557,
        IDS_FeatureImplicitLocal = MessageBase + 12558,
        IDS_FeatureAnonymousTypes = MessageBase + 12559,
        IDS_FeatureAutoImplementedProperties = MessageBase + 12560,
        IDS_FeatureObjectInitializer = MessageBase + 12561,
        IDS_FeatureCollectionInitializer = MessageBase + 12562,
        IDS_FeatureLambda = MessageBase + 12563,
        IDS_FeatureQueryExpression = MessageBase + 12564,
        IDS_FeatureExtensionMethod = MessageBase + 12565,
        IDS_FeaturePartialMethod = MessageBase + 12566,
        IDS_FeatureDynamic = MessageBase + 12644,
        IDS_FeatureTypeVariance = MessageBase + 12645,
        IDS_FeatureNamedArgument = MessageBase + 12646,
        IDS_FeatureOptionalParameter = MessageBase + 12647,
        IDS_FeatureExceptionFilter = MessageBase + 12648,
        IDS_FeatureAutoPropertyInitializer = MessageBase + 12649,

        IDS_SK_TYPE_OR_NAMESPACE = MessageBase + 12652,
        IDS_Contravariant = MessageBase + 12659,
        IDS_Contravariantly = MessageBase + 12660,
        IDS_Covariant = MessageBase + 12661,
        IDS_Covariantly = MessageBase + 12662,
        IDS_Invariantly = MessageBase + 12663,

        IDS_FeatureAsync = MessageBase + 12668,

        IDS_LIB_ENV = MessageBase + 12680,
        IDS_LIB_OPTION = MessageBase + 12681,
        IDS_REFERENCEPATH_OPTION = MessageBase + 12682,
        IDS_DirectoryDoesNotExist = MessageBase + 12683,
        IDS_DirectoryHasInvalidPath = MessageBase + 12684,

        IDS_Namespace1 = MessageBase + 12685,
        IDS_PathList = MessageBase + 12686,
        IDS_Text = MessageBase + 12687,

        // available

        IDS_FeatureNullPropagatingOperator = MessageBase + 12690,
        IDS_FeatureExpressionBodiedMethod = MessageBase + 12691,
        IDS_FeatureExpressionBodiedProperty = MessageBase + 12692,
        IDS_FeatureExpressionBodiedIndexer = MessageBase + 12693,
        // IDS_VersionExperimental = MessageBase + 12694,
        IDS_FeatureNameof = MessageBase + 12695,
        IDS_FeatureDictionaryInitializer = MessageBase + 12696,

        IDS_ToolName = MessageBase + 12697,
        IDS_LogoLine1 = MessageBase + 12698,
        IDS_LogoLine2 = MessageBase + 12699,
        IDS_CSCHelp = MessageBase + 12700,

        IDS_FeatureUsingStatic = MessageBase + 12701,
        IDS_FeatureInterpolatedStrings = MessageBase + 12702,
        IDS_OperationCausedStackOverflow = MessageBase + 12703,
        IDS_AwaitInCatchAndFinally = MessageBase + 12704,
        IDS_FeatureReadonlyAutoImplementedProperties = MessageBase + 12705,
        IDS_FeatureBinaryLiteral = MessageBase + 12706,
        IDS_FeatureDigitSeparator = MessageBase + 12707,
        IDS_FeatureLocalFunctions = MessageBase + 12708,
        IDS_FeatureNullableReferenceTypes = MessageBase + 12709,

        IDS_FeatureRefLocalsReturns = MessageBase + 12710,
        IDS_FeatureTuples = MessageBase + 12711,
        IDS_FeatureOutVar = MessageBase + 12713,

        // IDS_FeaturePragmaWarningEnable = MessageBase + 12714,
        IDS_FeatureExpressionBodiedAccessor = MessageBase + 12715,
        IDS_FeatureExpressionBodiedDeOrConstructor = MessageBase + 12716,
        IDS_ThrowExpression = MessageBase + 12717,
        IDS_FeatureDefaultLiteral = MessageBase + 12718,
        IDS_FeatureInferredTupleNames = MessageBase + 12719,
        IDS_FeatureGenericPatternMatching = MessageBase + 12720,
        IDS_FeatureAsyncMain = MessageBase + 12721,
        IDS_LangVersions = MessageBase + 12722,

        IDS_FeatureLeadingDigitSeparator = MessageBase + 12723,
        IDS_FeatureNonTrailingNamedArguments = MessageBase + 12724,

        IDS_FeatureReadOnlyReferences = MessageBase + 12725,
        IDS_FeatureRefStructs = MessageBase + 12726,
        IDS_FeatureReadOnlyStructs = MessageBase + 12727,
        IDS_FeatureRefExtensionMethods = MessageBase + 12728,
        // IDS_StackAllocExpression = MessageBase + 12729,
        IDS_FeaturePrivateProtected = MessageBase + 12730,

        IDS_FeatureRefConditional = MessageBase + 12731,
        IDS_FeatureAttributesOnBackingFields = MessageBase + 12732,
        IDS_FeatureImprovedOverloadCandidates = MessageBase + 12733,
        IDS_FeatureRefReassignment = MessageBase + 12734,
        IDS_FeatureRefFor = MessageBase + 12735,
        IDS_FeatureRefForEach = MessageBase + 12736,
        IDS_FeatureEnumGenericTypeConstraint = MessageBase + 12737,
        IDS_FeatureDelegateGenericTypeConstraint = MessageBase + 12738,
        IDS_FeatureUnmanagedGenericTypeConstraint = MessageBase + 12739,
        IDS_FeatureStackAllocInitializer = MessageBase + 12740,
        IDS_FeatureTupleEquality = MessageBase + 12741,
        IDS_FeatureExpressionVariablesInQueriesAndInitializers = MessageBase + 12742,
        IDS_FeatureExtensibleFixedStatement = MessageBase + 12743,
        IDS_FeatureIndexingMovableFixedBuffers = MessageBase + 12744,

        IDS_FeatureAltInterpolatedVerbatimStrings = MessageBase + 12745,
        IDS_FeatureCoalesceAssignmentExpression = MessageBase + 12746,
        IDS_FeatureUnconstrainedTypeParameterInNullCoalescingOperator = MessageBase + 12747,
        IDS_FeatureNotNullGenericTypeConstraint = MessageBase + 12748,
        IDS_FeatureIndexOperator = MessageBase + 12749,
        IDS_FeatureRangeOperator = MessageBase + 12750,
        IDS_FeatureAsyncStreams = MessageBase + 12751,
        IDS_FeatureRecursivePatterns = MessageBase + 12752,
        IDS_Disposable = MessageBase + 12753,
        IDS_FeatureUsingDeclarations = MessageBase + 12754,
        IDS_FeatureStaticLocalFunctions = MessageBase + 12755,
        IDS_FeatureNameShadowingInNestedFunctions = MessageBase + 12756,
        IDS_FeatureUnmanagedConstructedTypes = MessageBase + 12757,
        IDS_FeatureObsoleteOnPropertyAccessor = MessageBase + 12758,
        IDS_FeatureReadOnlyMembers = MessageBase + 12759,
        IDS_DefaultInterfaceImplementation = MessageBase + 12760,
        IDS_OverrideWithConstraints = MessageBase + 12761,
        IDS_FeatureNestedStackalloc = MessageBase + 12762,
        IDS_FeatureSwitchExpression = MessageBase + 12763,
        IDS_FeatureAsyncUsing = MessageBase + 12764,
        IDS_FeatureLambdaDiscardParameters = MessageBase + 12765,
        IDS_FeatureLocalFunctionAttributes = MessageBase + 12766,
        IDS_FeatureExternLocalFunctions = MessageBase + 12767,
        IDS_FeatureMemberNotNull = MessageBase + 12768,
        IDS_FeatureNativeInt = MessageBase + 12769,
        IDS_FeatureTargetTypedObjectCreation = MessageBase + 12770,
<<<<<<< HEAD
        IDS_FeatureCovariantReturnsForOverrides = MessageBase + 12771,
=======
        IDS_FeatureTypePattern = MessageBase + 12771,
        IDS_FeatureParenthesizedPattern = MessageBase + 12772,
        IDS_FeatureOrPattern = MessageBase + 12773,
        IDS_FeatureAndPattern = MessageBase + 12774,
        IDS_FeatureNotPattern = MessageBase + 12775,
        IDS_FeatureRelationalPattern = MessageBase + 12776,
>>>>>>> 65722f04
    }

    // Message IDs may refer to strings that need to be localized.
    // This struct makes an IFormattable wrapper around a MessageID
    internal struct LocalizableErrorArgument : IFormattable
    {
        private readonly MessageID _id;

        internal LocalizableErrorArgument(MessageID id)
        {
            _id = id;
        }

        public override string ToString()
        {
            return ToString(null, null);
        }

        public string ToString(string? format, IFormatProvider? formatProvider)
        {
            return ErrorFacts.GetMessage(_id, formatProvider as System.Globalization.CultureInfo);
        }
    }

    // And this extension method makes it easy to localize MessageIDs:

    internal static partial class MessageIDExtensions
    {
        public static LocalizableErrorArgument Localize(this MessageID id)
        {
            return new LocalizableErrorArgument(id);
        }

        // Returns the string to be used in the /features flag switch to enable the MessageID feature.
        // Always call this before RequiredVersion:
        //   If this method returns null, call RequiredVersion and use that.
        //   If this method returns non-null, use that.
        // Features should be mutually exclusive between RequiredFeature and RequiredVersion.
        //   (hence the above rule - RequiredVersion throws when RequiredFeature returns non-null)
        internal static string? RequiredFeature(this MessageID feature)
        {
            // Check for current experimental features, if any, in the current branch.
            switch (feature)
            {
                default:
                    return null;
            }
        }

        internal static bool CheckFeatureAvailability(
            this MessageID feature,
            DiagnosticBag diagnostics,
            SyntaxNode syntax,
            Location? location = null)
        {
            var diag = GetFeatureAvailabilityDiagnosticInfo(feature, (CSharpParseOptions)syntax.SyntaxTree.Options);
            if (diag is object)
            {
                diagnostics.Add(diag, location ?? syntax.GetLocation());
                return false;
            }
            return true;
        }

        internal static bool CheckFeatureAvailability(
            this MessageID feature,
            DiagnosticBag diagnostics,
            Compilation compilation,
            Location location)
        {
            if (GetFeatureAvailabilityDiagnosticInfo(feature, (CSharpCompilation)compilation) is { } diagInfo)
            {
                diagnostics.Add(diagInfo, location);
                return false;
            }
            return true;
        }

        internal static CSDiagnosticInfo? GetFeatureAvailabilityDiagnosticInfo(this MessageID feature, CSharpParseOptions options)
            => options.IsFeatureEnabled(feature) ? null : GetDisabledFeatureDiagnosticInfo(feature, options.LanguageVersion);

        internal static CSDiagnosticInfo? GetFeatureAvailabilityDiagnosticInfo(this MessageID feature, CSharpCompilation compilation)
            => compilation.IsFeatureEnabled(feature) ? null : GetDisabledFeatureDiagnosticInfo(feature, compilation.LanguageVersion);

        private static CSDiagnosticInfo GetDisabledFeatureDiagnosticInfo(MessageID feature, LanguageVersion availableVersion)
        {
            string? requiredFeature = feature.RequiredFeature();
            if (requiredFeature != null)
            {
                return new CSDiagnosticInfo(ErrorCode.ERR_FeatureIsExperimental, feature.Localize(), requiredFeature);
            }

            LanguageVersion requiredVersion = feature.RequiredVersion();
            return requiredVersion == LanguageVersion.Preview.MapSpecifiedToEffectiveVersion()
                ? new CSDiagnosticInfo(ErrorCode.ERR_FeatureInPreview, feature.Localize())
                : new CSDiagnosticInfo(availableVersion.GetErrorCode(), feature.Localize(), new CSharpRequiredLanguageVersion(requiredVersion));
        }

        internal static LanguageVersion RequiredVersion(this MessageID feature)
        {
            Debug.Assert(RequiredFeature(feature) == null);

            // Based on CSourceParser::GetFeatureUsage from SourceParser.cpp.
            // Checks are in the LanguageParser unless otherwise noted.
            switch (feature)
            {
                // C# preview features.
                case MessageID.IDS_FeatureLambdaDiscardParameters: // semantic check
                case MessageID.IDS_FeatureLocalFunctionAttributes: // syntax check
                case MessageID.IDS_FeatureExternLocalFunctions: // syntax check
                case MessageID.IDS_FeatureTargetTypedObjectCreation: // syntax check
                case MessageID.IDS_FeatureMemberNotNull:
                case MessageID.IDS_FeatureAndPattern:
                case MessageID.IDS_FeatureNotPattern:
                case MessageID.IDS_FeatureOrPattern:
                case MessageID.IDS_FeatureParenthesizedPattern:
                case MessageID.IDS_FeatureTypePattern:
                case MessageID.IDS_FeatureRelationalPattern:
                case MessageID.IDS_FeatureNativeInt:
                case MessageID.IDS_FeatureCovariantReturnsForOverrides: // semantic check
                    return LanguageVersion.Preview;

                // C# 8.0 features.
                case MessageID.IDS_FeatureAltInterpolatedVerbatimStrings:
                case MessageID.IDS_FeatureCoalesceAssignmentExpression:
                case MessageID.IDS_FeatureUnconstrainedTypeParameterInNullCoalescingOperator:
                case MessageID.IDS_FeatureNullableReferenceTypes: // syntax and semantic check
                case MessageID.IDS_FeatureIndexOperator: // semantic check
                case MessageID.IDS_FeatureRangeOperator: // semantic check
                case MessageID.IDS_FeatureAsyncStreams:
                case MessageID.IDS_FeatureRecursivePatterns:
                case MessageID.IDS_FeatureUsingDeclarations:
                case MessageID.IDS_FeatureStaticLocalFunctions:
                case MessageID.IDS_FeatureNameShadowingInNestedFunctions:
                case MessageID.IDS_FeatureUnmanagedConstructedTypes: // semantic check
                case MessageID.IDS_FeatureObsoleteOnPropertyAccessor:
                case MessageID.IDS_FeatureReadOnlyMembers:
                case MessageID.IDS_DefaultInterfaceImplementation: // semantic check
                case MessageID.IDS_OverrideWithConstraints: // semantic check
                case MessageID.IDS_FeatureNestedStackalloc: // semantic check
                case MessageID.IDS_FeatureNotNullGenericTypeConstraint:// semantic check
                case MessageID.IDS_FeatureSwitchExpression:
                case MessageID.IDS_FeatureAsyncUsing:
                    return LanguageVersion.CSharp8;

                // C# 7.3 features.
                case MessageID.IDS_FeatureAttributesOnBackingFields: // semantic check
                case MessageID.IDS_FeatureImprovedOverloadCandidates: // semantic check
                case MessageID.IDS_FeatureTupleEquality: // semantic check
                case MessageID.IDS_FeatureRefReassignment:
                case MessageID.IDS_FeatureRefFor:
                case MessageID.IDS_FeatureRefForEach:
                case MessageID.IDS_FeatureEnumGenericTypeConstraint: // semantic check
                case MessageID.IDS_FeatureDelegateGenericTypeConstraint: // semantic check
                case MessageID.IDS_FeatureUnmanagedGenericTypeConstraint: // semantic check
                case MessageID.IDS_FeatureStackAllocInitializer:
                case MessageID.IDS_FeatureExpressionVariablesInQueriesAndInitializers: // semantic check
                case MessageID.IDS_FeatureExtensibleFixedStatement:  // semantic check
                case MessageID.IDS_FeatureIndexingMovableFixedBuffers: //semantic check
                    return LanguageVersion.CSharp7_3;

                // C# 7.2 features.
                case MessageID.IDS_FeatureNonTrailingNamedArguments: // semantic check
                case MessageID.IDS_FeatureLeadingDigitSeparator:
                case MessageID.IDS_FeaturePrivateProtected:
                case MessageID.IDS_FeatureReadOnlyReferences:
                case MessageID.IDS_FeatureRefStructs:
                case MessageID.IDS_FeatureReadOnlyStructs:
                case MessageID.IDS_FeatureRefExtensionMethods:
                case MessageID.IDS_FeatureRefConditional:
                    return LanguageVersion.CSharp7_2;

                // C# 7.1 features.
                case MessageID.IDS_FeatureAsyncMain:
                case MessageID.IDS_FeatureDefaultLiteral:
                case MessageID.IDS_FeatureInferredTupleNames:
                case MessageID.IDS_FeatureGenericPatternMatching:
                    return LanguageVersion.CSharp7_1;

                // C# 7 features.
                case MessageID.IDS_FeatureBinaryLiteral:
                case MessageID.IDS_FeatureDigitSeparator:
                case MessageID.IDS_FeatureLocalFunctions:
                case MessageID.IDS_FeatureRefLocalsReturns:
                case MessageID.IDS_FeaturePatternMatching:
                case MessageID.IDS_FeatureThrowExpression:
                case MessageID.IDS_FeatureTuples:
                case MessageID.IDS_FeatureOutVar:
                case MessageID.IDS_FeatureExpressionBodiedAccessor:
                case MessageID.IDS_FeatureExpressionBodiedDeOrConstructor:
                    return LanguageVersion.CSharp7;

                // C# 6 features.
                case MessageID.IDS_FeatureExceptionFilter:
                case MessageID.IDS_FeatureAutoPropertyInitializer:
                case MessageID.IDS_FeatureNullPropagatingOperator:
                case MessageID.IDS_FeatureExpressionBodiedMethod:
                case MessageID.IDS_FeatureExpressionBodiedProperty:
                case MessageID.IDS_FeatureExpressionBodiedIndexer:
                case MessageID.IDS_FeatureNameof:
                case MessageID.IDS_FeatureDictionaryInitializer:
                case MessageID.IDS_FeatureUsingStatic:
                case MessageID.IDS_FeatureInterpolatedStrings:
                case MessageID.IDS_AwaitInCatchAndFinally:
                case MessageID.IDS_FeatureReadonlyAutoImplementedProperties:
                    return LanguageVersion.CSharp6;

                // C# 5 features.
                case MessageID.IDS_FeatureAsync:
                    return LanguageVersion.CSharp5;

                // C# 4 features.
                case MessageID.IDS_FeatureDynamic: // Checked in the binder.
                case MessageID.IDS_FeatureTypeVariance:
                case MessageID.IDS_FeatureNamedArgument:
                case MessageID.IDS_FeatureOptionalParameter:
                    return LanguageVersion.CSharp4;

                // C# 3 features.
                case MessageID.IDS_FeatureImplicitArray:
                case MessageID.IDS_FeatureAnonymousTypes:
                case MessageID.IDS_FeatureObjectInitializer:
                case MessageID.IDS_FeatureCollectionInitializer:
                case MessageID.IDS_FeatureLambda:
                case MessageID.IDS_FeatureQueryExpression:
                case MessageID.IDS_FeatureExtensionMethod:
                case MessageID.IDS_FeaturePartialMethod:
                case MessageID.IDS_FeatureImplicitLocal: // Checked in the binder.
                case MessageID.IDS_FeatureAutoImplementedProperties:
                    return LanguageVersion.CSharp3;

                // C# 2 features.
                case MessageID.IDS_FeatureGenerics: // Also affects crefs.
                case MessageID.IDS_FeatureAnonDelegates:
                case MessageID.IDS_FeatureGlobalNamespace: // Also affects crefs.
                case MessageID.IDS_FeatureFixedBuffer:
                case MessageID.IDS_FeatureStaticClasses:
                case MessageID.IDS_FeaturePartialTypes:
                case MessageID.IDS_FeaturePropertyAccessorMods:
                case MessageID.IDS_FeatureExternAlias:
                case MessageID.IDS_FeatureIterators:
                case MessageID.IDS_FeatureDefault:
                case MessageID.IDS_FeatureNullable:
                case MessageID.IDS_FeaturePragma: // Checked in the directive parser.
                case MessageID.IDS_FeatureSwitchOnBool: // Checked in the binder.
                    return LanguageVersion.CSharp2;

                // Special C# 2 feature: only a warning in C# 1.
                case MessageID.IDS_FeatureModuleAttrLoc:
                    return LanguageVersion.CSharp1;

                default:
                    throw ExceptionUtilities.UnexpectedValue(feature);
            }
        }
    }
}<|MERGE_RESOLUTION|>--- conflicted
+++ resolved
@@ -192,16 +192,13 @@
         IDS_FeatureMemberNotNull = MessageBase + 12768,
         IDS_FeatureNativeInt = MessageBase + 12769,
         IDS_FeatureTargetTypedObjectCreation = MessageBase + 12770,
-<<<<<<< HEAD
-        IDS_FeatureCovariantReturnsForOverrides = MessageBase + 12771,
-=======
         IDS_FeatureTypePattern = MessageBase + 12771,
         IDS_FeatureParenthesizedPattern = MessageBase + 12772,
         IDS_FeatureOrPattern = MessageBase + 12773,
         IDS_FeatureAndPattern = MessageBase + 12774,
         IDS_FeatureNotPattern = MessageBase + 12775,
         IDS_FeatureRelationalPattern = MessageBase + 12776,
->>>>>>> 65722f04
+        IDS_FeatureCovariantReturnsForOverrides = MessageBase + 12777,
     }
 
     // Message IDs may refer to strings that need to be localized.
