﻿// Licensed to the .NET Foundation under one or more agreements.
// The .NET Foundation licenses this file to you under the MIT license.
// See the LICENSE file in the project root for more information.

using System.Collections.Immutable;
using System.Diagnostics;
using System.Linq;
using Microsoft.CodeAnalysis.CSharp.Emit;
using Microsoft.CodeAnalysis.CSharp.Syntax;
using Microsoft.CodeAnalysis.PooledObjects;
using Roslyn.Utilities;

namespace Microsoft.CodeAnalysis.CSharp.Symbols
{
    internal sealed class SourcePropertyAccessorSymbol : SourceMemberMethodSymbol
    {
        private readonly SourcePropertySymbolBase _property;
        private ImmutableArray<ParameterSymbol> _lazyParameters;
        private TypeWithAnnotations _lazyReturnType;
        private ImmutableArray<CustomModifier> _lazyRefCustomModifiers;
        private readonly ImmutableArray<MethodSymbol> _explicitInterfaceImplementations;
        private readonly string _name;
        private readonly bool _isAutoPropertyAccessor;
        private readonly bool _isExpressionBodied;
        private readonly bool _usesInit;

        public static SourcePropertyAccessorSymbol CreateAccessorSymbol(
            NamedTypeSymbol containingType,
            SourcePropertySymbol property,
            DeclarationModifiers propertyModifiers,
            string propertyName,
            AccessorDeclarationSyntax syntax,
            PropertySymbol explicitlyImplementedPropertyOpt,
            string aliasQualifierOpt,
            bool isAutoPropertyAccessor,
            bool isExplicitInterfaceImplementation,
            BindingDiagnosticBag diagnostics)
        {
            Debug.Assert(syntax.Kind() == SyntaxKind.GetAccessorDeclaration ||
                syntax.Kind() == SyntaxKind.SetAccessorDeclaration ||
                syntax.Kind() == SyntaxKind.InitAccessorDeclaration);

            bool isGetMethod = (syntax.Kind() == SyntaxKind.GetAccessorDeclaration);
            string name;
            ImmutableArray<MethodSymbol> explicitInterfaceImplementations;
            GetNameAndExplicitInterfaceImplementations(
                explicitlyImplementedPropertyOpt,
                propertyName,
                property.IsCompilationOutputWinMdObj(),
                aliasQualifierOpt,
                isGetMethod,
                out name,
                out explicitInterfaceImplementations);

            var methodKind = isGetMethod ? MethodKind.PropertyGet : MethodKind.PropertySet;

            bool hasBody = syntax.Body is object;
            bool hasExpressionBody = syntax.ExpressionBody is object;
            CheckForBlockAndExpressionBody(syntax.Body, syntax.ExpressionBody, syntax, diagnostics);
            return new SourcePropertyAccessorSymbol(
                containingType,
                name,
                property,
                propertyModifiers,
                explicitInterfaceImplementations,
                syntax.Keyword.GetLocation(),
                syntax,
                hasBody,
                hasExpressionBody,
                isIterator: SyntaxFacts.HasYieldOperations(syntax.Body),
                syntax.Modifiers,
                methodKind,
                syntax.Keyword.IsKind(SyntaxKind.InitKeyword),
                isAutoPropertyAccessor,
                isExplicitInterfaceImplementation,
                diagnostics);
        }

        public static SourcePropertyAccessorSymbol CreateAccessorSymbol(
            NamedTypeSymbol containingType,
            SourcePropertySymbol property,
            DeclarationModifiers propertyModifiers,
            string propertyName,
            ArrowExpressionClauseSyntax syntax,
            PropertySymbol explicitlyImplementedPropertyOpt,
            string aliasQualifierOpt,
            bool isExplicitInterfaceImplementation,
            BindingDiagnosticBag diagnostics)
        {
            string name;
            ImmutableArray<MethodSymbol> explicitInterfaceImplementations;
            GetNameAndExplicitInterfaceImplementations(
                explicitlyImplementedPropertyOpt,
                propertyName,
                property.IsCompilationOutputWinMdObj(),
                aliasQualifierOpt,
                isGetMethod: true,
                name: out name,
                explicitInterfaceImplementations:
                out explicitInterfaceImplementations);

            return new SourcePropertyAccessorSymbol(
                containingType,
                name,
                property,
                propertyModifiers,
                explicitInterfaceImplementations,
                syntax.Expression.GetLocation(),
                syntax,
                isExplicitInterfaceImplementation,
                diagnostics);
        }

#nullable enable
        public static SourcePropertyAccessorSymbol CreateAccessorSymbol(
            bool isGetMethod,
            bool usesInit,
            NamedTypeSymbol containingType,
            SynthesizedRecordPropertySymbol property,
            DeclarationModifiers propertyModifiers,
            string propertyName,
            Location location,
            CSharpSyntaxNode syntax,
            DiagnosticBag diagnostics)
        {
            string name;
            ImmutableArray<MethodSymbol> explicitInterfaceImplementations;
            GetNameAndExplicitInterfaceImplementations(
                explicitlyImplementedPropertyOpt: null,
                propertyName,
                property.IsCompilationOutputWinMdObj(),
                aliasQualifierOpt: null,
                isGetMethod,
                out name,
                out explicitInterfaceImplementations);

            var methodKind = isGetMethod ? MethodKind.PropertyGet : MethodKind.PropertySet;
            return new SourcePropertyAccessorSymbol(
                containingType,
                name,
                property,
                propertyModifiers,
                explicitInterfaceImplementations,
                location,
                syntax,
                hasBody: false,
                hasExpressionBody: false,
                isIterator: false,
                modifiers: new SyntaxTokenList(),
                methodKind,
                usesInit,
                isAutoPropertyAccessor: true,
                isExplicitInterfaceImplementation: false,
                diagnostics);
        }
#nullable restore

        internal override bool IsExpressionBodied
            => _isExpressionBodied;

        internal sealed override ImmutableArray<string> NotNullMembers
            => _property.NotNullMembers.Concat(base.NotNullMembers);

        internal sealed override ImmutableArray<string> NotNullWhenTrueMembers
            => _property.NotNullWhenTrueMembers.Concat(base.NotNullWhenTrueMembers);

        internal sealed override ImmutableArray<string> NotNullWhenFalseMembers
            => _property.NotNullWhenFalseMembers.Concat(base.NotNullWhenFalseMembers);

        private static void GetNameAndExplicitInterfaceImplementations(
            PropertySymbol explicitlyImplementedPropertyOpt,
            string propertyName,
            bool isWinMd,
            string aliasQualifierOpt,
            bool isGetMethod,
            out string name,
            out ImmutableArray<MethodSymbol> explicitInterfaceImplementations)
        {
            if ((object)explicitlyImplementedPropertyOpt == null)
            {
                name = GetAccessorName(propertyName, isGetMethod, isWinMd);
                explicitInterfaceImplementations = ImmutableArray<MethodSymbol>.Empty;
            }
            else
            {
                MethodSymbol implementedAccessor = isGetMethod
                    ? explicitlyImplementedPropertyOpt.GetMethod
                    : explicitlyImplementedPropertyOpt.SetMethod;

                string accessorName = (object)implementedAccessor != null
                    ? implementedAccessor.Name
                    : GetAccessorName(explicitlyImplementedPropertyOpt.MetadataName,
                        isGetMethod, isWinMd); //Not name - could be indexer placeholder

                name = ExplicitInterfaceHelpers.GetMemberName(accessorName, explicitlyImplementedPropertyOpt.ContainingType, aliasQualifierOpt);
                explicitInterfaceImplementations = (object)implementedAccessor == null
                    ? ImmutableArray<MethodSymbol>.Empty
                    : ImmutableArray.Create<MethodSymbol>(implementedAccessor);
            }
        }

        private SourcePropertyAccessorSymbol(
            NamedTypeSymbol containingType,
            string name,
            SourcePropertySymbol property,
            DeclarationModifiers propertyModifiers,
            ImmutableArray<MethodSymbol> explicitInterfaceImplementations,
            Location location,
            ArrowExpressionClauseSyntax syntax,
            bool isExplicitInterfaceImplementation,
            BindingDiagnosticBag diagnostics) :
            base(containingType, syntax.GetReference(), location, isIterator: false)
        {
            _property = property;
            _explicitInterfaceImplementations = explicitInterfaceImplementations;
            _name = name;
            _isAutoPropertyAccessor = false;
            _isExpressionBodied = true;

            // The modifiers for the accessor are the same as the modifiers for the property,
            // minus the indexer and readonly bit
            var declarationModifiers = GetAccessorModifiers(propertyModifiers);

            // ReturnsVoid property is overridden in this class so
            // returnsVoid argument to MakeFlags is ignored.
            this.MakeFlags(MethodKind.PropertyGet, declarationModifiers, returnsVoid: false, isExtensionMethod: false,
                isMetadataVirtualIgnoringModifiers: explicitInterfaceImplementations.Any());

            CheckFeatureAvailabilityAndRuntimeSupport(syntax, location, hasBody: true, diagnostics: diagnostics);
            CheckModifiersForBody(location, diagnostics);

            var info = ModifierUtils.CheckAccessibility(this.DeclarationModifiers, this, isExplicitInterfaceImplementation);
            if (info != null)
            {
                diagnostics.Add(info, location);
            }

            this.CheckModifiers(location, hasBody: true, isAutoPropertyOrExpressionBodied: true, diagnostics: diagnostics);

            if (this.IsOverride)
            {
                MethodSymbol overriddenMethod = this.OverriddenMethod;
                if ((object)overriddenMethod != null)
                {
                    // If this accessor is overriding a method from metadata, it is possible that
                    // the name of the overridden method doesn't follow the C# get_X/set_X pattern.
                    // We should copy the name so that the runtime will recognize this as an override.
                    _name = overriddenMethod.Name;
                }
            }
        }

#nullable enable
        private SourcePropertyAccessorSymbol(
            NamedTypeSymbol containingType,
            string name,
            SourcePropertySymbolBase property,
            DeclarationModifiers propertyModifiers,
            ImmutableArray<MethodSymbol> explicitInterfaceImplementations,
            Location location,
            CSharpSyntaxNode syntax,
            bool hasBody,
            bool hasExpressionBody,
            bool isIterator,
            SyntaxTokenList modifiers,
            MethodKind methodKind,
            bool usesInit,
            bool isAutoPropertyAccessor,
            bool isExplicitInterfaceImplementation,
            BindingDiagnosticBag diagnostics)
            : base(containingType,
                   syntax.GetReference(),
                   location,
                   isIterator: isIterator)
        {
            _property = property;
            _explicitInterfaceImplementations = explicitInterfaceImplementations;
            _name = name;
            _isAutoPropertyAccessor = isAutoPropertyAccessor;
            Debug.Assert(!_property.IsExpressionBodied, "Cannot have accessors in expression bodied lightweight properties");
            _isExpressionBodied = !hasBody && hasExpressionBody;
            _usesInit = usesInit;
            if (_usesInit)
            {
                Binder.CheckFeatureAvailability(syntax, MessageID.IDS_FeatureInitOnlySetters, diagnostics, location);
            }

            bool modifierErrors;
            var declarationModifiers = this.MakeModifiers(modifiers, isExplicitInterfaceImplementation, hasBody || hasExpressionBody, location, diagnostics, out modifierErrors);

            // Include some modifiers from the containing property, but not the accessibility modifiers.
            declarationModifiers |= GetAccessorModifiers(propertyModifiers) & ~DeclarationModifiers.AccessibilityMask;
            if ((declarationModifiers & DeclarationModifiers.Private) != 0)
            {
                // Private accessors cannot be virtual.
                declarationModifiers &= ~DeclarationModifiers.Virtual;
            }

            // ReturnsVoid property is overridden in this class so
            // returnsVoid argument to MakeFlags is ignored.
            this.MakeFlags(methodKind, declarationModifiers, returnsVoid: false, isExtensionMethod: false,
                isMetadataVirtualIgnoringModifiers: explicitInterfaceImplementations.Any());

            CheckFeatureAvailabilityAndRuntimeSupport(syntax, location, hasBody: hasBody || hasExpressionBody || isAutoPropertyAccessor, diagnostics);

            if (hasBody || hasExpressionBody)
            {
                CheckModifiersForBody(location, diagnostics);
            }

            var info = ModifierUtils.CheckAccessibility(this.DeclarationModifiers, this, isExplicitInterfaceImplementation);
            if (info != null)
            {
                diagnostics.Add(info, location);
            }

            if (!modifierErrors)
            {
                this.CheckModifiers(location, hasBody || hasExpressionBody, isAutoPropertyAccessor, diagnostics);
            }

            if (this.IsOverride)
            {
                MethodSymbol overriddenMethod = this.OverriddenMethod;
                if ((object)overriddenMethod != null)
                {
                    // If this accessor is overriding a method from metadata, it is possible that
                    // the name of the overridden method doesn't follow the C# get_X/set_X pattern.
                    // We should copy the name so that the runtime will recognize this as an override.
                    _name = overriddenMethod.Name;
                }
            }

        }
#nullable restore

        private static DeclarationModifiers GetAccessorModifiers(DeclarationModifiers propertyModifiers) =>
            propertyModifiers & ~(DeclarationModifiers.Indexer | DeclarationModifiers.ReadOnly);

        protected override void MethodChecks(BindingDiagnosticBag diagnostics)
        {
            // These values may not be final, but we need to have something set here in the
            // event that we need to find the overridden accessor.
            _lazyParameters = ComputeParameters(diagnostics);
            _lazyReturnType = ComputeReturnType(diagnostics);
            _lazyRefCustomModifiers = ImmutableArray<CustomModifier>.Empty;

            if (_explicitInterfaceImplementations.Length > 0)
            {
                Debug.Assert(_explicitInterfaceImplementations.Length == 1);
                MethodSymbol implementedMethod = _explicitInterfaceImplementations[0];
                CustomModifierUtils.CopyMethodCustomModifiers(implementedMethod, this, out _lazyReturnType,
                                                              out _lazyRefCustomModifiers,
                                                              out _lazyParameters, alsoCopyParamsModifier: false);
            }
            else if (this.IsOverride)
            {
                // This will cause another call to SourceMethodSymbol.LazyMethodChecks,
                // but that method already handles reentrancy for exactly this case.
                MethodSymbol overriddenMethod = this.OverriddenMethod;
                if ((object)overriddenMethod != null)
                {
                    CustomModifierUtils.CopyMethodCustomModifiers(overriddenMethod, this, out _lazyReturnType,
                                                                  out _lazyRefCustomModifiers,
                                                                  out _lazyParameters, alsoCopyParamsModifier: true);
                }
            }
            else if (!_lazyReturnType.IsVoidType())
            {
                PropertySymbol associatedProperty = _property;
                var type = associatedProperty.TypeWithAnnotations;
                _lazyReturnType = _lazyReturnType.WithTypeAndModifiers(
                    CustomModifierUtils.CopyTypeCustomModifiers(type.Type, _lazyReturnType.Type, this.ContainingAssembly),
                    type.CustomModifiers);
                _lazyRefCustomModifiers = associatedProperty.RefCustomModifiers;
            }
        }

        public override Accessibility DeclaredAccessibility
        {
            get
            {
                var accessibility = this.LocalAccessibility;
                if (accessibility != Accessibility.NotApplicable)
                {
                    return accessibility;
                }

                var propertyAccessibility = _property.DeclaredAccessibility;
                Debug.Assert(propertyAccessibility != Accessibility.NotApplicable);
                return propertyAccessibility;
            }
        }

        public override Symbol AssociatedSymbol
        {
            get { return _property; }
        }

        public override bool IsVararg
        {
            get { return false; }
        }

        public override bool ReturnsVoid
        {
            get { return this.ReturnType.IsVoidType(); }
        }

        public override ImmutableArray<ParameterSymbol> Parameters
        {
            get
            {
                LazyMethodChecks();
                return _lazyParameters;
            }
        }

        public override ImmutableArray<TypeParameterSymbol> TypeParameters
        {
            get { return ImmutableArray<TypeParameterSymbol>.Empty; }
        }

        public override ImmutableArray<TypeParameterConstraintClause> GetTypeParameterConstraintClauses()
            => ImmutableArray<TypeParameterConstraintClause>.Empty;

        public override RefKind RefKind
        {
            get { return _property.RefKind; }
        }

        public override TypeWithAnnotations ReturnTypeWithAnnotations
        {
            get
            {
                LazyMethodChecks();
                return _lazyReturnType;
            }
        }

        public override FlowAnalysisAnnotations ReturnTypeFlowAnalysisAnnotations
        {
            get
            {
                if (MethodKind == MethodKind.PropertySet)
                {
                    return FlowAnalysisAnnotations.None;
                }

                var result = FlowAnalysisAnnotations.None;
                if (_property.HasMaybeNull)
                {
                    result |= FlowAnalysisAnnotations.MaybeNull;
                }
                if (_property.HasNotNull)
                {
                    result |= FlowAnalysisAnnotations.NotNull;
                }
                return result;
            }
        }

        public override ImmutableHashSet<string> ReturnNotNullIfParameterNotNull => ImmutableHashSet<string>.Empty;

        private TypeWithAnnotations ComputeReturnType(BindingDiagnosticBag diagnostics)
        {
            if (this.MethodKind == MethodKind.PropertyGet)
            {
                var type = _property.TypeWithAnnotations;
                if (!ContainingType.IsInterfaceType() && type.Type.IsStatic)
                {
                    // '{0}': static types cannot be used as return types
                    diagnostics.Add(ErrorCode.ERR_ReturnTypeIsStaticClass, this.locations[0], type.Type);
                }

                return type;
            }
            else
            {
                var binder = GetBinder();
                var type = TypeWithAnnotations.Create(binder.GetSpecialType(SpecialType.System_Void, diagnostics, this.GetSyntax()));

                if (IsInitOnly)
                {
                    var isInitOnlyType = Binder.GetWellKnownType(this.DeclaringCompilation,
                        WellKnownType.System_Runtime_CompilerServices_IsExternalInit, diagnostics, this.locations[0]);

                    var modifiers = ImmutableArray.Create<CustomModifier>(
                        CSharpCustomModifier.CreateRequired(isInitOnlyType));
                    type = type.WithModifiers(modifiers);
                }

                return type;
            }
        }

        private Binder GetBinder()
        {
            var syntax = this.GetSyntax();
            var compilation = this.DeclaringCompilation;
            var binderFactory = compilation.GetBinderFactory(syntax.SyntaxTree);
            return binderFactory.GetBinder(syntax);
        }

        public override ImmutableArray<CustomModifier> RefCustomModifiers
        {
            get
            {
                LazyMethodChecks();
                return _lazyRefCustomModifiers;
            }
        }

        /// <summary>
        /// Return Accessibility declared locally on the accessor, or
        /// NotApplicable if no accessibility was declared explicitly.
        /// </summary>
        internal Accessibility LocalAccessibility
        {
            get { return ModifierUtils.EffectiveAccessibility(this.DeclarationModifiers); }
        }

        /// <summary>
        /// Indicates whether this accessor itself has a 'readonly' modifier.
        /// </summary>
        internal bool LocalDeclaredReadOnly => (DeclarationModifiers & DeclarationModifiers.ReadOnly) != 0;

        /// <summary>
        /// Indicates whether this accessor is readonly due to reasons scoped to itself and its containing property.
        /// </summary>
        internal override bool IsDeclaredReadOnly
        {
            get
            {
                if (LocalDeclaredReadOnly || _property.HasReadOnlyModifier)
                {
                    return true;
                }

                // The below checks are used to decide if this accessor is implicitly 'readonly'.

                // Making a member implicitly 'readonly' allows valid C# 7.0 code to break PEVerify.
                // For instance:

                // struct S {
                //     int Value { get; set; }
                //     static readonly S StaticField = new S();
                //     static void M() {
                //         System.Console.WriteLine(StaticField.Value);
                //     }
                // }

                // The above program will fail PEVerify if the 'S.Value.get' accessor is made implicitly readonly because
                // we won't emit an implicit copy of 'S.StaticField' to pass to 'S.Value.get'.

                // Code emitted in C# 7.0 and before must be PEVerify compatible, so we will only make
                // members implicitly readonly in language versions which support the readonly members feature.
                var options = (CSharpParseOptions)SyntaxTree.Options;
                if (!options.IsFeatureEnabled(MessageID.IDS_FeatureReadOnlyMembers))
                {
                    return false;
                }

                // If we have IsReadOnly..ctor, we can use the attribute. Otherwise, we need to NOT be a netmodule and the type must not already exist in order to synthesize it.
                var isReadOnlyAttributeUsable = DeclaringCompilation.GetWellKnownTypeMember(WellKnownMember.System_Runtime_CompilerServices_IsReadOnlyAttribute__ctor) != null ||
                    (DeclaringCompilation.Options.OutputKind != OutputKind.NetModule &&
                     DeclaringCompilation.GetWellKnownType(WellKnownType.System_Runtime_CompilerServices_IsReadOnlyAttribute) is MissingMetadataTypeSymbol);

                if (!isReadOnlyAttributeUsable)
                {
                    // if the readonly attribute isn't usable, don't implicitly make auto-getters readonly.
                    return false;
                }

                return ContainingType.IsStructType() &&
                    !_property.IsStatic &&
                    _isAutoPropertyAccessor &&
                    MethodKind == MethodKind.PropertyGet;
            }
        }

<<<<<<< HEAD
        private DeclarationModifiers MakeModifiers(AccessorDeclarationSyntax syntax, bool isExplicitInterfaceImplementation,
            bool hasBody, Location location, BindingDiagnosticBag diagnostics, out bool modifierErrors)
=======
        internal override bool IsInitOnly => !IsStatic && _usesInit;

        private DeclarationModifiers MakeModifiers(SyntaxTokenList modifiers, bool isExplicitInterfaceImplementation,
            bool hasBody, Location location, DiagnosticBag diagnostics, out bool modifierErrors)
>>>>>>> 29542b0a
        {
            // No default accessibility. If unset, accessibility
            // will be inherited from the property.
            const DeclarationModifiers defaultAccess = DeclarationModifiers.None;

            // Check that the set of modifiers is allowed
            var allowedModifiers = isExplicitInterfaceImplementation ? DeclarationModifiers.None : DeclarationModifiers.AccessibilityMask;
            if (this.ContainingType.IsStructType())
            {
                allowedModifiers |= DeclarationModifiers.ReadOnly;
            }

            var defaultInterfaceImplementationModifiers = DeclarationModifiers.None;

            if (this.ContainingType.IsInterface && !isExplicitInterfaceImplementation)
            {
                defaultInterfaceImplementationModifiers = DeclarationModifiers.AccessibilityMask;
            }

            var mods = ModifierUtils.MakeAndCheckNontypeMemberModifiers(modifiers, defaultAccess, allowedModifiers, location, diagnostics, out modifierErrors);

            ModifierUtils.ReportDefaultInterfaceImplementationModifiers(hasBody, mods,
                                                                        defaultInterfaceImplementationModifiers,
                                                                        location, diagnostics);

            return mods;
        }

        private void CheckModifiers(Location location, bool hasBody, bool isAutoPropertyOrExpressionBodied, BindingDiagnosticBag diagnostics)
        {
            // Check accessibility against the accessibility declared on the accessor not the property.
            var localAccessibility = this.LocalAccessibility;

            if (IsAbstract && !ContainingType.IsAbstract && (ContainingType.TypeKind == TypeKind.Class || ContainingType.TypeKind == TypeKind.Submission))
            {
                // '{0}' is abstract but it is contained in non-abstract class '{1}'
                diagnostics.Add(ErrorCode.ERR_AbstractInConcreteClass, location, this, ContainingType);
            }
            else if (IsVirtual && ContainingType.IsSealed && ContainingType.TypeKind != TypeKind.Struct) // error CS0106 on struct already
            {
                // '{0}' is a new virtual member in sealed class '{1}'
                diagnostics.Add(ErrorCode.ERR_NewVirtualInSealed, location, this, ContainingType);
            }
            else if (!hasBody && !IsExtern && !IsAbstract && !isAutoPropertyOrExpressionBodied)
            {
                diagnostics.Add(ErrorCode.ERR_ConcreteMissingBody, location, this);
            }
            else if (ContainingType.IsSealed && localAccessibility.HasProtected() && !this.IsOverride)
            {
                diagnostics.Add(AccessCheck.GetProtectedMemberInSealedTypeError(ContainingType), location, this);
            }
            else if (LocalDeclaredReadOnly && _property.HasReadOnlyModifier)
            {
                // Cannot specify 'readonly' modifiers on both property or indexer '{0}' and its accessors.
                diagnostics.Add(ErrorCode.ERR_InvalidPropertyReadOnlyMods, location, _property);
            }
            else if (LocalDeclaredReadOnly && IsStatic)
            {
                // Static member '{0}' cannot be marked 'readonly'.
                diagnostics.Add(ErrorCode.ERR_StaticMemberCantBeReadOnly, location, this);
            }
            else if (LocalDeclaredReadOnly && _isAutoPropertyAccessor && MethodKind == MethodKind.PropertySet)
            {
                // Auto-implemented accessor '{0}' cannot be marked 'readonly'.
                diagnostics.Add(ErrorCode.ERR_AutoSetterCantBeReadOnly, location, this);
            }
            else if (_usesInit && IsStatic)
            {
                // The 'init' accessor is not valid on static members
                diagnostics.Add(ErrorCode.ERR_BadInitAccessor, location);
            }
        }

        /// <summary>
        /// If we are outputting a .winmdobj then the setter name is put_, not set_.
        /// </summary>
        internal static string GetAccessorName(string propertyName, bool getNotSet, bool isWinMdOutput)
        {
            var prefix = getNotSet ? "get_" : isWinMdOutput ? "put_" : "set_";
            return prefix + propertyName;
        }

        /// <returns>
        /// The declaring syntax for the accessor, or property if there is no accessor-specific
        /// syntax.
        /// </returns>
        internal CSharpSyntaxNode GetSyntax()
        {
            Debug.Assert(syntaxReferenceOpt != null);
            return (CSharpSyntaxNode)syntaxReferenceOpt.GetSyntax();
        }

        internal override bool IsExplicitInterfaceImplementation
        {
            get
            {
                return _property.IsExplicitInterfaceImplementation;
            }
        }

        public override ImmutableArray<MethodSymbol> ExplicitInterfaceImplementations
        {
            get
            {
                return _explicitInterfaceImplementations;
            }
        }

        internal override OneOrMany<SyntaxList<AttributeListSyntax>> GetAttributeDeclarations()
        {
            var syntax = this.GetSyntax();
            switch (syntax.Kind())
            {
                case SyntaxKind.GetAccessorDeclaration:
                case SyntaxKind.SetAccessorDeclaration:
                case SyntaxKind.InitAccessorDeclaration:
                    return OneOrMany.Create(((AccessorDeclarationSyntax)syntax).AttributeLists);
            }

            return base.GetAttributeDeclarations();
        }

        public override string Name
        {
            get
            {
                return _name;
            }
        }

        public override bool IsImplicitlyDeclared
        {
            get
            {
                // Per design meeting resolution [see bug 11253], no source accessor is implicitly declared in C#,
                // if there is "get", "set", or expression-body syntax.
                switch (GetSyntax().Kind())
                {
                    case SyntaxKind.GetAccessorDeclaration:
                    case SyntaxKind.SetAccessorDeclaration:
                    case SyntaxKind.InitAccessorDeclaration:
                    case SyntaxKind.ArrowExpressionClause:
                        return false;
                };

                return true;
            }
        }

        internal override bool GenerateDebugInfo
        {
            get
            {
                return true;
            }
        }

        public sealed override bool AreLocalsZeroed
        {
            get
            {
                return !_property.HasSkipLocalsInitAttribute && base.AreLocalsZeroed;
            }
        }

        private ImmutableArray<ParameterSymbol> ComputeParameters(BindingDiagnosticBag diagnostics)
        {
            bool isGetMethod = this.MethodKind == MethodKind.PropertyGet;
            var propertyParameters = _property.Parameters;
            int nPropertyParameters = propertyParameters.Length;
            int nParameters = nPropertyParameters + (isGetMethod ? 0 : 1);

            if (nParameters == 0)
            {
                return ImmutableArray<ParameterSymbol>.Empty;
            }

            var parameters = ArrayBuilder<ParameterSymbol>.GetInstance(nParameters);

            // Clone the property parameters for the accessor method. The
            // parameters are cloned (rather than referenced from the property)
            // since the ContainingSymbol needs to be set to the accessor.
            foreach (SourceParameterSymbol propertyParam in propertyParameters)
            {
                parameters.Add(new SourceClonedParameterSymbol(propertyParam, this, propertyParam.Ordinal, suppressOptional: false));
            }

            if (!isGetMethod)
            {
                var propertyType = _property.TypeWithAnnotations;
                if (!ContainingType.IsInterfaceType() && propertyType.IsStatic)
                {
                    // '{0}': static types cannot be used as parameters
                    diagnostics.Add(ErrorCode.ERR_ParameterIsStaticClass, this.locations[0], propertyType.Type);
                }

                parameters.Add(new SynthesizedAccessorValueParameterSymbol(this, propertyType, parameters.Count));
            }

            return parameters.ToImmutableAndFree();
        }

        internal override void AddSynthesizedReturnTypeAttributes(PEModuleBuilder moduleBuilder, ref ArrayBuilder<SynthesizedAttributeData> attributes)
        {
            base.AddSynthesizedReturnTypeAttributes(moduleBuilder, ref attributes);

            var annotations = ReturnTypeFlowAnalysisAnnotations;
            if ((annotations & FlowAnalysisAnnotations.MaybeNull) != 0)
            {
                AddSynthesizedAttribute(ref attributes, new SynthesizedAttributeData(_property.MaybeNullAttributeIfExists));
            }
            if ((annotations & FlowAnalysisAnnotations.NotNull) != 0)
            {
                AddSynthesizedAttribute(ref attributes, new SynthesizedAttributeData(_property.NotNullAttributeIfExists));
            }
        }

        internal override void AddSynthesizedAttributes(PEModuleBuilder moduleBuilder, ref ArrayBuilder<SynthesizedAttributeData> attributes)
        {
            base.AddSynthesizedAttributes(moduleBuilder, ref attributes);

            if (_isAutoPropertyAccessor)
            {
                var compilation = this.DeclaringCompilation;
                AddSynthesizedAttribute(ref attributes, compilation.TrySynthesizeAttribute(WellKnownMember.System_Runtime_CompilerServices_CompilerGeneratedAttribute__ctor));
            }

            if (!NotNullMembers.IsEmpty)
            {
                foreach (var attributeData in _property.MemberNotNullAttributeIfExists)
                {
                    AddSynthesizedAttribute(ref attributes, new SynthesizedAttributeData(attributeData));
                }
            }

            if (!NotNullWhenTrueMembers.IsEmpty || !NotNullWhenFalseMembers.IsEmpty)
            {
                foreach (var attributeData in _property.MemberNotNullWhenAttributeIfExists)
                {
                    AddSynthesizedAttribute(ref attributes, new SynthesizedAttributeData(attributeData));
                }
            }
        }
    }
}<|MERGE_RESOLUTION|>--- conflicted
+++ resolved
@@ -579,15 +579,10 @@
             }
         }
 
-<<<<<<< HEAD
-        private DeclarationModifiers MakeModifiers(AccessorDeclarationSyntax syntax, bool isExplicitInterfaceImplementation,
+        internal override bool IsInitOnly => !IsStatic && _usesInit;
+
+        private DeclarationModifiers MakeModifiers(SyntaxTokenList modifiers, bool isExplicitInterfaceImplementation,
             bool hasBody, Location location, BindingDiagnosticBag diagnostics, out bool modifierErrors)
-=======
-        internal override bool IsInitOnly => !IsStatic && _usesInit;
-
-        private DeclarationModifiers MakeModifiers(SyntaxTokenList modifiers, bool isExplicitInterfaceImplementation,
-            bool hasBody, Location location, DiagnosticBag diagnostics, out bool modifierErrors)
->>>>>>> 29542b0a
         {
             // No default accessibility. If unset, accessibility
             // will be inherited from the property.
