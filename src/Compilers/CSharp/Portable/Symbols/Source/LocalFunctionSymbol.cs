﻿// Licensed to the .NET Foundation under one or more agreements.
// The .NET Foundation licenses this file to you under the MIT license.
// See the LICENSE file in the project root for more information.

using System.Collections.Immutable;
using System.Diagnostics;
using System.Threading;
using Microsoft.Cci;
using Microsoft.CodeAnalysis.CSharp.Syntax;
using Microsoft.CodeAnalysis.PooledObjects;
using Roslyn.Utilities;

namespace Microsoft.CodeAnalysis.CSharp.Symbols
{
    internal sealed class LocalFunctionSymbol : SourceMethodSymbolWithAttributes
    {
        private readonly Binder _binder;
        private readonly Symbol _containingSymbol;
        private readonly DeclarationModifiers _declarationModifiers;
        private readonly ImmutableArray<SourceMethodTypeParameterSymbol> _typeParameters;
        private readonly RefKind _refKind;

        private ImmutableArray<ParameterSymbol> _lazyParameters;
        private bool _lazyIsVarArg;
        // Initialized in two steps. Hold a copy if accessing during initialization.
        private ImmutableArray<ImmutableArray<TypeWithAnnotations>> _lazyTypeParameterConstraintTypes;
        private ImmutableArray<TypeParameterConstraintKind> _lazyTypeParameterConstraintKinds;
        private TypeWithAnnotations.Boxed? _lazyReturnType;
        private TypeWithAnnotations.Boxed? _lazyIteratorElementType;

        // Lock for initializing lazy fields and registering their diagnostics
        // Acquire this lock when initializing lazy objects to guarantee their declaration
        // diagnostics get added to the store exactly once
        private readonly BindingDiagnosticBag _declarationDiagnostics;

        public LocalFunctionSymbol(
            Binder binder,
            Symbol containingSymbol,
            LocalFunctionStatementSyntax syntax)
            : base(syntax.GetReference())
        {
            _containingSymbol = containingSymbol;

            _declarationDiagnostics = new BindingDiagnosticBag();

            _declarationModifiers =
                DeclarationModifiers.Private |
                syntax.Modifiers.ToDeclarationModifiers(diagnostics: _declarationDiagnostics.DiagnosticBag);

            if (SyntaxFacts.HasYieldOperations(syntax.Body))
            {
                _lazyIteratorElementType = TypeWithAnnotations.Boxed.Sentinel;
            }

            this.CheckUnsafeModifier(_declarationModifiers, _declarationDiagnostics);

            ScopeBinder = binder;

            binder = binder.WithUnsafeRegionIfNecessary(syntax.Modifiers);

            if (syntax.TypeParameterList != null)
            {
                binder = new WithMethodTypeParametersBinder(this, binder);
                _typeParameters = MakeTypeParameters(_declarationDiagnostics);
            }
            else
            {
                _typeParameters = ImmutableArray<SourceMethodTypeParameterSymbol>.Empty;
                ReportErrorIfHasConstraints(syntax.ConstraintClauses, _declarationDiagnostics.DiagnosticBag);
            }

            if (IsExtensionMethod)
            {
                _declarationDiagnostics.Add(ErrorCode.ERR_BadExtensionAgg, Locations[0]);
            }

            foreach (var param in syntax.ParameterList.Parameters)
            {
                ReportAttributesDisallowed(param.AttributeLists, _declarationDiagnostics);
            }

            if (syntax.ReturnType.Kind() == SyntaxKind.RefType)
            {
                var returnType = (RefTypeSyntax)syntax.ReturnType;
                if (returnType.ReadOnlyKeyword.Kind() == SyntaxKind.ReadOnlyKeyword)
                {
                    _refKind = RefKind.RefReadOnly;
                }
                else
                {
                    _refKind = RefKind.Ref;
                }
            }
            else
            {
                _refKind = RefKind.None;
            }

            _binder = binder;
        }

        /// <summary>
        /// Binder that owns the scope for the local function symbol, namely the scope where the
        /// local function is declared.
        /// </summary>
        internal Binder ScopeBinder { get; }

        internal override Binder ParameterBinder => _binder;

        internal LocalFunctionStatementSyntax Syntax => (LocalFunctionStatementSyntax)syntaxReferenceOpt.GetSyntax();

        internal void GetDeclarationDiagnostics(BindingDiagnosticBag addTo)
        {
            // Force complete type parameters
            foreach (var typeParam in _typeParameters)
            {
                typeParam.ForceComplete(null, default(CancellationToken));
            }

            // force lazy init
            ComputeParameters();

            foreach (var p in _lazyParameters)
            {
                // Force complete parameters to retrieve all diagnostics
                p.ForceComplete(null, default(CancellationToken));
            }

            ComputeReturnType();

            GetAttributes();
            GetReturnTypeAttributes();

            AsyncMethodChecks(_declarationDiagnostics);

            addTo.AddRange(_declarationDiagnostics, allowMismatchInDependencyAccumulation: true);

            var diagnostics = BindingDiagnosticBag.GetInstance(withDiagnostics: false, withDependencies: addTo.AccumulatesDependencies);
            if (IsEntryPointCandidate && !IsGenericMethod &&
                ContainingSymbol is SynthesizedSimpleProgramEntryPointSymbol &&
                DeclaringCompilation.HasEntryPointSignature(this, diagnostics).IsCandidate)
            {
                addTo.Add(ErrorCode.WRN_MainIgnored, Syntax.Identifier.GetLocation(), this);
            }

            addTo.AddRangeAndFree(diagnostics);
        }

        internal override void AddDeclarationDiagnostics(BindingDiagnosticBag diagnostics)
            => _declarationDiagnostics.AddRange(diagnostics);

        public override bool RequiresInstanceReceiver => false;

        public override bool IsVararg
        {
            get
            {
                ComputeParameters();
                return _lazyIsVarArg;
            }
        }

        public override ImmutableArray<ParameterSymbol> Parameters
        {
            get
            {
                ComputeParameters();
                return _lazyParameters;
            }
        }

        private void ComputeParameters()
        {
            if (_lazyParameters != null)
            {
                return;
            }

            SyntaxToken arglistToken;
            var diagnostics = BindingDiagnosticBag.GetInstance(_declarationDiagnostics);

            var parameters = ParameterHelpers.MakeParameters(
                _binder,
                this,
                this.Syntax.ParameterList,
                arglistToken: out arglistToken,
                allowRefOrOut: true,
                allowThis: true,
                addRefReadOnlyModifier: false,
                diagnostics: diagnostics);

            var compilation = DeclaringCompilation;
            ParameterHelpers.EnsureIsReadOnlyAttributeExists(compilation, parameters, diagnostics, modifyCompilation: false);
            ParameterHelpers.EnsureNativeIntegerAttributeExists(compilation, parameters, diagnostics, modifyCompilation: false);
            ParameterHelpers.EnsureNullableAttributeExists(compilation, this, parameters, diagnostics, modifyCompilation: false);
            foreach (var parameter in parameters)
            {
                ParameterHelpers.ReportParameterNullCheckingErrors(diagnostics.DiagnosticBag, parameter);
            }
            // Note: we don't need to warn on annotations used in #nullable disable context for local functions, as this is handled in binding already

            var isVararg = arglistToken.Kind() == SyntaxKind.ArgListKeyword;
            if (isVararg)
            {
                diagnostics.Add(ErrorCode.ERR_IllegalVarArgs, arglistToken.GetLocation());
            }

            lock (_declarationDiagnostics)
            {
                if (_lazyParameters != null)
                {
                    diagnostics.Free();
                    return;
                }

                _declarationDiagnostics.AddRangeAndFree(diagnostics);
                _lazyIsVarArg = isVararg;
                _lazyParameters = parameters;
            }
        }

        public override TypeWithAnnotations ReturnTypeWithAnnotations
        {
            get
            {
                ComputeReturnType();
                return _lazyReturnType!.Value;
            }
        }

        public override RefKind RefKind => _refKind;

        internal void ComputeReturnType()
        {
            if (_lazyReturnType is object)
            {
                return;
            }

            var diagnostics = BindingDiagnosticBag.GetInstance(_declarationDiagnostics);
            TypeSyntax returnTypeSyntax = Syntax.ReturnType;
            TypeWithAnnotations returnType = _binder.BindType(returnTypeSyntax.SkipRef(), diagnostics);

            var compilation = DeclaringCompilation;

            // Skip some diagnostics when the local function is not associated with a compilation
            // (specifically, local functions nested in expressions in the EE).
            if (compilation is object)
            {
                var location = returnTypeSyntax.Location;
                if (_refKind == RefKind.RefReadOnly)
                {
                    compilation.EnsureIsReadOnlyAttributeExists(diagnostics, location, modifyCompilation: false);
                }

                if (returnType.Type.ContainsNativeInteger())
                {
                    compilation.EnsureNativeIntegerAttributeExists(diagnostics, location, modifyCompilation: false);
                }

                if (compilation.ShouldEmitNullableAttributes(this) &&
                    returnType.NeedsNullableAttribute())
                {
                    compilation.EnsureNullableAttributeExists(diagnostics, location, modifyCompilation: false);
                    // Note: we don't need to warn on annotations used in #nullable disable context for local functions, as this is handled in binding already
                }
            }

            // span-like types are returnable in general
            if (returnType.IsRestrictedType(ignoreSpanLikeTypes: true))
            {
                // The return type of a method, delegate, or function pointer cannot be '{0}'
                diagnostics.Add(ErrorCode.ERR_MethodReturnCantBeRefAny, returnTypeSyntax.Location, returnType.Type);
            }

            Debug.Assert(_refKind == RefKind.None
                || !returnType.IsVoidType()
                || returnTypeSyntax.HasErrors);

            lock (_declarationDiagnostics)
            {
                if (_lazyReturnType is object)
                {
                    diagnostics.Free();
                    return;
                }

                _declarationDiagnostics.AddRangeAndFree(diagnostics);
                Interlocked.CompareExchange(ref _lazyReturnType, new TypeWithAnnotations.Boxed(returnType), null);
            }
        }

        public override bool ReturnsVoid => ReturnType.IsVoidType();

        public override int Arity => TypeParameters.Length;

        public override ImmutableArray<TypeWithAnnotations> TypeArgumentsWithAnnotations => GetTypeParametersAsTypeArguments();

        public override ImmutableArray<TypeParameterSymbol> TypeParameters
            => _typeParameters.Cast<SourceMethodTypeParameterSymbol, TypeParameterSymbol>();

        public override bool IsExtensionMethod
        {
            get
            {
                // It is an error to be an extension method, but we need to compute it to report it
                var firstParam = Syntax.ParameterList.Parameters.FirstOrDefault();
                return firstParam != null &&
                    !firstParam.IsArgList &&
                    firstParam.Modifiers.Any(SyntaxKind.ThisKeyword);
            }
        }

        internal override TypeWithAnnotations IteratorElementTypeWithAnnotations
        {
            get
            {
                return _lazyIteratorElementType?.Value ?? default;
            }
            set
            {
                Debug.Assert(_lazyIteratorElementType == TypeWithAnnotations.Boxed.Sentinel || (_lazyIteratorElementType is object && TypeSymbol.Equals(_lazyIteratorElementType.Value.Type, value.Type, TypeCompareKind.ConsiderEverything2)));
                Interlocked.CompareExchange(ref _lazyIteratorElementType, new TypeWithAnnotations.Boxed(value), TypeWithAnnotations.Boxed.Sentinel);
            }
        }

        internal override bool IsIterator => _lazyIteratorElementType is object;

        public override MethodKind MethodKind => MethodKind.LocalFunction;

        public sealed override Symbol ContainingSymbol => _containingSymbol;

        public override string Name => Syntax.Identifier.ValueText ?? "";

        public SyntaxToken NameToken => Syntax.Identifier;

        internal override Binder SignatureBinder => _binder;

        public override ImmutableArray<MethodSymbol> ExplicitInterfaceImplementations => ImmutableArray<MethodSymbol>.Empty;

        public override ImmutableArray<Location> Locations => ImmutableArray.Create(Syntax.Identifier.GetLocation());

        internal override bool GenerateDebugInfo => true;

        public override ImmutableArray<CustomModifier> RefCustomModifiers => ImmutableArray<CustomModifier>.Empty;

        internal override CallingConvention CallingConvention => CallingConvention.Default;

        internal override OneOrMany<SyntaxList<AttributeListSyntax>> GetAttributeDeclarations()
        {
            return OneOrMany.Create(Syntax.AttributeLists);
        }

        protected override void NoteAttributesComplete(bool forReturnType) { }

        public override Symbol? AssociatedSymbol => null;

        public override Accessibility DeclaredAccessibility => ModifierUtils.EffectiveAccessibility(_declarationModifiers);

        public override bool IsAsync => (_declarationModifiers & DeclarationModifiers.Async) != 0;

        public override bool IsStatic => (_declarationModifiers & DeclarationModifiers.Static) != 0;

        public override bool IsVirtual => (_declarationModifiers & DeclarationModifiers.Virtual) != 0;

        public override bool IsOverride => (_declarationModifiers & DeclarationModifiers.Override) != 0;

        public override bool IsAbstract => (_declarationModifiers & DeclarationModifiers.Abstract) != 0;

        public override bool IsSealed => (_declarationModifiers & DeclarationModifiers.Sealed) != 0;

        public override bool IsExtern => (_declarationModifiers & DeclarationModifiers.Extern) != 0;

        public bool IsUnsafe => (_declarationModifiers & DeclarationModifiers.Unsafe) != 0;

        internal bool IsExpressionBodied => Syntax is { Body: null, ExpressionBody: object _ };

        internal override bool IsDeclaredReadOnly => false;

        internal override bool IsInitOnly => false;

        internal override bool IsMetadataNewSlot(bool ignoreInterfaceImplementationChanges = false) => false;

        internal override bool IsMetadataVirtual(bool ignoreInterfaceImplementationChanges = false) => false;

        internal override int CalculateLocalSyntaxOffset(int localPosition, SyntaxTree localTree)
        {
            throw ExceptionUtilities.Unreachable;
        }

        internal override bool TryGetThisParameter(out ParameterSymbol? thisParameter)
        {
            // Local function symbols have no "this" parameter
            thisParameter = null;
            return true;
        }

        private void ReportAttributesDisallowed(SyntaxList<AttributeListSyntax> attributes, BindingDiagnosticBag diagnostics)
        {
            var diagnosticInfo = MessageID.IDS_FeatureLocalFunctionAttributes.GetFeatureAvailabilityDiagnosticInfo((CSharpParseOptions)syntaxReferenceOpt.SyntaxTree.Options);
            if (diagnosticInfo is object)
            {
                foreach (var attrList in attributes)
                {
                    diagnostics.Add(diagnosticInfo, attrList.Location);
                }
            }
        }

        private ImmutableArray<SourceMethodTypeParameterSymbol> MakeTypeParameters(BindingDiagnosticBag diagnostics)
        {
            var result = ArrayBuilder<SourceMethodTypeParameterSymbol>.GetInstance();
            var typeParameters = Syntax.TypeParameterList?.Parameters ?? default;
            for (int ordinal = 0; ordinal < typeParameters.Count; ordinal++)
            {
                var parameter = typeParameters[ordinal];
                if (parameter.VarianceKeyword.Kind() != SyntaxKind.None)
                {
                    diagnostics.Add(ErrorCode.ERR_IllegalVarianceSyntax, parameter.VarianceKeyword.GetLocation());
                }

                ReportAttributesDisallowed(parameter.AttributeLists, diagnostics);

                var identifier = parameter.Identifier;
                var location = identifier.GetLocation();
                var name = identifier.ValueText ?? "";

                foreach (var @param in result)
                {
                    if (name == @param.Name)
                    {
                        diagnostics.Add(ErrorCode.ERR_DuplicateTypeParameter, location, name);
                        break;
                    }
                }

<<<<<<< HEAD
                SourceMemberContainerTypeSymbol.ReportTypeNamedRecord(identifier.Text, this.DeclaringCompilation, diagnostics.DiagnosticBag, location);
=======
                SourceMemberContainerTypeSymbol.ReportReservedTypeName(identifier.Text, this.DeclaringCompilation, diagnostics.DiagnosticBag, location);
>>>>>>> 67d940c4

                var tpEnclosing = ContainingSymbol.FindEnclosingTypeParameter(name);
                if ((object?)tpEnclosing != null)
                {
                    ErrorCode typeError;
                    if (tpEnclosing.ContainingSymbol.Kind == SymbolKind.Method)
                    {
                        // Type parameter '{0}' has the same name as the type parameter from outer method '{1}'
                        typeError = ErrorCode.WRN_TypeParameterSameAsOuterMethodTypeParameter;
                    }
                    else
                    {
                        Debug.Assert(tpEnclosing.ContainingSymbol.Kind == SymbolKind.NamedType);
                        // Type parameter '{0}' has the same name as the type parameter from outer type '{1}'
                        typeError = ErrorCode.WRN_TypeParameterSameAsOuterTypeParameter;
                    }
                    diagnostics.Add(typeError, location, name, tpEnclosing.ContainingSymbol);
                }

                var typeParameter = new SourceMethodTypeParameterSymbol(
                        this,
                        name,
                        ordinal,
                        ImmutableArray.Create(location),
                        ImmutableArray.Create(parameter.GetReference()));

                result.Add(typeParameter);
            }

            return result.ToImmutableAndFree();
        }

        public override ImmutableArray<ImmutableArray<TypeWithAnnotations>> GetTypeParameterConstraintTypes()
        {
            if (_lazyTypeParameterConstraintTypes.IsDefault)
            {
                GetTypeParameterConstraintKinds();

                var syntax = Syntax;
                var diagnostics = BindingDiagnosticBag.GetInstance(_declarationDiagnostics);
                var constraints = this.MakeTypeParameterConstraintTypes(
                    _binder,
                    TypeParameters,
                    syntax.TypeParameterList,
                    syntax.ConstraintClauses,
                    diagnostics);
                lock (_declarationDiagnostics)
                {
                    if (_lazyTypeParameterConstraintTypes.IsDefault)
                    {
                        _declarationDiagnostics.AddRange(diagnostics);
                        _lazyTypeParameterConstraintTypes = constraints;
                    }
                }
                diagnostics.Free();
            }

            return _lazyTypeParameterConstraintTypes;
        }

        public override ImmutableArray<TypeParameterConstraintKind> GetTypeParameterConstraintKinds()
        {
            if (_lazyTypeParameterConstraintKinds.IsDefault)
            {
                var syntax = Syntax;
                var constraints = this.MakeTypeParameterConstraintKinds(
                    _binder,
                    TypeParameters,
                    syntax.TypeParameterList,
                    syntax.ConstraintClauses);

                ImmutableInterlocked.InterlockedInitialize(ref _lazyTypeParameterConstraintKinds, constraints);
            }

            return _lazyTypeParameterConstraintKinds;
        }

        internal override bool IsNullableAnalysisEnabled() => throw ExceptionUtilities.Unreachable;

        public override int GetHashCode()
        {
            // this is what lambdas do (do not use hashes of other fields)
            return Syntax.GetHashCode();
        }

        public sealed override bool Equals(Symbol symbol, TypeCompareKind compareKind)
        {
            if ((object)this == symbol) return true;

            var localFunction = symbol as LocalFunctionSymbol;
            return localFunction?.Syntax == Syntax;
        }
    }
}<|MERGE_RESOLUTION|>--- conflicted
+++ resolved
@@ -434,11 +434,7 @@
                     }
                 }
 
-<<<<<<< HEAD
-                SourceMemberContainerTypeSymbol.ReportTypeNamedRecord(identifier.Text, this.DeclaringCompilation, diagnostics.DiagnosticBag, location);
-=======
                 SourceMemberContainerTypeSymbol.ReportReservedTypeName(identifier.Text, this.DeclaringCompilation, diagnostics.DiagnosticBag, location);
->>>>>>> 67d940c4
 
                 var tpEnclosing = ContainingSymbol.FindEnclosingTypeParameter(name);
                 if ((object?)tpEnclosing != null)
