--- conflicted
+++ resolved
@@ -312,11 +312,7 @@
                 if (_typeSyntax.IsVar)
                 {
                     bool isVar;
-<<<<<<< HEAD
-                    var declType = this.TypeSyntaxBinder.BindType(_typeSyntax, new DiagnosticBag(), out isVar);
-=======
-                    TypeSymbol declType = this.TypeSyntaxBinder.BindTypeOrVarKeyword(_typeSyntax, new DiagnosticBag(), out isVar);
->>>>>>> 79ae6bcf
+                    TypeSymbolWithAnnotations declType = this.TypeSyntaxBinder.BindTypeOrVarKeyword(_typeSyntax, new DiagnosticBag(), out isVar);
                     return isVar;
                 }
 
@@ -332,11 +328,7 @@
 
             bool isVar;
             RefKind refKind;
-<<<<<<< HEAD
-            var declType = typeBinder.BindType(_typeSyntax.SkipRef(out refKind), diagnostics, out isVar);
-=======
-            TypeSymbol declType = typeBinder.BindTypeOrVarKeyword(_typeSyntax.SkipRef(out refKind), diagnostics, out isVar);
->>>>>>> 79ae6bcf
+            TypeSymbolWithAnnotations declType = typeBinder.BindTypeOrVarKeyword(_typeSyntax.SkipRef(out refKind), diagnostics, out isVar);
 
             if (isVar)
             {
