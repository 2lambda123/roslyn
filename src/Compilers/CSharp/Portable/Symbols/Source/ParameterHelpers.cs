--- conflicted
+++ resolved
@@ -190,8 +190,9 @@
 
                 TParameterSymbol parameter = parameterCreationFunc(withTypeParametersBinder, owner, parameterType, parameterSyntax, refKind, parameterIndex, paramsKeyword, thisKeyword, addRefReadOnlyModifier, scope, diagnostics);
 
+                DeclarationScope? declaredScope = parameter is SourceParameterSymbol s ? s.DeclaredScope : null;
                 ReportParameterErrors(owner, parameterSyntax, parameter.Ordinal, parameter.IsParams, parameter.TypeWithAnnotations,
-                                      parameter.RefKind, parameter.DeclaredScope, parameter.ContainingSymbol, thisKeyword, paramsKeyword, firstDefault, diagnostics);
+                                      parameter.RefKind, declaredScope, parameter.ContainingSymbol, thisKeyword, paramsKeyword, firstDefault, diagnostics);
 
                 builder.Add(parameter);
                 ++parameterIndex;
@@ -614,25 +615,15 @@
             bool isParams,
             TypeWithAnnotations typeWithAnnotations,
             RefKind refKind,
-            DeclarationScope scope,
+            DeclarationScope? declaredScope,
             Symbol? containingSymbol,
             SyntaxToken thisKeyword,
             SyntaxToken paramsKeyword,
             int firstDefault,
             BindingDiagnosticBag diagnostics)
         {
-<<<<<<< HEAD
             int parameterIndex = ordinal;
             bool isDefault = syntax is ParameterSyntax { Default: { } };
-=======
-            Debug.Assert(parameter is FunctionPointerParameterSymbol or SourceParameterSymbol);
-
-            // This method may be called early, before parameter.Type has been resolved,
-            // so code below should use parameter.TypeWithAnnotations instead if unsure.
-
-            int parameterIndex = parameter.Ordinal;
-            bool isDefault = parameterSyntax is ParameterSyntax { Default: { } };
->>>>>>> d04c23b6
 
             if (thisKeyword.Kind() == SyntaxKind.ThisKeyword && parameterIndex != 0)
             {
@@ -657,15 +648,9 @@
                 Debug.Assert(containingSymbol is null || (containingSymbol is FunctionPointerMethodSymbol or { ContainingType: not null }));
                 // error CS0721: '{0}': static types cannot be used as parameters
                 diagnostics.Add(
-<<<<<<< HEAD
                     ErrorFacts.GetStaticClassParameterCode(containingSymbol?.ContainingType?.IsInterfaceType() ?? false),
-                    (owner is null || owner.Locations.IsEmpty) ? syntax.GetLocation() : owner.Locations[0],
+                    syntax.Type?.Location ?? syntax.GetLocation(),
                     typeWithAnnotations.Type);
-=======
-                    ErrorFacts.GetStaticClassParameterCode(parameter.ContainingSymbol.ContainingType?.IsInterfaceType() ?? false),
-                    parameterSyntax.Type?.Location ?? parameterSyntax.GetLocation(),
-                    parameter.Type);
->>>>>>> d04c23b6
             }
             else if (firstDefault != -1 && parameterIndex > firstDefault && !isDefault && !isParams)
             {
@@ -680,11 +665,7 @@
                 diagnostics.Add(ErrorCode.ERR_MethodArgCantBeRefAny, syntax.Location, typeWithAnnotations.Type);
             }
 
-<<<<<<< HEAD
-            if (scope == DeclarationScope.ValueScoped && !typeWithAnnotations.IsRefLikeType())
-=======
-            if (parameter is SourceParameterSymbol { DeclaredScope: DeclarationScope.ValueScoped } && !parameter.TypeWithAnnotations.IsRefLikeType())
->>>>>>> d04c23b6
+            if (declaredScope == DeclarationScope.ValueScoped && !typeWithAnnotations.IsRefLikeType())
             {
                 diagnostics.Add(ErrorCode.ERR_ScopedRefAndRefStructOnly, syntax.Location);
             }
