--- conflicted
+++ resolved
@@ -184,11 +184,7 @@
             return (int)Microsoft.CodeAnalysis.SpecialType.System_Object;
         }
 
-<<<<<<< HEAD
-        internal override bool Equals(TypeSymbol t2, TypeSymbolEqualityOptions options)
-=======
         internal override bool Equals(TypeSymbol t2, TypeCompareKind comparison)
->>>>>>> c28d8bac
         {
             if ((object)t2 == null)
             {
@@ -200,11 +196,7 @@
                 return true;
             }
 
-<<<<<<< HEAD
-            if ((options & TypeSymbolEqualityOptions.IgnoreDynamic) != 0)
-=======
             if ((comparison & TypeCompareKind.IgnoreDynamic) != 0)
->>>>>>> c28d8bac
             {
                 var other = t2 as NamedTypeSymbol;
                 return (object)other != null && other.SpecialType == Microsoft.CodeAnalysis.SpecialType.System_Object;
