--- conflicted
+++ resolved
@@ -1460,26 +1460,8 @@
         {
             get
             {
-<<<<<<< HEAD
                 return ImmutableArray<TypeSymbolWithAnnotations>.Empty;
             }
-=======
-                return ImmutableArray<TypeSymbol>.Empty;
-            }
-        }
-
-        internal sealed override bool HasTypeArgumentsCustomModifiers
-        {
-            get
-            {
-                return false;
-            }
-        }
-
-        public sealed override ImmutableArray<CustomModifier> GetTypeArgumentCustomModifiers(int ordinal)
-        {
-            return GetEmptyTypeArgumentCustomModifiers(ordinal);
->>>>>>> 2355a7be
         }
 
         public override ImmutableArray<TypeParameterSymbol> TypeParameters
@@ -2282,11 +2264,7 @@
                 get
                 {
                     // This is always the instance type, so the type arguments are the same as the type parameters.
-<<<<<<< HEAD
                     return this.TypeParameters.SelectAsArray(TypeMap.AsTypeSymbolWithAnnotations);
-=======
-                    return this.TypeParameters.Cast<TypeParameterSymbol, TypeSymbol>();
->>>>>>> 2355a7be
                 }
             }
 
