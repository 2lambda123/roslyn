--- conflicted
+++ resolved
@@ -505,13 +505,8 @@
             {
                 NamedTypeSymbol booleanType = GetSpecialType(SpecialType.System_Boolean);
                 Debug.Assert((object)booleanType != null);
-<<<<<<< HEAD
-                var transformFlags = DynamicTransformsEncoder.Encode(type, booleanType, customModifiersCount, refKindOpt);
+                var transformFlags = DynamicTransformsEncoder.Encode(type, refKindOpt, customModifiersCount, booleanType);
                 var boolArray = ArrayTypeSymbol.CreateSZArray(booleanType.ContainingAssembly, TypeSymbolWithAnnotations.Create(booleanType));
-=======
-                var transformFlags = DynamicTransformsEncoder.Encode(type, refKindOpt, customModifiersCount, booleanType);
-                var boolArray = ArrayTypeSymbol.CreateSZArray(booleanType.ContainingAssembly, booleanType, customModifiers: ImmutableArray<CustomModifier>.Empty);
->>>>>>> bcdcafc2
                 var arguments = ImmutableArray.Create<TypedConstant>(new TypedConstant(boolArray, transformFlags));
                 return TrySynthesizeAttribute(WellKnownMember.System_Runtime_CompilerServices_DynamicAttribute__ctorTransformFlags, arguments);
             }
