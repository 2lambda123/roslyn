﻿// Licensed to the .NET Foundation under one or more agreements.
// The .NET Foundation licenses this file to you under the MIT license.
// See the LICENSE file in the project root for more information.

using System;
using System.Collections.Generic;
using System.Collections.Immutable;
using System.Diagnostics;
using Microsoft.CodeAnalysis.PooledObjects;
using Microsoft.CodeAnalysis.Symbols;
using Roslyn.Utilities;

namespace Microsoft.CodeAnalysis.CSharp.Symbols
{
    /// <summary>
    /// Represents a type parameter in a generic type or generic method.
    /// </summary>
    internal abstract partial class TypeParameterSymbol : TypeSymbol, ITypeParameterSymbolInternal
    {
        /// <summary>
        /// The original definition of this symbol. If this symbol is constructed from another
        /// symbol by type substitution then OriginalDefinition gets the original symbol as it was defined in
        /// source or metadata.
        /// </summary>
        public new virtual TypeParameterSymbol OriginalDefinition
        {
            get
            {
                return this;
            }
        }

        protected sealed override TypeSymbol OriginalTypeSymbolDefinition
        {
            get
            {
                return this.OriginalDefinition;
            }
        }

        /// <summary>
        /// If this is a type parameter of a reduced extension method, gets the type parameter definition that
        /// this type parameter was reduced from. Otherwise, returns Nothing.
        /// </summary>
        public virtual TypeParameterSymbol ReducedFrom
        {
            get
            {
                return null;
            }
        }

        /// <summary>
        /// The ordinal position of the type parameter in the parameter list which declares
        /// it. The first type parameter has ordinal zero.
        /// </summary>
        public abstract int Ordinal
        {
            // This is needed to determine hiding in C#: 
            //
            // interface IB { void M<T>(C<T> x); }
            // interface ID : IB { new void M<U>(C<U> x); }
            //
            // ID.M<U> hides IB.M<T> even though their formal parameters have different
            // types. When comparing formal parameter types for hiding purposes we must
            // compare method type parameters by ordinal, not by identity.
            get;
        }

        internal virtual UseSiteInfo<AssemblySymbol> GetConstraintsUseSiteErrorInfo()
        {
            return default;
        }

        /// <summary>
        /// The types that were directly specified as constraints on the type parameter.
        /// Duplicates and cycles are removed, although the collection may include
        /// redundant constraints where one constraint is a base type of another.
        /// </summary>
        internal ImmutableArray<TypeWithAnnotations> GetConstraintTypesNoUseSiteDiagnostics(bool canIgnoreNullableContext)
        {
            this.EnsureAllConstraintsAreResolved(canIgnoreNullableContext);
            return this.GetConstraintTypes(ConsList<TypeParameterSymbol>.Empty, canIgnoreNullableContext);
        }

<<<<<<< HEAD
        internal ImmutableArray<TypeWithAnnotations> ConstraintTypesWithDefinitionUseSiteDiagnostics(ref CompoundUseSiteInfo<AssemblySymbol> useSiteInfo)
=======
        internal ImmutableArray<TypeWithAnnotations> ConstraintTypesNoUseSiteDiagnostics =>
            GetConstraintTypesNoUseSiteDiagnostics(canIgnoreNullableContext: false);

        internal ImmutableArray<TypeWithAnnotations> ConstraintTypesWithDefinitionUseSiteDiagnostics(ref HashSet<DiagnosticInfo> useSiteDiagnostics)
>>>>>>> cdb59565
        {
            var result = ConstraintTypesNoUseSiteDiagnostics;

            AppendConstraintsUseSiteErrorInfo(ref useSiteInfo);

            foreach (var constraint in result)
            {
                ((TypeSymbol)constraint.Type.OriginalDefinition).AddUseSiteInfo(ref useSiteInfo);
            }

            return result;
        }

        private void AppendConstraintsUseSiteErrorInfo(ref CompoundUseSiteInfo<AssemblySymbol> useSiteInfo)
        {
            useSiteInfo.Add(this.GetConstraintsUseSiteErrorInfo());
        }

        /// <summary>
        /// True if the parameterless constructor constraint was specified for the type parameter.
        /// </summary>
        public abstract bool HasConstructorConstraint { get; }

        /// <summary>
        /// The type parameter kind of this type parameter.
        /// </summary>
        public abstract TypeParameterKind TypeParameterKind { get; }

        /// <summary>
        /// The method that declared this type parameter, or null.
        /// </summary>
        public MethodSymbol DeclaringMethod
        {
            get
            {
                return this.ContainingSymbol as MethodSymbol;
            }
        }

        /// <summary>
        /// The type that declared this type parameter, or null.
        /// </summary>
        public NamedTypeSymbol DeclaringType
        {
            get
            {
                return this.ContainingSymbol as NamedTypeSymbol;
            }
        }

        // Type parameters do not have members
        public sealed override ImmutableArray<Symbol> GetMembers()
        {
            return ImmutableArray<Symbol>.Empty;
        }

        // Type parameters do not have members
        public sealed override ImmutableArray<Symbol> GetMembers(string name)
        {
            return ImmutableArray<Symbol>.Empty;
        }

        // Type parameters do not have members
        public sealed override ImmutableArray<NamedTypeSymbol> GetTypeMembers()
        {
            return ImmutableArray<NamedTypeSymbol>.Empty;
        }

        // Type parameters do not have members
        public sealed override ImmutableArray<NamedTypeSymbol> GetTypeMembers(string name)
        {
            return ImmutableArray<NamedTypeSymbol>.Empty;
        }

        // Type parameters do not have members
        public sealed override ImmutableArray<NamedTypeSymbol> GetTypeMembers(string name, int arity)
        {
            return ImmutableArray<NamedTypeSymbol>.Empty;
        }

        internal override TResult Accept<TArgument, TResult>(CSharpSymbolVisitor<TArgument, TResult> visitor, TArgument argument)
        {
            return visitor.VisitTypeParameter(this, argument);
        }

        public override void Accept(CSharpSymbolVisitor visitor)
        {
            visitor.VisitTypeParameter(this);
        }

        public override TResult Accept<TResult>(CSharpSymbolVisitor<TResult> visitor)
        {
            return visitor.VisitTypeParameter(this);
        }

        public sealed override SymbolKind Kind
        {
            get
            {
                return SymbolKind.TypeParameter;
            }
        }

        public sealed override TypeKind TypeKind
        {
            get
            {
                return TypeKind.TypeParameter;
            }
        }

        // Only the compiler can create TypeParameterSymbols.
        internal TypeParameterSymbol()
        {
        }

        public sealed override Accessibility DeclaredAccessibility
        {
            get
            {
                return Accessibility.NotApplicable;
            }
        }

        public sealed override bool IsStatic
        {
            get
            {
                return false;
            }
        }

        public sealed override bool IsAbstract
        {
            get
            {
                return false;
            }
        }

        public sealed override bool IsSealed
        {
            get
            {
                return false;
            }
        }

        internal sealed override NamedTypeSymbol BaseTypeNoUseSiteDiagnostics => null;

        internal sealed override ImmutableArray<NamedTypeSymbol> InterfacesNoUseSiteDiagnostics(ConsList<TypeSymbol> basesBeingResolved = null)
        {
            return ImmutableArray<NamedTypeSymbol>.Empty;
        }

        protected override ImmutableArray<NamedTypeSymbol> GetAllInterfaces()
        {
            return ImmutableArray<NamedTypeSymbol>.Empty;
        }

        /// <summary>
        /// The effective base class of the type parameter (spec 10.1.5). If the deduced
        /// base type is a reference type, the effective base type will be the same as
        /// the deduced base type. Otherwise if the deduced base type is a value type,
        /// the effective base type will be the most derived reference type from which
        /// deduced base type is derived.
        /// </summary>
        internal NamedTypeSymbol EffectiveBaseClassNoUseSiteDiagnostics
        {
            get
            {
                this.EnsureAllConstraintsAreResolved(canIgnoreNullableContext: false);
                return this.GetEffectiveBaseClass(ConsList<TypeParameterSymbol>.Empty);
            }
        }

        internal NamedTypeSymbol EffectiveBaseClass(ref CompoundUseSiteInfo<AssemblySymbol> useSiteInfo)
        {
            AppendConstraintsUseSiteErrorInfo(ref useSiteInfo);
            var result = EffectiveBaseClassNoUseSiteDiagnostics;

            if ((object)result != null)
            {
                result.OriginalDefinition.AddUseSiteInfo(ref useSiteInfo);
            }

            return result;
        }

        /// <summary>
        /// The effective interface set (spec 10.1.5).
        /// </summary>
        internal ImmutableArray<NamedTypeSymbol> EffectiveInterfacesNoUseSiteDiagnostics
        {
            get
            {
                this.EnsureAllConstraintsAreResolved(canIgnoreNullableContext: false);
                return this.GetInterfaces(ConsList<TypeParameterSymbol>.Empty);
            }
        }

        /// <summary>
        /// The most encompassed type (spec 6.4.2) from the constraints.
        /// </summary>
        internal TypeSymbol DeducedBaseTypeNoUseSiteDiagnostics
        {
            get
            {
                this.EnsureAllConstraintsAreResolved(canIgnoreNullableContext: false);
                return this.GetDeducedBaseType(ConsList<TypeParameterSymbol>.Empty);
            }
        }

        internal TypeSymbol DeducedBaseType(ref CompoundUseSiteInfo<AssemblySymbol> useSiteInfo)
        {
            AppendConstraintsUseSiteErrorInfo(ref useSiteInfo);
            var result = DeducedBaseTypeNoUseSiteDiagnostics;

            if ((object)result != null)
            {
                ((TypeSymbol)result.OriginalDefinition).AddUseSiteInfo(ref useSiteInfo);
            }

            return result;
        }

        /// <summary>
        /// The effective interface set and any base interfaces of those
        /// interfaces. This is AllInterfaces excluding interfaces that are
        /// only implemented by the effective base type.
        /// </summary>
        internal ImmutableArray<NamedTypeSymbol> AllEffectiveInterfacesNoUseSiteDiagnostics
        {
            get
            {
                return base.GetAllInterfaces();
            }
        }

        internal ImmutableArray<NamedTypeSymbol> AllEffectiveInterfacesWithDefinitionUseSiteDiagnostics(ref CompoundUseSiteInfo<AssemblySymbol> useSiteInfo)
        {
            var result = AllEffectiveInterfacesNoUseSiteDiagnostics;

            // Since bases affect content of AllInterfaces set, we need to make sure they all are good.
            var current = DeducedBaseType(ref useSiteInfo);

            while ((object)current != null)
            {
                current = current.BaseTypeWithDefinitionUseSiteDiagnostics(ref useSiteInfo);
            }

            foreach (var iface in result)
            {
                iface.OriginalDefinition.AddUseSiteInfo(ref useSiteInfo);
            }

            return result;
        }

        /// <summary>
        /// Called by <see cref="ConstraintTypesNoUseSiteDiagnostics"/>, <see cref="InterfacesNoUseSiteDiagnostics"/>, <see cref="EffectiveBaseClass"/>, and <see cref="DeducedBaseType"/>.
        /// to allow derived classes to ensure constraints within the containing
        /// type or method are resolved in a consistent order, regardless of the
        /// order the callers query individual type parameters.
        /// </summary>
        internal abstract void EnsureAllConstraintsAreResolved(bool canIgnoreNullableContext);

        /// <summary>
        /// Helper method to force type parameter constraints to be resolved.
        /// </summary>
        protected static void EnsureAllConstraintsAreResolved(ImmutableArray<TypeParameterSymbol> typeParameters, bool canIgnoreNullableContext)
        {
            foreach (var typeParameter in typeParameters)
            {
                // Invoke any method that forces constraints to be resolved.
                var unused = typeParameter.GetConstraintTypes(ConsList<TypeParameterSymbol>.Empty, canIgnoreNullableContext);
            }
        }

        internal abstract ImmutableArray<TypeWithAnnotations> GetConstraintTypes(ConsList<TypeParameterSymbol> inProgress, bool canIgnoreNullableContext);

        internal abstract ImmutableArray<NamedTypeSymbol> GetInterfaces(ConsList<TypeParameterSymbol> inProgress);

        internal abstract NamedTypeSymbol GetEffectiveBaseClass(ConsList<TypeParameterSymbol> inProgress);

        internal abstract TypeSymbol GetDeducedBaseType(ConsList<TypeParameterSymbol> inProgress);

        private static bool ConstraintImpliesReferenceType(TypeSymbol constraint)
        {
            if (constraint.TypeKind == TypeKind.TypeParameter)
            {
                return IsReferenceTypeFromConstraintTypes(((TypeParameterSymbol)constraint).GetConstraintTypesNoUseSiteDiagnostics(canIgnoreNullableContext: true));
            }
            else if (!constraint.IsReferenceType)
            {
                return false;
            }
            else
            {
                switch (constraint.TypeKind)
                {
                    case TypeKind.Interface:
                        return false; // can be satisfied by value types
                    case TypeKind.Error:
                        return false;
                }

                switch (constraint.SpecialType)
                {
                    case SpecialType.System_Object:
                    case SpecialType.System_ValueType:
                    case SpecialType.System_Enum:
                        return false; // can be satisfied by value types
                }

                return true;
            }
        }

        // From typedesc.cpp :
        // > A recursive helper that helps determine whether this variable is constrained as ObjRef.
        // > Please note that we do not check the gpReferenceTypeConstraint special constraint here
        // > because this property does not propagate up the constraining hierarchy.
        // > (e.g. "class A<S, T> where S : T, where T : class" does not guarantee that S is ObjRef)
        internal static bool IsReferenceTypeFromConstraintTypes(ImmutableArray<TypeWithAnnotations> constraintTypes)
        {
            foreach (var constraintType in constraintTypes)
            {
                if (ConstraintImpliesReferenceType(constraintType.Type))
                {
                    return true;
                }
            }
            return false;
        }

        internal static bool? IsNotNullableFromConstraintTypes(ImmutableArray<TypeWithAnnotations> constraintTypes)
        {
            Debug.Assert(!constraintTypes.IsDefaultOrEmpty);

            bool? result = false;
            foreach (TypeWithAnnotations constraintType in constraintTypes)
            {
                bool? fromType = IsNotNullableFromConstraintType(constraintType, out _);
                if (fromType == true)
                {
                    return true;
                }
                else if (fromType == null)
                {
                    result = null;
                }
            }

            return result;
        }

        internal static bool? IsNotNullableFromConstraintType(TypeWithAnnotations constraintType, out bool isNonNullableValueType)
        {
            if (constraintType.Type.IsNonNullableValueType())
            {
                isNonNullableValueType = true;
                return true;
            }

            isNonNullableValueType = false;

            if (constraintType.NullableAnnotation.IsAnnotated())
            {
                return false;
            }

            if (constraintType.TypeKind == TypeKind.TypeParameter)
            {
                bool? isNotNullable = ((TypeParameterSymbol)constraintType.Type).IsNotNullable;

                if (isNotNullable == false)
                {
                    return false;
                }
                else if (isNotNullable == null)
                {
                    return null;
                }
            }

            if (constraintType.NullableAnnotation.IsOblivious())
            {
                return null;
            }

            return true;
        }

        internal static bool IsValueTypeFromConstraintTypes(ImmutableArray<TypeWithAnnotations> constraintTypes)
        {
            foreach (var constraintType in constraintTypes)
            {
                if (constraintType.Type.IsValueType)
                {
                    return true;
                }
            }
            return false;
        }

        public sealed override bool IsReferenceType
        {
            get
            {
                if (this.HasReferenceTypeConstraint)
                {
                    return true;
                }

                return IsReferenceTypeFromConstraintTypes(this.GetConstraintTypesNoUseSiteDiagnostics(canIgnoreNullableContext: true));
            }
        }

        protected bool? CalculateIsNotNullableFromNonTypeConstraints()
        {
            if (this.HasNotNullConstraint || this.HasValueTypeConstraint)
            {
                return true;
            }

            if (this.HasReferenceTypeConstraint)
            {
                return !this.ReferenceTypeConstraintIsNullable;
            }

            return false;
        }

        protected bool? CalculateIsNotNullable()
        {
            bool? fromNonTypeConstraints = CalculateIsNotNullableFromNonTypeConstraints();

            if (fromNonTypeConstraints == true)
            {
                return fromNonTypeConstraints;
            }

            ImmutableArray<TypeWithAnnotations> constraintTypes = this.ConstraintTypesNoUseSiteDiagnostics;

            if (constraintTypes.IsEmpty)
            {
                return fromNonTypeConstraints;
            }

            bool? fromTypes = IsNotNullableFromConstraintTypes(constraintTypes);

            if (fromTypes == true || fromNonTypeConstraints == false)
            {
                return fromTypes;
            }

            Debug.Assert(fromNonTypeConstraints == null);
            Debug.Assert(fromTypes != true);
            return null;
        }

        internal abstract bool? IsNotNullable { get; }

        public sealed override bool IsValueType
        {
            get
            {
                if (this.HasValueTypeConstraint)
                {
                    return true;
                }

                return IsValueTypeFromConstraintTypes(this.GetConstraintTypesNoUseSiteDiagnostics(canIgnoreNullableContext: true));
            }
        }

        internal sealed override ManagedKind GetManagedKind(ref CompoundUseSiteInfo<AssemblySymbol> useSiteInfo)
        {
            return HasUnmanagedTypeConstraint ? ManagedKind.Unmanaged : ManagedKind.Managed;
        }

        public sealed override bool IsRefLikeType
        {
            get
            {
                return false;
            }
        }

        public sealed override bool IsReadOnly
        {
            get
            {
                // even if T is indirectly constrained to a struct, 
                // we only can use members via constrained calls, so "true" would have no effect
                return false;
            }
        }

        internal sealed override ObsoleteAttributeData ObsoleteAttributeData
        {
            get { return null; }
        }

        public abstract bool HasReferenceTypeConstraint { get; }

        /// <summary>
        /// Returns whether the reference type constraint (the 'class' constraint) should also be treated as nullable ('class?') or non-nullable (class!).
        /// In some cases this aspect is unknown (null value is returned). For example, when 'class' constraint is specified in a NonNullTypes(false) context.  
        /// This API returns false when <see cref="HasReferenceTypeConstraint"/> is false.
        /// </summary>
        internal abstract bool? ReferenceTypeConstraintIsNullable { get; }

        public abstract bool HasNotNullConstraint { get; }

        public abstract bool HasValueTypeConstraint { get; }

        public abstract bool HasUnmanagedTypeConstraint { get; }

        public abstract VarianceKind Variance { get; }

        internal sealed override bool GetUnificationUseSiteDiagnosticRecursive(ref DiagnosticInfo result, Symbol owner, ref HashSet<TypeSymbol> checkedTypes)
        {
            return false;
        }

        internal override bool Equals(TypeSymbol t2, TypeCompareKind comparison, IReadOnlyDictionary<TypeParameterSymbol, bool> isValueTypeOverrideOpt = null)
        {
            return this.Equals(t2 as TypeParameterSymbol, comparison, isValueTypeOverrideOpt);
        }

        internal bool Equals(TypeParameterSymbol other)
        {
            return Equals(other, TypeCompareKind.ConsiderEverything);
        }

        private bool Equals(TypeParameterSymbol other, TypeCompareKind comparison, IReadOnlyDictionary<TypeParameterSymbol, bool> isValueTypeOverrideOpt)
        {
            if (ReferenceEquals(this, other))
            {
                return true;
            }

            if ((object)other == null || !ReferenceEquals(other.OriginalDefinition, this.OriginalDefinition))
            {
                return false;
            }

            // Type parameters may be equal but not reference equal due to independent alpha renamings.
            return other.ContainingSymbol.ContainingType.Equals(this.ContainingSymbol.ContainingType, comparison, isValueTypeOverrideOpt);
        }

        public override int GetHashCode()
        {
            return Hash.Combine(ContainingSymbol, Ordinal);
        }

        internal override void AddNullableTransforms(ArrayBuilder<byte> transforms)
        {
        }

        internal override bool ApplyNullableTransforms(byte defaultTransformFlag, ImmutableArray<byte> transforms, ref int position, out TypeSymbol result)
        {
            result = this;
            return true;
        }

        internal override TypeSymbol SetNullabilityForReferenceTypes(Func<TypeWithAnnotations, TypeWithAnnotations> transform)
        {
            return this;
        }

        internal override TypeSymbol MergeEquivalentTypes(TypeSymbol other, VarianceKind variance)
        {
            Debug.Assert(this.Equals(other, TypeCompareKind.IgnoreDynamicAndTupleNames | TypeCompareKind.IgnoreNullableModifiersForReferenceTypes));
            return this;
        }

        protected sealed override ISymbol CreateISymbol()
        {
            return new PublicModel.TypeParameterSymbol(this, DefaultNullableAnnotation);
        }

        protected sealed override ITypeSymbol CreateITypeSymbol(CodeAnalysis.NullableAnnotation nullableAnnotation)
        {
            Debug.Assert(nullableAnnotation != DefaultNullableAnnotation);
            return new PublicModel.TypeParameterSymbol(this, nullableAnnotation);
        }
    }
}<|MERGE_RESOLUTION|>--- conflicted
+++ resolved
@@ -83,14 +83,10 @@
             return this.GetConstraintTypes(ConsList<TypeParameterSymbol>.Empty, canIgnoreNullableContext);
         }
 
-<<<<<<< HEAD
-        internal ImmutableArray<TypeWithAnnotations> ConstraintTypesWithDefinitionUseSiteDiagnostics(ref CompoundUseSiteInfo<AssemblySymbol> useSiteInfo)
-=======
         internal ImmutableArray<TypeWithAnnotations> ConstraintTypesNoUseSiteDiagnostics =>
             GetConstraintTypesNoUseSiteDiagnostics(canIgnoreNullableContext: false);
 
-        internal ImmutableArray<TypeWithAnnotations> ConstraintTypesWithDefinitionUseSiteDiagnostics(ref HashSet<DiagnosticInfo> useSiteDiagnostics)
->>>>>>> cdb59565
+        internal ImmutableArray<TypeWithAnnotations> ConstraintTypesWithDefinitionUseSiteDiagnostics(ref CompoundUseSiteInfo<AssemblySymbol> useSiteInfo)
         {
             var result = ConstraintTypesNoUseSiteDiagnostics;
 
