--- conflicted
+++ resolved
@@ -4,13 +4,7 @@
 using System.Collections.Generic;
 using System.Collections.Immutable;
 using System.Diagnostics;
-<<<<<<< HEAD
 using System.Linq;
-=======
-using System.Diagnostics.CodeAnalysis;
-using System.Text;
-using Microsoft.CodeAnalysis.Collections;
->>>>>>> 1cc13009
 using Microsoft.CodeAnalysis.CSharp.Symbols;
 using Roslyn.Utilities;
 
@@ -332,7 +326,6 @@
             return csSymbol;
         }
 
-<<<<<<< HEAD
         internal struct ReplacedMemberEnumerable
         {
             private readonly Symbol _symbol;
@@ -372,12 +365,12 @@
         internal static ReplacedMemberEnumerable GetReplacedMembers(this Symbol symbol)
         {
             return new ReplacedMemberEnumerable(symbol);
-=======
+        }
+
         internal static ImmutableArray<TypeSymbol> ToTypes(this ImmutableArray<TypeWithModifiers> typesWithModifiers, out bool hasModifiers)
         {
             hasModifiers = typesWithModifiers.Any(a => !a.CustomModifiers.IsDefaultOrEmpty);
             return typesWithModifiers.SelectAsArray(a => a.Type);
->>>>>>> 1cc13009
         }
     }
 }