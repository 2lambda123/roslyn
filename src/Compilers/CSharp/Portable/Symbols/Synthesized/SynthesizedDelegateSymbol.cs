--- conflicted
+++ resolved
@@ -32,7 +32,7 @@
     {
         internal readonly struct ParameterDescription
         {
-            internal ParameterDescription(TypeWithAnnotations type, RefKind refKind, DeclarationScope scope, ConstantValue? defaultValue, bool isParams, bool hasUnscopedRefAttribute)
+            internal ParameterDescription(TypeWithAnnotations type, RefKind refKind, ScopedKind scope, ConstantValue? defaultValue, bool isParams, bool hasUnscopedRefAttribute)
             {
                 Type = type;
                 RefKind = refKind;
@@ -44,7 +44,7 @@
 
             internal readonly TypeWithAnnotations Type;
             internal readonly RefKind RefKind;
-            internal readonly DeclarationScope Scope;
+            internal readonly ScopedKind Scope;
             internal readonly ConstantValue? DefaultValue;
             internal readonly bool IsParams;
             internal readonly bool HasUnscopedRefAttribute;
@@ -52,15 +52,11 @@
 
         private readonly NamedTypeSymbol _containingType;
 
-<<<<<<< HEAD
-        internal SynthesizedDelegateInvokeMethod(NamedTypeSymbol containingType, ArrayBuilder<(TypeWithAnnotations Type, RefKind RefKind, ScopedKind Scope, ConstantValue? DefaultValue, bool IsParams)> parameterDescriptions, TypeWithAnnotations returnType, RefKind refKind)
-=======
         internal SynthesizedDelegateInvokeMethod(
             NamedTypeSymbol containingType,
             ArrayBuilder<ParameterDescription> parameterDescriptions,
             TypeWithAnnotations returnType,
             RefKind refKind)
->>>>>>> e5390ea7
         {
             _containingType = containingType;
 
