﻿<?xml version="1.0" encoding="utf-8"?>
<root>
  <!-- 
    Microsoft ResX Schema 
    
    Version 2.0
    
    The primary goals of this format is to allow a simple XML format 
    that is mostly human readable. The generation and parsing of the 
    various data types are done through the TypeConverter classes 
    associated with the data types.
    
    Example:
    
    ... ado.net/XML headers & schema ...
    <resheader name="resmimetype">text/microsoft-resx</resheader>
    <resheader name="version">2.0</resheader>
    <resheader name="reader">System.Resources.ResXResourceReader, System.Windows.Forms, ...</resheader>
    <resheader name="writer">System.Resources.ResXResourceWriter, System.Windows.Forms, ...</resheader>
    <data name="Name1"><value>this is my long string</value><comment>this is a comment</comment></data>
    <data name="Color1" type="System.Drawing.Color, System.Drawing">Blue</data>
    <data name="Bitmap1" mimetype="application/x-microsoft.net.object.binary.base64">
        <value>[base64 mime encoded serialized .NET Framework object]</value>
    </data>
    <data name="Icon1" type="System.Drawing.Icon, System.Drawing" mimetype="application/x-microsoft.net.object.bytearray.base64">
        <value>[base64 mime encoded string representing a byte array form of the .NET Framework object]</value>
        <comment>This is a comment</comment>
    </data>
                
    There are any number of "resheader" rows that contain simple 
    name/value pairs.
    
    Each data row contains a name, and value. The row also contains a 
    type or mimetype. Type corresponds to a .NET class that support 
    text/value conversion through the TypeConverter architecture. 
    Classes that don't support this are serialized and stored with the 
    mimetype set.
    
    The mimetype is used for serialized objects, and tells the 
    ResXResourceReader how to depersist the object. This is currently not 
    extensible. For a given mimetype the value must be set accordingly:
    
    Note - application/x-microsoft.net.object.binary.base64 is the format 
    that the ResXResourceWriter will generate, however the reader can 
    read any of the formats listed below.
    
    mimetype: application/x-microsoft.net.object.binary.base64
    value   : The object must be serialized with 
            : System.Runtime.Serialization.Formatters.Binary.BinaryFormatter
            : and then encoded with base64 encoding.
    
    mimetype: application/x-microsoft.net.object.soap.base64
    value   : The object must be serialized with 
            : System.Runtime.Serialization.Formatters.Soap.SoapFormatter
            : and then encoded with base64 encoding.

    mimetype: application/x-microsoft.net.object.bytearray.base64
    value   : The object must be serialized into a byte array 
            : using a System.ComponentModel.TypeConverter
            : and then encoded with base64 encoding.
    -->
  <xsd:schema id="root" xmlns="" xmlns:xsd="http://www.w3.org/2001/XMLSchema" xmlns:msdata="urn:schemas-microsoft-com:xml-msdata">
    <xsd:import namespace="http://www.w3.org/XML/1998/namespace" />
    <xsd:element name="root" msdata:IsDataSet="true">
      <xsd:complexType>
        <xsd:choice maxOccurs="unbounded">
          <xsd:element name="metadata">
            <xsd:complexType>
              <xsd:sequence>
                <xsd:element name="value" type="xsd:string" minOccurs="0" />
              </xsd:sequence>
              <xsd:attribute name="name" use="required" type="xsd:string" />
              <xsd:attribute name="type" type="xsd:string" />
              <xsd:attribute name="mimetype" type="xsd:string" />
              <xsd:attribute ref="xml:space" />
            </xsd:complexType>
          </xsd:element>
          <xsd:element name="assembly">
            <xsd:complexType>
              <xsd:attribute name="alias" type="xsd:string" />
              <xsd:attribute name="name" type="xsd:string" />
            </xsd:complexType>
          </xsd:element>
          <xsd:element name="data">
            <xsd:complexType>
              <xsd:sequence>
                <xsd:element name="value" type="xsd:string" minOccurs="0" msdata:Ordinal="1" />
                <xsd:element name="comment" type="xsd:string" minOccurs="0" msdata:Ordinal="2" />
              </xsd:sequence>
              <xsd:attribute name="name" type="xsd:string" use="required" msdata:Ordinal="1" />
              <xsd:attribute name="type" type="xsd:string" msdata:Ordinal="3" />
              <xsd:attribute name="mimetype" type="xsd:string" msdata:Ordinal="4" />
              <xsd:attribute ref="xml:space" />
            </xsd:complexType>
          </xsd:element>
          <xsd:element name="resheader">
            <xsd:complexType>
              <xsd:sequence>
                <xsd:element name="value" type="xsd:string" minOccurs="0" msdata:Ordinal="1" />
              </xsd:sequence>
              <xsd:attribute name="name" type="xsd:string" use="required" />
            </xsd:complexType>
          </xsd:element>
        </xsd:choice>
      </xsd:complexType>
    </xsd:element>
  </xsd:schema>
  <resheader name="resmimetype">
    <value>text/microsoft-resx</value>
  </resheader>
  <resheader name="version">
    <value>2.0</value>
  </resheader>
  <resheader name="reader">
    <value>System.Resources.ResXResourceReader, System.Windows.Forms, Version=4.0.0.0, Culture=neutral, PublicKeyToken=b77a5c561934e089</value>
  </resheader>
  <resheader name="writer">
    <value>System.Resources.ResXResourceWriter, System.Windows.Forms, Version=4.0.0.0, Culture=neutral, PublicKeyToken=b77a5c561934e089</value>
  </resheader>
  <data name="IDS_NULL" xml:space="preserve">
    <value>&lt;null&gt;</value>
  </data>
  <data name="IDS_RELATEDERROR" xml:space="preserve">
    <value>(Location of symbol related to previous error)</value>
  </data>
  <data name="IDS_RELATEDWARNING" xml:space="preserve">
    <value>(Location of symbol related to previous warning)</value>
  </data>
  <data name="IDS_XMLIGNORED" xml:space="preserve">
    <value>&lt;!-- Badly formed XML comment ignored for member "{0}" --&gt;</value>
  </data>
  <data name="IDS_XMLIGNORED2" xml:space="preserve">
    <value> Badly formed XML file "{0}" cannot be included </value>
  </data>
  <data name="IDS_XMLFAILEDINCLUDE" xml:space="preserve">
    <value> Failed to insert some or all of included XML </value>
  </data>
  <data name="IDS_XMLBADINCLUDE" xml:space="preserve">
    <value> Include tag is invalid </value>
  </data>
  <data name="IDS_XMLNOINCLUDE" xml:space="preserve">
    <value> No matching elements were found for the following include tag </value>
  </data>
  <data name="IDS_XMLMISSINGINCLUDEFILE" xml:space="preserve">
    <value>Missing file attribute</value>
  </data>
  <data name="IDS_XMLMISSINGINCLUDEPATH" xml:space="preserve">
    <value>Missing path attribute</value>
  </data>
  <data name="IDS_GlobalNamespace" xml:space="preserve">
    <value>&lt;global namespace&gt;</value>
  </data>
  <data name="IDS_FeatureGenerics" xml:space="preserve">
    <value>generics</value>
  </data>
  <data name="IDS_FeatureAnonDelegates" xml:space="preserve">
    <value>anonymous methods</value>
  </data>
  <data name="IDS_FeatureModuleAttrLoc" xml:space="preserve">
    <value>module as an attribute target specifier</value>
  </data>
  <data name="IDS_FeatureGlobalNamespace" xml:space="preserve">
    <value>namespace alias qualifier</value>
  </data>
  <data name="IDS_FeatureFixedBuffer" xml:space="preserve">
    <value>fixed size buffers</value>
  </data>
  <data name="IDS_FeaturePragma" xml:space="preserve">
    <value>#pragma</value>
  </data>
  <data name="IDS_FeatureStaticClasses" xml:space="preserve">
    <value>static classes</value>
  </data>
  <data name="IDS_FeaturePartialTypes" xml:space="preserve">
    <value>partial types</value>
  </data>
  <data name="IDS_FeatureAsync" xml:space="preserve">
    <value>async function</value>
  </data>
  <data name="IDS_FeatureSwitchOnBool" xml:space="preserve">
    <value>switch on boolean type</value>
  </data>
  <data name="IDS_MethodGroup" xml:space="preserve">
    <value>method group</value>
  </data>
  <data name="IDS_AnonMethod" xml:space="preserve">
    <value>anonymous method</value>
  </data>
  <data name="IDS_Lambda" xml:space="preserve">
    <value>lambda expression</value>
  </data>
  <data name="IDS_Collection" xml:space="preserve">
    <value>collection</value>
  </data>
  <data name="IDS_FeaturePropertyAccessorMods" xml:space="preserve">
    <value>access modifiers on properties</value>
  </data>
  <data name="IDS_FeatureExternAlias" xml:space="preserve">
    <value>extern alias</value>
  </data>
  <data name="IDS_FeatureIterators" xml:space="preserve">
    <value>iterators</value>
  </data>
  <data name="IDS_FeatureDefault" xml:space="preserve">
    <value>default operator</value>
  </data>
  <data name="IDS_FeatureNullable" xml:space="preserve">
    <value>nullable types</value>
  </data>
  <data name="IDS_FeaturePatternMatching" xml:space="preserve">
    <value>pattern matching</value>
  </data>
  <data name="IDS_FeatureImplicitArray" xml:space="preserve">
    <value>implicitly typed array</value>
  </data>
  <data name="IDS_FeatureImplicitLocal" xml:space="preserve">
    <value>implicitly typed local variable</value>
  </data>
  <data name="IDS_FeatureAnonymousTypes" xml:space="preserve">
    <value>anonymous types</value>
  </data>
  <data name="IDS_FeatureAutoImplementedProperties" xml:space="preserve">
    <value>automatically implemented properties</value>
  </data>
  <data name="IDS_FeatureReadonlyAutoImplementedProperties" xml:space="preserve">
    <value>readonly automatically implemented properties</value>
  </data>
  <data name="IDS_FeatureObjectInitializer" xml:space="preserve">
    <value>object initializer</value>
  </data>
  <data name="IDS_FeatureCollectionInitializer" xml:space="preserve">
    <value>collection initializer</value>
  </data>
  <data name="IDS_FeatureQueryExpression" xml:space="preserve">
    <value>query expression</value>
  </data>
  <data name="IDS_FeatureExtensionMethod" xml:space="preserve">
    <value>extension method</value>
  </data>
  <data name="IDS_FeaturePartialMethod" xml:space="preserve">
    <value>partial method</value>
  </data>
  <data name="IDS_SK_METHOD" xml:space="preserve">
    <value>method</value>
  </data>
  <data name="IDS_SK_TYPE" xml:space="preserve">
    <value>type</value>
  </data>
  <data name="IDS_SK_NAMESPACE" xml:space="preserve">
    <value>namespace</value>
  </data>
  <data name="IDS_SK_FIELD" xml:space="preserve">
    <value>field</value>
  </data>
  <data name="IDS_SK_PROPERTY" xml:space="preserve">
    <value>property</value>
  </data>
  <data name="IDS_SK_UNKNOWN" xml:space="preserve">
    <value>element</value>
  </data>
  <data name="IDS_SK_VARIABLE" xml:space="preserve">
    <value>variable</value>
  </data>
  <data name="IDS_SK_LABEL" xml:space="preserve">
    <value>label</value>
  </data>
  <data name="IDS_SK_EVENT" xml:space="preserve">
    <value>event</value>
  </data>
  <data name="IDS_SK_TYVAR" xml:space="preserve">
    <value>type parameter</value>
  </data>
  <data name="IDS_SK_ALIAS" xml:space="preserve">
    <value>using alias</value>
  </data>
  <data name="IDS_SK_EXTERNALIAS" xml:space="preserve">
    <value>extern alias</value>
  </data>
  <data name="IDS_FOREACHLOCAL" xml:space="preserve">
    <value>foreach iteration variable</value>
  </data>
  <data name="IDS_FIXEDLOCAL" xml:space="preserve">
    <value>fixed variable</value>
  </data>
  <data name="IDS_USINGLOCAL" xml:space="preserve">
    <value>using variable</value>
  </data>
  <data name="IDS_Contravariant" xml:space="preserve">
    <value>contravariant</value>
  </data>
  <data name="IDS_Contravariantly" xml:space="preserve">
    <value>contravariantly</value>
  </data>
  <data name="IDS_Covariant" xml:space="preserve">
    <value>covariant</value>
  </data>
  <data name="IDS_Covariantly" xml:space="preserve">
    <value>covariantly</value>
  </data>
  <data name="IDS_Invariantly" xml:space="preserve">
    <value>invariantly</value>
  </data>
  <data name="IDS_FeatureDynamic" xml:space="preserve">
    <value>dynamic</value>
  </data>
  <data name="IDS_FeatureNamedArgument" xml:space="preserve">
    <value>named argument</value>
  </data>
  <data name="IDS_FeatureOptionalParameter" xml:space="preserve">
    <value>optional parameter</value>
  </data>
  <data name="IDS_FeatureExceptionFilter" xml:space="preserve">
    <value>exception filter</value>
  </data>
  <data name="IDS_FeatureTypeVariance" xml:space="preserve">
    <value>type variance</value>
  </data>
  <data name="XML_InvalidToken" xml:space="preserve">
    <value>The character(s) '{0}' cannot be used at this location.</value>
  </data>
  <data name="XML_IncorrectComment" xml:space="preserve">
    <value>Incorrect syntax was used in a comment.</value>
  </data>
  <data name="XML_InvalidCharEntity" xml:space="preserve">
    <value>An invalid character was found inside an entity reference.</value>
  </data>
  <data name="XML_ExpectedEndOfTag" xml:space="preserve">
    <value>Expected '&gt;' or '/&gt;' to close tag '{0}'.</value>
  </data>
  <data name="XML_ExpectedIdentifier" xml:space="preserve">
    <value>An identifier was expected.</value>
  </data>
  <data name="XML_InvalidUnicodeChar" xml:space="preserve">
    <value>Invalid unicode character.</value>
  </data>
  <data name="XML_InvalidWhitespace" xml:space="preserve">
    <value>Whitespace is not allowed at this location.</value>
  </data>
  <data name="XML_LessThanInAttributeValue" xml:space="preserve">
    <value>The character '&lt;' cannot be used in an attribute value.</value>
  </data>
  <data name="XML_MissingEqualsAttribute" xml:space="preserve">
    <value>Missing equals sign between attribute and attribute value.</value>
  </data>
  <data name="XML_RefUndefinedEntity_1" xml:space="preserve">
    <value>Reference to undefined entity '{0}'.</value>
  </data>
  <data name="XML_StringLiteralNoStartQuote" xml:space="preserve">
    <value>A string literal was expected, but no opening quotation mark was found.</value>
  </data>
  <data name="XML_StringLiteralNoEndQuote" xml:space="preserve">
    <value>Missing closing quotation mark for string literal.</value>
  </data>
  <data name="XML_StringLiteralNonAsciiQuote" xml:space="preserve">
    <value>Non-ASCII quotations marks may not be used around string literals.</value>
  </data>
  <data name="XML_EndTagNotExpected" xml:space="preserve">
    <value>End tag was not expected at this location.</value>
  </data>
  <data name="XML_ElementTypeMatch" xml:space="preserve">
    <value>End tag '{0}' does not match the start tag '{1}'.</value>
  </data>
  <data name="XML_EndTagExpected" xml:space="preserve">
    <value>Expected an end tag for element '{0}'.</value>
  </data>
  <data name="XML_WhitespaceMissing" xml:space="preserve">
    <value>Required white space was missing.</value>
  </data>
  <data name="XML_ExpectedEndOfXml" xml:space="preserve">
    <value>Unexpected character at this location.</value>
  </data>
  <data name="XML_CDataEndTagNotAllowed" xml:space="preserve">
    <value>The literal string ']]&gt;' is not allowed in element content.</value>
  </data>
  <data name="XML_DuplicateAttribute" xml:space="preserve">
    <value>Duplicate '{0}' attribute</value>
  </data>
  <data name="ERR_NoMetadataFile" xml:space="preserve">
    <value>Metadata file '{0}' could not be found</value>
  </data>
  <data name="ERR_MetadataReferencesNotSupported" xml:space="preserve">
    <value>Metadata references are not supported.</value>
  </data>
  <data name="FTL_MetadataCantOpenFile" xml:space="preserve">
    <value>Metadata file '{0}' could not be opened -- {1}</value>
  </data>
  <data name="ERR_NoTypeDef" xml:space="preserve">
    <value>The type '{0}' is defined in an assembly that is not referenced. You must add a reference to assembly '{1}'.</value>
  </data>
  <data name="ERR_NoTypeDefFromModule" xml:space="preserve">
    <value>The type '{0}' is defined in a module that has not been added. You must add the module '{1}'.</value>
  </data>
  <data name="ERR_OutputWriteFailed" xml:space="preserve">
    <value>Could not write to output file '{0}' -- '{1}'</value>
  </data>
  <data name="ERR_MultipleEntryPoints" xml:space="preserve">
    <value>Program has more than one entry point defined. Compile with /main to specify the type that contains the entry point.</value>
  </data>
  <data name="ERR_BadBinaryOps" xml:space="preserve">
    <value>Operator '{0}' cannot be applied to operands of type '{1}' and '{2}'</value>
  </data>
  <data name="ERR_IntDivByZero" xml:space="preserve">
    <value>Division by constant zero</value>
  </data>
  <data name="ERR_BadIndexLHS" xml:space="preserve">
    <value>Cannot apply indexing with [] to an expression of type '{0}'</value>
  </data>
  <data name="ERR_BadIndexCount" xml:space="preserve">
    <value>Wrong number of indices inside []; expected {0}</value>
  </data>
  <data name="ERR_BadUnaryOp" xml:space="preserve">
    <value>Operator '{0}' cannot be applied to operand of type '{1}'</value>
  </data>
  <data name="ERR_ThisInStaticMeth" xml:space="preserve">
    <value>Keyword 'this' is not valid in a static property, static method, or static field initializer</value>
  </data>
  <data name="ERR_ThisInBadContext" xml:space="preserve">
    <value>Keyword 'this' is not available in the current context</value>
  </data>
  <data name="WRN_InvalidMainSig" xml:space="preserve">
    <value>'{0}' has the wrong signature to be an entry point</value>
  </data>
  <data name="WRN_InvalidMainSig_Title" xml:space="preserve">
    <value>Method has the wrong signature to be an entry point</value>
  </data>
  <data name="ERR_NoImplicitConv" xml:space="preserve">
    <value>Cannot implicitly convert type '{0}' to '{1}'</value>
  </data>
  <data name="ERR_NoExplicitConv" xml:space="preserve">
    <value>Cannot convert type '{0}' to '{1}'</value>
  </data>
  <data name="ERR_ConstOutOfRange" xml:space="preserve">
    <value>Constant value '{0}' cannot be converted to a '{1}'</value>
  </data>
  <data name="ERR_AmbigBinaryOps" xml:space="preserve">
    <value>Operator '{0}' is ambiguous on operands of type '{1}' and '{2}'</value>
  </data>
  <data name="ERR_AmbigUnaryOp" xml:space="preserve">
    <value>Operator '{0}' is ambiguous on an operand of type '{1}'</value>
  </data>
  <data name="ERR_InAttrOnOutParam" xml:space="preserve">
    <value>An out parameter cannot have the In attribute</value>
  </data>
  <data name="ERR_ValueCantBeNull" xml:space="preserve">
    <value>Cannot convert null to '{0}' because it is a non-nullable value type</value>
  </data>
  <data name="ERR_NoExplicitBuiltinConv" xml:space="preserve">
    <value>Cannot convert type '{0}' to '{1}' via a reference conversion, boxing conversion, unboxing conversion, wrapping conversion, or null type conversion</value>
  </data>
  <data name="FTL_DebugEmitFailure" xml:space="preserve">
    <value>Unexpected error writing debug information -- '{0}'</value>
  </data>
  <data name="ERR_BadVisReturnType" xml:space="preserve">
    <value>Inconsistent accessibility: return type '{1}' is less accessible than method '{0}'</value>
  </data>
  <data name="ERR_BadVisParamType" xml:space="preserve">
    <value>Inconsistent accessibility: parameter type '{1}' is less accessible than method '{0}'</value>
  </data>
  <data name="ERR_BadVisFieldType" xml:space="preserve">
    <value>Inconsistent accessibility: field type '{1}' is less accessible than field '{0}'</value>
  </data>
  <data name="ERR_BadVisPropertyType" xml:space="preserve">
    <value>Inconsistent accessibility: property type '{1}' is less accessible than property '{0}'</value>
  </data>
  <data name="ERR_BadVisIndexerReturn" xml:space="preserve">
    <value>Inconsistent accessibility: indexer return type '{1}' is less accessible than indexer '{0}'</value>
  </data>
  <data name="ERR_BadVisIndexerParam" xml:space="preserve">
    <value>Inconsistent accessibility: parameter type '{1}' is less accessible than indexer '{0}'</value>
  </data>
  <data name="ERR_BadVisOpReturn" xml:space="preserve">
    <value>Inconsistent accessibility: return type '{1}' is less accessible than operator '{0}'</value>
  </data>
  <data name="ERR_BadVisOpParam" xml:space="preserve">
    <value>Inconsistent accessibility: parameter type '{1}' is less accessible than operator '{0}'</value>
  </data>
  <data name="ERR_BadVisDelegateReturn" xml:space="preserve">
    <value>Inconsistent accessibility: return type '{1}' is less accessible than delegate '{0}'</value>
  </data>
  <data name="ERR_BadVisDelegateParam" xml:space="preserve">
    <value>Inconsistent accessibility: parameter type '{1}' is less accessible than delegate '{0}'</value>
  </data>
  <data name="ERR_BadVisBaseClass" xml:space="preserve">
    <value>Inconsistent accessibility: base class '{1}' is less accessible than class '{0}'</value>
  </data>
  <data name="ERR_BadVisBaseInterface" xml:space="preserve">
    <value>Inconsistent accessibility: base interface '{1}' is less accessible than interface '{0}'</value>
  </data>
  <data name="ERR_EventNeedsBothAccessors" xml:space="preserve">
    <value>'{0}': event property must have both add and remove accessors</value>
  </data>
  <data name="ERR_EventNotDelegate" xml:space="preserve">
    <value>'{0}': event must be of a delegate type</value>
  </data>
  <data name="WRN_UnreferencedEvent" xml:space="preserve">
    <value>The event '{0}' is never used</value>
  </data>
  <data name="WRN_UnreferencedEvent_Title" xml:space="preserve">
    <value>Event is never used</value>
  </data>
  <data name="ERR_InterfaceEventInitializer" xml:space="preserve">
    <value>'{0}': event in interface cannot have initializer</value>
  </data>
  <data name="ERR_EventPropertyInInterface" xml:space="preserve">
    <value>An event in an interface cannot have add or remove accessors</value>
  </data>
  <data name="ERR_BadEventUsage" xml:space="preserve">
    <value>The event '{0}' can only appear on the left hand side of += or -= (except when used from within the type '{1}')</value>
  </data>
  <data name="ERR_ExplicitEventFieldImpl" xml:space="preserve">
    <value>An explicit interface implementation of an event must use event accessor syntax</value>
  </data>
  <data name="ERR_CantOverrideNonEvent" xml:space="preserve">
    <value>'{0}': cannot override; '{1}' is not an event</value>
  </data>
  <data name="ERR_AddRemoveMustHaveBody" xml:space="preserve">
    <value>An add or remove accessor must have a body</value>
  </data>
  <data name="ERR_AbstractEventInitializer" xml:space="preserve">
    <value>'{0}': abstract event cannot have initializer</value>
  </data>
  <data name="ERR_ReservedAssemblyName" xml:space="preserve">
    <value>The assembly name '{0}' is reserved and cannot be used as a reference in an interactive session</value>
  </data>
  <data name="ERR_ReservedEnumerator" xml:space="preserve">
    <value>The enumerator name '{0}' is reserved and cannot be used</value>
  </data>
  <data name="ERR_AsMustHaveReferenceType" xml:space="preserve">
    <value>The as operator must be used with a reference type or nullable type ('{0}' is a non-nullable value type)</value>
  </data>
  <data name="WRN_LowercaseEllSuffix" xml:space="preserve">
    <value>The 'l' suffix is easily confused with the digit '1' -- use 'L' for clarity</value>
  </data>
  <data name="WRN_LowercaseEllSuffix_Title" xml:space="preserve">
    <value>The 'l' suffix is easily confused with the digit '1'</value>
  </data>
  <data name="ERR_BadEventUsageNoField" xml:space="preserve">
    <value>The event '{0}' can only appear on the left hand side of += or -=</value>
  </data>
  <data name="ERR_ConstraintOnlyAllowedOnGenericDecl" xml:space="preserve">
    <value>Constraints are not allowed on non-generic declarations</value>
  </data>
  <data name="ERR_TypeParamMustBeIdentifier" xml:space="preserve">
    <value>Type parameter declaration must be an identifier not a type</value>
  </data>
  <data name="ERR_MemberReserved" xml:space="preserve">
    <value>Type '{1}' already reserves a member called '{0}' with the same parameter types</value>
  </data>
  <data name="ERR_DuplicateParamName" xml:space="preserve">
    <value>The parameter name '{0}' is a duplicate</value>
  </data>
  <data name="ERR_DuplicateNameInNS" xml:space="preserve">
    <value>The namespace '{1}' already contains a definition for '{0}'</value>
  </data>
  <data name="ERR_DuplicateNameInClass" xml:space="preserve">
    <value>The type '{0}' already contains a definition for '{1}'</value>
  </data>
  <data name="ERR_NameNotInContext" xml:space="preserve">
    <value>The name '{0}' does not exist in the current context</value>
  </data>
  <data name="ERR_NameNotInContextPossibleMissingReference" xml:space="preserve">
    <value>The name '{0}' does not exist in the current context (are you missing a reference to assembly '{1}'?)</value>
  </data>
  <data name="ERR_AmbigContext" xml:space="preserve">
    <value>'{0}' is an ambiguous reference between '{1}' and '{2}'</value>
  </data>
  <data name="WRN_DuplicateUsing" xml:space="preserve">
    <value>The using directive for '{0}' appeared previously in this namespace</value>
  </data>
  <data name="WRN_DuplicateUsing_Title" xml:space="preserve">
    <value>Using directive appeared previously in this namespace</value>
  </data>
  <data name="ERR_BadMemberFlag" xml:space="preserve">
    <value>The modifier '{0}' is not valid for this item</value>
  </data>
  <data name="ERR_BadMemberProtection" xml:space="preserve">
    <value>More than one protection modifier</value>
  </data>
  <data name="WRN_NewRequired" xml:space="preserve">
    <value>'{0}' hides inherited member '{1}'. Use the new keyword if hiding was intended.</value>
  </data>
  <data name="WRN_NewRequired_Title" xml:space="preserve">
    <value>Member hides inherited member; missing new keyword</value>
  </data>
  <data name="WRN_NewRequired_Description" xml:space="preserve">
    <value>A variable was declared with the same name as a variable in a base class. However, the new keyword was not used. This warning informs you that you should use new; the variable is declared as if new had been used in the declaration.</value>
  </data>
  <data name="WRN_NewNotRequired" xml:space="preserve">
    <value>The member '{0}' does not hide an inherited member. The new keyword is not required.</value>
  </data>
  <data name="WRN_NewNotRequired_Title" xml:space="preserve">
    <value>Member does not hide an inherited member; new keyword is not required</value>
  </data>
  <data name="ERR_CircConstValue" xml:space="preserve">
    <value>The evaluation of the constant value for '{0}' involves a circular definition</value>
  </data>
  <data name="ERR_MemberAlreadyExists" xml:space="preserve">
    <value>Type '{1}' already defines a member called '{0}' with the same parameter types</value>
  </data>
  <data name="ERR_StaticNotVirtual" xml:space="preserve">
    <value>A static member '{0}' cannot be marked as override, virtual, or abstract</value>
  </data>
  <data name="ERR_OverrideNotNew" xml:space="preserve">
    <value>A member '{0}' marked as override cannot be marked as new or virtual</value>
  </data>
  <data name="WRN_NewOrOverrideExpected" xml:space="preserve">
    <value>'{0}' hides inherited member '{1}'. To make the current member override that implementation, add the override keyword. Otherwise add the new keyword.</value>
  </data>
  <data name="WRN_NewOrOverrideExpected_Title" xml:space="preserve">
    <value>Member hides inherited member; missing override keyword</value>
  </data>
  <data name="ERR_OverrideNotExpected" xml:space="preserve">
    <value>'{0}': no suitable method found to override</value>
  </data>
  <data name="ERR_NamespaceUnexpected" xml:space="preserve">
    <value>A namespace cannot directly contain members such as fields or methods</value>
  </data>
  <data name="ERR_NoSuchMember" xml:space="preserve">
    <value>'{0}' does not contain a definition for '{1}'</value>
  </data>
  <data name="ERR_BadSKknown" xml:space="preserve">
    <value>'{0}' is a {1} but is used like a {2}</value>
  </data>
  <data name="ERR_BadSKunknown" xml:space="preserve">
    <value>'{0}' is a {1}, which is not valid in the given context</value>
  </data>
  <data name="ERR_ObjectRequired" xml:space="preserve">
    <value>An object reference is required for the non-static field, method, or property '{0}'</value>
  </data>
  <data name="ERR_AmbigCall" xml:space="preserve">
    <value>The call is ambiguous between the following methods or properties: '{0}' and '{1}'</value>
  </data>
  <data name="ERR_BadAccess" xml:space="preserve">
    <value>'{0}' is inaccessible due to its protection level</value>
  </data>
  <data name="ERR_MethDelegateMismatch" xml:space="preserve">
    <value>No overload for '{0}' matches delegate '{1}'</value>
  </data>
  <data name="ERR_RetObjectRequired" xml:space="preserve">
    <value>An object of a type convertible to '{0}' is required</value>
  </data>
  <data name="ERR_RetNoObjectRequired" xml:space="preserve">
    <value>Since '{0}' returns void, a return keyword must not be followed by an object expression</value>
  </data>
  <data name="ERR_LocalDuplicate" xml:space="preserve">
    <value>A local variable named '{0}' is already defined in this scope</value>
  </data>
  <data name="ERR_AssgLvalueExpected" xml:space="preserve">
    <value>The left-hand side of an assignment must be a variable, property or indexer</value>
  </data>
  <data name="ERR_StaticConstParam" xml:space="preserve">
    <value>'{0}': a static constructor must be parameterless</value>
  </data>
  <data name="ERR_NotConstantExpression" xml:space="preserve">
    <value>The expression being assigned to '{0}' must be constant</value>
  </data>
  <data name="ERR_NotNullConstRefField" xml:space="preserve">
    <value>'{0}' is of type '{1}'. A const field of a reference type other than string can only be initialized with null.</value>
  </data>
  <data name="ERR_LocalIllegallyOverrides" xml:space="preserve">
    <value>A local or parameter named '{0}' cannot be declared in this scope because that name is used in an enclosing local scope to define a local or parameter</value>
  </data>
  <data name="ERR_BadUsingNamespace" xml:space="preserve">
    <value>A 'using namespace' directive can only be applied to namespaces; '{0}' is a type not a namespace. Consider a 'using static' directive instead</value>
  </data>
  <data name="ERR_BadUsingType" xml:space="preserve">
    <value>A 'using static' directive can only be applied to types; '{0}' is a namespace not a type. Consider a 'using namespace' directive instead</value>
  </data>
  <data name="ERR_NoAliasHere" xml:space="preserve">
    <value>A 'using static' directive cannot be used to declare an alias</value>
  </data>
  <data name="ERR_NoBreakOrCont" xml:space="preserve">
    <value>No enclosing loop out of which to break or continue</value>
  </data>
  <data name="ERR_DuplicateLabel" xml:space="preserve">
    <value>The label '{0}' is a duplicate</value>
  </data>
  <data name="ERR_NoConstructors" xml:space="preserve">
    <value>The type '{0}' has no constructors defined</value>
  </data>
  <data name="ERR_NoNewAbstract" xml:space="preserve">
    <value>Cannot create an instance of the abstract class or interface '{0}'</value>
  </data>
  <data name="ERR_ConstValueRequired" xml:space="preserve">
    <value>A const field requires a value to be provided</value>
  </data>
  <data name="ERR_CircularBase" xml:space="preserve">
    <value>Circular base class dependency involving '{0}' and '{1}'</value>
  </data>
  <data name="ERR_BadDelegateConstructor" xml:space="preserve">
    <value>The delegate '{0}' does not have a valid constructor</value>
  </data>
  <data name="ERR_MethodNameExpected" xml:space="preserve">
    <value>Method name expected</value>
  </data>
  <data name="ERR_ConstantExpected" xml:space="preserve">
    <value>A constant value is expected</value>
  </data>
  <data name="ERR_SwitchGoverningTypeValueExpected" xml:space="preserve">
    <value>A switch expression or case label must be a bool, char, string, integral, enum, or corresponding nullable type</value>
  </data>
  <data name="ERR_IntegralTypeValueExpected" xml:space="preserve">
    <value>A value of an integral type expected</value>
  </data>
  <data name="ERR_DuplicateCaseLabel" xml:space="preserve">
    <value>The switch statement contains multiple cases with the label value '{0}'</value>
  </data>
  <data name="ERR_InvalidGotoCase" xml:space="preserve">
    <value>A goto case is only valid inside a switch statement</value>
  </data>
  <data name="ERR_PropertyLacksGet" xml:space="preserve">
    <value>The property or indexer '{0}' cannot be used in this context because it lacks the get accessor</value>
  </data>
  <data name="ERR_BadExceptionType" xml:space="preserve">
    <value>The type caught or thrown must be derived from System.Exception</value>
  </data>
  <data name="ERR_BadEmptyThrow" xml:space="preserve">
    <value>A throw statement with no arguments is not allowed outside of a catch clause</value>
  </data>
  <data name="ERR_BadFinallyLeave" xml:space="preserve">
    <value>Control cannot leave the body of a finally clause</value>
  </data>
  <data name="ERR_LabelShadow" xml:space="preserve">
    <value>The label '{0}' shadows another label by the same name in a contained scope</value>
  </data>
  <data name="ERR_LabelNotFound" xml:space="preserve">
    <value>No such label '{0}' within the scope of the goto statement</value>
  </data>
  <data name="ERR_UnreachableCatch" xml:space="preserve">
    <value>A previous catch clause already catches all exceptions of this or of a super type ('{0}')</value>
  </data>
  <data name="WRN_FilterIsConstant" xml:space="preserve">
    <value>Filter expression is a constant, consider removing the filter</value>
  </data>
  <data name="WRN_FilterIsConstant_Title" xml:space="preserve">
    <value>Filter expression is a constant</value>
  </data>
  <data name="ERR_ReturnExpected" xml:space="preserve">
    <value>'{0}': not all code paths return a value</value>
  </data>
  <data name="WRN_UnreachableCode" xml:space="preserve">
    <value>Unreachable code detected</value>
  </data>
  <data name="WRN_UnreachableCode_Title" xml:space="preserve">
    <value>Unreachable code detected</value>
  </data>
  <data name="ERR_SwitchFallThrough" xml:space="preserve">
    <value>Control cannot fall through from one case label ('{0}') to another</value>
  </data>
  <data name="WRN_UnreferencedLabel" xml:space="preserve">
    <value>This label has not been referenced</value>
  </data>
  <data name="WRN_UnreferencedLabel_Title" xml:space="preserve">
    <value>This label has not been referenced</value>
  </data>
  <data name="ERR_UseDefViolation" xml:space="preserve">
    <value>Use of unassigned local variable '{0}'</value>
  </data>
  <data name="WRN_UnreferencedVar" xml:space="preserve">
    <value>The variable '{0}' is declared but never used</value>
  </data>
  <data name="WRN_UnreferencedVar_Title" xml:space="preserve">
    <value>Variable is declared but never used</value>
  </data>
  <data name="WRN_UnreferencedField" xml:space="preserve">
    <value>The field '{0}' is never used</value>
  </data>
  <data name="WRN_UnreferencedField_Title" xml:space="preserve">
    <value>Field is never used</value>
  </data>
  <data name="ERR_UseDefViolationField" xml:space="preserve">
    <value>Use of possibly unassigned field '{0}'</value>
  </data>
  <data name="ERR_UseDefViolationProperty" xml:space="preserve">
    <value>Use of possibly unassigned auto-implemented property '{0}'</value>
  </data>
  <data name="ERR_UnassignedThis" xml:space="preserve">
    <value>Field '{0}' must be fully assigned before control is returned to the caller</value>
  </data>
  <data name="ERR_AmbigQM" xml:space="preserve">
    <value>Type of conditional expression cannot be determined because '{0}' and '{1}' implicitly convert to one another</value>
  </data>
  <data name="ERR_InvalidQM" xml:space="preserve">
    <value>Type of conditional expression cannot be determined because there is no implicit conversion between '{0}' and '{1}'</value>
  </data>
  <data name="ERR_NoBaseClass" xml:space="preserve">
    <value>A base class is required for a 'base' reference</value>
  </data>
  <data name="ERR_BaseIllegal" xml:space="preserve">
    <value>Use of keyword 'base' is not valid in this context</value>
  </data>
  <data name="ERR_ObjectProhibited" xml:space="preserve">
    <value>Member '{0}' cannot be accessed with an instance reference; qualify it with a type name instead</value>
  </data>
  <data name="ERR_ParamUnassigned" xml:space="preserve">
    <value>The out parameter '{0}' must be assigned to before control leaves the current method</value>
  </data>
  <data name="ERR_InvalidArray" xml:space="preserve">
    <value>Invalid rank specifier: expected ',' or ']'</value>
  </data>
  <data name="ERR_ExternHasBody" xml:space="preserve">
    <value>'{0}' cannot be extern and declare a body</value>
  </data>
  <data name="ERR_ExternHasConstructorInitializer" xml:space="preserve">
    <value>'{0}' cannot be extern and have a constructor initializer</value>
  </data>
  <data name="ERR_AbstractAndExtern" xml:space="preserve">
    <value>'{0}' cannot be both extern and abstract</value>
  </data>
  <data name="ERR_BadAttributeParamType" xml:space="preserve">
    <value>Attribute constructor parameter '{0}' has type '{1}', which is not a valid attribute parameter type</value>
  </data>
  <data name="ERR_BadAttributeArgument" xml:space="preserve">
    <value>An attribute argument must be a constant expression, typeof expression or array creation expression of an attribute parameter type</value>
  </data>
  <data name="ERR_BadAttributeParamDefaultArgument" xml:space="preserve">
    <value>Attribute constructor parameter '{0}' is optional, but no default parameter value was specified.</value>
  </data>
  <data name="WRN_IsAlwaysTrue" xml:space="preserve">
    <value>The given expression is always of the provided ('{0}') type</value>
  </data>
  <data name="WRN_IsAlwaysTrue_Title" xml:space="preserve">
    <value>'is' expression's given expression is always of the provided type</value>
  </data>
  <data name="WRN_IsAlwaysFalse" xml:space="preserve">
    <value>The given expression is never of the provided ('{0}') type</value>
  </data>
  <data name="WRN_IsAlwaysFalse_Title" xml:space="preserve">
    <value>'is' expression's given expression is never of the provided type</value>
  </data>
  <data name="ERR_LockNeedsReference" xml:space="preserve">
    <value>'{0}' is not a reference type as required by the lock statement</value>
  </data>
  <data name="ERR_NullNotValid" xml:space="preserve">
    <value>Use of null is not valid in this context</value>
  </data>
  <data name="ERR_UseDefViolationThis" xml:space="preserve">
    <value>The 'this' object cannot be used before all of its fields are assigned to</value>
  </data>
  <data name="ERR_ArgsInvalid" xml:space="preserve">
    <value>The __arglist construct is valid only within a variable argument method</value>
  </data>
  <data name="ERR_AssgReadonly" xml:space="preserve">
    <value>A readonly field cannot be assigned to (except in a constructor or a variable initializer)</value>
  </data>
  <data name="ERR_RefReadonly" xml:space="preserve">
    <value>A readonly field cannot be passed ref or out (except in a constructor)</value>
  </data>
  <data name="ERR_PtrExpected" xml:space="preserve">
    <value>The * or -&gt; operator must be applied to a pointer</value>
  </data>
  <data name="ERR_PtrIndexSingle" xml:space="preserve">
    <value>A pointer must be indexed by only one value</value>
  </data>
  <data name="WRN_ByRefNonAgileField" xml:space="preserve">
    <value>Passing '{0}' as ref or out or taking its address may cause a runtime exception because it is a field of a marshal-by-reference class</value>
  </data>
  <data name="WRN_ByRefNonAgileField_Title" xml:space="preserve">
    <value>Passing a field of a marshal-by-reference class as ref or out or taking its address may cause a runtime exception</value>
  </data>
  <data name="ERR_AssgReadonlyStatic" xml:space="preserve">
    <value>A static readonly field cannot be assigned to (except in a static constructor or a variable initializer)</value>
  </data>
  <data name="ERR_RefReadonlyStatic" xml:space="preserve">
    <value>A static readonly field cannot be passed ref or out (except in a static constructor)</value>
  </data>
  <data name="ERR_AssgReadonlyProp" xml:space="preserve">
    <value>Property or indexer '{0}' cannot be assigned to -- it is read only</value>
  </data>
  <data name="ERR_IllegalStatement" xml:space="preserve">
    <value>Only assignment, call, increment, decrement, and new object expressions can be used as a statement</value>
  </data>
  <data name="ERR_BadGetEnumerator" xml:space="preserve">
    <value>foreach requires that the return type '{0}' of '{1}' must have a suitable public MoveNext method and public Current property</value>
  </data>
  <data name="ERR_TooManyLocals" xml:space="preserve">
    <value>Only 65534 locals, including those generated by the compiler, are allowed</value>
  </data>
  <data name="ERR_AbstractBaseCall" xml:space="preserve">
    <value>Cannot call an abstract base member: '{0}'</value>
  </data>
  <data name="ERR_RefProperty" xml:space="preserve">
    <value>A property or indexer may not be passed as an out or ref parameter</value>
  </data>
  <data name="ERR_ManagedAddr" xml:space="preserve">
    <value>Cannot take the address of, get the size of, or declare a pointer to a managed type ('{0}')</value>
  </data>
  <data name="ERR_BadFixedInitType" xml:space="preserve">
    <value>The type of a local declared in a fixed statement must be a pointer type</value>
  </data>
  <data name="ERR_FixedMustInit" xml:space="preserve">
    <value>You must provide an initializer in a fixed or using statement declaration</value>
  </data>
  <data name="ERR_InvalidAddrOp" xml:space="preserve">
    <value>Cannot take the address of the given expression</value>
  </data>
  <data name="ERR_FixedNeeded" xml:space="preserve">
    <value>You can only take the address of an unfixed expression inside of a fixed statement initializer</value>
  </data>
  <data name="ERR_FixedNotNeeded" xml:space="preserve">
    <value>You cannot use the fixed statement to take the address of an already fixed expression</value>
  </data>
  <data name="ERR_UnsafeNeeded" xml:space="preserve">
    <value>Pointers and fixed size buffers may only be used in an unsafe context</value>
  </data>
  <data name="ERR_OpTFRetType" xml:space="preserve">
    <value>The return type of operator True or False must be bool</value>
  </data>
  <data name="ERR_OperatorNeedsMatch" xml:space="preserve">
    <value>The operator '{0}' requires a matching operator '{1}' to also be defined</value>
  </data>
  <data name="ERR_BadBoolOp" xml:space="preserve">
    <value>In order to be applicable as a short circuit operator a user-defined logical operator ('{0}') must have the same return type and parameter types</value>
  </data>
  <data name="ERR_MustHaveOpTF" xml:space="preserve">
    <value>In order for '{0}' to be applicable as a short circuit operator, its declaring type '{1}' must define operator true and operator false</value>
  </data>
  <data name="WRN_UnreferencedVarAssg" xml:space="preserve">
    <value>The variable '{0}' is assigned but its value is never used</value>
  </data>
  <data name="WRN_UnreferencedVarAssg_Title" xml:space="preserve">
    <value>Variable is assigned but its value is never used</value>
  </data>
  <data name="ERR_CheckedOverflow" xml:space="preserve">
    <value>The operation overflows at compile time in checked mode</value>
  </data>
  <data name="ERR_ConstOutOfRangeChecked" xml:space="preserve">
    <value>Constant value '{0}' cannot be converted to a '{1}' (use 'unchecked' syntax to override)</value>
  </data>
  <data name="ERR_BadVarargs" xml:space="preserve">
    <value>A method with vararg cannot be generic, be in a generic type, or have a params parameter</value>
  </data>
  <data name="ERR_ParamsMustBeArray" xml:space="preserve">
    <value>The params parameter must be a single dimensional array</value>
  </data>
  <data name="ERR_IllegalArglist" xml:space="preserve">
    <value>An __arglist expression may only appear inside of a call or new expression</value>
  </data>
  <data name="ERR_IllegalUnsafe" xml:space="preserve">
    <value>Unsafe code may only appear if compiling with /unsafe</value>
  </data>
  <data name="ERR_AmbigMember" xml:space="preserve">
    <value>Ambiguity between '{0}' and '{1}'</value>
  </data>
  <data name="ERR_BadForeachDecl" xml:space="preserve">
    <value>Type and identifier are both required in a foreach statement</value>
  </data>
  <data name="ERR_ParamsLast" xml:space="preserve">
    <value>A params parameter must be the last parameter in a formal parameter list</value>
  </data>
  <data name="ERR_SizeofUnsafe" xml:space="preserve">
    <value>'{0}' does not have a predefined size, therefore sizeof can only be used in an unsafe context (consider using System.Runtime.InteropServices.Marshal.SizeOf)</value>
  </data>
  <data name="ERR_DottedTypeNameNotFoundInNS" xml:space="preserve">
    <value>The type or namespace name '{0}' does not exist in the namespace '{1}' (are you missing an assembly reference?)</value>
  </data>
  <data name="ERR_FieldInitRefNonstatic" xml:space="preserve">
    <value>A field initializer cannot reference the non-static field, method, or property '{0}'</value>
  </data>
  <data name="ERR_SealedNonOverride" xml:space="preserve">
    <value>'{0}' cannot be sealed because it is not an override</value>
  </data>
  <data name="ERR_CantOverrideSealed" xml:space="preserve">
    <value>'{0}': cannot override inherited member '{1}' because it is sealed</value>
  </data>
  <data name="ERR_VoidError" xml:space="preserve">
    <value>The operation in question is undefined on void pointers</value>
  </data>
  <data name="ERR_ConditionalOnOverride" xml:space="preserve">
    <value>The Conditional attribute is not valid on '{0}' because it is an override method</value>
  </data>
  <data name="ERR_PointerInAsOrIs" xml:space="preserve">
    <value>Neither 'is' nor 'as' is valid on pointer types</value>
  </data>
  <data name="ERR_CallingFinalizeDeprecated" xml:space="preserve">
    <value>Destructors and object.Finalize cannot be called directly. Consider calling IDisposable.Dispose if available.</value>
  </data>
  <data name="ERR_SingleTypeNameNotFound" xml:space="preserve">
    <value>The type or namespace name '{0}' could not be found (are you missing a using directive or an assembly reference?)</value>
  </data>
  <data name="ERR_NegativeStackAllocSize" xml:space="preserve">
    <value>Cannot use a negative size with stackalloc</value>
  </data>
  <data name="ERR_NegativeArraySize" xml:space="preserve">
    <value>Cannot create an array with a negative size</value>
  </data>
  <data name="ERR_OverrideFinalizeDeprecated" xml:space="preserve">
    <value>Do not override object.Finalize. Instead, provide a destructor.</value>
  </data>
  <data name="ERR_CallingBaseFinalizeDeprecated" xml:space="preserve">
    <value>Do not directly call your base class Finalize method. It is called automatically from your destructor.</value>
  </data>
  <data name="WRN_NegativeArrayIndex" xml:space="preserve">
    <value>Indexing an array with a negative index (array indices always start at zero)</value>
  </data>
  <data name="WRN_NegativeArrayIndex_Title" xml:space="preserve">
    <value>Indexing an array with a negative index</value>
  </data>
  <data name="WRN_BadRefCompareLeft" xml:space="preserve">
    <value>Possible unintended reference comparison; to get a value comparison, cast the left hand side to type '{0}'</value>
  </data>
  <data name="WRN_BadRefCompareLeft_Title" xml:space="preserve">
    <value>Possible unintended reference comparison; left hand side needs cast</value>
  </data>
  <data name="WRN_BadRefCompareRight" xml:space="preserve">
    <value>Possible unintended reference comparison; to get a value comparison, cast the right hand side to type '{0}'</value>
  </data>
  <data name="WRN_BadRefCompareRight_Title" xml:space="preserve">
    <value>Possible unintended reference comparison; right hand side needs cast</value>
  </data>
  <data name="ERR_BadCastInFixed" xml:space="preserve">
    <value>The right hand side of a fixed statement assignment may not be a cast expression</value>
  </data>
  <data name="ERR_StackallocInCatchFinally" xml:space="preserve">
    <value>stackalloc may not be used in a catch or finally block</value>
  </data>
  <data name="ERR_VarargsLast" xml:space="preserve">
    <value>An __arglist parameter must be the last parameter in a formal parameter list</value>
  </data>
  <data name="ERR_MissingPartial" xml:space="preserve">
    <value>Missing partial modifier on declaration of type '{0}'; another partial declaration of this type exists</value>
  </data>
  <data name="ERR_PartialTypeKindConflict" xml:space="preserve">
    <value>Partial declarations of '{0}' must be all classes, all structs, or all interfaces</value>
  </data>
  <data name="ERR_PartialModifierConflict" xml:space="preserve">
    <value>Partial declarations of '{0}' have conflicting accessibility modifiers</value>
  </data>
  <data name="ERR_PartialMultipleBases" xml:space="preserve">
    <value>Partial declarations of '{0}' must not specify different base classes</value>
  </data>
  <data name="ERR_PartialWrongTypeParams" xml:space="preserve">
    <value>Partial declarations of '{0}' must have the same type parameter names in the same order</value>
  </data>
  <data name="ERR_PartialWrongConstraints" xml:space="preserve">
    <value>Partial declarations of '{0}' have inconsistent constraints for type parameter '{1}'</value>
  </data>
  <data name="ERR_NoImplicitConvCast" xml:space="preserve">
    <value>Cannot implicitly convert type '{0}' to '{1}'. An explicit conversion exists (are you missing a cast?)</value>
  </data>
  <data name="ERR_PartialMisplaced" xml:space="preserve">
    <value>The 'partial' modifier can only appear immediately before 'class', 'struct', 'interface', or 'void'</value>
  </data>
  <data name="ERR_ImportedCircularBase" xml:space="preserve">
    <value>Imported type '{0}' is invalid. It contains a circular base class dependency.</value>
  </data>
  <data name="ERR_UseDefViolationOut" xml:space="preserve">
    <value>Use of unassigned out parameter '{0}'</value>
  </data>
  <data name="ERR_ArraySizeInDeclaration" xml:space="preserve">
    <value>Array size cannot be specified in a variable declaration (try initializing with a 'new' expression)</value>
  </data>
  <data name="ERR_InaccessibleGetter" xml:space="preserve">
    <value>The property or indexer '{0}' cannot be used in this context because the get accessor is inaccessible</value>
  </data>
  <data name="ERR_InaccessibleSetter" xml:space="preserve">
    <value>The property or indexer '{0}' cannot be used in this context because the set accessor is inaccessible</value>
  </data>
  <data name="ERR_InvalidPropertyAccessMod" xml:space="preserve">
    <value>The accessibility modifier of the '{0}' accessor must be more restrictive than the property or indexer '{1}'</value>
  </data>
  <data name="ERR_DuplicatePropertyAccessMods" xml:space="preserve">
    <value>Cannot specify accessibility modifiers for both accessors of the property or indexer '{0}'</value>
  </data>
  <data name="ERR_PropertyAccessModInInterface" xml:space="preserve">
    <value>'{0}': accessibility modifiers may not be used on accessors in an interface</value>
  </data>
  <data name="ERR_AccessModMissingAccessor" xml:space="preserve">
    <value>'{0}': accessibility modifiers on accessors may only be used if the property or indexer has both a get and a set accessor</value>
  </data>
  <data name="ERR_UnimplementedInterfaceAccessor" xml:space="preserve">
    <value>'{0}' does not implement interface member '{1}'. '{2}' is not public.</value>
  </data>
  <data name="WRN_PatternIsAmbiguous" xml:space="preserve">
    <value>'{0}' does not implement the '{1}' pattern. '{2}' is ambiguous with '{3}'.</value>
  </data>
  <data name="WRN_PatternIsAmbiguous_Title" xml:space="preserve">
    <value>Type does not implement the collection pattern; members are ambiguous</value>
  </data>
  <data name="WRN_PatternStaticOrInaccessible" xml:space="preserve">
    <value>'{0}' does not implement the '{1}' pattern. '{2}' is either static or not public.</value>
  </data>
  <data name="WRN_PatternStaticOrInaccessible_Title" xml:space="preserve">
    <value>Type does not implement the collection pattern; member is either static or not public</value>
  </data>
  <data name="WRN_PatternBadSignature" xml:space="preserve">
    <value>'{0}' does not implement the '{1}' pattern. '{2}' has the wrong signature.</value>
  </data>
  <data name="WRN_PatternBadSignature_Title" xml:space="preserve">
    <value>Type does not implement the collection pattern; member has the wrong signature</value>
  </data>
  <data name="ERR_FriendRefNotEqualToThis" xml:space="preserve">
    <value>Friend access was granted by '{0}', but the public key of the output assembly does not match that specified by the attribute in the granting assembly.</value>
  </data>
  <data name="ERR_FriendRefSigningMismatch" xml:space="preserve">
    <value>Friend access was granted by '{0}', but the strong name signing state of the output assembly does not match that of the granting assembly.</value>
  </data>
  <data name="WRN_SequentialOnPartialClass" xml:space="preserve">
    <value>There is no defined ordering between fields in multiple declarations of partial struct '{0}'. To specify an ordering, all instance fields must be in the same declaration.</value>
  </data>
  <data name="WRN_SequentialOnPartialClass_Title" xml:space="preserve">
    <value>There is no defined ordering between fields in multiple declarations of partial struct</value>
  </data>
  <data name="ERR_BadConstType" xml:space="preserve">
    <value>The type '{0}' cannot be declared const</value>
  </data>
  <data name="ERR_NoNewTyvar" xml:space="preserve">
    <value>Cannot create an instance of the variable type '{0}' because it does not have the new() constraint</value>
  </data>
  <data name="ERR_BadArity" xml:space="preserve">
    <value>Using the generic {1} '{0}' requires {2} type arguments</value>
  </data>
  <data name="ERR_BadTypeArgument" xml:space="preserve">
    <value>The type '{0}' may not be used as a type argument</value>
  </data>
  <data name="ERR_TypeArgsNotAllowed" xml:space="preserve">
    <value>The {1} '{0}' cannot be used with type arguments</value>
  </data>
  <data name="ERR_HasNoTypeVars" xml:space="preserve">
    <value>The non-generic {1} '{0}' cannot be used with type arguments</value>
  </data>
  <data name="ERR_NewConstraintNotSatisfied" xml:space="preserve">
    <value>'{2}' must be a non-abstract type with a public parameterless constructor in order to use it as parameter '{1}' in the generic type or method '{0}'</value>
  </data>
  <data name="ERR_GenericConstraintNotSatisfiedRefType" xml:space="preserve">
    <value>The type '{3}' cannot be used as type parameter '{2}' in the generic type or method '{0}'. There is no implicit reference conversion from '{3}' to '{1}'.</value>
  </data>
  <data name="ERR_GenericConstraintNotSatisfiedNullableEnum" xml:space="preserve">
    <value>The type '{3}' cannot be used as type parameter '{2}' in the generic type or method '{0}'. The nullable type '{3}' does not satisfy the constraint of '{1}'.</value>
  </data>
  <data name="ERR_GenericConstraintNotSatisfiedNullableInterface" xml:space="preserve">
    <value>The type '{3}' cannot be used as type parameter '{2}' in the generic type or method '{0}'. The nullable type '{3}' does not satisfy the constraint of '{1}'. Nullable types can not satisfy any interface constraints.</value>
  </data>
  <data name="ERR_GenericConstraintNotSatisfiedTyVar" xml:space="preserve">
    <value>The type '{3}' cannot be used as type parameter '{2}' in the generic type or method '{0}'. There is no boxing conversion or type parameter conversion from '{3}' to '{1}'.</value>
  </data>
  <data name="ERR_GenericConstraintNotSatisfiedValType" xml:space="preserve">
    <value>The type '{3}' cannot be used as type parameter '{2}' in the generic type or method '{0}'. There is no boxing conversion from '{3}' to '{1}'.</value>
  </data>
  <data name="ERR_DuplicateGeneratedName" xml:space="preserve">
    <value>The parameter name '{0}' conflicts with an automatically-generated parameter name</value>
  </data>
  <data name="ERR_GlobalSingleTypeNameNotFound" xml:space="preserve">
    <value>The type or namespace name '{0}' could not be found in the global namespace (are you missing an assembly reference?)</value>
  </data>
  <data name="ERR_NewBoundMustBeLast" xml:space="preserve">
    <value>The new() constraint must be the last constraint specified</value>
  </data>
  <data name="WRN_MainCantBeGeneric" xml:space="preserve">
    <value>'{0}': an entry point cannot be generic or in a generic type</value>
  </data>
  <data name="WRN_MainCantBeGeneric_Title" xml:space="preserve">
    <value>An entry point cannot be generic or in a generic type</value>
  </data>
  <data name="ERR_TypeVarCantBeNull" xml:space="preserve">
    <value>Cannot convert null to type parameter '{0}' because it could be a non-nullable value type. Consider using 'default({0})' instead.</value>
  </data>
  <data name="ERR_AttributeCantBeGeneric" xml:space="preserve">
    <value>Cannot apply attribute class '{0}' because it is generic</value>
  </data>
  <data name="ERR_DuplicateBound" xml:space="preserve">
    <value>Duplicate constraint '{0}' for type parameter '{1}'</value>
  </data>
  <data name="ERR_ClassBoundNotFirst" xml:space="preserve">
    <value>The class type constraint '{0}' must come before any other constraints</value>
  </data>
  <data name="ERR_BadRetType" xml:space="preserve">
    <value>'{1} {0}' has the wrong return type</value>
  </data>
  <data name="ERR_DuplicateConstraintClause" xml:space="preserve">
    <value>A constraint clause has already been specified for type parameter '{0}'. All of the constraints for a type parameter must be specified in a single where clause.</value>
  </data>
  <data name="ERR_CantInferMethTypeArgs" xml:space="preserve">
    <value>The type arguments for method '{0}' cannot be inferred from the usage. Try specifying the type arguments explicitly.</value>
  </data>
  <data name="ERR_LocalSameNameAsTypeParam" xml:space="preserve">
    <value>'{0}': a parameter or local variable cannot have the same name as a method type parameter</value>
  </data>
  <data name="ERR_AsWithTypeVar" xml:space="preserve">
    <value>The type parameter '{0}' cannot be used with the 'as' operator because it does not have a class type constraint nor a 'class' constraint</value>
  </data>
  <data name="WRN_UnreferencedFieldAssg" xml:space="preserve">
    <value>The field '{0}' is assigned but its value is never used</value>
  </data>
  <data name="WRN_UnreferencedFieldAssg_Title" xml:space="preserve">
    <value>Field is assigned but its value is never used</value>
  </data>
  <data name="ERR_BadIndexerNameAttr" xml:space="preserve">
    <value>The '{0}' attribute is valid only on an indexer that is not an explicit interface member declaration</value>
  </data>
  <data name="ERR_AttrArgWithTypeVars" xml:space="preserve">
    <value>'{0}': an attribute argument cannot use type parameters</value>
  </data>
  <data name="ERR_NewTyvarWithArgs" xml:space="preserve">
    <value>'{0}': cannot provide arguments when creating an instance of a variable type</value>
  </data>
  <data name="ERR_AbstractSealedStatic" xml:space="preserve">
    <value>'{0}': an abstract class cannot be sealed or static</value>
  </data>
  <data name="WRN_AmbiguousXMLReference" xml:space="preserve">
    <value>Ambiguous reference in cref attribute: '{0}'. Assuming '{1}', but could have also matched other overloads including '{2}'.</value>
  </data>
  <data name="WRN_AmbiguousXMLReference_Title" xml:space="preserve">
    <value>Ambiguous reference in cref attribute</value>
  </data>
  <data name="WRN_VolatileByRef" xml:space="preserve">
    <value>'{0}': a reference to a volatile field will not be treated as volatile</value>
  </data>
  <data name="WRN_VolatileByRef_Title" xml:space="preserve">
    <value>A reference to a volatile field will not be treated as volatile</value>
  </data>
  <data name="WRN_VolatileByRef_Description" xml:space="preserve">
    <value>A volatile field should not normally be passed using a ref or out parameter, since it will not be treated as volatile within the scope of the function. There are exceptions to this, such as when calling an interlocked API.</value>
  </data>
  <data name="ERR_ComImportWithImpl" xml:space="preserve">
    <value>Since '{1}' has the ComImport attribute, '{0}' must be extern or abstract</value>
  </data>
  <data name="ERR_ComImportWithBase" xml:space="preserve">
    <value>'{0}': a class with the ComImport attribute cannot specify a base class</value>
  </data>
  <data name="ERR_ImplBadConstraints" xml:space="preserve">
    <value>The constraints for type parameter '{0}' of method '{1}' must match the constraints for type parameter '{2}' of interface method '{3}'. Consider using an explicit interface implementation instead.</value>
  </data>
  <data name="ERR_DottedTypeNameNotFoundInAgg" xml:space="preserve">
    <value>The type name '{0}' does not exist in the type '{1}'</value>
  </data>
  <data name="ERR_MethGrpToNonDel" xml:space="preserve">
    <value>Cannot convert method group '{0}' to non-delegate type '{1}'. Did you intend to invoke the method?</value>
  </data>
  <data name="ERR_BadExternAlias" xml:space="preserve">
    <value>The extern alias '{0}' was not specified in a /reference option</value>
  </data>
  <data name="ERR_ColColWithTypeAlias" xml:space="preserve">
    <value>Cannot use alias '{0}' with '::' since the alias references a type. Use '.' instead.</value>
  </data>
  <data name="ERR_AliasNotFound" xml:space="preserve">
    <value>Alias '{0}' not found</value>
  </data>
  <data name="ERR_SameFullNameAggAgg" xml:space="preserve">
    <value>The type '{1}' exists in both '{0}' and '{2}'</value>
  </data>
  <data name="ERR_SameFullNameNsAgg" xml:space="preserve">
    <value>The namespace '{1}' in '{0}' conflicts with the type '{3}' in '{2}'</value>
  </data>
  <data name="WRN_SameFullNameThisNsAgg" xml:space="preserve">
    <value>The namespace '{1}' in '{0}' conflicts with the imported type '{3}' in '{2}'. Using the namespace defined in '{0}'.</value>
  </data>
  <data name="WRN_SameFullNameThisNsAgg_Title" xml:space="preserve">
    <value>Namespace conflicts with imported type</value>
  </data>
  <data name="WRN_SameFullNameThisAggAgg" xml:space="preserve">
    <value>The type '{1}' in '{0}' conflicts with the imported type '{3}' in '{2}'. Using the type defined in '{0}'.</value>
  </data>
  <data name="WRN_SameFullNameThisAggAgg_Title" xml:space="preserve">
    <value>Type conflicts with imported type</value>
  </data>
  <data name="WRN_SameFullNameThisAggNs" xml:space="preserve">
    <value>The type '{1}' in '{0}' conflicts with the imported namespace '{3}' in '{2}'. Using the type defined in '{0}'.</value>
  </data>
  <data name="WRN_SameFullNameThisAggNs_Title" xml:space="preserve">
    <value>Type conflicts with imported namespace</value>
  </data>
  <data name="ERR_SameFullNameThisAggThisNs" xml:space="preserve">
    <value>The type '{1}' in '{0}' conflicts with the namespace '{3}' in '{2}'</value>
  </data>
  <data name="ERR_ExternAfterElements" xml:space="preserve">
    <value>An extern alias declaration must precede all other elements defined in the namespace</value>
  </data>
  <data name="WRN_GlobalAliasDefn" xml:space="preserve">
    <value>Defining an alias named 'global' is ill-advised since 'global::' always references the global namespace and not an alias</value>
  </data>
  <data name="WRN_GlobalAliasDefn_Title" xml:space="preserve">
    <value>Defining an alias named 'global' is ill-advised</value>
  </data>
  <data name="ERR_SealedStaticClass" xml:space="preserve">
    <value>'{0}': a class cannot be both static and sealed</value>
  </data>
  <data name="ERR_PrivateAbstractAccessor" xml:space="preserve">
    <value>'{0}': abstract properties cannot have private accessors</value>
  </data>
  <data name="ERR_ValueExpected" xml:space="preserve">
    <value>Syntax error; value expected</value>
  </data>
  <data name="ERR_UnboxNotLValue" xml:space="preserve">
    <value>Cannot modify the result of an unboxing conversion</value>
  </data>
  <data name="ERR_AnonMethGrpInForEach" xml:space="preserve">
    <value>Foreach cannot operate on a '{0}'. Did you intend to invoke the '{0}'?</value>
  </data>
  <data name="ERR_BadIncDecRetType" xml:space="preserve">
    <value>The return type for ++ or -- operator must match the parameter type or be derived from the parameter type</value>
  </data>
  <data name="ERR_RefValBoundMustBeFirst" xml:space="preserve">
    <value>The 'class' or 'struct' constraint must come before any other constraints</value>
  </data>
  <data name="ERR_RefValBoundWithClass" xml:space="preserve">
    <value>'{0}': cannot specify both a constraint class and the 'class' or 'struct' constraint</value>
  </data>
  <data name="ERR_NewBoundWithVal" xml:space="preserve">
    <value>The 'new()' constraint cannot be used with the 'struct' constraint</value>
  </data>
  <data name="ERR_RefConstraintNotSatisfied" xml:space="preserve">
    <value>The type '{2}' must be a reference type in order to use it as parameter '{1}' in the generic type or method '{0}'</value>
  </data>
  <data name="ERR_ValConstraintNotSatisfied" xml:space="preserve">
    <value>The type '{2}' must be a non-nullable value type in order to use it as parameter '{1}' in the generic type or method '{0}'</value>
  </data>
  <data name="ERR_CircularConstraint" xml:space="preserve">
    <value>Circular constraint dependency involving '{0}' and '{1}'</value>
  </data>
  <data name="ERR_BaseConstraintConflict" xml:space="preserve">
    <value>Type parameter '{0}' inherits conflicting constraints '{1}' and '{2}'</value>
  </data>
  <data name="ERR_ConWithValCon" xml:space="preserve">
    <value>Type parameter '{1}' has the 'struct' constraint so '{1}' cannot be used as a constraint for '{0}'</value>
  </data>
  <data name="ERR_AmbigUDConv" xml:space="preserve">
    <value>Ambiguous user defined conversions '{0}' and '{1}' when converting from '{2}' to '{3}'</value>
  </data>
  <data name="WRN_AlwaysNull" xml:space="preserve">
    <value>The result of the expression is always 'null' of type '{0}'</value>
  </data>
  <data name="WRN_AlwaysNull_Title" xml:space="preserve">
    <value>The result of the expression is always 'null'</value>
  </data>
  <data name="ERR_AddrOnReadOnlyLocal" xml:space="preserve">
    <value>Cannot take the address of a read-only local variable</value>
  </data>
  <data name="ERR_OverrideWithConstraints" xml:space="preserve">
    <value>Constraints for override and explicit interface implementation methods are inherited from the base method, so they cannot be specified directly</value>
  </data>
  <data name="ERR_AmbigOverride" xml:space="preserve">
    <value>The inherited members '{0}' and '{1}' have the same signature in type '{2}', so they cannot be overridden</value>
  </data>
  <data name="ERR_DecConstError" xml:space="preserve">
    <value>Evaluation of the decimal constant expression failed</value>
  </data>
  <data name="WRN_CmpAlwaysFalse" xml:space="preserve">
    <value>Comparing with null of type '{0}' always produces 'false'</value>
  </data>
  <data name="WRN_CmpAlwaysFalse_Title" xml:space="preserve">
    <value>Comparing with null of struct type always produces 'false'</value>
  </data>
  <data name="WRN_FinalizeMethod" xml:space="preserve">
    <value>Introducing a 'Finalize' method can interfere with destructor invocation. Did you intend to declare a destructor?</value>
  </data>
  <data name="WRN_FinalizeMethod_Title" xml:space="preserve">
    <value>Introducing a 'Finalize' method can interfere with destructor invocation</value>
  </data>
  <data name="WRN_FinalizeMethod_Description" xml:space="preserve">
    <value>This warning occurs when you create a class with a method whose signature is public virtual void Finalize.

If such a class is used as a base class and if the deriving class defines a destructor, the destructor will override the base class Finalize method, not Finalize.</value>
  </data>
  <data name="ERR_ExplicitImplParams" xml:space="preserve">
    <value>'{0}' should not have a params parameter since '{1}' does not</value>
  </data>
  <data name="WRN_GotoCaseShouldConvert" xml:space="preserve">
    <value>The 'goto case' value is not implicitly convertible to type '{0}'</value>
  </data>
  <data name="WRN_GotoCaseShouldConvert_Title" xml:space="preserve">
    <value>The 'goto case' value is not implicitly convertible to the switch type</value>
  </data>
  <data name="ERR_MethodImplementingAccessor" xml:space="preserve">
    <value>Method '{0}' cannot implement interface accessor '{1}' for type '{2}'. Use an explicit interface implementation.</value>
  </data>
  <data name="WRN_NubExprIsConstBool" xml:space="preserve">
    <value>The result of the expression is always '{0}' since a value of type '{1}' is never equal to 'null' of type '{2}'</value>
  </data>
  <data name="WRN_NubExprIsConstBool_Title" xml:space="preserve">
    <value>The result of the expression is always the same since a value of this type is never equal to 'null'</value>
  </data>
  <data name="WRN_NubExprIsConstBool2" xml:space="preserve">
    <value>The result of the expression is always '{0}' since a value of type '{1}' is never equal to 'null' of type '{2}'</value>
  </data>
  <data name="WRN_NubExprIsConstBool2_Title" xml:space="preserve">
    <value>The result of the expression is always the same since a value of this type is never equal to 'null'</value>
  </data>
  <data name="WRN_ExplicitImplCollision" xml:space="preserve">
    <value>Explicit interface implementation '{0}' matches more than one interface member. Which interface member is actually chosen is implementation-dependent. Consider using a non-explicit implementation instead.</value>
  </data>
  <data name="WRN_ExplicitImplCollision_Title" xml:space="preserve">
    <value>Explicit interface implementation matches more than one interface member</value>
  </data>
  <data name="ERR_AbstractHasBody" xml:space="preserve">
    <value>'{0}' cannot declare a body because it is marked abstract</value>
  </data>
  <data name="ERR_ConcreteMissingBody" xml:space="preserve">
    <value>'{0}' must declare a body because it is not marked abstract, extern, or partial</value>
  </data>
  <data name="ERR_AbstractAndSealed" xml:space="preserve">
    <value>'{0}' cannot be both abstract and sealed</value>
  </data>
  <data name="ERR_AbstractNotVirtual" xml:space="preserve">
    <value>The abstract method '{0}' cannot be marked virtual</value>
  </data>
  <data name="ERR_StaticConstant" xml:space="preserve">
    <value>The constant '{0}' cannot be marked static</value>
  </data>
  <data name="ERR_CantOverrideNonFunction" xml:space="preserve">
    <value>'{0}': cannot override because '{1}' is not a function</value>
  </data>
  <data name="ERR_CantOverrideNonVirtual" xml:space="preserve">
    <value>'{0}': cannot override inherited member '{1}' because it is not marked virtual, abstract, or override</value>
  </data>
  <data name="ERR_CantChangeAccessOnOverride" xml:space="preserve">
    <value>'{0}': cannot change access modifiers when overriding '{1}' inherited member '{2}'</value>
  </data>
  <data name="ERR_CantChangeReturnTypeOnOverride" xml:space="preserve">
    <value>'{0}': return type must be '{2}' to match overridden member '{1}'</value>
  </data>
  <data name="ERR_CantDeriveFromSealedType" xml:space="preserve">
    <value>'{0}': cannot derive from sealed type '{1}'</value>
  </data>
  <data name="ERR_AbstractInConcreteClass" xml:space="preserve">
    <value>'{0}' is abstract but it is contained in non-abstract class '{1}'</value>
  </data>
  <data name="ERR_StaticConstructorWithExplicitConstructorCall" xml:space="preserve">
    <value>'{0}': static constructor cannot have an explicit 'this' or 'base' constructor call</value>
  </data>
  <data name="ERR_StaticConstructorWithAccessModifiers" xml:space="preserve">
    <value>'{0}': access modifiers are not allowed on static constructors</value>
  </data>
  <data name="ERR_RecursiveConstructorCall" xml:space="preserve">
    <value>Constructor '{0}' cannot call itself</value>
  </data>
  <data name="ERR_IndirectRecursiveConstructorCall" xml:space="preserve">
    <value>Constructor '{0}' cannot call itself through another constructor</value>
  </data>
  <data name="ERR_ObjectCallingBaseConstructor" xml:space="preserve">
    <value>'{0}' has no base class and cannot call a base constructor</value>
  </data>
  <data name="ERR_PredefinedTypeNotFound" xml:space="preserve">
    <value>Predefined type '{0}' is not defined or imported</value>
  </data>
  <data name="ERR_StructWithBaseConstructorCall" xml:space="preserve">
    <value>'{0}': structs cannot call base class constructors</value>
  </data>
  <data name="ERR_StructLayoutCycle" xml:space="preserve">
    <value>Struct member '{0}' of type '{1}' causes a cycle in the struct layout</value>
  </data>
  <data name="ERR_InterfacesCannotContainTypes" xml:space="preserve">
    <value>'{0}': interfaces cannot declare types</value>
  </data>
  <data name="ERR_InterfacesCantContainFields" xml:space="preserve">
    <value>Interfaces cannot contain fields</value>
  </data>
  <data name="ERR_InterfacesCantContainConstructors" xml:space="preserve">
    <value>Interfaces cannot contain constructors</value>
  </data>
  <data name="ERR_NonInterfaceInInterfaceList" xml:space="preserve">
    <value>Type '{0}' in interface list is not an interface</value>
  </data>
  <data name="ERR_DuplicateInterfaceInBaseList" xml:space="preserve">
    <value>'{0}' is already listed in interface list</value>
  </data>
  <data name="ERR_CycleInInterfaceInheritance" xml:space="preserve">
    <value>Inherited interface '{1}' causes a cycle in the interface hierarchy of '{0}'</value>
  </data>
  <data name="ERR_InterfaceMemberHasBody" xml:space="preserve">
    <value>'{0}': interface members cannot have a definition</value>
  </data>
  <data name="ERR_HidingAbstractMethod" xml:space="preserve">
    <value>'{0}' hides inherited abstract member '{1}'</value>
  </data>
  <data name="ERR_UnimplementedAbstractMethod" xml:space="preserve">
    <value>'{0}' does not implement inherited abstract member '{1}'</value>
  </data>
  <data name="ERR_UnimplementedInterfaceMember" xml:space="preserve">
    <value>'{0}' does not implement interface member '{1}'</value>
  </data>
  <data name="ERR_ObjectCantHaveBases" xml:space="preserve">
    <value>The class System.Object cannot have a base class or implement an interface</value>
  </data>
  <data name="ERR_ExplicitInterfaceImplementationNotInterface" xml:space="preserve">
    <value>'{0}' in explicit interface declaration is not an interface</value>
  </data>
  <data name="ERR_InterfaceMemberNotFound" xml:space="preserve">
    <value>'{0}' in explicit interface declaration is not a member of interface</value>
  </data>
  <data name="ERR_ClassDoesntImplementInterface" xml:space="preserve">
    <value>'{0}': containing type does not implement interface '{1}'</value>
  </data>
  <data name="ERR_ExplicitInterfaceImplementationInNonClassOrStruct" xml:space="preserve">
    <value>'{0}': explicit interface declaration can only be declared in a class or struct</value>
  </data>
  <data name="ERR_MemberNameSameAsType" xml:space="preserve">
    <value>'{0}': member names cannot be the same as their enclosing type</value>
  </data>
  <data name="ERR_EnumeratorOverflow" xml:space="preserve">
    <value>'{0}': the enumerator value is too large to fit in its type</value>
  </data>
  <data name="ERR_CantOverrideNonProperty" xml:space="preserve">
    <value>'{0}': cannot override because '{1}' is not a property</value>
  </data>
  <data name="ERR_NoGetToOverride" xml:space="preserve">
    <value>'{0}': cannot override because '{1}' does not have an overridable get accessor</value>
  </data>
  <data name="ERR_NoSetToOverride" xml:space="preserve">
    <value>'{0}': cannot override because '{1}' does not have an overridable set accessor</value>
  </data>
  <data name="ERR_PropertyCantHaveVoidType" xml:space="preserve">
    <value>'{0}': property or indexer cannot have void type</value>
  </data>
  <data name="ERR_PropertyWithNoAccessors" xml:space="preserve">
    <value>'{0}': property or indexer must have at least one accessor</value>
  </data>
  <data name="ERR_NewVirtualInSealed" xml:space="preserve">
    <value>'{0}' is a new virtual member in sealed class '{1}'</value>
  </data>
  <data name="ERR_ExplicitPropertyAddingAccessor" xml:space="preserve">
    <value>'{0}' adds an accessor not found in interface member '{1}'</value>
  </data>
  <data name="ERR_ExplicitPropertyMissingAccessor" xml:space="preserve">
    <value>Explicit interface implementation '{0}' is missing accessor '{1}'</value>
  </data>
  <data name="ERR_ConversionWithInterface" xml:space="preserve">
    <value>'{0}': user-defined conversions to or from an interface are not allowed</value>
  </data>
  <data name="ERR_ConversionWithBase" xml:space="preserve">
    <value>'{0}': user-defined conversions to or from a base class are not allowed</value>
  </data>
  <data name="ERR_ConversionWithDerived" xml:space="preserve">
    <value>'{0}': user-defined conversions to or from a derived class are not allowed</value>
  </data>
  <data name="ERR_IdentityConversion" xml:space="preserve">
    <value>User-defined operator cannot take an object of the enclosing type and convert to an object of the enclosing type</value>
  </data>
  <data name="ERR_ConversionNotInvolvingContainedType" xml:space="preserve">
    <value>User-defined conversion must convert to or from the enclosing type</value>
  </data>
  <data name="ERR_DuplicateConversionInClass" xml:space="preserve">
    <value>Duplicate user-defined conversion in type '{0}'</value>
  </data>
  <data name="ERR_OperatorsMustBeStatic" xml:space="preserve">
    <value>User-defined operator '{0}' must be declared static and public</value>
  </data>
  <data name="ERR_BadIncDecSignature" xml:space="preserve">
    <value>The parameter type for ++ or -- operator must be the containing type</value>
  </data>
  <data name="ERR_BadUnaryOperatorSignature" xml:space="preserve">
    <value>The parameter of a unary operator must be the containing type</value>
  </data>
  <data name="ERR_BadBinaryOperatorSignature" xml:space="preserve">
    <value>One of the parameters of a binary operator must be the containing type</value>
  </data>
  <data name="ERR_BadShiftOperatorSignature" xml:space="preserve">
    <value>The first operand of an overloaded shift operator must have the same type as the containing type, and the type of the second operand must be int</value>
  </data>
  <data name="ERR_InterfacesCantContainOperators" xml:space="preserve">
    <value>Interfaces cannot contain operators</value>
  </data>
  <data name="ERR_StructsCantContainDefaultConstructor" xml:space="preserve">
    <value>Structs cannot contain explicit parameterless constructors</value>
  </data>
  <data name="ERR_EnumsCantContainDefaultConstructor" xml:space="preserve">
    <value>Enums cannot contain explicit parameterless constructors</value>
  </data>
  <data name="ERR_CantOverrideBogusMethod" xml:space="preserve">
    <value>'{0}': cannot override '{1}' because it is not supported by the language</value>
  </data>
  <data name="ERR_BindToBogus" xml:space="preserve">
    <value>'{0}' is not supported by the language</value>
  </data>
  <data name="ERR_CantCallSpecialMethod" xml:space="preserve">
    <value>'{0}': cannot explicitly call operator or accessor</value>
  </data>
  <data name="ERR_BadTypeReference" xml:space="preserve">
    <value>'{0}': cannot reference a type through an expression; try '{1}' instead</value>
  </data>
  <data name="ERR_FieldInitializerInStruct" xml:space="preserve">
    <value>'{0}': cannot have instance property or field initializers in structs</value>
  </data>
  <data name="ERR_BadDestructorName" xml:space="preserve">
    <value>Name of destructor must match name of class</value>
  </data>
  <data name="ERR_OnlyClassesCanContainDestructors" xml:space="preserve">
    <value>Only class types can contain destructors</value>
  </data>
  <data name="ERR_ConflictAliasAndMember" xml:space="preserve">
    <value>Namespace '{1}' contains a definition conflicting with alias '{0}'</value>
  </data>
  <data name="ERR_ConflictingAliasAndDefinition" xml:space="preserve">
    <value>Alias '{0}' conflicts with {1} definition</value>
  </data>
  <data name="ERR_ConditionalOnSpecialMethod" xml:space="preserve">
    <value>The Conditional attribute is not valid on '{0}' because it is a constructor, destructor, operator, or explicit interface implementation</value>
  </data>
  <data name="ERR_ConditionalMustReturnVoid" xml:space="preserve">
    <value>The Conditional attribute is not valid on '{0}' because its return type is not void</value>
  </data>
  <data name="ERR_DuplicateAttribute" xml:space="preserve">
    <value>Duplicate '{0}' attribute</value>
  </data>
  <data name="ERR_DuplicateAttributeInNetModule" xml:space="preserve">
    <value>Duplicate '{0}' attribute in '{1}'</value>
  </data>
  <data name="ERR_ConditionalOnInterfaceMethod" xml:space="preserve">
    <value>The Conditional attribute is not valid on interface members</value>
  </data>
  <data name="ERR_OperatorCantReturnVoid" xml:space="preserve">
    <value>User-defined operators cannot return void</value>
  </data>
  <data name="ERR_BadDynamicConversion" xml:space="preserve">
    <value>'{0}': user-defined conversions to or from the dynamic type are not allowed</value>
  </data>
  <data name="ERR_InvalidAttributeArgument" xml:space="preserve">
    <value>Invalid value for argument to '{0}' attribute</value>
  </data>
  <data name="ERR_ParameterNotValidForType" xml:space="preserve">
    <value>Parameter not valid for the specified unmanaged type.</value>
  </data>
  <data name="ERR_AttributeParameterRequired1" xml:space="preserve">
    <value>Attribute parameter '{0}' must be specified.</value>
  </data>
  <data name="ERR_AttributeParameterRequired2" xml:space="preserve">
    <value>Attribute parameter '{0}' or '{1}' must be specified.</value>
  </data>
  <data name="ERR_MarshalUnmanagedTypeNotValidForFields" xml:space="preserve">
    <value>Unmanaged type '{0}' not valid for fields.</value>
  </data>
  <data name="ERR_MarshalUnmanagedTypeOnlyValidForFields" xml:space="preserve">
    <value>Unmanaged type '{0}' is only valid for fields.</value>
  </data>
  <data name="ERR_AttributeOnBadSymbolType" xml:space="preserve">
    <value>Attribute '{0}' is not valid on this declaration type. It is only valid on '{1}' declarations.</value>
  </data>
  <data name="ERR_FloatOverflow" xml:space="preserve">
    <value>Floating-point constant is outside the range of type '{0}'</value>
  </data>
  <data name="ERR_ComImportWithoutUuidAttribute" xml:space="preserve">
    <value>The Guid attribute must be specified with the ComImport attribute</value>
  </data>
  <data name="ERR_InvalidNamedArgument" xml:space="preserve">
    <value>Invalid value for named attribute argument '{0}'</value>
  </data>
  <data name="ERR_DllImportOnInvalidMethod" xml:space="preserve">
    <value>The DllImport attribute must be specified on a method marked 'static' and 'extern'</value>
  </data>
  <data name="ERR_DllImportOnGenericMethod" xml:space="preserve">
    <value>The DllImport attribute cannot be applied to a method that is generic or contained in a generic type.</value>
  </data>
  <data name="ERR_FieldCantBeRefAny" xml:space="preserve">
    <value>Field or property cannot be of type '{0}'</value>
  </data>
  <data name="ERR_ArrayElementCantBeRefAny" xml:space="preserve">
    <value>Array elements cannot be of type '{0}'</value>
  </data>
  <data name="WRN_DeprecatedSymbol" xml:space="preserve">
    <value>'{0}' is obsolete</value>
  </data>
  <data name="WRN_DeprecatedSymbol_Title" xml:space="preserve">
    <value>Type or member is obsolete</value>
  </data>
  <data name="ERR_NotAnAttributeClass" xml:space="preserve">
    <value>'{0}' is not an attribute class</value>
  </data>
  <data name="ERR_BadNamedAttributeArgument" xml:space="preserve">
    <value>'{0}' is not a valid named attribute argument. Named attribute arguments must be fields which are not readonly, static, or const, or read-write properties which are public and not static.</value>
  </data>
  <data name="WRN_DeprecatedSymbolStr" xml:space="preserve">
    <value>'{0}' is obsolete: '{1}'</value>
  </data>
  <data name="WRN_DeprecatedSymbolStr_Title" xml:space="preserve">
    <value>Type or member is obsolete</value>
  </data>
  <data name="ERR_DeprecatedSymbolStr" xml:space="preserve">
    <value>'{0}' is obsolete: '{1}'</value>
  </data>
  <data name="ERR_IndexerCantHaveVoidType" xml:space="preserve">
    <value>Indexers cannot have void type</value>
  </data>
  <data name="ERR_VirtualPrivate" xml:space="preserve">
    <value>'{0}': virtual or abstract members cannot be private</value>
  </data>
  <data name="ERR_ArrayInitToNonArrayType" xml:space="preserve">
    <value>Can only use array initializer expressions to assign to array types. Try using a new expression instead.</value>
  </data>
  <data name="ERR_ArrayInitInBadPlace" xml:space="preserve">
    <value>Array initializers can only be used in a variable or field initializer. Try using a new expression instead.</value>
  </data>
  <data name="ERR_MissingStructOffset" xml:space="preserve">
    <value>'{0}': instance field types marked with StructLayout(LayoutKind.Explicit) must have a FieldOffset attribute</value>
  </data>
  <data name="WRN_ExternMethodNoImplementation" xml:space="preserve">
    <value>Method, operator, or accessor '{0}' is marked external and has no attributes on it. Consider adding a DllImport attribute to specify the external implementation.</value>
  </data>
  <data name="WRN_ExternMethodNoImplementation_Title" xml:space="preserve">
    <value>Method, operator, or accessor is marked external and has no attributes on it</value>
  </data>
  <data name="WRN_ProtectedInSealed" xml:space="preserve">
    <value>'{0}': new protected member declared in sealed class</value>
  </data>
  <data name="WRN_ProtectedInSealed_Title" xml:space="preserve">
    <value>New protected member declared in sealed class</value>
  </data>
  <data name="ERR_InterfaceImplementedByConditional" xml:space="preserve">
    <value>Conditional member '{0}' cannot implement interface member '{1}' in type '{2}'</value>
  </data>
  <data name="ERR_IllegalRefParam" xml:space="preserve">
    <value>ref and out are not valid in this context</value>
  </data>
  <data name="ERR_BadArgumentToAttribute" xml:space="preserve">
    <value>The argument to the '{0}' attribute must be a valid identifier</value>
  </data>
  <data name="ERR_StructOffsetOnBadStruct" xml:space="preserve">
    <value>The FieldOffset attribute can only be placed on members of types marked with the StructLayout(LayoutKind.Explicit)</value>
  </data>
  <data name="ERR_StructOffsetOnBadField" xml:space="preserve">
    <value>The FieldOffset attribute is not allowed on static or const fields</value>
  </data>
  <data name="ERR_AttributeUsageOnNonAttributeClass" xml:space="preserve">
    <value>Attribute '{0}' is only valid on classes derived from System.Attribute</value>
  </data>
  <data name="WRN_PossibleMistakenNullStatement" xml:space="preserve">
    <value>Possible mistaken empty statement</value>
  </data>
  <data name="WRN_PossibleMistakenNullStatement_Title" xml:space="preserve">
    <value>Possible mistaken empty statement</value>
  </data>
  <data name="ERR_DuplicateNamedAttributeArgument" xml:space="preserve">
    <value>'{0}' duplicate named attribute argument</value>
  </data>
  <data name="ERR_DeriveFromEnumOrValueType" xml:space="preserve">
    <value>'{0}' cannot derive from special class '{1}'</value>
  </data>
  <data name="ERR_DefaultMemberOnIndexedType" xml:space="preserve">
    <value>Cannot specify the DefaultMember attribute on a type containing an indexer</value>
  </data>
  <data name="ERR_BogusType" xml:space="preserve">
    <value>'{0}' is a type not supported by the language</value>
  </data>
  <data name="WRN_UnassignedInternalField" xml:space="preserve">
    <value>Field '{0}' is never assigned to, and will always have its default value {1}</value>
  </data>
  <data name="WRN_UnassignedInternalField_Title" xml:space="preserve">
    <value>Field is never assigned to, and will always have its default value</value>
  </data>
  <data name="ERR_CStyleArray" xml:space="preserve">
    <value>Bad array declarator: To declare a managed array the rank specifier precedes the variable's identifier. To declare a fixed size buffer field, use the fixed keyword before the field type.</value>
  </data>
  <data name="WRN_VacuousIntegralComp" xml:space="preserve">
    <value>Comparison to integral constant is useless; the constant is outside the range of type '{0}'</value>
  </data>
  <data name="WRN_VacuousIntegralComp_Title" xml:space="preserve">
    <value>Comparison to integral constant is useless; the constant is outside the range of the type</value>
  </data>
  <data name="ERR_AbstractAttributeClass" xml:space="preserve">
    <value>Cannot apply attribute class '{0}' because it is abstract</value>
  </data>
  <data name="ERR_BadNamedAttributeArgumentType" xml:space="preserve">
    <value>'{0}' is not a valid named attribute argument because it is not a valid attribute parameter type</value>
  </data>
  <data name="ERR_MissingPredefinedMember" xml:space="preserve">
    <value>Missing compiler required member '{0}.{1}'</value>
  </data>
  <data name="WRN_AttributeLocationOnBadDeclaration" xml:space="preserve">
    <value>'{0}' is not a valid attribute location for this declaration. Valid attribute locations for this declaration are '{1}'. All attributes in this block will be ignored.</value>
  </data>
  <data name="WRN_AttributeLocationOnBadDeclaration_Title" xml:space="preserve">
    <value>Not a valid attribute location for this declaration</value>
  </data>
  <data name="WRN_InvalidAttributeLocation" xml:space="preserve">
    <value>'{0}' is not a recognized attribute location. Valid attribute locations for this declaration are '{1}'. All attributes in this block will be ignored.</value>
  </data>
  <data name="WRN_InvalidAttributeLocation_Title" xml:space="preserve">
    <value>Not a recognized attribute location</value>
  </data>
  <data name="WRN_EqualsWithoutGetHashCode" xml:space="preserve">
    <value>'{0}' overrides Object.Equals(object o) but does not override Object.GetHashCode()</value>
  </data>
  <data name="WRN_EqualsWithoutGetHashCode_Title" xml:space="preserve">
    <value>Type overrides Object.Equals(object o) but does not override Object.GetHashCode()</value>
  </data>
  <data name="WRN_EqualityOpWithoutEquals" xml:space="preserve">
    <value>'{0}' defines operator == or operator != but does not override Object.Equals(object o)</value>
  </data>
  <data name="WRN_EqualityOpWithoutEquals_Title" xml:space="preserve">
    <value>Type defines operator == or operator != but does not override Object.Equals(object o)</value>
  </data>
  <data name="WRN_EqualityOpWithoutGetHashCode" xml:space="preserve">
    <value>'{0}' defines operator == or operator != but does not override Object.GetHashCode()</value>
  </data>
  <data name="WRN_EqualityOpWithoutGetHashCode_Title" xml:space="preserve">
    <value>Type defines operator == or operator != but does not override Object.GetHashCode()</value>
  </data>
  <data name="ERR_OutAttrOnRefParam" xml:space="preserve">
    <value>Cannot specify only Out attribute on a ref parameter. Use both In and Out attributes, or neither.</value>
  </data>
  <data name="ERR_OverloadRefOut" xml:space="preserve">
    <value>'{0}' cannot define overloaded methods that differ only on ref and out</value>
  </data>
  <data name="ERR_LiteralDoubleCast" xml:space="preserve">
    <value>Literal of type double cannot be implicitly converted to type '{1}'; use an '{0}' suffix to create a literal of this type</value>
  </data>
  <data name="WRN_IncorrectBooleanAssg" xml:space="preserve">
    <value>Assignment in conditional expression is always constant; did you mean to use == instead of = ?</value>
  </data>
  <data name="WRN_IncorrectBooleanAssg_Title" xml:space="preserve">
    <value>Assignment in conditional expression is always constant</value>
  </data>
  <data name="ERR_ProtectedInStruct" xml:space="preserve">
    <value>'{0}': new protected member declared in struct</value>
  </data>
  <data name="ERR_InconsistentIndexerNames" xml:space="preserve">
    <value>Two indexers have different names; the IndexerName attribute must be used with the same name on every indexer within a type</value>
  </data>
  <data name="ERR_ComImportWithUserCtor" xml:space="preserve">
    <value>A class with the ComImport attribute cannot have a user-defined constructor</value>
  </data>
  <data name="ERR_FieldCantHaveVoidType" xml:space="preserve">
    <value>Field cannot have void type</value>
  </data>
  <data name="WRN_NonObsoleteOverridingObsolete" xml:space="preserve">
    <value>Member '{0}' overrides obsolete member '{1}'. Add the Obsolete attribute to '{0}'.</value>
  </data>
  <data name="WRN_NonObsoleteOverridingObsolete_Title" xml:space="preserve">
    <value>Member overrides obsolete member</value>
  </data>
  <data name="ERR_SystemVoid" xml:space="preserve">
    <value>System.Void cannot be used from C# -- use typeof(void) to get the void type object</value>
  </data>
  <data name="ERR_ExplicitParamArray" xml:space="preserve">
    <value>Do not use 'System.ParamArrayAttribute'. Use the 'params' keyword instead.</value>
  </data>
  <data name="WRN_BitwiseOrSignExtend" xml:space="preserve">
    <value>Bitwise-or operator used on a sign-extended operand; consider casting to a smaller unsigned type first</value>
  </data>
  <data name="WRN_BitwiseOrSignExtend_Title" xml:space="preserve">
    <value>Bitwise-or operator used on a sign-extended operand</value>
  </data>
  <data name="WRN_BitwiseOrSignExtend_Description" xml:space="preserve">
    <value>The compiler implicitly widened and sign-extended a variable, and then used the resulting value in a bitwise OR operation. This can result in unexpected behavior.</value>
  </data>
  <data name="ERR_VolatileStruct" xml:space="preserve">
    <value>'{0}': a volatile field cannot be of the type '{1}'</value>
  </data>
  <data name="ERR_VolatileAndReadonly" xml:space="preserve">
    <value>'{0}': a field cannot be both volatile and readonly</value>
  </data>
  <data name="ERR_AbstractField" xml:space="preserve">
    <value>The modifier 'abstract' is not valid on fields. Try using a property instead.</value>
  </data>
  <data name="ERR_BogusExplicitImpl" xml:space="preserve">
    <value>'{0}' cannot implement '{1}' because it is not supported by the language</value>
  </data>
  <data name="ERR_ExplicitMethodImplAccessor" xml:space="preserve">
    <value>'{0}' explicit method implementation cannot implement '{1}' because it is an accessor</value>
  </data>
  <data name="WRN_CoClassWithoutComImport" xml:space="preserve">
    <value>'{0}' interface marked with 'CoClassAttribute' not marked with 'ComImportAttribute'</value>
  </data>
  <data name="WRN_CoClassWithoutComImport_Title" xml:space="preserve">
    <value>Interface marked with 'CoClassAttribute' not marked with 'ComImportAttribute'</value>
  </data>
  <data name="ERR_ConditionalWithOutParam" xml:space="preserve">
    <value>Conditional member '{0}' cannot have an out parameter</value>
  </data>
  <data name="ERR_AccessorImplementingMethod" xml:space="preserve">
    <value>Accessor '{0}' cannot implement interface member '{1}' for type '{2}'. Use an explicit interface implementation.</value>
  </data>
  <data name="ERR_AliasQualAsExpression" xml:space="preserve">
    <value>The namespace alias qualifier '::' always resolves to a type or namespace so is illegal here. Consider using '.' instead.</value>
  </data>
  <data name="ERR_DerivingFromATyVar" xml:space="preserve">
    <value>Cannot derive from '{0}' because it is a type parameter</value>
  </data>
  <data name="ERR_DuplicateTypeParameter" xml:space="preserve">
    <value>Duplicate type parameter '{0}'</value>
  </data>
  <data name="WRN_TypeParameterSameAsOuterTypeParameter" xml:space="preserve">
    <value>Type parameter '{0}' has the same name as the type parameter from outer type '{1}'</value>
  </data>
  <data name="WRN_TypeParameterSameAsOuterTypeParameter_Title" xml:space="preserve">
    <value>Type parameter has the same name as the type parameter from outer type</value>
  </data>
  <data name="ERR_TypeVariableSameAsParent" xml:space="preserve">
    <value>Type parameter '{0}' has the same name as the containing type, or method</value>
  </data>
  <data name="ERR_UnifyingInterfaceInstantiations" xml:space="preserve">
    <value>'{0}' cannot implement both '{1}' and '{2}' because they may unify for some type parameter substitutions</value>
  </data>
  <data name="ERR_GenericDerivingFromAttribute" xml:space="preserve">
    <value>A generic type cannot derive from '{0}' because it is an attribute class</value>
  </data>
  <data name="ERR_TyVarNotFoundInConstraint" xml:space="preserve">
    <value>'{1}' does not define type parameter '{0}'</value>
  </data>
  <data name="ERR_BadBoundType" xml:space="preserve">
    <value>'{0}' is not a valid constraint. A type used as a constraint must be an interface, a non-sealed class or a type parameter.</value>
  </data>
  <data name="ERR_SpecialTypeAsBound" xml:space="preserve">
    <value>Constraint cannot be special class '{0}'</value>
  </data>
  <data name="ERR_BadVisBound" xml:space="preserve">
    <value>Inconsistent accessibility: constraint type '{1}' is less accessible than '{0}'</value>
  </data>
  <data name="ERR_LookupInTypeVariable" xml:space="preserve">
    <value>Cannot do member lookup in '{0}' because it is a type parameter</value>
  </data>
  <data name="ERR_BadConstraintType" xml:space="preserve">
    <value>Invalid constraint type. A type used as a constraint must be an interface, a non-sealed class or a type parameter.</value>
  </data>
  <data name="ERR_InstanceMemberInStaticClass" xml:space="preserve">
    <value>'{0}': cannot declare instance members in a static class</value>
  </data>
  <data name="ERR_StaticBaseClass" xml:space="preserve">
    <value>'{1}': cannot derive from static class '{0}'</value>
  </data>
  <data name="ERR_ConstructorInStaticClass" xml:space="preserve">
    <value>Static classes cannot have instance constructors</value>
  </data>
  <data name="ERR_DestructorInStaticClass" xml:space="preserve">
    <value>Static classes cannot contain destructors</value>
  </data>
  <data name="ERR_InstantiatingStaticClass" xml:space="preserve">
    <value>Cannot create an instance of the static class '{0}'</value>
  </data>
  <data name="ERR_StaticDerivedFromNonObject" xml:space="preserve">
    <value>Static class '{0}' cannot derive from type '{1}'. Static classes must derive from object.</value>
  </data>
  <data name="ERR_StaticClassInterfaceImpl" xml:space="preserve">
    <value>'{0}': static classes cannot implement interfaces</value>
  </data>
  <data name="ERR_OperatorInStaticClass" xml:space="preserve">
    <value>'{0}': static classes cannot contain user-defined operators</value>
  </data>
  <data name="ERR_ConvertToStaticClass" xml:space="preserve">
    <value>Cannot convert to static type '{0}'</value>
  </data>
  <data name="ERR_ConstraintIsStaticClass" xml:space="preserve">
    <value>'{0}': static classes cannot be used as constraints</value>
  </data>
  <data name="ERR_GenericArgIsStaticClass" xml:space="preserve">
    <value>'{0}': static types cannot be used as type arguments</value>
  </data>
  <data name="ERR_ArrayOfStaticClass" xml:space="preserve">
    <value>'{0}': array elements cannot be of static type</value>
  </data>
  <data name="ERR_IndexerInStaticClass" xml:space="preserve">
    <value>'{0}': cannot declare indexers in a static class</value>
  </data>
  <data name="ERR_ParameterIsStaticClass" xml:space="preserve">
    <value>'{0}': static types cannot be used as parameters</value>
  </data>
  <data name="ERR_ReturnTypeIsStaticClass" xml:space="preserve">
    <value>'{0}': static types cannot be used as return types</value>
  </data>
  <data name="ERR_VarDeclIsStaticClass" xml:space="preserve">
    <value>Cannot declare a variable of static type '{0}'</value>
  </data>
  <data name="ERR_BadEmptyThrowInFinally" xml:space="preserve">
    <value>A throw statement with no arguments is not allowed in a finally clause that is nested inside the nearest enclosing catch clause</value>
  </data>
  <data name="ERR_InvalidSpecifier" xml:space="preserve">
    <value>'{0}' is not a valid format specifier</value>
  </data>
  <data name="WRN_AssignmentToLockOrDispose" xml:space="preserve">
    <value>Possibly incorrect assignment to local '{0}' which is the argument to a using or lock statement. The Dispose call or unlocking will happen on the original value of the local.</value>
  </data>
  <data name="WRN_AssignmentToLockOrDispose_Title" xml:space="preserve">
    <value>Possibly incorrect assignment to local which is the argument to a using or lock statement</value>
  </data>
  <data name="ERR_ForwardedTypeInThisAssembly" xml:space="preserve">
    <value>Type '{0}' is defined in this assembly, but a type forwarder is specified for it</value>
  </data>
  <data name="ERR_ForwardedTypeIsNested" xml:space="preserve">
    <value>Cannot forward type '{0}' because it is a nested type of '{1}'</value>
  </data>
  <data name="ERR_CycleInTypeForwarder" xml:space="preserve">
    <value>The type forwarder for type '{0}' in assembly '{1}' causes a cycle</value>
  </data>
  <data name="ERR_AssemblyNameOnNonModule" xml:space="preserve">
    <value>The /moduleassemblyname option may only be specified when building a target type of 'module'</value>
  </data>
  <data name="ERR_InvalidAssemblyName" xml:space="preserve">
    <value>Assembly reference '{0}' is invalid and cannot be resolved</value>
  </data>
  <data name="ERR_InvalidFwdType" xml:space="preserve">
    <value>Invalid type specified as an argument for TypeForwardedTo attribute</value>
  </data>
  <data name="ERR_CloseUnimplementedInterfaceMemberStatic" xml:space="preserve">
    <value>'{0}' does not implement interface member '{1}'. '{2}' cannot implement an interface member because it is static.</value>
  </data>
  <data name="ERR_CloseUnimplementedInterfaceMemberNotPublic" xml:space="preserve">
    <value>'{0}' does not implement interface member '{1}'. '{2}' cannot implement an interface member because it is not public.</value>
  </data>
  <data name="ERR_CloseUnimplementedInterfaceMemberWrongReturnType" xml:space="preserve">
    <value>'{0}' does not implement interface member '{1}'. '{2}' cannot implement '{1}' because it does not have the matching return type of '{3}'.</value>
  </data>
  <data name="ERR_DuplicateTypeForwarder" xml:space="preserve">
    <value>'{0}' duplicate TypeForwardedToAttribute</value>
  </data>
  <data name="ERR_ExpectedSelectOrGroup" xml:space="preserve">
    <value>A query body must end with a select clause or a group clause</value>
  </data>
  <data name="ERR_ExpectedContextualKeywordOn" xml:space="preserve">
    <value>Expected contextual keyword 'on'</value>
  </data>
  <data name="ERR_ExpectedContextualKeywordEquals" xml:space="preserve">
    <value>Expected contextual keyword 'equals'</value>
  </data>
  <data name="ERR_ExpectedContextualKeywordBy" xml:space="preserve">
    <value>Expected contextual keyword 'by'</value>
  </data>
  <data name="ERR_InvalidAnonymousTypeMemberDeclarator" xml:space="preserve">
    <value>Invalid anonymous type member declarator. Anonymous type members must be declared with a member assignment, simple name or member access.</value>
  </data>
  <data name="ERR_InvalidInitializerElementInitializer" xml:space="preserve">
    <value>Invalid initializer member declarator</value>
  </data>
  <data name="ERR_InconsistentLambdaParameterUsage" xml:space="preserve">
    <value>Inconsistent lambda parameter usage; parameter types must be all explicit or all implicit</value>
  </data>
  <data name="ERR_PartialMethodInvalidModifier" xml:space="preserve">
    <value>A partial method cannot have access modifiers or the virtual, abstract, override, new, sealed, or extern modifiers</value>
  </data>
  <data name="ERR_PartialMethodOnlyInPartialClass" xml:space="preserve">
    <value>A partial method must be declared within a partial class or partial struct</value>
  </data>
  <data name="ERR_PartialMethodCannotHaveOutParameters" xml:space="preserve">
    <value>A partial method cannot have out parameters</value>
  </data>
  <data name="ERR_PartialMethodOnlyMethods" xml:space="preserve">
    <value>Only methods, classes, structs, or interfaces may be partial</value>
  </data>
  <data name="ERR_PartialMethodNotExplicit" xml:space="preserve">
    <value>A partial method may not explicitly implement an interface method</value>
  </data>
  <data name="ERR_PartialMethodExtensionDifference" xml:space="preserve">
    <value>Both partial method declarations must be extension methods or neither may be an extension method</value>
  </data>
  <data name="ERR_PartialMethodOnlyOneLatent" xml:space="preserve">
    <value>A partial method may not have multiple defining declarations</value>
  </data>
  <data name="ERR_PartialMethodOnlyOneActual" xml:space="preserve">
    <value>A partial method may not have multiple implementing declarations</value>
  </data>
  <data name="ERR_PartialMethodParamsDifference" xml:space="preserve">
    <value>Both partial method declarations must use a params parameter or neither may use a params parameter</value>
  </data>
  <data name="ERR_PartialMethodMustHaveLatent" xml:space="preserve">
    <value>No defining declaration found for implementing declaration of partial method '{0}'</value>
  </data>
  <data name="ERR_PartialMethodInconsistentConstraints" xml:space="preserve">
    <value>Partial method declarations of '{0}' have inconsistent type parameter constraints</value>
  </data>
  <data name="ERR_PartialMethodToDelegate" xml:space="preserve">
    <value>Cannot create delegate from method '{0}' because it is a partial method without an implementing declaration</value>
  </data>
  <data name="ERR_PartialMethodStaticDifference" xml:space="preserve">
    <value>Both partial method declarations must be static or neither may be static</value>
  </data>
  <data name="ERR_PartialMethodUnsafeDifference" xml:space="preserve">
    <value>Both partial method declarations must be unsafe or neither may be unsafe</value>
  </data>
  <data name="ERR_PartialMethodInExpressionTree" xml:space="preserve">
    <value>Partial methods with only a defining declaration or removed conditional methods cannot be used in expression trees</value>
  </data>
  <data name="ERR_PartialMethodMustReturnVoid" xml:space="preserve">
    <value>Partial methods must have a void return type</value>
  </data>
  <data name="WRN_ObsoleteOverridingNonObsolete" xml:space="preserve">
    <value>Obsolete member '{0}' overrides non-obsolete member '{1}'</value>
  </data>
  <data name="WRN_ObsoleteOverridingNonObsolete_Title" xml:space="preserve">
    <value>Obsolete member overrides non-obsolete member</value>
  </data>
  <data name="WRN_DebugFullNameTooLong" xml:space="preserve">
    <value>The fully qualified name for '{0}' is too long for debug information. Compile without '/debug' option.</value>
  </data>
  <data name="WRN_DebugFullNameTooLong_Title" xml:space="preserve">
    <value>Fully qualified name is too long for debug information</value>
  </data>
  <data name="ERR_ImplicitlyTypedVariableAssignedBadValue" xml:space="preserve">
    <value>Cannot assign {0} to an implicitly-typed variable</value>
  </data>
  <data name="ERR_ImplicitlyTypedVariableWithNoInitializer" xml:space="preserve">
    <value>Implicitly-typed variables must be initialized</value>
  </data>
  <data name="ERR_ImplicitlyTypedVariableMultipleDeclarator" xml:space="preserve">
    <value>Implicitly-typed variables cannot have multiple declarators</value>
  </data>
  <data name="ERR_ImplicitlyTypedVariableAssignedArrayInitializer" xml:space="preserve">
    <value>Cannot initialize an implicitly-typed variable with an array initializer</value>
  </data>
  <data name="ERR_ImplicitlyTypedLocalCannotBeFixed" xml:space="preserve">
    <value>Implicitly-typed local variables cannot be fixed</value>
  </data>
  <data name="ERR_ImplicitlyTypedVariableCannotBeConst" xml:space="preserve">
    <value>Implicitly-typed variables cannot be constant</value>
  </data>
  <data name="WRN_ExternCtorNoImplementation" xml:space="preserve">
    <value>Constructor '{0}' is marked external</value>
  </data>
  <data name="WRN_ExternCtorNoImplementation_Title" xml:space="preserve">
    <value>Constructor is marked external</value>
  </data>
  <data name="ERR_TypeVarNotFound" xml:space="preserve">
    <value>The contextual keyword 'var' may only appear within a local variable declaration or in script code</value>
  </data>
  <data name="ERR_ImplicitlyTypedArrayNoBestType" xml:space="preserve">
    <value>No best type found for implicitly-typed array</value>
  </data>
  <data name="ERR_AnonymousTypePropertyAssignedBadValue" xml:space="preserve">
    <value>Cannot assign {0} to anonymous type property</value>
  </data>
  <data name="ERR_ExpressionTreeContainsBaseAccess" xml:space="preserve">
    <value>An expression tree may not contain a base access</value>
  </data>
  <data name="ERR_ExpressionTreeContainsAssignment" xml:space="preserve">
    <value>An expression tree may not contain an assignment operator</value>
  </data>
  <data name="ERR_AnonymousTypeDuplicatePropertyName" xml:space="preserve">
    <value>An anonymous type cannot have multiple properties with the same name</value>
  </data>
  <data name="ERR_StatementLambdaToExpressionTree" xml:space="preserve">
    <value>A lambda expression with a statement body cannot be converted to an expression tree</value>
  </data>
  <data name="ERR_ExpressionTreeMustHaveDelegate" xml:space="preserve">
    <value>Cannot convert lambda to an expression tree whose type argument '{0}' is not a delegate type</value>
  </data>
  <data name="ERR_AnonymousTypeNotAvailable" xml:space="preserve">
    <value>Cannot use anonymous type in a constant expression</value>
  </data>
  <data name="ERR_LambdaInIsAs" xml:space="preserve">
    <value>The first operand of an 'is' or 'as' operator may not be a lambda expression, anonymous method, or method group.</value>
  </data>
  <data name="ERR_ExpressionTreeContainsMultiDimensionalArrayInitializer" xml:space="preserve">
    <value>An expression tree may not contain a multidimensional array initializer</value>
  </data>
  <data name="ERR_MissingArgument" xml:space="preserve">
    <value>Argument missing</value>
  </data>
  <data name="ERR_VariableUsedBeforeDeclaration" xml:space="preserve">
    <value>Cannot use local variable '{0}' before it is declared</value>
  </data>
  <data name="ERR_RecursivelyTypedVariable" xml:space="preserve">
    <value>Type of '{0}' cannot be inferred since its initializer directly or indirectly refers to the definition.</value>
  </data>
  <data name="ERR_ExplicitLayoutAndAutoImplementedProperty" xml:space="preserve">
    <value>'{0}': Auto-implemented properties cannot be used inside a type marked with StructLayout(LayoutKind.Explicit)</value>
  </data>
  <data name="ERR_UnassignedThisAutoProperty" xml:space="preserve">
    <value>Auto-implemented property '{0}' must be fully assigned before control is returned to the caller.</value>
  </data>
  <data name="ERR_VariableUsedBeforeDeclarationAndHidesField" xml:space="preserve">
    <value>Cannot use local variable '{0}' before it is declared. The declaration of the local variable hides the field '{1}'.</value>
  </data>
  <data name="ERR_ExpressionTreeContainsBadCoalesce" xml:space="preserve">
    <value>An expression tree lambda may not contain a coalescing operator with a null literal left-hand side</value>
  </data>
  <data name="ERR_IdentifierExpected" xml:space="preserve">
    <value>Identifier expected</value>
  </data>
  <data name="ERR_SemicolonExpected" xml:space="preserve">
    <value>; expected</value>
  </data>
  <data name="ERR_SyntaxError" xml:space="preserve">
    <value>Syntax error, '{0}' expected</value>
  </data>
  <data name="ERR_DuplicateModifier" xml:space="preserve">
    <value>Duplicate '{0}' modifier</value>
  </data>
  <data name="ERR_DuplicateAccessor" xml:space="preserve">
    <value>Property accessor already defined</value>
  </data>
  <data name="ERR_IntegralTypeExpected" xml:space="preserve">
    <value>Type byte, sbyte, short, ushort, int, uint, long, or ulong expected</value>
  </data>
  <data name="ERR_IllegalEscape" xml:space="preserve">
    <value>Unrecognized escape sequence</value>
  </data>
  <data name="ERR_NewlineInConst" xml:space="preserve">
    <value>Newline in constant</value>
  </data>
  <data name="ERR_EmptyCharConst" xml:space="preserve">
    <value>Empty character literal</value>
  </data>
  <data name="ERR_TooManyCharsInConst" xml:space="preserve">
    <value>Too many characters in character literal</value>
  </data>
  <data name="ERR_InvalidNumber" xml:space="preserve">
    <value>Invalid number</value>
  </data>
  <data name="ERR_GetOrSetExpected" xml:space="preserve">
    <value>A get or set accessor expected</value>
  </data>
  <data name="ERR_ClassTypeExpected" xml:space="preserve">
    <value>An object, string, or class type expected</value>
  </data>
  <data name="ERR_NamedArgumentExpected" xml:space="preserve">
    <value>Named attribute argument expected</value>
  </data>
  <data name="ERR_TooManyCatches" xml:space="preserve">
    <value>Catch clauses cannot follow the general catch clause of a try statement</value>
  </data>
  <data name="ERR_ThisOrBaseExpected" xml:space="preserve">
    <value>Keyword 'this' or 'base' expected</value>
  </data>
  <data name="ERR_OvlUnaryOperatorExpected" xml:space="preserve">
    <value>Overloadable unary operator expected</value>
  </data>
  <data name="ERR_OvlBinaryOperatorExpected" xml:space="preserve">
    <value>Overloadable binary operator expected</value>
  </data>
  <data name="ERR_IntOverflow" xml:space="preserve">
    <value>Integral constant is too large</value>
  </data>
  <data name="ERR_EOFExpected" xml:space="preserve">
    <value>Type or namespace definition, or end-of-file expected</value>
  </data>
  <data name="ERR_GlobalDefinitionOrStatementExpected" xml:space="preserve">
    <value>Member definition, statement, or end-of-file expected</value>
  </data>
  <data name="ERR_BadEmbeddedStmt" xml:space="preserve">
    <value>Embedded statement cannot be a declaration or labeled statement</value>
  </data>
  <data name="ERR_PPDirectiveExpected" xml:space="preserve">
    <value>Preprocessor directive expected</value>
  </data>
  <data name="ERR_EndOfPPLineExpected" xml:space="preserve">
    <value>Single-line comment or end-of-line expected</value>
  </data>
  <data name="ERR_CloseParenExpected" xml:space="preserve">
    <value>) expected</value>
  </data>
  <data name="ERR_EndifDirectiveExpected" xml:space="preserve">
    <value>#endif directive expected</value>
  </data>
  <data name="ERR_UnexpectedDirective" xml:space="preserve">
    <value>Unexpected preprocessor directive</value>
  </data>
  <data name="ERR_ErrorDirective" xml:space="preserve">
    <value>#error: '{0}'</value>
  </data>
  <data name="WRN_WarningDirective" xml:space="preserve">
    <value>#warning: '{0}'</value>
  </data>
  <data name="WRN_WarningDirective_Title" xml:space="preserve">
    <value>#warning directive</value>
  </data>
  <data name="ERR_TypeExpected" xml:space="preserve">
    <value>Type expected</value>
  </data>
  <data name="ERR_PPDefFollowsToken" xml:space="preserve">
    <value>Cannot define/undefine preprocessor symbols after first token in file</value>
  </data>
  <data name="ERR_PPReferenceFollowsToken" xml:space="preserve">
    <value>Cannot use #r after first token in file</value>
  </data>
  <data name="ERR_OpenEndedComment" xml:space="preserve">
    <value>End-of-file found, '*/' expected</value>
  </data>
  <data name="ERR_OvlOperatorExpected" xml:space="preserve">
    <value>Overloadable operator expected</value>
  </data>
  <data name="ERR_EndRegionDirectiveExpected" xml:space="preserve">
    <value>#endregion directive expected</value>
  </data>
  <data name="ERR_UnterminatedStringLit" xml:space="preserve">
    <value>Unterminated string literal</value>
  </data>
  <data name="ERR_BadDirectivePlacement" xml:space="preserve">
    <value>Preprocessor directives must appear as the first non-whitespace character on a line</value>
  </data>
  <data name="ERR_IdentifierExpectedKW" xml:space="preserve">
    <value>Identifier expected; '{1}' is a keyword</value>
  </data>
  <data name="ERR_SemiOrLBraceExpected" xml:space="preserve">
    <value>{ or ; expected</value>
  </data>
  <data name="ERR_MultiTypeInDeclaration" xml:space="preserve">
    <value>Cannot use more than one type in a for, using, fixed, or declaration statement</value>
  </data>
  <data name="ERR_AddOrRemoveExpected" xml:space="preserve">
    <value>An add or remove accessor expected</value>
  </data>
  <data name="ERR_UnexpectedCharacter" xml:space="preserve">
    <value>Unexpected character '{0}'</value>
  </data>
  <data name="ERR_UnexpectedToken" xml:space="preserve">
    <value>Unexpected token '{0}'</value>
  </data>
  <data name="ERR_ProtectedInStatic" xml:space="preserve">
    <value>'{0}': static classes cannot contain protected members</value>
  </data>
  <data name="WRN_UnreachableGeneralCatch" xml:space="preserve">
    <value>A previous catch clause already catches all exceptions. All non-exceptions thrown will be wrapped in a System.Runtime.CompilerServices.RuntimeWrappedException.</value>
  </data>
  <data name="WRN_UnreachableGeneralCatch_Title" xml:space="preserve">
    <value>A previous catch clause already catches all exceptions</value>
  </data>
  <data name="WRN_UnreachableGeneralCatch_Description" xml:space="preserve">
    <value>This warning is caused when a catch() block has no specified exception type after a catch (System.Exception e) block. The warning advises that the catch() block will not catch any exceptions.

A catch() block after a catch (System.Exception e) block can catch non-CLS exceptions if the RuntimeCompatibilityAttribute is set to false in the AssemblyInfo.cs file: [assembly: RuntimeCompatibilityAttribute(WrapNonExceptionThrows = false)]. If this attribute is not set explicitly to false, all thrown non-CLS exceptions are wrapped as Exceptions and the catch (System.Exception e) block catches them.</value>
  </data>
  <data name="ERR_IncrementLvalueExpected" xml:space="preserve">
    <value>The operand of an increment or decrement operator must be a variable, property or indexer</value>
  </data>
  <data name="ERR_NoSuchMemberOrExtension" xml:space="preserve">
    <value>'{0}' does not contain a definition for '{1}' and no extension method '{1}' accepting a first argument of type '{0}' could be found (are you missing a using directive or an assembly reference?)</value>
  </data>
  <data name="ERR_NoSuchMemberOrExtensionNeedUsing" xml:space="preserve">
    <value>'{0}' does not contain a definition for '{1}' and no extension method '{1}' accepting a first argument of type '{0}' could be found (are you missing a using directive for '{2}'?)</value>
  </data>
  <data name="ERR_BadThisParam" xml:space="preserve">
    <value>Method '{0}' has a parameter modifier 'this' which is not on the first parameter</value>
  </data>
  <data name="ERR_BadRefWithThis" xml:space="preserve">
    <value> The parameter modifier 'ref' cannot be used with 'this' </value>
  </data>
  <data name="ERR_BadOutWithThis" xml:space="preserve">
    <value> The parameter modifier 'out' cannot be used with 'this' </value>
  </data>
  <data name="ERR_BadTypeforThis" xml:space="preserve">
    <value>The first parameter of an extension method cannot be of type '{0}'</value>
  </data>
  <data name="ERR_BadParamModThis" xml:space="preserve">
    <value>A parameter array cannot be used with 'this' modifier on an extension method</value>
  </data>
  <data name="ERR_BadExtensionMeth" xml:space="preserve">
    <value>Extension method must be static</value>
  </data>
  <data name="ERR_BadExtensionAgg" xml:space="preserve">
    <value>Extension method must be defined in a non-generic static class</value>
  </data>
  <data name="ERR_DupParamMod" xml:space="preserve">
    <value>A parameter can only have one '{0}' modifier</value>
  </data>
  <data name="ERR_MultiParamMod" xml:space="preserve">
    <value>A parameter cannot have all the specified modifiers; there are too many modifiers on the parameter</value>
  </data>
  <data name="ERR_ExtensionMethodsDecl" xml:space="preserve">
    <value>Extension methods must be defined in a top level static class; {0} is a nested class</value>
  </data>
  <data name="ERR_ExtensionAttrNotFound" xml:space="preserve">
    <value>Cannot define a new extension method because the compiler required type '{0}' cannot be found. Are you missing a reference to System.Core.dll?</value>
  </data>
  <data name="ERR_ExplicitExtension" xml:space="preserve">
    <value>Do not use 'System.Runtime.CompilerServices.ExtensionAttribute'. Use the 'this' keyword instead.</value>
  </data>
  <data name="ERR_ExplicitDynamicAttr" xml:space="preserve">
    <value>Do not use 'System.Runtime.CompilerServices.DynamicAttribute'. Use the 'dynamic' keyword instead.</value>
  </data>
  <data name="ERR_NoDynamicPhantomOnBaseCtor" xml:space="preserve">
    <value>The constructor call needs to be dynamically dispatched, but cannot be because it is part of a constructor initializer. Consider casting the dynamic arguments.</value>
  </data>
  <data name="ERR_ValueTypeExtDelegate" xml:space="preserve">
    <value>Extension method '{0}' defined on value type '{1}' cannot be used to create delegates</value>
  </data>
  <data name="ERR_BadArgCount" xml:space="preserve">
    <value>No overload for method '{0}' takes {1} arguments</value>
  </data>
  <data name="ERR_BadArgType" xml:space="preserve">
    <value>Argument {0}: cannot convert from '{1}' to '{2}'</value>
  </data>
  <data name="ERR_NoSourceFile" xml:space="preserve">
    <value>Source file '{0}' could not be opened -- {1}</value>
  </data>
  <data name="ERR_CantRefResource" xml:space="preserve">
    <value>Cannot link resource files when building a module</value>
  </data>
  <data name="ERR_ResourceNotUnique" xml:space="preserve">
    <value>Resource identifier '{0}' has already been used in this assembly</value>
  </data>
  <data name="ERR_ResourceFileNameNotUnique" xml:space="preserve">
    <value>Each linked resource and module must have a unique filename. Filename '{0}' is specified more than once in this assembly</value>
  </data>
  <data name="ERR_ImportNonAssembly" xml:space="preserve">
    <value>The referenced file '{0}' is not an assembly</value>
  </data>
  <data name="ERR_RefLvalueExpected" xml:space="preserve">
    <value>A ref or out argument must be an assignable variable</value>
  </data>
  <data name="ERR_BaseInStaticMeth" xml:space="preserve">
    <value>Keyword 'base' is not available in a static method</value>
  </data>
  <data name="ERR_BaseInBadContext" xml:space="preserve">
    <value>Keyword 'base' is not available in the current context</value>
  </data>
  <data name="ERR_RbraceExpected" xml:space="preserve">
    <value>} expected</value>
  </data>
  <data name="ERR_LbraceExpected" xml:space="preserve">
    <value>{ expected</value>
  </data>
  <data name="ERR_InExpected" xml:space="preserve">
    <value>'in' expected</value>
  </data>
  <data name="ERR_InvalidPreprocExpr" xml:space="preserve">
    <value>Invalid preprocessor expression</value>
  </data>
  <data name="ERR_InvalidMemberDecl" xml:space="preserve">
    <value>Invalid token '{0}' in class, struct, or interface member declaration</value>
  </data>
  <data name="ERR_MemberNeedsType" xml:space="preserve">
    <value>Method must have a return type</value>
  </data>
  <data name="ERR_BadBaseType" xml:space="preserve">
    <value>Invalid base type</value>
  </data>
  <data name="WRN_EmptySwitch" xml:space="preserve">
    <value>Empty switch block</value>
  </data>
  <data name="WRN_EmptySwitch_Title" xml:space="preserve">
    <value>Empty switch block</value>
  </data>
  <data name="ERR_ExpectedEndTry" xml:space="preserve">
    <value>Expected catch or finally</value>
  </data>
  <data name="ERR_InvalidExprTerm" xml:space="preserve">
    <value>Invalid expression term '{0}'</value>
  </data>
  <data name="ERR_BadNewExpr" xml:space="preserve">
    <value>A new expression requires (), [], or {} after type</value>
  </data>
  <data name="ERR_NoNamespacePrivate" xml:space="preserve">
    <value>Elements defined in a namespace cannot be explicitly declared as private, protected, or protected internal</value>
  </data>
  <data name="ERR_BadVarDecl" xml:space="preserve">
    <value>Expected ; or = (cannot specify constructor arguments in declaration)</value>
  </data>
  <data name="ERR_UsingAfterElements" xml:space="preserve">
    <value>A using clause must precede all other elements defined in the namespace except extern alias declarations</value>
  </data>
  <data name="ERR_BadBinOpArgs" xml:space="preserve">
    <value>Overloaded binary operator '{0}' takes two parameters</value>
  </data>
  <data name="ERR_BadUnOpArgs" xml:space="preserve">
    <value>Overloaded unary operator '{0}' takes one parameter</value>
  </data>
  <data name="ERR_NoVoidParameter" xml:space="preserve">
    <value>Invalid parameter type 'void'</value>
  </data>
  <data name="ERR_DuplicateAlias" xml:space="preserve">
    <value>The using alias '{0}' appeared previously in this namespace</value>
  </data>
  <data name="ERR_BadProtectedAccess" xml:space="preserve">
    <value>Cannot access protected member '{0}' via a qualifier of type '{1}'; the qualifier must be of type '{2}' (or derived from it)</value>
  </data>
  <data name="ERR_AddModuleAssembly" xml:space="preserve">
    <value>'{0}' cannot be added to this assembly because it already is an assembly</value>
  </data>
  <data name="ERR_BindToBogusProp2" xml:space="preserve">
    <value>Property, indexer, or event '{0}' is not supported by the language; try directly calling accessor methods '{1}' or '{2}'</value>
  </data>
  <data name="ERR_BindToBogusProp1" xml:space="preserve">
    <value>Property, indexer, or event '{0}' is not supported by the language; try directly calling accessor method '{1}'</value>
  </data>
  <data name="ERR_NoVoidHere" xml:space="preserve">
    <value>Keyword 'void' cannot be used in this context</value>
  </data>
  <data name="ERR_IndexerNeedsParam" xml:space="preserve">
    <value>Indexers must have at least one parameter</value>
  </data>
  <data name="ERR_BadArraySyntax" xml:space="preserve">
    <value>Array type specifier, [], must appear before parameter name</value>
  </data>
  <data name="ERR_BadOperatorSyntax" xml:space="preserve">
    <value>Declaration is not valid; use '{0} operator &lt;dest-type&gt; (...' instead</value>
  </data>
  <data name="ERR_MainClassNotFound" xml:space="preserve">
    <value>Could not find '{0}' specified for Main method</value>
  </data>
  <data name="ERR_MainClassNotClass" xml:space="preserve">
    <value>'{0}' specified for Main method must be a valid non-generic class or struct</value>
  </data>
  <data name="ERR_NoMainInClass" xml:space="preserve">
    <value>'{0}' does not have a suitable static Main method</value>
  </data>
  <data name="ERR_MainClassIsImport" xml:space="preserve">
    <value>Cannot use '{0}' for Main method because it is imported</value>
  </data>
  <data name="ERR_OutputNeedsName" xml:space="preserve">
    <value>Outputs without source must have the /out option specified</value>
  </data>
  <data name="ERR_CantHaveWin32ResAndManifest" xml:space="preserve">
    <value>Conflicting options specified: Win32 resource file; Win32 manifest</value>
  </data>
  <data name="ERR_CantHaveWin32ResAndIcon" xml:space="preserve">
    <value>Conflicting options specified: Win32 resource file; Win32 icon</value>
  </data>
  <data name="ERR_CantReadResource" xml:space="preserve">
    <value>Error reading resource '{0}' -- '{1}'</value>
  </data>
  <data name="WRN_XMLParseError" xml:space="preserve">
    <value>XML comment has badly formed XML -- '{0}'</value>
  </data>
  <data name="WRN_XMLParseError_Title" xml:space="preserve">
    <value>XML comment has badly formed XML</value>
  </data>
  <data name="WRN_DuplicateParamTag" xml:space="preserve">
    <value>XML comment has a duplicate param tag for '{0}'</value>
  </data>
  <data name="WRN_DuplicateParamTag_Title" xml:space="preserve">
    <value>XML comment has a duplicate param tag</value>
  </data>
  <data name="WRN_UnmatchedParamTag" xml:space="preserve">
    <value>XML comment has a param tag for '{0}', but there is no parameter by that name</value>
  </data>
  <data name="WRN_UnmatchedParamTag_Title" xml:space="preserve">
    <value>XML comment has a param tag, but there is no parameter by that name</value>
  </data>
  <data name="WRN_UnmatchedParamRefTag" xml:space="preserve">
    <value>XML comment on '{1}' has a paramref tag for '{0}', but there is no parameter by that name</value>
  </data>
  <data name="WRN_UnmatchedParamRefTag_Title" xml:space="preserve">
    <value>XML comment has a paramref tag, but there is no parameter by that name</value>
  </data>
  <data name="WRN_MissingParamTag" xml:space="preserve">
    <value>Parameter '{0}' has no matching param tag in the XML comment for '{1}' (but other parameters do)</value>
  </data>
  <data name="WRN_MissingParamTag_Title" xml:space="preserve">
    <value>Parameter has no matching param tag in the XML comment (but other parameters do)</value>
  </data>
  <data name="WRN_BadXMLRef" xml:space="preserve">
    <value>XML comment has cref attribute '{0}' that could not be resolved</value>
  </data>
  <data name="WRN_BadXMLRef_Title" xml:space="preserve">
    <value>XML comment has cref attribute that could not be resolved</value>
  </data>
  <data name="ERR_BadStackAllocExpr" xml:space="preserve">
    <value>A stackalloc expression requires [] after type</value>
  </data>
  <data name="ERR_InvalidLineNumber" xml:space="preserve">
    <value>The line number specified for #line directive is missing or invalid</value>
  </data>
  <data name="ERR_MissingPPFile" xml:space="preserve">
    <value>Quoted file name, single-line comment or end-of-line expected</value>
  </data>
  <data name="ERR_ExpectedPPFile" xml:space="preserve">
    <value>Quoted file name expected</value>
  </data>
  <data name="ERR_ReferenceDirectiveOnlyAllowedInScripts" xml:space="preserve">
    <value>#r is only allowed in scripts</value>
  </data>
  <data name="ERR_ForEachMissingMember" xml:space="preserve">
    <value>foreach statement cannot operate on variables of type '{0}' because '{0}' does not contain a public definition for '{1}'</value>
  </data>
  <data name="WRN_BadXMLRefParamType" xml:space="preserve">
    <value>Invalid type for parameter {0} in XML comment cref attribute: '{1}'</value>
  </data>
  <data name="WRN_BadXMLRefParamType_Title" xml:space="preserve">
    <value>Invalid type for parameter in XML comment cref attribute</value>
  </data>
  <data name="WRN_BadXMLRefReturnType" xml:space="preserve">
    <value>Invalid return type in XML comment cref attribute</value>
  </data>
  <data name="WRN_BadXMLRefReturnType_Title" xml:space="preserve">
    <value>Invalid return type in XML comment cref attribute</value>
  </data>
  <data name="ERR_BadWin32Res" xml:space="preserve">
    <value>Error reading Win32 resources -- {0}</value>
  </data>
  <data name="WRN_BadXMLRefSyntax" xml:space="preserve">
    <value>XML comment has syntactically incorrect cref attribute '{0}'</value>
  </data>
  <data name="WRN_BadXMLRefSyntax_Title" xml:space="preserve">
    <value>XML comment has syntactically incorrect cref attribute</value>
  </data>
  <data name="ERR_BadModifierLocation" xml:space="preserve">
    <value>Member modifier '{0}' must precede the member type and name</value>
  </data>
  <data name="ERR_MissingArraySize" xml:space="preserve">
    <value>Array creation must have array size or array initializer</value>
  </data>
  <data name="WRN_UnprocessedXMLComment" xml:space="preserve">
    <value>XML comment is not placed on a valid language element</value>
  </data>
  <data name="WRN_UnprocessedXMLComment_Title" xml:space="preserve">
    <value>XML comment is not placed on a valid language element</value>
  </data>
  <data name="WRN_FailedInclude" xml:space="preserve">
    <value>Unable to include XML fragment '{1}' of file '{0}' -- {2}</value>
  </data>
  <data name="WRN_FailedInclude_Title" xml:space="preserve">
    <value>Unable to include XML fragment</value>
  </data>
  <data name="WRN_InvalidInclude" xml:space="preserve">
    <value>Invalid XML include element -- {0}</value>
  </data>
  <data name="WRN_InvalidInclude_Title" xml:space="preserve">
    <value>Invalid XML include element</value>
  </data>
  <data name="WRN_MissingXMLComment" xml:space="preserve">
    <value>Missing XML comment for publicly visible type or member '{0}'</value>
  </data>
  <data name="WRN_MissingXMLComment_Title" xml:space="preserve">
    <value>Missing XML comment for publicly visible type or member</value>
  </data>
  <data name="WRN_MissingXMLComment_Description" xml:space="preserve">
    <value>The /doc compiler option was specified, but one or more constructs did not have comments.</value>
  </data>
  <data name="WRN_XMLParseIncludeError" xml:space="preserve">
    <value>Badly formed XML in included comments file -- '{0}'</value>
  </data>
  <data name="WRN_XMLParseIncludeError_Title" xml:space="preserve">
    <value>Badly formed XML in included comments file</value>
  </data>
  <data name="ERR_BadDelArgCount" xml:space="preserve">
    <value>Delegate '{0}' does not take {1} arguments</value>
  </data>
  <data name="ERR_UnexpectedSemicolon" xml:space="preserve">
    <value>Semicolon after method or accessor block is not valid</value>
  </data>
  <data name="ERR_MethodReturnCantBeRefAny" xml:space="preserve">
    <value>Method or delegate cannot return type '{0}'</value>
  </data>
  <data name="ERR_CompileCancelled" xml:space="preserve">
    <value>Compilation cancelled by user</value>
  </data>
  <data name="ERR_MethodArgCantBeRefAny" xml:space="preserve">
    <value>Cannot make reference to variable of type '{0}'</value>
  </data>
  <data name="ERR_AssgReadonlyLocal" xml:space="preserve">
    <value>Cannot assign to '{0}' because it is read-only</value>
  </data>
  <data name="ERR_RefReadonlyLocal" xml:space="preserve">
    <value>Cannot pass '{0}' as a ref or out argument because it is read-only</value>
  </data>
  <data name="ERR_CantUseRequiredAttribute" xml:space="preserve">
    <value>The RequiredAttribute attribute is not permitted on C# types</value>
  </data>
  <data name="ERR_NoModifiersOnAccessor" xml:space="preserve">
    <value>Modifiers cannot be placed on event accessor declarations</value>
  </data>
  <data name="ERR_ParamsCantBeRefOut" xml:space="preserve">
    <value>The params parameter cannot be declared as ref or out</value>
  </data>
  <data name="ERR_ReturnNotLValue" xml:space="preserve">
    <value>Cannot modify the return value of '{0}' because it is not a variable</value>
  </data>
  <data name="ERR_MissingCoClass" xml:space="preserve">
    <value>The managed coclass wrapper class '{0}' for interface '{1}' cannot be found (are you missing an assembly reference?)</value>
  </data>
  <data name="ERR_AmbiguousAttribute" xml:space="preserve">
    <value>'{0}' is ambiguous between '{1}' and '{2}'; use either '@{0}' or '{0}Attribute'</value>
  </data>
  <data name="ERR_BadArgExtraRef" xml:space="preserve">
    <value>Argument {0} may not be passed with the '{1}' keyword</value>
  </data>
  <data name="WRN_CmdOptionConflictsSource" xml:space="preserve">
    <value>Option '{0}' overrides attribute '{1}' given in a source file or added module</value>
  </data>
  <data name="WRN_CmdOptionConflictsSource_Title" xml:space="preserve">
    <value>Option overrides attribute given in a source file or added module</value>
  </data>
  <data name="WRN_CmdOptionConflictsSource_Description" xml:space="preserve">
    <value>This warning occurs if the assembly attributes AssemblyKeyFileAttribute or AssemblyKeyNameAttribute found in source conflict with the /keyfile or /keycontainer command line option or key file name or key container specified in the Project Properties.</value>
  </data>
  <data name="ERR_BadCompatMode" xml:space="preserve">
    <value>Invalid option '{0}' for /langversion; must be ISO-1, ISO-2, Default or an integer in range 1 to 6.</value>
  </data>
  <data name="ERR_DelegateOnConditional" xml:space="preserve">
    <value>Cannot create delegate with '{0}' because it or a method it overrides has a Conditional attribute</value>
  </data>
  <data name="ERR_CantMakeTempFile" xml:space="preserve">
    <value>Cannot create temporary file -- {0}</value>
  </data>
  <data name="ERR_BadArgRef" xml:space="preserve">
    <value>Argument {0} must be passed with the '{1}' keyword</value>
  </data>
  <data name="ERR_YieldInAnonMeth" xml:space="preserve">
    <value>The yield statement cannot be used inside an anonymous method or lambda expression</value>
  </data>
  <data name="ERR_ReturnInIterator" xml:space="preserve">
    <value>Cannot return a value from an iterator. Use the yield return statement to return a value, or yield break to end the iteration.</value>
  </data>
  <data name="ERR_BadIteratorArgType" xml:space="preserve">
    <value>Iterators cannot have ref or out parameters</value>
  </data>
  <data name="ERR_BadIteratorReturn" xml:space="preserve">
    <value>The body of '{0}' cannot be an iterator block because '{1}' is not an iterator interface type</value>
  </data>
  <data name="ERR_BadYieldInFinally" xml:space="preserve">
    <value>Cannot yield in the body of a finally clause</value>
  </data>
  <data name="ERR_BadYieldInTryOfCatch" xml:space="preserve">
    <value>Cannot yield a value in the body of a try block with a catch clause</value>
  </data>
  <data name="ERR_EmptyYield" xml:space="preserve">
    <value>Expression expected after yield return</value>
  </data>
  <data name="ERR_AnonDelegateCantUse" xml:space="preserve">
    <value>Cannot use ref or out parameter '{0}' inside an anonymous method, lambda expression, or query expression</value>
  </data>
  <data name="ERR_IllegalInnerUnsafe" xml:space="preserve">
    <value>Unsafe code may not appear in iterators</value>
  </data>
  <data name="ERR_BadYieldInCatch" xml:space="preserve">
    <value>Cannot yield a value in the body of a catch clause</value>
  </data>
  <data name="ERR_BadDelegateLeave" xml:space="preserve">
    <value>Control cannot leave the body of an anonymous method or lambda expression</value>
  </data>
  <data name="WRN_IllegalPragma" xml:space="preserve">
    <value>Unrecognized #pragma directive</value>
  </data>
  <data name="WRN_IllegalPragma_Title" xml:space="preserve">
    <value>Unrecognized #pragma directive</value>
  </data>
  <data name="WRN_IllegalPPWarning" xml:space="preserve">
    <value>Expected disable or restore</value>
  </data>
  <data name="WRN_IllegalPPWarning_Title" xml:space="preserve">
    <value>Expected disable or restore after #pragma warning</value>
  </data>
  <data name="WRN_BadRestoreNumber" xml:space="preserve">
    <value>Cannot restore warning 'CS{0}' because it was disabled globally</value>
  </data>
  <data name="WRN_BadRestoreNumber_Title" xml:space="preserve">
    <value>Cannot restore warning because it was disabled globally</value>
  </data>
  <data name="ERR_VarargsIterator" xml:space="preserve">
    <value>__arglist is not allowed in the parameter list of iterators</value>
  </data>
  <data name="ERR_UnsafeIteratorArgType" xml:space="preserve">
    <value>Iterators cannot have unsafe parameters or yield types</value>
  </data>
  <data name="ERR_BadCoClassSig" xml:space="preserve">
    <value>The managed coclass wrapper class signature '{0}' for interface '{1}' is not a valid class name signature</value>
  </data>
  <data name="ERR_MultipleIEnumOfT" xml:space="preserve">
    <value>foreach statement cannot operate on variables of type '{0}' because it implements multiple instantiations of '{1}'; try casting to a specific interface instantiation</value>
  </data>
  <data name="ERR_FixedDimsRequired" xml:space="preserve">
    <value>A fixed size buffer field must have the array size specifier after the field name</value>
  </data>
  <data name="ERR_FixedNotInStruct" xml:space="preserve">
    <value>Fixed size buffer fields may only be members of structs</value>
  </data>
  <data name="ERR_AnonymousReturnExpected" xml:space="preserve">
    <value>Not all code paths return a value in {0} of type '{1}'</value>
  </data>
  <data name="WRN_NonECMAFeature" xml:space="preserve">
    <value>Feature '{0}' is not part of the standardized ISO C# language specification, and may not be accepted by other compilers</value>
  </data>
  <data name="WRN_NonECMAFeature_Title" xml:space="preserve">
    <value>Feature is not part of the standardized ISO C# language specification, and may not be accepted by other compilers</value>
  </data>
  <data name="ERR_ExpectedVerbatimLiteral" xml:space="preserve">
    <value>Keyword, identifier, or string expected after verbatim specifier: @</value>
  </data>
  <data name="ERR_AssgReadonly2" xml:space="preserve">
    <value>Members of readonly field '{0}' cannot be modified (except in a constructor or a variable initializer)</value>
  </data>
  <data name="ERR_RefReadonly2" xml:space="preserve">
    <value>Members of readonly field '{0}' cannot be passed ref or out (except in a constructor)</value>
  </data>
  <data name="ERR_AssgReadonlyStatic2" xml:space="preserve">
    <value>Fields of static readonly field '{0}' cannot be assigned to (except in a static constructor or a variable initializer)</value>
  </data>
  <data name="ERR_RefReadonlyStatic2" xml:space="preserve">
    <value>Fields of static readonly field '{0}' cannot be passed ref or out (except in a static constructor)</value>
  </data>
  <data name="ERR_AssgReadonlyLocal2Cause" xml:space="preserve">
    <value>Cannot modify members of '{0}' because it is a '{1}'</value>
  </data>
  <data name="ERR_RefReadonlyLocal2Cause" xml:space="preserve">
    <value>Cannot pass fields of '{0}' as a ref or out argument because it is a '{1}'</value>
  </data>
  <data name="ERR_AssgReadonlyLocalCause" xml:space="preserve">
    <value>Cannot assign to '{0}' because it is a '{1}'</value>
  </data>
  <data name="ERR_RefReadonlyLocalCause" xml:space="preserve">
    <value>Cannot pass '{0}' as a ref or out argument because it is a '{1}'</value>
  </data>
  <data name="WRN_ErrorOverride" xml:space="preserve">
    <value>{0}. See also error CS{1}.</value>
  </data>
  <data name="WRN_ErrorOverride_Title" xml:space="preserve">
    <value>Warning is overriding an error</value>
  </data>
  <data name="WRN_ErrorOverride_Description" xml:space="preserve">
    <value>The compiler emits this warning when it overrides an error with a warning. For information about the problem, search for the error code mentioned.</value>
  </data>
  <data name="ERR_AnonMethToNonDel" xml:space="preserve">
    <value>Cannot convert {0} to type '{1}' because it is not a delegate type</value>
  </data>
  <data name="ERR_CantConvAnonMethParams" xml:space="preserve">
    <value>Cannot convert {0} to delegate type '{1}' because the parameter types do not match the delegate parameter types</value>
  </data>
  <data name="ERR_CantConvAnonMethReturns" xml:space="preserve">
    <value>Cannot convert {0} to intended delegate type because some of the return types in the block are not implicitly convertible to the delegate return type</value>
  </data>
  <data name="ERR_BadAsyncReturnExpression" xml:space="preserve">
    <value>Since this is an async method, the return expression must be of type '{0}' rather than 'Task&lt;{0}&gt;'</value>
  </data>
  <data name="ERR_CantConvAsyncAnonFuncReturns" xml:space="preserve">
    <value>Cannot convert async {0} to delegate type '{1}'. An async {0} may return void, Task or Task&lt;T&gt;, none of which are convertible to '{1}'.</value>
  </data>
  <data name="ERR_IllegalFixedType" xml:space="preserve">
    <value>Fixed size buffer type must be one of the following: bool, byte, short, int, long, char, sbyte, ushort, uint, ulong, float or double</value>
  </data>
  <data name="ERR_FixedOverflow" xml:space="preserve">
    <value>Fixed size buffer of length {0} and type '{1}' is too big</value>
  </data>
  <data name="ERR_InvalidFixedArraySize" xml:space="preserve">
    <value>Fixed size buffers must have a length greater than zero</value>
  </data>
  <data name="ERR_FixedBufferNotFixed" xml:space="preserve">
    <value>You cannot use fixed size buffers contained in unfixed expressions. Try using the fixed statement.</value>
  </data>
  <data name="ERR_AttributeNotOnAccessor" xml:space="preserve">
    <value>Attribute '{0}' is not valid on property or event accessors. It is only valid on '{1}' declarations.</value>
  </data>
  <data name="WRN_InvalidSearchPathDir" xml:space="preserve">
    <value>Invalid search path '{0}' specified in '{1}' -- '{2}'</value>
  </data>
  <data name="WRN_InvalidSearchPathDir_Title" xml:space="preserve">
    <value>Invalid search path specified</value>
  </data>
  <data name="ERR_IllegalVarArgs" xml:space="preserve">
    <value>__arglist is not valid in this context</value>
  </data>
  <data name="ERR_IllegalParams" xml:space="preserve">
    <value>params is not valid in this context</value>
  </data>
  <data name="ERR_BadModifiersOnNamespace" xml:space="preserve">
    <value>A namespace declaration cannot have modifiers or attributes</value>
  </data>
  <data name="ERR_BadPlatformType" xml:space="preserve">
    <value>Invalid option '{0}' for /platform; must be anycpu, x86, Itanium or x64</value>
  </data>
  <data name="ERR_ThisStructNotInAnonMeth" xml:space="preserve">
    <value>Anonymous methods, lambda expressions, and query expressions inside structs cannot access instance members of 'this'. Consider copying 'this' to a local variable outside the anonymous method, lambda expression or query expression and using the local instead.</value>
  </data>
  <data name="ERR_NoConvToIDisp" xml:space="preserve">
    <value>'{0}': type used in a using statement must be implicitly convertible to 'System.IDisposable'</value>
  </data>
  <data name="ERR_BadParamRef" xml:space="preserve">
    <value>Parameter {0} must be declared with the '{1}' keyword</value>
  </data>
  <data name="ERR_BadParamExtraRef" xml:space="preserve">
    <value>Parameter {0} should not be declared with the '{1}' keyword</value>
  </data>
  <data name="ERR_BadParamType" xml:space="preserve">
    <value>Parameter {0} is declared as type '{1}{2}' but should be '{3}{4}'</value>
  </data>
  <data name="ERR_BadExternIdentifier" xml:space="preserve">
    <value>Invalid extern alias for '/reference'; '{0}' is not a valid identifier</value>
  </data>
  <data name="ERR_AliasMissingFile" xml:space="preserve">
    <value>Invalid reference alias option: '{0}=' -- missing filename</value>
  </data>
  <data name="ERR_GlobalExternAlias" xml:space="preserve">
    <value>You cannot redefine the global extern alias</value>
  </data>
  <data name="ERR_MissingTypeInSource" xml:space="preserve">
    <value>Reference to type '{0}' claims it is defined in this assembly, but it is not defined in source or any added modules</value>
  </data>
  <data name="ERR_MissingTypeInAssembly" xml:space="preserve">
    <value>Reference to type '{0}' claims it is defined in '{1}', but it could not be found</value>
  </data>
  <data name="WRN_MultiplePredefTypes" xml:space="preserve">
    <value>The predefined type '{0}' is defined in multiple assemblies in the global alias; using definition from '{1}'</value>
  </data>
  <data name="WRN_MultiplePredefTypes_Title" xml:space="preserve">
    <value>Predefined type is defined in multiple assemblies in the global alias</value>
  </data>
  <data name="WRN_MultiplePredefTypes_Description" xml:space="preserve">
    <value>This error occurs when a predefined system type such as System.Int32 is found in two assemblies. One way this can happen is if you are referencing mscorlib or System.Runtime.dll from two different places, such as trying to run two versions of the .NET Framework side-by-side.</value>
  </data>
  <data name="ERR_LocalCantBeFixedAndHoisted" xml:space="preserve">
    <value>Local '{0}' or its members cannot have their address taken and be used inside an anonymous method or lambda expression</value>
  </data>
  <data name="WRN_TooManyLinesForDebugger" xml:space="preserve">
    <value>Source file has exceeded the limit of 16,707,565 lines representable in the PDB; debug information will be incorrect</value>
  </data>
  <data name="WRN_TooManyLinesForDebugger_Title" xml:space="preserve">
    <value>Source file has exceeded the limit of 16,707,565 lines representable in the PDB; debug information will be incorrect</value>
  </data>
  <data name="ERR_CantConvAnonMethNoParams" xml:space="preserve">
    <value>Cannot convert anonymous method block without a parameter list to delegate type '{0}' because it has one or more out parameters</value>
  </data>
  <data name="ERR_ConditionalOnNonAttributeClass" xml:space="preserve">
    <value>Attribute '{0}' is only valid on methods or attribute classes</value>
  </data>
  <data name="WRN_CallOnNonAgileField" xml:space="preserve">
    <value>Accessing a member on '{0}' may cause a runtime exception because it is a field of a marshal-by-reference class</value>
  </data>
  <data name="WRN_CallOnNonAgileField_Title" xml:space="preserve">
    <value>Accessing a member on a field of a marshal-by-reference class may cause a runtime exception</value>
  </data>
  <data name="WRN_CallOnNonAgileField_Description" xml:space="preserve">
    <value>This warning occurs when you try to call a method, property, or indexer on a member of a class that derives from MarshalByRefObject, and the member is a value type. Objects that inherit from MarshalByRefObject are typically intended to be marshaled by reference across an application domain. If any code ever attempts to directly access the value-type member of such an object across an application domain, a runtime exception will occur. To resolve the warning, first copy the member into a local variable and call the method on that variable.</value>
  </data>
  <data name="WRN_BadWarningNumber" xml:space="preserve">
    <value>'{0}' is not a valid warning number</value>
  </data>
  <data name="WRN_BadWarningNumber_Title" xml:space="preserve">
    <value>Not a valid warning number</value>
  </data>
  <data name="WRN_BadWarningNumber_Description" xml:space="preserve">
    <value>A number that was passed to the #pragma warning preprocessor directive was not a valid warning number. Verify that the number represents a warning, not an error.</value>
  </data>
  <data name="WRN_InvalidNumber" xml:space="preserve">
    <value>Invalid number</value>
  </data>
  <data name="WRN_InvalidNumber_Title" xml:space="preserve">
    <value>Invalid number</value>
  </data>
  <data name="WRN_FileNameTooLong" xml:space="preserve">
    <value>Invalid filename specified for preprocessor directive. Filename is too long or not a valid filename.</value>
  </data>
  <data name="WRN_FileNameTooLong_Title" xml:space="preserve">
    <value>Invalid filename specified for preprocessor directive</value>
  </data>
  <data name="WRN_IllegalPPChecksum" xml:space="preserve">
    <value>Invalid #pragma checksum syntax; should be #pragma checksum "filename" "{XXXXXXXX-XXXX-XXXX-XXXX-XXXXXXXXXXXX}" "XXXX..."</value>
  </data>
  <data name="WRN_IllegalPPChecksum_Title" xml:space="preserve">
    <value>Invalid #pragma checksum syntax</value>
  </data>
  <data name="WRN_EndOfPPLineExpected" xml:space="preserve">
    <value>Single-line comment or end-of-line expected</value>
  </data>
  <data name="WRN_EndOfPPLineExpected_Title" xml:space="preserve">
    <value>Single-line comment or end-of-line expected after #pragma directive</value>
  </data>
  <data name="WRN_ConflictingChecksum" xml:space="preserve">
    <value>Different checksum values given for '{0}'</value>
  </data>
  <data name="WRN_ConflictingChecksum_Title" xml:space="preserve">
    <value>Different #pragma checksum values given</value>
  </data>
  <data name="WRN_InvalidAssemblyName" xml:space="preserve">
    <value>Assembly reference '{0}' is invalid and cannot be resolved</value>
  </data>
  <data name="WRN_InvalidAssemblyName_Title" xml:space="preserve">
    <value>Assembly reference is invalid and cannot be resolved</value>
  </data>
  <data name="WRN_InvalidAssemblyName_Description" xml:space="preserve">
    <value>This warning indicates that an attribute, such as InternalsVisibleToAttribute, was not specified correctly.</value>
  </data>
  <data name="WRN_UnifyReferenceMajMin" xml:space="preserve">
    <value>Assuming assembly reference '{0}' used by '{1}' matches identity '{2}' of '{3}', you may need to supply runtime policy</value>
  </data>
  <data name="WRN_UnifyReferenceMajMin_Title" xml:space="preserve">
    <value>Assuming assembly reference matches identity</value>
  </data>
  <data name="WRN_UnifyReferenceMajMin_Description" xml:space="preserve">
    <value>The two assemblies differ in release and/or version number. For unification to occur, you must specify directives in the application's .config file, and you must provide the correct strong name of an assembly.</value>
  </data>
  <data name="WRN_UnifyReferenceBldRev" xml:space="preserve">
    <value>Assuming assembly reference '{0}' used by '{1}' matches identity '{2}' of '{3}', you may need to supply runtime policy</value>
  </data>
  <data name="WRN_UnifyReferenceBldRev_Title" xml:space="preserve">
    <value>Assuming assembly reference matches identity</value>
  </data>
  <data name="WRN_UnifyReferenceBldRev_Description" xml:space="preserve">
    <value>The two assemblies differ in release and/or version number. For unification to occur, you must specify directives in the application's .config file, and you must provide the correct strong name of an assembly.</value>
  </data>
  <data name="ERR_DuplicateImport" xml:space="preserve">
    <value>Multiple assemblies with equivalent identity have been imported: '{0}' and '{1}'. Remove one of the duplicate references.</value>
  </data>
  <data name="ERR_DuplicateImportSimple" xml:space="preserve">
    <value>An assembly with the same simple name '{0}' has already been imported. Try removing one of the references (e.g. '{1}') or sign them to enable side-by-side.</value>
  </data>
  <data name="ERR_AssemblyMatchBadVersion" xml:space="preserve">
    <value>Assembly '{0}' with identity '{1}' uses '{2}' which has a higher version than referenced assembly '{3}' with identity '{4}'</value>
  </data>
  <data name="ERR_FixedNeedsLvalue" xml:space="preserve">
    <value>Fixed size buffers can only be accessed through locals or fields</value>
  </data>
  <data name="WRN_DuplicateTypeParamTag" xml:space="preserve">
    <value>XML comment has a duplicate typeparam tag for '{0}'</value>
  </data>
  <data name="WRN_DuplicateTypeParamTag_Title" xml:space="preserve">
    <value>XML comment has a duplicate typeparam tag</value>
  </data>
  <data name="WRN_UnmatchedTypeParamTag" xml:space="preserve">
    <value>XML comment has a typeparam tag for '{0}', but there is no type parameter by that name</value>
  </data>
  <data name="WRN_UnmatchedTypeParamTag_Title" xml:space="preserve">
    <value>XML comment has a typeparam tag, but there is no type parameter by that name</value>
  </data>
  <data name="WRN_UnmatchedTypeParamRefTag" xml:space="preserve">
    <value>XML comment on '{1}' has a typeparamref tag for '{0}', but there is no type parameter by that name</value>
  </data>
  <data name="WRN_UnmatchedTypeParamRefTag_Title" xml:space="preserve">
    <value>XML comment has a typeparamref tag, but there is no type parameter by that name</value>
  </data>
  <data name="WRN_MissingTypeParamTag" xml:space="preserve">
    <value>Type parameter '{0}' has no matching typeparam tag in the XML comment on '{1}' (but other type parameters do)</value>
  </data>
  <data name="WRN_MissingTypeParamTag_Title" xml:space="preserve">
    <value>Type parameter has no matching typeparam tag in the XML comment (but other type parameters do)</value>
  </data>
  <data name="ERR_CantChangeTypeOnOverride" xml:space="preserve">
    <value>'{0}': type must be '{2}' to match overridden member '{1}'</value>
  </data>
  <data name="ERR_DoNotUseFixedBufferAttr" xml:space="preserve">
    <value>Do not use 'System.Runtime.CompilerServices.FixedBuffer' attribute. Use the 'fixed' field modifier instead.</value>
  </data>
  <data name="WRN_AssignmentToSelf" xml:space="preserve">
    <value>Assignment made to same variable; did you mean to assign something else?</value>
  </data>
  <data name="WRN_AssignmentToSelf_Title" xml:space="preserve">
    <value>Assignment made to same variable</value>
  </data>
  <data name="WRN_ComparisonToSelf" xml:space="preserve">
    <value>Comparison made to same variable; did you mean to compare something else?</value>
  </data>
  <data name="WRN_ComparisonToSelf_Title" xml:space="preserve">
    <value>Comparison made to same variable</value>
  </data>
  <data name="ERR_CantOpenWin32Res" xml:space="preserve">
    <value>Error opening Win32 resource file '{0}' -- '{1}'</value>
  </data>
  <data name="WRN_DotOnDefault" xml:space="preserve">
    <value>Expression will always cause a System.NullReferenceException because the default value of '{0}' is null</value>
  </data>
  <data name="WRN_DotOnDefault_Title" xml:space="preserve">
    <value>Expression will always cause a System.NullReferenceException because the type's default value is null</value>
  </data>
  <data name="ERR_NoMultipleInheritance" xml:space="preserve">
    <value>Class '{0}' cannot have multiple base classes: '{1}' and '{2}'</value>
  </data>
  <data name="ERR_BaseClassMustBeFirst" xml:space="preserve">
    <value>Base class '{0}' must come before any interfaces</value>
  </data>
  <data name="WRN_BadXMLRefTypeVar" xml:space="preserve">
    <value>XML comment has cref attribute '{0}' that refers to a type parameter</value>
  </data>
  <data name="WRN_BadXMLRefTypeVar_Title" xml:space="preserve">
    <value>XML comment has cref attribute that refers to a type parameter</value>
  </data>
  <data name="ERR_FriendAssemblyBadArgs" xml:space="preserve">
    <value>Friend assembly reference '{0}' is invalid. InternalsVisibleTo declarations cannot have a version, culture, public key token, or processor architecture specified.</value>
  </data>
  <data name="ERR_FriendAssemblySNReq" xml:space="preserve">
    <value>Friend assembly reference '{0}' is invalid. Strong-name signed assemblies must specify a public key in their InternalsVisibleTo declarations.</value>
  </data>
  <data name="ERR_DelegateOnNullable" xml:space="preserve">
    <value>Cannot bind delegate to '{0}' because it is a member of 'System.Nullable&lt;T&gt;'</value>
  </data>
  <data name="ERR_BadCtorArgCount" xml:space="preserve">
    <value>'{0}' does not contain a constructor that takes {1} arguments</value>
  </data>
  <data name="ERR_GlobalAttributesNotFirst" xml:space="preserve">
    <value>Assembly and module attributes must precede all other elements defined in a file except using clauses and extern alias declarations</value>
  </data>
  <data name="ERR_ExpressionExpected" xml:space="preserve">
    <value>Expected expression</value>
  </data>
  <data name="ERR_InvalidSubsystemVersion" xml:space="preserve">
    <value>Invalid version {0} for /subsystemversion. The version must be 6.02 or greater for ARM or AppContainerExe, and 4.00 or greater otherwise</value>
  </data>
  <data name="ERR_InteropMethodWithBody" xml:space="preserve">
    <value>Embedded interop method '{0}' contains a body.</value>
  </data>
  <data name="ERR_BadWarningLevel" xml:space="preserve">
    <value>Warning level must be in the range 0-4</value>
  </data>
  <data name="ERR_BadDebugType" xml:space="preserve">
    <value>Invalid option '{0}' for /debug; must be full or pdbonly</value>
  </data>
  <data name="ERR_BadResourceVis" xml:space="preserve">
    <value>Invalid option '{0}'; Resource visibility must be either 'public' or 'private'</value>
  </data>
  <data name="ERR_DefaultValueTypeMustMatch" xml:space="preserve">
    <value>The type of the argument to the DefaultParameterValue attribute must match the parameter type</value>
  </data>
  <data name="ERR_DefaultValueBadValueType" xml:space="preserve">
    <value>Argument of type '{0}' is not applicable for the DefaultParameterValue attribute</value>
  </data>
  <data name="ERR_MemberAlreadyInitialized" xml:space="preserve">
    <value>Duplicate initialization of member '{0}'</value>
  </data>
  <data name="ERR_MemberCannotBeInitialized" xml:space="preserve">
    <value>Member '{0}' cannot be initialized. It is not a field or property.</value>
  </data>
  <data name="ERR_StaticMemberInObjectInitializer" xml:space="preserve">
    <value>Static field or property '{0}' cannot be assigned in an object initializer</value>
  </data>
  <data name="ERR_ReadonlyValueTypeInObjectInitializer" xml:space="preserve">
    <value>Members of readonly field '{0}' of type '{1}' cannot be assigned with an object initializer because it is of a value type</value>
  </data>
  <data name="ERR_ValueTypePropertyInObjectInitializer" xml:space="preserve">
    <value>Members of property '{0}' of type '{1}' cannot be assigned with an object initializer because it is of a value type</value>
  </data>
  <data name="ERR_UnsafeTypeInObjectCreation" xml:space="preserve">
    <value>Unsafe type '{0}' cannot be used in object creation</value>
  </data>
  <data name="ERR_EmptyElementInitializer" xml:space="preserve">
    <value>Element initializer cannot be empty</value>
  </data>
  <data name="ERR_InitializerAddHasWrongSignature" xml:space="preserve">
    <value>The best overloaded method match for '{0}' has wrong signature for the initializer element. The initializable Add must be an accessible instance method.</value>
  </data>
  <data name="ERR_CollectionInitRequiresIEnumerable" xml:space="preserve">
    <value>Cannot initialize type '{0}' with a collection initializer because it does not implement 'System.Collections.IEnumerable'</value>
  </data>
  <data name="ERR_CantSetWin32Manifest" xml:space="preserve">
    <value>Error reading Win32 manifest file '{0}' -- '{1}'</value>
  </data>
  <data name="WRN_CantHaveManifestForModule" xml:space="preserve">
    <value>Ignoring /win32manifest for module because it only applies to assemblies</value>
  </data>
  <data name="WRN_CantHaveManifestForModule_Title" xml:space="preserve">
    <value>Ignoring /win32manifest for module because it only applies to assemblies</value>
  </data>
  <data name="ERR_BadExtensionArgTypes" xml:space="preserve">
    <value>'{0}' does not contain a definition for '{1}' and the best extension method overload '{2}' has some invalid arguments</value>
  </data>
  <data name="ERR_BadInstanceArgType" xml:space="preserve">
    <value>'{0}' does not contain a definition for '{1}' and the best extension method overload '{2}' requires a receiver of type '{3}'</value>
  </data>
  <data name="ERR_QueryDuplicateRangeVariable" xml:space="preserve">
    <value>The range variable '{0}' has already been declared</value>
  </data>
  <data name="ERR_QueryRangeVariableOverrides" xml:space="preserve">
    <value>The range variable '{0}' conflicts with a previous declaration of '{0}'</value>
  </data>
  <data name="ERR_QueryRangeVariableAssignedBadValue" xml:space="preserve">
    <value>Cannot assign {0} to a range variable</value>
  </data>
  <data name="ERR_QueryNoProviderCastable" xml:space="preserve">
    <value>Could not find an implementation of the query pattern for source type '{0}'.  '{1}' not found.  Consider explicitly specifying the type of the range variable '{2}'.</value>
  </data>
  <data name="ERR_QueryNoProviderStandard" xml:space="preserve">
    <value>Could not find an implementation of the query pattern for source type '{0}'.  '{1}' not found.  Are you missing a reference to 'System.Core.dll' or a using directive for 'System.Linq'?</value>
  </data>
  <data name="ERR_QueryNoProvider" xml:space="preserve">
    <value>Could not find an implementation of the query pattern for source type '{0}'.  '{1}' not found.</value>
  </data>
  <data name="ERR_QueryOuterKey" xml:space="preserve">
    <value>The name '{0}' is not in scope on the left side of 'equals'.  Consider swapping the expressions on either side of 'equals'.</value>
  </data>
  <data name="ERR_QueryInnerKey" xml:space="preserve">
    <value>The name '{0}' is not in scope on the right side of 'equals'.  Consider swapping the expressions on either side of 'equals'.</value>
  </data>
  <data name="ERR_QueryOutRefRangeVariable" xml:space="preserve">
    <value>Cannot pass the range variable '{0}' as an out or ref parameter</value>
  </data>
  <data name="ERR_QueryMultipleProviders" xml:space="preserve">
    <value>Multiple implementations of the query pattern were found for source type '{0}'.  Ambiguous call to '{1}'.</value>
  </data>
  <data name="ERR_QueryTypeInferenceFailedMulti" xml:space="preserve">
    <value>The type of one of the expressions in the {0} clause is incorrect.  Type inference failed in the call to '{1}'.</value>
  </data>
  <data name="ERR_QueryTypeInferenceFailed" xml:space="preserve">
    <value>The type of the expression in the {0} clause is incorrect.  Type inference failed in the call to '{1}'.</value>
  </data>
  <data name="ERR_QueryTypeInferenceFailedSelectMany" xml:space="preserve">
    <value>An expression of type '{0}' is not allowed in a subsequent from clause in a query expression with source type '{1}'.  Type inference failed in the call to '{2}'.</value>
  </data>
  <data name="ERR_ExpressionTreeContainsPointerOp" xml:space="preserve">
    <value>An expression tree may not contain an unsafe pointer operation</value>
  </data>
  <data name="ERR_ExpressionTreeContainsAnonymousMethod" xml:space="preserve">
    <value>An expression tree may not contain an anonymous method expression</value>
  </data>
  <data name="ERR_AnonymousMethodToExpressionTree" xml:space="preserve">
    <value>An anonymous method expression cannot be converted to an expression tree</value>
  </data>
  <data name="ERR_QueryRangeVariableReadOnly" xml:space="preserve">
    <value>Range variable '{0}' cannot be assigned to -- it is read only</value>
  </data>
  <data name="ERR_QueryRangeVariableSameAsTypeParam" xml:space="preserve">
    <value>The range variable '{0}' cannot have the same name as a method type parameter</value>
  </data>
  <data name="ERR_TypeVarNotFoundRangeVariable" xml:space="preserve">
    <value>The contextual keyword 'var' cannot be used in a range variable declaration</value>
  </data>
  <data name="ERR_BadArgTypesForCollectionAdd" xml:space="preserve">
    <value>The best overloaded Add method '{0}' for the collection initializer has some invalid arguments</value>
  </data>
  <data name="ERR_ByRefParameterInExpressionTree" xml:space="preserve">
    <value>An expression tree lambda may not contain an out or ref parameter</value>
  </data>
  <data name="ERR_VarArgsInExpressionTree" xml:space="preserve">
    <value>An expression tree lambda may not contain a method with variable arguments</value>
  </data>
  <data name="ERR_MemGroupInExpressionTree" xml:space="preserve">
    <value>An expression tree lambda may not contain a method group</value>
  </data>
  <data name="ERR_InitializerAddHasParamModifiers" xml:space="preserve">
    <value>The best overloaded method match '{0}' for the collection initializer element cannot be used. Collection initializer 'Add' methods cannot have ref or out parameters.</value>
  </data>
  <data name="ERR_NonInvocableMemberCalled" xml:space="preserve">
    <value>Non-invocable member '{0}' cannot be used like a method.</value>
  </data>
  <data name="WRN_MultipleRuntimeImplementationMatches" xml:space="preserve">
    <value>Member '{0}' implements interface member '{1}' in type '{2}'. There are multiple matches for the interface member at run-time. It is implementation dependent which method will be called.</value>
  </data>
  <data name="WRN_MultipleRuntimeImplementationMatches_Title" xml:space="preserve">
    <value>Member implements interface member with multiple matches at run-time</value>
  </data>
  <data name="WRN_MultipleRuntimeImplementationMatches_Description" xml:space="preserve">
    <value>This warning can be generated when two interface methods are differentiated only by whether a particular parameter is marked with ref or with out. It is best to change your code to avoid this warning because it is not obvious or guaranteed which method is called at runtime.

Although C# distinguishes between out and ref, the CLR sees them as the same. When deciding which method implements the interface, the CLR just picks one.

Give the compiler some way to differentiate the methods. For example, you can give them different names or provide an additional parameter on one of them.</value>
  </data>
  <data name="WRN_MultipleRuntimeOverrideMatches" xml:space="preserve">
    <value>Member '{1}' overrides '{0}'. There are multiple override candidates at run-time. It is implementation dependent which method will be called.</value>
  </data>
  <data name="WRN_MultipleRuntimeOverrideMatches_Title" xml:space="preserve">
    <value>Member overrides base member with multiple override candidates at run-time</value>
  </data>
  <data name="ERR_ObjectOrCollectionInitializerWithDelegateCreation" xml:space="preserve">
    <value>Object and collection initializer expressions may not be applied to a delegate creation expression</value>
  </data>
  <data name="ERR_InvalidConstantDeclarationType" xml:space="preserve">
    <value>'{0}' is of type '{1}'. The type specified in a constant declaration must be sbyte, byte, short, ushort, int, uint, long, ulong, char, float, double, decimal, bool, string, an enum-type, or a reference-type.</value>
  </data>
  <data name="ERR_FileNotFound" xml:space="preserve">
    <value>Source file '{0}' could not be found.</value>
  </data>
  <data name="WRN_FileAlreadyIncluded" xml:space="preserve">
    <value>Source file '{0}' specified multiple times</value>
  </data>
  <data name="WRN_FileAlreadyIncluded_Title" xml:space="preserve">
    <value>Source file specified multiple times</value>
  </data>
  <data name="ERR_NoFileSpec" xml:space="preserve">
    <value>Missing file specification for '{0}' option</value>
  </data>
  <data name="ERR_SwitchNeedsString" xml:space="preserve">
    <value>Command-line syntax error: Missing '{0}' for '{1}' option</value>
  </data>
  <data name="ERR_BadSwitch" xml:space="preserve">
    <value>Unrecognized option: '{0}'</value>
  </data>
  <data name="WRN_NoSources" xml:space="preserve">
    <value>No source files specified.</value>
  </data>
  <data name="WRN_NoSources_Title" xml:space="preserve">
    <value>No source files specified</value>
  </data>
  <data name="ERR_ExpectedSingleScript" xml:space="preserve">
    <value>Expected a script (.csx file) but none specified</value>
  </data>
  <data name="ERR_OpenResponseFile" xml:space="preserve">
    <value>Error opening response file '{0}'</value>
  </data>
  <data name="ERR_CantOpenFileWrite" xml:space="preserve">
    <value>Cannot open '{0}' for writing -- '{1}'</value>
  </data>
  <data name="ERR_BadBaseNumber" xml:space="preserve">
    <value>Invalid image base number '{0}'</value>
  </data>
  <data name="ERR_BinaryFile" xml:space="preserve">
    <value>'{0}' is a binary file instead of a text file</value>
  </data>
  <data name="FTL_BadCodepage" xml:space="preserve">
    <value>Code page '{0}' is invalid or not installed</value>
  </data>
  <data name="FTL_BadChecksumAlgorithm" xml:space="preserve">
    <value>Algorithm '{0}' is not supported</value>
  </data>
  <data name="ERR_NoMainOnDLL" xml:space="preserve">
    <value>Cannot specify /main if building a module or library</value>
  </data>
  <data name="FTL_InvalidTarget" xml:space="preserve">
    <value>Invalid target type for /target: must specify 'exe', 'winexe', 'library', or 'module'</value>
  </data>
  <data name="FTL_InputFileNameTooLong" xml:space="preserve">
    <value>File name '{0}' is empty, contains invalid characters, has a drive specification without an absolute path, or is too long</value>
  </data>
  <data name="WRN_NoConfigNotOnCommandLine" xml:space="preserve">
    <value>Ignoring /noconfig option because it was specified in a response file</value>
  </data>
  <data name="WRN_NoConfigNotOnCommandLine_Title" xml:space="preserve">
    <value>Ignoring /noconfig option because it was specified in a response file</value>
  </data>
  <data name="ERR_InvalidFileAlignment" xml:space="preserve">
    <value>Invalid file section alignment '{0}'</value>
  </data>
  <data name="ERR_InvalidOutputName" xml:space="preserve">
    <value>Invalid output name: {0}</value>
  </data>
  <data name="ERR_InvalidDebugInformationFormat" xml:space="preserve">
    <value>Invalid debug information format: {0}</value>
  </data>
  <data name="ERR_LegacyObjectIdSyntax" xml:space="preserve">
    <value>'id#' syntax is no longer supported. Use '$id' instead.</value>
  </data>
  <data name="WRN_DefineIdentifierRequired" xml:space="preserve">
    <value>Invalid value for '/define'; '{0}' is not a valid identifier</value>
  </data>
  <data name="WRN_DefineIdentifierRequired_Title" xml:space="preserve">
    <value>Invalid value for '/define'; not a valid identifier</value>
  </data>
  <data name="FTL_OutputFileExists" xml:space="preserve">
    <value>Cannot create short filename '{0}' when a long filename with the same short filename already exists</value>
  </data>
  <data name="ERR_OneAliasPerReference" xml:space="preserve">
    <value>A /reference option that declares an extern alias can only have one filename. To specify multiple aliases or filenames, use multiple /reference options.</value>
  </data>
  <data name="ERR_SwitchNeedsNumber" xml:space="preserve">
    <value>Command-line syntax error: Missing ':&lt;number&gt;' for '{0}' option</value>
  </data>
  <data name="ERR_MissingDebugSwitch" xml:space="preserve">
    <value>The /pdb option requires that the /debug option also be used</value>
  </data>
  <data name="ERR_ComRefCallInExpressionTree" xml:space="preserve">
    <value>An expression tree lambda may not contain a COM call with ref omitted on arguments</value>
  </data>
  <data name="ERR_InvalidFormatForGuidForOption" xml:space="preserve">
    <value>Command-line syntax error: Invalid Guid format '{0}' for option '{1}'</value>
  </data>
  <data name="ERR_MissingGuidForOption" xml:space="preserve">
    <value>Command-line syntax error: Missing Guid for option '{1}'</value>
  </data>
  <data name="WRN_CLS_NoVarArgs" xml:space="preserve">
    <value>Methods with variable arguments are not CLS-compliant</value>
  </data>
  <data name="WRN_CLS_NoVarArgs_Title" xml:space="preserve">
    <value>Methods with variable arguments are not CLS-compliant</value>
  </data>
  <data name="WRN_CLS_BadArgType" xml:space="preserve">
    <value>Argument type '{0}' is not CLS-compliant</value>
  </data>
  <data name="WRN_CLS_BadArgType_Title" xml:space="preserve">
    <value>Argument type is not CLS-compliant</value>
  </data>
  <data name="WRN_CLS_BadReturnType" xml:space="preserve">
    <value>Return type of '{0}' is not CLS-compliant</value>
  </data>
  <data name="WRN_CLS_BadReturnType_Title" xml:space="preserve">
    <value>Return type is not CLS-compliant</value>
  </data>
  <data name="WRN_CLS_BadFieldPropType" xml:space="preserve">
    <value>Type of '{0}' is not CLS-compliant</value>
  </data>
  <data name="WRN_CLS_BadFieldPropType_Title" xml:space="preserve">
    <value>Type is not CLS-compliant</value>
  </data>
  <data name="WRN_CLS_BadFieldPropType_Description" xml:space="preserve">
    <value>A public, protected, or protected internal variable must be of a type that is compliant with the Common Language Specification (CLS).</value>
  </data>
  <data name="WRN_CLS_BadIdentifierCase" xml:space="preserve">
    <value>Identifier '{0}' differing only in case is not CLS-compliant</value>
  </data>
  <data name="WRN_CLS_BadIdentifierCase_Title" xml:space="preserve">
    <value>Identifier differing only in case is not CLS-compliant</value>
  </data>
  <data name="WRN_CLS_OverloadRefOut" xml:space="preserve">
    <value>Overloaded method '{0}' differing only in ref or out, or in array rank, is not CLS-compliant</value>
  </data>
  <data name="WRN_CLS_OverloadRefOut_Title" xml:space="preserve">
    <value>Overloaded method differing only in ref or out, or in array rank, is not CLS-compliant</value>
  </data>
  <data name="WRN_CLS_OverloadUnnamed" xml:space="preserve">
    <value>Overloaded method '{0}' differing only by unnamed array types is not CLS-compliant</value>
  </data>
  <data name="WRN_CLS_OverloadUnnamed_Title" xml:space="preserve">
    <value>Overloaded method differing only by unnamed array types is not CLS-compliant</value>
  </data>
  <data name="WRN_CLS_OverloadUnnamed_Description" xml:space="preserve">
    <value>This error occurs if you have an overloaded method that takes a jagged array and the only difference between the method signatures is the element type of the array. To avoid this error, consider using a rectangular array rather than a jagged array; use an additional parameter to disambiguate the function call; rename one or more of the overloaded methods; or, if CLS Compliance is not needed, remove the CLSCompliantAttribute attribute.</value>
  </data>
  <data name="WRN_CLS_BadIdentifier" xml:space="preserve">
    <value>Identifier '{0}' is not CLS-compliant</value>
  </data>
  <data name="WRN_CLS_BadIdentifier_Title" xml:space="preserve">
    <value>Identifier is not CLS-compliant</value>
  </data>
  <data name="WRN_CLS_BadBase" xml:space="preserve">
    <value>'{0}': base type '{1}' is not CLS-compliant</value>
  </data>
  <data name="WRN_CLS_BadBase_Title" xml:space="preserve">
    <value>Base type is not CLS-compliant</value>
  </data>
  <data name="WRN_CLS_BadBase_Description" xml:space="preserve">
    <value>A base type was marked as not having to be compliant with the Common Language Specification (CLS) in an assembly that was marked as being CLS compliant. Either remove the attribute that specifies the assembly is CLS compliant or remove the attribute that indicates the type is not CLS compliant.</value>
  </data>
  <data name="WRN_CLS_BadInterfaceMember" xml:space="preserve">
    <value>'{0}': CLS-compliant interfaces must have only CLS-compliant members</value>
  </data>
  <data name="WRN_CLS_BadInterfaceMember_Title" xml:space="preserve">
    <value>CLS-compliant interfaces must have only CLS-compliant members</value>
  </data>
  <data name="WRN_CLS_NoAbstractMembers" xml:space="preserve">
    <value>'{0}': only CLS-compliant members can be abstract</value>
  </data>
  <data name="WRN_CLS_NoAbstractMembers_Title" xml:space="preserve">
    <value>Only CLS-compliant members can be abstract</value>
  </data>
  <data name="WRN_CLS_NotOnModules" xml:space="preserve">
    <value>You must specify the CLSCompliant attribute on the assembly, not the module, to enable CLS compliance checking</value>
  </data>
  <data name="WRN_CLS_NotOnModules_Title" xml:space="preserve">
    <value>You must specify the CLSCompliant attribute on the assembly, not the module, to enable CLS compliance checking</value>
  </data>
  <data name="WRN_CLS_ModuleMissingCLS" xml:space="preserve">
    <value>Added modules must be marked with the CLSCompliant attribute to match the assembly</value>
  </data>
  <data name="WRN_CLS_ModuleMissingCLS_Title" xml:space="preserve">
    <value>Added modules must be marked with the CLSCompliant attribute to match the assembly</value>
  </data>
  <data name="WRN_CLS_AssemblyNotCLS" xml:space="preserve">
    <value>'{0}' cannot be marked as CLS-compliant because the assembly does not have a CLSCompliant attribute</value>
  </data>
  <data name="WRN_CLS_AssemblyNotCLS_Title" xml:space="preserve">
    <value>Type or member cannot be marked as CLS-compliant because the assembly does not have a CLSCompliant attribute</value>
  </data>
  <data name="WRN_CLS_BadAttributeType" xml:space="preserve">
    <value>'{0}' has no accessible constructors which use only CLS-compliant types</value>
  </data>
  <data name="WRN_CLS_BadAttributeType_Title" xml:space="preserve">
    <value>Type has no accessible constructors which use only CLS-compliant types</value>
  </data>
  <data name="WRN_CLS_ArrayArgumentToAttribute" xml:space="preserve">
    <value>Arrays as attribute arguments is not CLS-compliant</value>
  </data>
  <data name="WRN_CLS_ArrayArgumentToAttribute_Title" xml:space="preserve">
    <value>Arrays as attribute arguments is not CLS-compliant</value>
  </data>
  <data name="WRN_CLS_NotOnModules2" xml:space="preserve">
    <value>You cannot specify the CLSCompliant attribute on a module that differs from the CLSCompliant attribute on the assembly</value>
  </data>
  <data name="WRN_CLS_NotOnModules2_Title" xml:space="preserve">
    <value>You cannot specify the CLSCompliant attribute on a module that differs from the CLSCompliant attribute on the assembly</value>
  </data>
  <data name="WRN_CLS_IllegalTrueInFalse" xml:space="preserve">
    <value>'{0}' cannot be marked as CLS-compliant because it is a member of non-CLS-compliant type '{1}'</value>
  </data>
  <data name="WRN_CLS_IllegalTrueInFalse_Title" xml:space="preserve">
    <value>Type cannot be marked as CLS-compliant because it is a member of non-CLS-compliant type</value>
  </data>
  <data name="WRN_CLS_MeaninglessOnPrivateType" xml:space="preserve">
    <value>CLS compliance checking will not be performed on '{0}' because it is not visible from outside this assembly</value>
  </data>
  <data name="WRN_CLS_MeaninglessOnPrivateType_Title" xml:space="preserve">
    <value>CLS compliance checking will not be performed because it is not visible from outside this assembly</value>
  </data>
  <data name="WRN_CLS_AssemblyNotCLS2" xml:space="preserve">
    <value>'{0}' does not need a CLSCompliant attribute because the assembly does not have a CLSCompliant attribute</value>
  </data>
  <data name="WRN_CLS_AssemblyNotCLS2_Title" xml:space="preserve">
    <value>Type or member does not need a CLSCompliant attribute because the assembly does not have a CLSCompliant attribute</value>
  </data>
  <data name="WRN_CLS_MeaninglessOnParam" xml:space="preserve">
    <value>CLSCompliant attribute has no meaning when applied to parameters. Try putting it on the method instead.</value>
  </data>
  <data name="WRN_CLS_MeaninglessOnParam_Title" xml:space="preserve">
    <value>CLSCompliant attribute has no meaning when applied to parameters</value>
  </data>
  <data name="WRN_CLS_MeaninglessOnReturn" xml:space="preserve">
    <value>CLSCompliant attribute has no meaning when applied to return types. Try putting it on the method instead.</value>
  </data>
  <data name="WRN_CLS_MeaninglessOnReturn_Title" xml:space="preserve">
    <value>CLSCompliant attribute has no meaning when applied to return types</value>
  </data>
  <data name="WRN_CLS_BadTypeVar" xml:space="preserve">
    <value>Constraint type '{0}' is not CLS-compliant</value>
  </data>
  <data name="WRN_CLS_BadTypeVar_Title" xml:space="preserve">
    <value>Constraint type is not CLS-compliant</value>
  </data>
  <data name="WRN_CLS_VolatileField" xml:space="preserve">
    <value>CLS-compliant field '{0}' cannot be volatile</value>
  </data>
  <data name="WRN_CLS_VolatileField_Title" xml:space="preserve">
    <value>CLS-compliant field cannot be volatile</value>
  </data>
  <data name="WRN_CLS_BadInterface" xml:space="preserve">
    <value>'{0}' is not CLS-compliant because base interface '{1}' is not CLS-compliant</value>
  </data>
  <data name="WRN_CLS_BadInterface_Title" xml:space="preserve">
    <value>Type is not CLS-compliant because base interface is not CLS-compliant</value>
  </data>
  <data name="ERR_BadAwaitArg" xml:space="preserve">
    <value>'await' requires that the type {0} have a suitable GetAwaiter method</value>
  </data>
  <data name="ERR_BadAwaitArgIntrinsic" xml:space="preserve">
    <value>Cannot await '{0}'</value>
  </data>
  <data name="ERR_BadAwaiterPattern" xml:space="preserve">
    <value>'await' requires that the return type '{0}' of '{1}.GetAwaiter()' have suitable IsCompleted, OnCompleted, and GetResult members, and implement INotifyCompletion or ICriticalNotifyCompletion</value>
  </data>
  <data name="ERR_BadAwaitArg_NeedSystem" xml:space="preserve">
    <value>'await' requires that the type '{0}' have a suitable GetAwaiter method. Are you missing a using directive for 'System'?</value>
  </data>
  <data name="ERR_BadAwaitArgVoidCall" xml:space="preserve">
    <value>Cannot await 'void'</value>
  </data>
  <data name="ERR_BadAwaitAsIdentifier" xml:space="preserve">
    <value>'await' cannot be used as an identifier within an async method or lambda expression</value>
  </data>
  <data name="ERR_DoesntImplementAwaitInterface" xml:space="preserve">
    <value>'{0}' does not implement '{1}'</value>
  </data>
  <data name="ERR_TaskRetNoObjectRequired" xml:space="preserve">
    <value>Since '{0}' is an async method that returns 'Task', a return keyword must not be followed by an object expression. Did you intend to return 'Task&lt;T&gt;'?</value>
  </data>
  <data name="ERR_BadAsyncReturn" xml:space="preserve">
    <value>The return type of an async method must be void, Task or Task&lt;T&gt;</value>
  </data>
  <data name="ERR_CantReturnVoid" xml:space="preserve">
    <value>Cannot return an expression of type 'void'</value>
  </data>
  <data name="ERR_VarargsAsync" xml:space="preserve">
    <value>__arglist is not allowed in the parameter list of async methods</value>
  </data>
  <data name="ERR_ByRefTypeAndAwait" xml:space="preserve">
    <value>'await' cannot be used in an expression containing the type '{0}'</value>
  </data>
  <data name="ERR_UnsafeAsyncArgType" xml:space="preserve">
    <value>Async methods cannot have unsafe parameters or return types</value>
  </data>
  <data name="ERR_BadAsyncArgType" xml:space="preserve">
    <value>Async methods cannot have ref or out parameters</value>
  </data>
  <data name="ERR_BadAwaitWithoutAsync" xml:space="preserve">
    <value>The 'await' operator can only be used when contained within a method or lambda expression marked with the 'async' modifier</value>
  </data>
  <data name="ERR_BadAwaitWithoutAsyncLambda" xml:space="preserve">
    <value>The 'await' operator can only be used within an async {0}. Consider marking this {0} with the 'async' modifier.</value>
  </data>
  <data name="ERR_BadAwaitWithoutAsyncMethod" xml:space="preserve">
    <value>The 'await' operator can only be used within an async method. Consider marking this method with the 'async' modifier and changing its return type to 'Task&lt;{0}&gt;'.</value>
  </data>
  <data name="ERR_BadAwaitWithoutVoidAsyncMethod" xml:space="preserve">
    <value>The 'await' operator can only be used within an async method. Consider marking this method with the 'async' modifier and changing its return type to 'Task'.</value>
  </data>
  <data name="ERR_BadAwaitInFinally" xml:space="preserve">
    <value>Cannot await in the body of a finally clause</value>
  </data>
  <data name="ERR_BadAwaitInCatch" xml:space="preserve">
    <value>Cannot await in a catch clause</value>
  </data>
  <data name="ERR_BadAwaitInCatchFilter" xml:space="preserve">
    <value>Cannot await in the filter expression of a catch clause</value>
  </data>
  <data name="ERR_BadAwaitInLock" xml:space="preserve">
    <value>Cannot await in the body of a lock statement</value>
  </data>
  <data name="ERR_BadAwaitInStaticVariableInitializer" xml:space="preserve">
    <value>The 'await' operator cannot be used in a static script variable initializer.</value>
  </data>
  <data name="ERR_AwaitInUnsafeContext" xml:space="preserve">
    <value>Cannot await in an unsafe context</value>
  </data>
  <data name="ERR_BadAsyncLacksBody" xml:space="preserve">
    <value>The 'async' modifier can only be used in methods that have a body.</value>
  </data>
  <data name="ERR_BadSpecialByRefLocal" xml:space="preserve">
    <value>Parameters or locals of type '{0}' cannot be declared in async methods or lambda expressions.</value>
  </data>
  <data name="ERR_SecurityCriticalOrSecuritySafeCriticalOnAsync" xml:space="preserve">
    <value>Security attribute '{0}' cannot be applied to an Async method.</value>
  </data>
  <data name="ERR_SecurityCriticalOrSecuritySafeCriticalOnAsyncInClassOrStruct" xml:space="preserve">
    <value>Async methods are not allowed in an Interface, Class, or Structure which has the 'SecurityCritical' or 'SecuritySafeCritical' attribute.</value>
  </data>
  <data name="ERR_MainCantBeAsync" xml:space="preserve">
    <value>'{0}': an entry point cannot be marked with the 'async' modifier</value>
  </data>
  <data name="ERR_BadAwaitInQuery" xml:space="preserve">
    <value>The 'await' operator may only be used in a query expression within the first collection expression of the initial 'from' clause or within the collection expression of a 'join' clause</value>
  </data>
  <data name="WRN_AsyncLacksAwaits" xml:space="preserve">
    <value>This async method lacks 'await' operators and will run synchronously. Consider using the 'await' operator to await non-blocking API calls, or 'await Task.Run(...)' to do CPU-bound work on a background thread.</value>
  </data>
  <data name="WRN_AsyncLacksAwaits_Title" xml:space="preserve">
    <value>Async method lacks 'await' operators and will run synchronously</value>
  </data>
  <data name="WRN_UnobservedAwaitableExpression" xml:space="preserve">
    <value>Because this call is not awaited, execution of the current method continues before the call is completed. Consider applying the 'await' operator to the result of the call.</value>
  </data>
  <data name="WRN_UnobservedAwaitableExpression_Title" xml:space="preserve">
    <value>Because this call is not awaited, execution of the current method continues before the call is completed</value>
  </data>
  <data name="WRN_UnobservedAwaitableExpression_Description" xml:space="preserve">
    <value>The current method calls an async method that returns a Task or a Task&lt;TResult&gt; and doesn't apply the await operator to the result. The call to the async method starts an asynchronous task. However, because no await operator is applied, the program continues without waiting for the task to complete. In most cases, that behavior isn't what you expect. Usually other aspects of the calling method depend on the results of the call or, minimally, the called method is expected to complete before you return from the method that contains the call.

An equally important issue is what happens to exceptions that are raised in the called async method. An exception that's raised in a method that returns a Task or Task&lt;TResult&gt; is stored in the returned task. If you don't await the task or explicitly check for exceptions, the exception is lost. If you await the task, its exception is rethrown.

As a best practice, you should always await the call.

You should consider suppressing the warning only if you're sure that you don't want to wait for the asynchronous call to complete and that the called method won't raise any exceptions. In that case, you can suppress the warning by assigning the task result of the call to a variable.</value>
  </data>
  <data name="ERR_SynchronizedAsyncMethod" xml:space="preserve">
    <value>'MethodImplOptions.Synchronized' cannot be applied to an async method</value>
  </data>
  <data name="ERR_NoConversionForCallerLineNumberParam" xml:space="preserve">
    <value>CallerLineNumberAttribute cannot be applied because there are no standard conversions from type '{0}' to type '{1}'</value>
  </data>
  <data name="ERR_NoConversionForCallerFilePathParam" xml:space="preserve">
    <value>CallerFilePathAttribute cannot be applied because there are no standard conversions from type '{0}' to type '{1}'</value>
  </data>
  <data name="ERR_NoConversionForCallerMemberNameParam" xml:space="preserve">
    <value>CallerMemberNameAttribute cannot be applied because there are no standard conversions from type '{0}' to type '{1}'</value>
  </data>
  <data name="ERR_BadCallerLineNumberParamWithoutDefaultValue" xml:space="preserve">
    <value>The CallerLineNumberAttribute may only be applied to parameters with default values</value>
  </data>
  <data name="ERR_BadCallerFilePathParamWithoutDefaultValue" xml:space="preserve">
    <value>The CallerFilePathAttribute may only be applied to parameters with default values</value>
  </data>
  <data name="ERR_BadCallerMemberNameParamWithoutDefaultValue" xml:space="preserve">
    <value>The CallerMemberNameAttribute may only be applied to parameters with default values</value>
  </data>
  <data name="WRN_CallerLineNumberParamForUnconsumedLocation" xml:space="preserve">
    <value>The CallerLineNumberAttribute applied to parameter '{0}' will have no effect because it applies to a member that is used in contexts that do not allow optional arguments</value>
  </data>
  <data name="WRN_CallerLineNumberParamForUnconsumedLocation_Title" xml:space="preserve">
    <value>The CallerLineNumberAttribute will have no effect because it applies to a member that is used in contexts that do not allow optional arguments</value>
  </data>
  <data name="WRN_CallerFilePathParamForUnconsumedLocation" xml:space="preserve">
    <value>The CallerFilePathAttribute applied to parameter '{0}' will have no effect because it applies to a member that is used in contexts that do not allow optional arguments</value>
  </data>
  <data name="WRN_CallerFilePathParamForUnconsumedLocation_Title" xml:space="preserve">
    <value>The CallerFilePathAttribute will have no effect because it applies to a member that is used in contexts that do not allow optional arguments</value>
  </data>
  <data name="WRN_CallerMemberNameParamForUnconsumedLocation" xml:space="preserve">
    <value>The CallerMemberNameAttribute applied to parameter '{0}' will have no effect because it applies to a member that is used in contexts that do not allow optional arguments</value>
  </data>
  <data name="WRN_CallerMemberNameParamForUnconsumedLocation_Title" xml:space="preserve">
    <value>The CallerMemberNameAttribute will have no effect because it applies to a member that is used in contexts that do not allow optional arguments</value>
  </data>
  <data name="ERR_NoEntryPoint" xml:space="preserve">
    <value>Program does not contain a static 'Main' method suitable for an entry point</value>
  </data>
  <data name="ERR_ArrayInitializerIncorrectLength" xml:space="preserve">
    <value>An array initializer of length '{0}' is expected</value>
  </data>
  <data name="ERR_ArrayInitializerExpected" xml:space="preserve">
    <value>A nested array initializer is expected</value>
  </data>
  <data name="ERR_IllegalVarianceSyntax" xml:space="preserve">
    <value>Invalid variance modifier. Only interface and delegate type parameters can be specified as variant.</value>
  </data>
  <data name="ERR_UnexpectedAliasedName" xml:space="preserve">
    <value>Unexpected use of an aliased name</value>
  </data>
  <data name="ERR_UnexpectedGenericName" xml:space="preserve">
    <value>Unexpected use of a generic name</value>
  </data>
  <data name="ERR_UnexpectedUnboundGenericName" xml:space="preserve">
    <value>Unexpected use of an unbound generic name</value>
  </data>
  <data name="ERR_GlobalStatement" xml:space="preserve">
    <value>Expressions and statements can only occur in a method body</value>
  </data>
  <data name="ERR_NamedArgumentForArray" xml:space="preserve">
    <value>An array access may not have a named argument specifier</value>
  </data>
  <data name="ERR_NotYetImplementedInRoslyn" xml:space="preserve">
    <value>This language feature ('{0}') is not yet implemented.</value>
  </data>
  <data name="ERR_DefaultValueNotAllowed" xml:space="preserve">
    <value>Default values are not valid in this context.</value>
  </data>
  <data name="ERR_CantOpenIcon" xml:space="preserve">
    <value>Error opening icon file {0} -- {1}</value>
  </data>
  <data name="ERR_CantOpenWin32Manifest" xml:space="preserve">
    <value>Error opening Win32 manifest file {0} -- {1}</value>
  </data>
  <data name="ERR_ErrorBuildingWin32Resources" xml:space="preserve">
    <value>Error building Win32 resources -- {0}</value>
  </data>
  <data name="ERR_DefaultValueBeforeRequiredValue" xml:space="preserve">
    <value>Optional parameters must appear after all required parameters</value>
  </data>
  <data name="ERR_ExplicitImplCollisionOnRefOut" xml:space="preserve">
    <value>Cannot inherit interface '{0}' with the specified type parameters because it causes method '{1}' to contain overloads which differ only on ref and out</value>
  </data>
  <data name="ERR_PartialWrongTypeParamsVariance" xml:space="preserve">
    <value>Partial declarations of '{0}' must have the same type parameter names and variance modifiers in the same order</value>
  </data>
  <data name="ERR_UnexpectedVariance" xml:space="preserve">
    <value>Invalid variance: The type parameter '{1}' must be {3} valid on '{0}'. '{1}' is {2}.</value>
  </data>
  <data name="ERR_DeriveFromDynamic" xml:space="preserve">
    <value>'{0}': cannot derive from the dynamic type</value>
  </data>
  <data name="ERR_DeriveFromConstructedDynamic" xml:space="preserve">
    <value>'{0}': cannot implement a dynamic interface '{1}'</value>
  </data>
  <data name="ERR_DynamicTypeAsBound" xml:space="preserve">
    <value>Constraint cannot be the dynamic type</value>
  </data>
  <data name="ERR_ConstructedDynamicTypeAsBound" xml:space="preserve">
    <value>Constraint cannot be a dynamic type '{0}'</value>
  </data>
  <data name="ERR_DynamicRequiredTypesMissing" xml:space="preserve">
    <value>One or more types required to compile a dynamic expression cannot be found. Are you missing a reference?</value>
  </data>
  <data name="ERR_MetadataNameTooLong" xml:space="preserve">
    <value>Name '{0}' exceeds the maximum length allowed in metadata.</value>
  </data>
  <data name="ERR_AttributesNotAllowed" xml:space="preserve">
    <value>Attributes are not valid in this context.</value>
  </data>
  <data name="ERR_ExternAliasNotAllowed" xml:space="preserve">
    <value>'extern alias' is not valid in this context</value>
  </data>
  <data name="WRN_IsDynamicIsConfusing" xml:space="preserve">
    <value>Using '{0}' to test compatibility with '{1}' is essentially identical to testing compatibility with '{2}' and will succeed for all non-null values</value>
  </data>
  <data name="WRN_IsDynamicIsConfusing_Title" xml:space="preserve">
    <value>Using 'is' to test compatibility with 'dynamic' is essentially identical to testing compatibility with 'Object'</value>
  </data>
  <data name="ERR_OverloadRefOutCtor" xml:space="preserve">
    <value>Cannot define overloaded constructor '{0}' because it differs from another constructor only on ref and out</value>
  </data>
  <data name="ERR_YieldNotAllowedInScript" xml:space="preserve">
    <value>Cannot use 'yield' in top-level script code</value>
  </data>
  <data name="ERR_NamespaceNotAllowedInScript" xml:space="preserve">
    <value>Cannot declare namespace in script code</value>
  </data>
  <data name="ERR_GlobalAttributesNotAllowed" xml:space="preserve">
    <value>Assembly and module attributes are not allowed in this context</value>
  </data>
  <data name="ERR_InvalidDelegateType" xml:space="preserve">
    <value>Delegate '{0}' has no invoke method or an invoke method with a return type or parameter types that are not supported.</value>
  </data>
  <data name="WRN_MainIgnored" xml:space="preserve">
    <value>The entry point of the program is global script code; ignoring '{0}' entry point.</value>
  </data>
  <data name="WRN_MainIgnored_Title" xml:space="preserve">
    <value>The entry point of the program is global script code; ignoring entry point</value>
  </data>
  <data name="ERR_StaticInAsOrIs" xml:space="preserve">
    <value>The second operand of an 'is' or 'as' operator may not be static type '{0}'</value>
  </data>
  <data name="ERR_BadVisEventType" xml:space="preserve">
    <value>Inconsistent accessibility: event type '{1}' is less accessible than event '{0}'</value>
  </data>
  <data name="ERR_NamedArgumentSpecificationBeforeFixedArgument" xml:space="preserve">
    <value>Named argument specifications must appear after all fixed arguments have been specified</value>
  </data>
  <data name="ERR_BadNamedArgument" xml:space="preserve">
    <value>The best overload for '{0}' does not have a parameter named '{1}'</value>
  </data>
  <data name="ERR_BadNamedArgumentForDelegateInvoke" xml:space="preserve">
    <value>The delegate '{0}' does not have a parameter named '{1}'</value>
  </data>
  <data name="ERR_DuplicateNamedArgument" xml:space="preserve">
    <value>Named argument '{0}' cannot be specified multiple times</value>
  </data>
  <data name="ERR_NamedArgumentUsedInPositional" xml:space="preserve">
    <value>Named argument '{0}' specifies a parameter for which a positional argument has already been given</value>
  </data>
  <data name="ERR_DefaultValueUsedWithAttributes" xml:space="preserve">
    <value>Cannot specify default parameter value in conjunction with DefaultParameterAttribute or OptionalAttribute</value>
  </data>
  <data name="ERR_DefaultValueMustBeConstant" xml:space="preserve">
    <value>Default parameter value for '{0}' must be a compile-time constant</value>
  </data>
  <data name="ERR_RefOutDefaultValue" xml:space="preserve">
    <value>A ref or out parameter cannot have a default value</value>
  </data>
  <data name="ERR_DefaultValueForExtensionParameter" xml:space="preserve">
    <value>Cannot specify a default value for the 'this' parameter</value>
  </data>
  <data name="ERR_DefaultValueForParamsParameter" xml:space="preserve">
    <value>Cannot specify a default value for a parameter array</value>
  </data>
  <data name="ERR_NoConversionForDefaultParam" xml:space="preserve">
    <value>A value of type '{0}' cannot be used as a default parameter because there are no standard conversions to type '{1}'</value>
  </data>
  <data name="ERR_NoConversionForNubDefaultParam" xml:space="preserve">
    <value>A value of type '{0}' cannot be used as default parameter for nullable parameter '{1}' because '{0}' is not a simple type</value>
  </data>
  <data name="ERR_NotNullRefDefaultParameter" xml:space="preserve">
    <value>'{0}' is of type '{1}'. A default parameter value of a reference type other than string can only be initialized with null</value>
  </data>
  <data name="WRN_DefaultValueForUnconsumedLocation" xml:space="preserve">
    <value>The default value specified for parameter '{0}' will have no effect because it applies to a member that is used in contexts that do not allow optional arguments</value>
  </data>
  <data name="WRN_DefaultValueForUnconsumedLocation_Title" xml:space="preserve">
    <value>The default value specified will have no effect because it applies to a member that is used in contexts that do not allow optional arguments</value>
  </data>
  <data name="ERR_PublicKeyFileFailure" xml:space="preserve">
    <value>Error signing output with public key from file '{0}' -- {1}</value>
  </data>
  <data name="ERR_PublicKeyContainerFailure" xml:space="preserve">
    <value>Error signing output with public key from container '{0}' -- {1}</value>
  </data>
  <data name="ERR_BadDynamicTypeof" xml:space="preserve">
    <value>The typeof operator cannot be used on the dynamic type</value>
  </data>
  <data name="ERR_ExpressionTreeContainsDynamicOperation" xml:space="preserve">
    <value>An expression tree may not contain a dynamic operation</value>
  </data>
  <data name="ERR_BadAsyncExpressionTree" xml:space="preserve">
    <value>Async lambda expressions cannot be converted to expression trees</value>
  </data>
  <data name="ERR_DynamicAttributeMissing" xml:space="preserve">
    <value>Cannot define a class or member that utilizes 'dynamic' because the compiler required type '{0}' cannot be found. Are you missing a reference?</value>
  </data>
  <data name="ERR_CannotPassNullForFriendAssembly" xml:space="preserve">
    <value>Cannot pass null for friend assembly name</value>
  </data>
  <data name="ERR_SignButNoPrivateKey" xml:space="preserve">
    <value>Key file '{0}' is missing the private key needed for signing</value>
  </data>
  <data name="ERR_PublicSignButNoKey" xml:space="preserve">
    <value>Public signing was specified and requires a public key, but no public key was specified.</value>
  </data>
  <data name="WRN_DelaySignButNoKey" xml:space="preserve">
    <value>Delay signing was specified and requires a public key, but no public key was specified</value>
  </data>
  <data name="WRN_DelaySignButNoKey_Title" xml:space="preserve">
    <value>Delay signing was specified and requires a public key, but no public key was specified</value>
  </data>
  <data name="ERR_InvalidVersionFormat" xml:space="preserve">
    <value>The specified version string does not conform to the required format - major[.minor[.build[.revision]]]</value>
  </data>
  <data name="ERR_InvalidVersionFormat2" xml:space="preserve">
    <value>The specified version string does not conform to the required format - major.minor.build.revision</value>
  </data>
  <data name="WRN_InvalidVersionFormat" xml:space="preserve">
    <value>The specified version string does not conform to the recommended format - major.minor.build.revision</value>
  </data>
  <data name="WRN_InvalidVersionFormat_Title" xml:space="preserve">
    <value>The specified version string does not conform to the recommended format - major.minor.build.revision</value>
  </data>
  <data name="ERR_InvalidAssemblyCultureForExe" xml:space="preserve">
    <value>Executables cannot be satellite assemblies; culture should always be empty</value>
  </data>
  <data name="ERR_NoCorrespondingArgument" xml:space="preserve">
    <value>There is no argument given that corresponds to the required formal parameter '{0}' of '{1}'</value>
  </data>
  <data name="WRN_UnimplementedCommandLineSwitch" xml:space="preserve">
    <value>The command line switch '{0}' is not yet implemented and was ignored.</value>
  </data>
  <data name="WRN_UnimplementedCommandLineSwitch_Title" xml:space="preserve">
    <value>Command line switch is not yet implemented</value>
  </data>
  <data name="ERR_ModuleEmitFailure" xml:space="preserve">
    <value>Failed to emit module '{0}'.</value>
  </data>
  <data name="ERR_FixedLocalInLambda" xml:space="preserve">
    <value>Cannot use fixed local '{0}' inside an anonymous method, lambda expression, or query expression</value>
  </data>
  <data name="ERR_ExpressionTreeContainsNamedArgument" xml:space="preserve">
    <value>An expression tree may not contain a named argument specification</value>
  </data>
  <data name="ERR_ExpressionTreeContainsOptionalArgument" xml:space="preserve">
    <value>An expression tree may not contain a call or invocation that uses optional arguments</value>
  </data>
  <data name="ERR_ExpressionTreeContainsIndexedProperty" xml:space="preserve">
    <value>An expression tree may not contain an indexed property</value>
  </data>
  <data name="ERR_IndexedPropertyRequiresParams" xml:space="preserve">
    <value>Indexed property '{0}' has non-optional arguments which must be provided</value>
  </data>
  <data name="ERR_IndexedPropertyMustHaveAllOptionalParams" xml:space="preserve">
    <value>Indexed property '{0}' must have all arguments optional</value>
  </data>
  <data name="ERR_SpecialByRefInLambda" xml:space="preserve">
    <value>Instance of type '{0}' cannot be used inside an anonymous function, query expression, iterator block or async method</value>
  </data>
  <data name="ERR_SecurityAttributeMissingAction" xml:space="preserve">
    <value>First argument to a security attribute must be a valid SecurityAction</value>
  </data>
  <data name="ERR_SecurityAttributeInvalidAction" xml:space="preserve">
    <value>Security attribute '{0}' has an invalid SecurityAction value '{1}'</value>
  </data>
  <data name="ERR_SecurityAttributeInvalidActionAssembly" xml:space="preserve">
    <value>SecurityAction value '{0}' is invalid for security attributes applied to an assembly</value>
  </data>
  <data name="ERR_SecurityAttributeInvalidActionTypeOrMethod" xml:space="preserve">
    <value>SecurityAction value '{0}' is invalid for security attributes applied to a type or a method</value>
  </data>
  <data name="ERR_PrincipalPermissionInvalidAction" xml:space="preserve">
    <value>SecurityAction value '{0}' is invalid for PrincipalPermission attribute</value>
  </data>
  <data name="ERR_FeatureNotValidInExpressionTree" xml:space="preserve">
    <value>An expression tree may not contain '{0}'</value>
  </data>
  <data name="ERR_PermissionSetAttributeInvalidFile" xml:space="preserve">
    <value>Unable to resolve file path '{0}' specified for the named argument '{1}' for PermissionSet attribute</value>
  </data>
  <data name="ERR_PermissionSetAttributeFileReadError" xml:space="preserve">
    <value>Error reading file '{0}' specified for the named argument '{1}' for PermissionSet attribute: '{2}'</value>
  </data>
  <data name="ERR_GlobalSingleTypeNameNotFoundFwd" xml:space="preserve">
    <value>The type name '{0}' could not be found in the global namespace. This type has been forwarded to assembly '{1}' Consider adding a reference to that assembly.</value>
  </data>
  <data name="ERR_DottedTypeNameNotFoundInNSFwd" xml:space="preserve">
    <value>The type name '{0}' could not be found in the namespace '{1}'. This type has been forwarded to assembly '{2}' Consider adding a reference to that assembly.</value>
  </data>
  <data name="ERR_SingleTypeNameNotFoundFwd" xml:space="preserve">
    <value>The type name '{0}' could not be found. This type has been forwarded to assembly '{1}'. Consider adding a reference to that assembly.</value>
  </data>
  <data name="ERR_AssemblySpecifiedForLinkAndRef" xml:space="preserve">
    <value>Assemblies '{0}' and '{1}' refer to the same metadata but only one is a linked reference (specified using /link option); consider removing one of the references.</value>
  </data>
  <data name="WRN_DeprecatedCollectionInitAdd" xml:space="preserve">
    <value>The best overloaded Add method '{0}' for the collection initializer element is obsolete.</value>
  </data>
  <data name="WRN_DeprecatedCollectionInitAdd_Title" xml:space="preserve">
    <value>The best overloaded Add method for the collection initializer element is obsolete</value>
  </data>
  <data name="WRN_DeprecatedCollectionInitAddStr" xml:space="preserve">
    <value>The best overloaded Add method '{0}' for the collection initializer element is obsolete. {1}</value>
  </data>
  <data name="WRN_DeprecatedCollectionInitAddStr_Title" xml:space="preserve">
    <value>The best overloaded Add method for the collection initializer element is obsolete</value>
  </data>
  <data name="ERR_DeprecatedCollectionInitAddStr" xml:space="preserve">
    <value>The best overloaded Add method '{0}' for the collection initializer element is obsolete. {1}</value>
  </data>
  <data name="ERR_IteratorInInteractive" xml:space="preserve">
    <value>Yield statements may not appear at the top level in interactive code.</value>
  </data>
  <data name="ERR_SecurityAttributeInvalidTarget" xml:space="preserve">
    <value>Security attribute '{0}' is not valid on this declaration type. Security attributes are only valid on assembly, type and method declarations.</value>
  </data>
  <data name="ERR_BadDynamicMethodArg" xml:space="preserve">
    <value>Cannot use an expression of type '{0}' as an argument to a dynamically dispatched operation.</value>
  </data>
  <data name="ERR_BadDynamicMethodArgLambda" xml:space="preserve">
    <value>Cannot use a lambda expression as an argument to a dynamically dispatched operation without first casting it to a delegate or expression tree type.</value>
  </data>
  <data name="ERR_BadDynamicMethodArgMemgrp" xml:space="preserve">
    <value>Cannot use a method group as an argument to a dynamically dispatched operation. Did you intend to invoke the method?</value>
  </data>
  <data name="ERR_NoDynamicPhantomOnBase" xml:space="preserve">
    <value>The call to method '{0}' needs to be dynamically dispatched, but cannot be because it is part of a base access expression. Consider casting the dynamic arguments or eliminating the base access.</value>
  </data>
  <data name="ERR_BadDynamicQuery" xml:space="preserve">
    <value>Query expressions over source type 'dynamic' or with a join sequence of type 'dynamic' are not allowed</value>
  </data>
  <data name="ERR_NoDynamicPhantomOnBaseIndexer" xml:space="preserve">
    <value>The indexer access needs to be dynamically dispatched, but cannot be because it is part of a base access expression. Consider casting the dynamic arguments or eliminating the base access.</value>
  </data>
  <data name="WRN_DynamicDispatchToConditionalMethod" xml:space="preserve">
    <value>The dynamically dispatched call to method '{0}' may fail at runtime because one or more applicable overloads are conditional methods.</value>
  </data>
  <data name="WRN_DynamicDispatchToConditionalMethod_Title" xml:space="preserve">
    <value>Dynamically dispatched call may fail at runtime because one or more applicable overloads are conditional methods</value>
  </data>
  <data name="ERR_BadArgTypeDynamicExtension" xml:space="preserve">
    <value>'{0}' has no applicable method named '{1}' but appears to have an extension method by that name. Extension methods cannot be dynamically dispatched. Consider casting the dynamic arguments or calling the extension method without the extension method syntax.</value>
  </data>
  <data name="WRN_CallerFilePathPreferredOverCallerMemberName" xml:space="preserve">
    <value>The CallerMemberNameAttribute applied to parameter '{0}' will have no effect. It is overridden by the CallerFilePathAttribute.</value>
  </data>
  <data name="WRN_CallerFilePathPreferredOverCallerMemberName_Title" xml:space="preserve">
    <value>The CallerMemberNameAttribute will have no effect; it is overridden by the CallerFilePathAttribute</value>
  </data>
  <data name="WRN_CallerLineNumberPreferredOverCallerMemberName" xml:space="preserve">
    <value>The CallerMemberNameAttribute applied to parameter '{0}' will have no effect. It is overridden by the CallerLineNumberAttribute.</value>
  </data>
  <data name="WRN_CallerLineNumberPreferredOverCallerMemberName_Title" xml:space="preserve">
    <value>The CallerMemberNameAttribute will have no effect; it is overridden by the CallerLineNumberAttribute</value>
  </data>
  <data name="WRN_CallerLineNumberPreferredOverCallerFilePath" xml:space="preserve">
    <value>The CallerFilePathAttribute applied to parameter '{0}' will have no effect. It is overridden by the CallerLineNumberAttribute.</value>
  </data>
  <data name="WRN_CallerLineNumberPreferredOverCallerFilePath_Title" xml:space="preserve">
    <value>The CallerFilePathAttribute will have no effect; it is overridden by the CallerLineNumberAttribute</value>
  </data>
  <data name="ERR_InvalidDynamicCondition" xml:space="preserve">
    <value>Expression must be implicitly convertible to Boolean or its type '{0}' must define operator '{1}'.</value>
  </data>
  <data name="ERR_MixingWinRTEventWithRegular" xml:space="preserve">
    <value>'{0}' cannot implement '{1}' because '{2}' is a Windows Runtime event and '{3}' is a regular .NET event.</value>
  </data>
  <data name="WRN_CA2000_DisposeObjectsBeforeLosingScope1" xml:space="preserve">
    <value>Call System.IDisposable.Dispose() on allocated instance of {0} before all references to it are out of scope.</value>
  </data>
  <data name="WRN_CA2000_DisposeObjectsBeforeLosingScope1_Title" xml:space="preserve">
    <value>Call System.IDisposable.Dispose() on allocated instance before all references to it are out of scope</value>
  </data>
  <data name="WRN_CA2000_DisposeObjectsBeforeLosingScope2" xml:space="preserve">
    <value>Allocated instance of {0} is not disposed along all exception paths.  Call System.IDisposable.Dispose() before all references to it are out of scope.</value>
  </data>
  <data name="WRN_CA2000_DisposeObjectsBeforeLosingScope2_Title" xml:space="preserve">
    <value>Allocated instance is not disposed along all exception paths</value>
  </data>
  <data name="WRN_CA2202_DoNotDisposeObjectsMultipleTimes" xml:space="preserve">
    <value>Object '{0}' can be disposed more than once.</value>
  </data>
  <data name="WRN_CA2202_DoNotDisposeObjectsMultipleTimes_Title" xml:space="preserve">
    <value>Object can be disposed more than once</value>
  </data>
  <data name="ERR_NewCoClassOnLink" xml:space="preserve">
    <value>Interop type '{0}' cannot be embedded. Use the applicable interface instead.</value>
  </data>
  <data name="ERR_NoPIANestedType" xml:space="preserve">
    <value>Type '{0}' cannot be embedded because it is a nested type. Consider setting the 'Embed Interop Types' property to false.</value>
  </data>
  <data name="ERR_GenericsUsedInNoPIAType" xml:space="preserve">
    <value>Type '{0}' cannot be embedded because it has a generic argument. Consider setting the 'Embed Interop Types' property to false.</value>
  </data>
  <data name="ERR_InteropStructContainsMethods" xml:space="preserve">
    <value>Embedded interop struct '{0}' can contain only public instance fields.</value>
  </data>
  <data name="ERR_WinRtEventPassedByRef" xml:space="preserve">
    <value>A Windows Runtime event may not be passed as an out or ref parameter.</value>
  </data>
  <data name="ERR_MissingMethodOnSourceInterface" xml:space="preserve">
    <value>Source interface '{0}' is missing method '{1}' which is required to embed event '{2}'.</value>
  </data>
  <data name="ERR_MissingSourceInterface" xml:space="preserve">
    <value>Interface '{0}' has an invalid source interface which is required to embed event '{1}'.</value>
  </data>
  <data name="ERR_InteropTypeMissingAttribute" xml:space="preserve">
    <value>Interop type '{0}' cannot be embedded because it is missing the required '{1}' attribute.</value>
  </data>
  <data name="ERR_NoPIAAssemblyMissingAttribute" xml:space="preserve">
    <value>Cannot embed interop types from assembly '{0}' because it is missing the '{1}' attribute.</value>
  </data>
  <data name="ERR_NoPIAAssemblyMissingAttributes" xml:space="preserve">
    <value>Cannot embed interop types from assembly '{0}' because it is missing either the '{1}' attribute or the '{2}' attribute.</value>
  </data>
  <data name="ERR_InteropTypesWithSameNameAndGuid" xml:space="preserve">
    <value>Cannot embed interop type '{0}' found in both assembly '{1}' and '{2}'. Consider setting the 'Embed Interop Types' property to false.</value>
  </data>
  <data name="ERR_LocalTypeNameClash" xml:space="preserve">
    <value>Embedding the interop type '{0}' from assembly '{1}' causes a name clash in the current assembly. Consider setting the 'Embed Interop Types' property to false.</value>
  </data>
  <data name="WRN_ReferencedAssemblyReferencesLinkedPIA" xml:space="preserve">
    <value>A reference was created to embedded interop assembly '{0}' because of an indirect reference to that assembly created by assembly '{1}'. Consider changing the 'Embed Interop Types' property on either assembly.</value>
  </data>
  <data name="WRN_ReferencedAssemblyReferencesLinkedPIA_Title" xml:space="preserve">
    <value>A reference was created to embedded interop assembly because of an indirect assembly reference</value>
  </data>
  <data name="WRN_ReferencedAssemblyReferencesLinkedPIA_Description" xml:space="preserve">
    <value>You have added a reference to an assembly using /link (Embed Interop Types property set to True). This instructs the compiler to embed interop type information from that assembly. However, the compiler cannot embed interop type information from that assembly because another assembly that you have referenced also references that assembly using /reference (Embed Interop Types property set to False).

To embed interop type information for both assemblies, use /link for references to each assembly (set the Embed Interop Types property to True).

To remove the warning, you can use /reference instead (set the Embed Interop Types property to False). In this case, a primary interop assembly (PIA) provides interop type information.</value>
  </data>
  <data name="ERR_GenericsUsedAcrossAssemblies" xml:space="preserve">
    <value>Type '{0}' from assembly '{1}' cannot be used across assembly boundaries because it has a generic type parameter that is an embedded interop type.</value>
  </data>
  <data name="ERR_NoCanonicalView" xml:space="preserve">
    <value>Cannot find the interop type that matches the embedded interop type '{0}'. Are you missing an assembly reference?</value>
  </data>
  <data name="ERR_ByRefReturnUnsupported" xml:space="preserve">
    <value>By-reference return type 'ref {0}' is not supported.</value>
  </data>
  <data name="ERR_NetModuleNameMismatch" xml:space="preserve">
    <value>Module name '{0}' stored in '{1}' must match its filename.</value>
  </data>
  <data name="ERR_BadCompilationOption" xml:space="preserve">
    <value>{0}</value>
  </data>
  <data name="ERR_BadCompilationOptionValue" xml:space="preserve">
    <value>Invalid '{0}' value: '{1}'.</value>
  </data>
  <data name="ERR_BadAppConfigPath" xml:space="preserve">
    <value>AppConfigPath must be absolute.</value>
  </data>
  <data name="WRN_AssemblyAttributeFromModuleIsOverridden" xml:space="preserve">
    <value>Attribute '{0}' from module '{1}' will be ignored in favor of the instance appearing in source</value>
  </data>
  <data name="WRN_AssemblyAttributeFromModuleIsOverridden_Title" xml:space="preserve">
    <value>Attribute will be ignored in favor of the instance appearing in source</value>
  </data>
  <data name="ERR_CmdOptionConflictsSource" xml:space="preserve">
    <value>Attribute '{0}' given in a source file conflicts with option '{1}'.</value>
  </data>
  <data name="ERR_FixedBufferTooManyDimensions" xml:space="preserve">
    <value>A fixed buffer may only have one dimension.</value>
  </data>
  <data name="WRN_ReferencedAssemblyDoesNotHaveStrongName" xml:space="preserve">
    <value>Referenced assembly '{0}' does not have a strong name.</value>
  </data>
  <data name="WRN_ReferencedAssemblyDoesNotHaveStrongName_Title" xml:space="preserve">
    <value>Referenced assembly does not have a strong name</value>
  </data>
  <data name="ERR_InvalidSignaturePublicKey" xml:space="preserve">
    <value>Invalid signature public key specified in AssemblySignatureKeyAttribute.</value>
  </data>
  <data name="ERR_ExportedTypeConflictsWithDeclaration" xml:space="preserve">
    <value>Type '{0}' exported from module '{1}' conflicts with type declared in primary module of this assembly.</value>
  </data>
  <data name="ERR_ExportedTypesConflict" xml:space="preserve">
    <value>Type '{0}' exported from module '{1}' conflicts with type '{2}' exported from module '{3}'.</value>
  </data>
  <data name="ERR_ForwardedTypeConflictsWithDeclaration" xml:space="preserve">
    <value>Forwarded type '{0}' conflicts with type declared in primary module of this assembly.</value>
  </data>
  <data name="ERR_ForwardedTypesConflict" xml:space="preserve">
    <value>Type '{0}' forwarded to assembly '{1}' conflicts with type '{2}' forwarded to assembly '{3}'.</value>
  </data>
  <data name="ERR_ForwardedTypeConflictsWithExportedType" xml:space="preserve">
    <value>Type '{0}' forwarded to assembly '{1}' conflicts with type '{2}' exported from module '{3}'.</value>
  </data>
  <data name="WRN_RefCultureMismatch" xml:space="preserve">
    <value>Referenced assembly '{0}' has different culture setting of '{1}'.</value>
  </data>
  <data name="WRN_RefCultureMismatch_Title" xml:space="preserve">
    <value>Referenced assembly has different culture setting</value>
  </data>
  <data name="ERR_AgnosticToMachineModule" xml:space="preserve">
    <value>Agnostic assembly cannot have a processor specific module '{0}'.</value>
  </data>
  <data name="ERR_ConflictingMachineModule" xml:space="preserve">
    <value>Assembly and module '{0}' cannot target different processors.</value>
  </data>
  <data name="WRN_ConflictingMachineAssembly" xml:space="preserve">
    <value>Referenced assembly '{0}' targets a different processor.</value>
  </data>
  <data name="WRN_ConflictingMachineAssembly_Title" xml:space="preserve">
    <value>Referenced assembly targets a different processor</value>
  </data>
  <data name="ERR_CryptoHashFailed" xml:space="preserve">
    <value>Cryptographic failure while creating hashes.</value>
  </data>
  <data name="ERR_MissingNetModuleReference" xml:space="preserve">
    <value>Reference to '{0}' netmodule missing.</value>
  </data>
  <data name="ERR_NetModuleNameMustBeUnique" xml:space="preserve">
    <value>Module '{0}' is already defined in this assembly. Each module must have a unique filename.</value>
  </data>
  <data name="ERR_CantReadConfigFile" xml:space="preserve">
    <value>Cannot read config file '{0}' -- '{1}'</value>
  </data>
  <data name="ERR_EncNoPIAReference" xml:space="preserve">
    <value>Cannot continue since the edit includes a reference to an embedded type: '{0}'.</value>
  </data>
  <data name="ERR_EncReferenceToAddedMember" xml:space="preserve">
    <value>Member '{0}' added during the current debug session can only be accessed from within its declaring assembly '{1}'.</value>
  </data>
  <data name="ERR_MutuallyExclusiveOptions" xml:space="preserve">
    <value>Compilation options '{0}' and '{1}' can't both be specified at the same time.</value>
  </data>
  <data name="ERR_LinkedNetmoduleMetadataMustProvideFullPEImage" xml:space="preserve">
    <value>Linked netmodule metadata must provide a full PE image: '{0}'.</value>
  </data>
  <data name="ERR_BadPrefer32OnLib" xml:space="preserve">
    <value>/platform:anycpu32bitpreferred can only be used with /t:exe, /t:winexe and /t:appcontainerexe</value>
  </data>
  <data name="IDS_PathList" xml:space="preserve">
    <value>&lt;path list&gt;</value>
  </data>
  <data name="IDS_Text" xml:space="preserve">
    <value>&lt;text&gt;</value>
  </data>
  <data name="IDS_FeatureDeclarationExpression" xml:space="preserve">
    <value>declaration expression</value>
  </data>
  <data name="IDS_FeatureNullPropagatingOperator" xml:space="preserve">
    <value>null propagating operator</value>
  </data>
  <data name="IDS_FeatureExpressionBodiedMethod" xml:space="preserve">
    <value>expression-bodied method</value>
  </data>
  <data name="IDS_FeatureExpressionBodiedProperty" xml:space="preserve">
    <value>expression-bodied property</value>
  </data>
  <data name="IDS_FeatureExpressionBodiedIndexer" xml:space="preserve">
    <value>expression-bodied indexer</value>
  </data>
  <data name="IDS_FeatureAutoPropertyInitializer" xml:space="preserve">
    <value>auto property initializer</value>
  </data>
  <data name="IDS_Namespace1" xml:space="preserve">
    <value>&lt;namespace&gt;</value>
  </data>
  <data name="CompilationC" xml:space="preserve">
    <value>Compilation (C#): </value>
  </data>
  <data name="SyntaxNodeIsNotWithinSynt" xml:space="preserve">
    <value>Syntax node is not within syntax tree</value>
  </data>
  <data name="LocationMustBeProvided" xml:space="preserve">
    <value>Location must be provided in order to provide minimal type qualification.</value>
  </data>
  <data name="SyntaxTreeSemanticModelMust" xml:space="preserve">
    <value>SyntaxTreeSemanticModel must be provided in order to provide minimal type qualification.</value>
  </data>
  <data name="CantReferenceCompilationOf" xml:space="preserve">
    <value>Can't reference compilation of type '{0}' from {1} compilation.</value>
  </data>
  <data name="SyntaxTreeAlreadyPresent" xml:space="preserve">
    <value>Syntax tree already present</value>
  </data>
  <data name="SubmissionCanOnlyInclude" xml:space="preserve">
    <value>Submission can only include script code.</value>
  </data>
  <data name="SubmissionCanHaveAtMostOne" xml:space="preserve">
    <value>Submission can have at most one syntax tree.</value>
  </data>
  <data name="SyntaxTreeNotFoundTo" xml:space="preserve">
    <value>SyntaxTree '{0}' not found to remove</value>
  </data>
  <data name="TreeMustHaveARootNodeWith" xml:space="preserve">
    <value>tree must have a root node with SyntaxKind.CompilationUnit</value>
  </data>
  <data name="TypeArgumentCannotBeNull" xml:space="preserve">
    <value>Type argument cannot be null</value>
  </data>
  <data name="WrongNumberOfTypeArguments" xml:space="preserve">
    <value>Wrong number of type arguments</value>
  </data>
  <data name="TheStreamCannotBeWritten" xml:space="preserve">
    <value>The stream cannot be written to.</value>
  </data>
  <data name="TheStreamCannotBeReadFrom" xml:space="preserve">
    <value>The stream cannot be read from.</value>
  </data>
  <data name="NameConflictForName" xml:space="preserve">
    <value>Name conflict for name {0}</value>
  </data>
  <data name="LookupOptionsHasInvalidCombo" xml:space="preserve">
    <value>LookupOptions has an invalid combination of options</value>
  </data>
  <data name="ItemsMustBeNonEmpty" xml:space="preserve">
    <value>items: must be non-empty</value>
  </data>
  <data name="UseVerbatimIdentifier" xml:space="preserve">
    <value>Use Microsoft.CodeAnalysis.CSharp.SyntaxFactory.Identifier or Microsoft.CodeAnalysis.CSharp.SyntaxFactory.VerbatimIdentifier to create identifier tokens.</value>
  </data>
  <data name="UseLiteralForTokens" xml:space="preserve">
    <value>Use Microsoft.CodeAnalysis.CSharp.SyntaxFactory.Literal to create character literal tokens.</value>
  </data>
  <data name="UseLiteralForNumeric" xml:space="preserve">
    <value>Use Microsoft.CodeAnalysis.CSharp.SyntaxFactory.Literal to create numeric literal tokens.</value>
  </data>
  <data name="ThisMethodCanOnlyBeUsedToCreateTokens" xml:space="preserve">
    <value>This method can only be used to create tokens - {0} is not a token kind.</value>
  </data>
  <data name="SeparatorIsExpected" xml:space="preserve">
    <value>separator is expected</value>
  </data>
  <data name="ElementIsExpected" xml:space="preserve">
    <value>element is expected</value>
  </data>
  <data name="MustCallSetMethodTestData" xml:space="preserve">
    <value>Must call SetMethodTestData(ConcurrentDictionary) before calling SetMethodTestData(MethodSymbol, ILBuilder)</value>
  </data>
  <data name="GenericParameterDefinition" xml:space="preserve">
    <value>Generic parameter is definition when expected to be reference {0}</value>
  </data>
  <data name="InvalidGetDeclarationNameMultipleDeclarators" xml:space="preserve">
    <value>Called GetDeclarationName for a declaration node that can possibly contain multiple variable declarators.</value>
  </data>
  <data name="TreeNotPartOfCompilation" xml:space="preserve">
    <value>tree not part of compilation</value>
  </data>
  <data name="PositionIsNotWithinSyntax" xml:space="preserve">
    <value>Position is not within syntax tree with full span {0}</value>
  </data>
  <data name="WRN_BadUILang" xml:space="preserve">
    <value>The language name '{0}' is invalid.</value>
  </data>
  <data name="WRN_BadUILang_Title" xml:space="preserve">
    <value>The language name is invalid</value>
  </data>
  <data name="ERR_UnsupportedTransparentIdentifierAccess" xml:space="preserve">
    <value>Transparent identifier member access failed for field '{0}' of '{1}'.  Does the data being queried implement the query pattern?</value>
  </data>
  <data name="ERR_ParamDefaultValueDiffersFromAttribute" xml:space="preserve">
    <value>The parameter has multiple distinct default values.</value>
  </data>
  <data name="ERR_FieldHasMultipleDistinctConstantValues" xml:space="preserve">
    <value>The field has multiple distinct constant values.</value>
  </data>
  <data name="WRN_UnqualifiedNestedTypeInCref" xml:space="preserve">
    <value>Within cref attributes, nested types of generic types should be qualified.</value>
  </data>
  <data name="WRN_UnqualifiedNestedTypeInCref_Title" xml:space="preserve">
    <value>Within cref attributes, nested types of generic types should be qualified</value>
  </data>
  <data name="NotACSharpSymbol" xml:space="preserve">
    <value>Not a C# symbol.</value>
  </data>
  <data name="HDN_UnusedUsingDirective" xml:space="preserve">
    <value>Unnecessary using directive.</value>
  </data>
  <data name="HDN_UnusedExternAlias" xml:space="preserve">
    <value>Unused extern alias.</value>
  </data>
  <data name="ElementsCannotBeNull" xml:space="preserve">
    <value>Elements cannot be null.</value>
  </data>
  <data name="IDS_LIB_ENV" xml:space="preserve">
    <value>LIB environment variable</value>
  </data>
  <data name="IDS_LIB_OPTION" xml:space="preserve">
    <value>/LIB option</value>
  </data>
  <data name="IDS_REFERENCEPATH_OPTION" xml:space="preserve">
    <value>/REFERENCEPATH option</value>
  </data>
  <data name="IDS_DirectoryDoesNotExist" xml:space="preserve">
    <value>directory does not exist</value>
  </data>
  <data name="IDS_DirectoryHasInvalidPath" xml:space="preserve">
    <value>path is too long or invalid</value>
  </data>
  <data name="WRN_NoRuntimeMetadataVersion" xml:space="preserve">
    <value>No value for RuntimeMetadataVersion found. No assembly containing System.Object was found nor was a value for RuntimeMetadataVersion specified through options.</value>
  </data>
  <data name="WRN_NoRuntimeMetadataVersion_Title" xml:space="preserve">
    <value>No value for RuntimeMetadataVersion found</value>
  </data>
  <data name="WrongSemanticModelType" xml:space="preserve">
    <value>Expected a {0} SemanticModel.</value>
  </data>
  <data name="IDS_FeatureLambda" xml:space="preserve">
    <value>lambda expression</value>
  </data>
  <data name="ERR_FeatureNotAvailableInVersion1" xml:space="preserve">
    <value>Feature '{0}' is not available in C# 1.  Please use language version {1} or greater.</value>
  </data>
  <data name="ERR_FeatureNotAvailableInVersion2" xml:space="preserve">
    <value>Feature '{0}' is not available in C# 2.  Please use language version {1} or greater.</value>
  </data>
  <data name="ERR_FeatureNotAvailableInVersion3" xml:space="preserve">
    <value>Feature '{0}' is not available in C# 3.  Please use language version {1} or greater.</value>
  </data>
  <data name="ERR_FeatureNotAvailableInVersion4" xml:space="preserve">
    <value>Feature '{0}' is not available in C# 4.  Please use language version {1} or greater.</value>
  </data>
  <data name="ERR_FeatureNotAvailableInVersion5" xml:space="preserve">
    <value>Feature '{0}' is not available in C# 5.  Please use language version {1} or greater.</value>
  </data>
  <data name="ERR_FeatureNotAvailableInVersion6" xml:space="preserve">
    <value>Feature '{0}' is not available in C# 6.  Please use language version {1} or greater.</value>
  </data>
  <data name="ERR_FeatureIsExperimental" xml:space="preserve">
    <value>Feature '{0}' is experimental and unsupported; use '/features:{1}' to enable.</value>
  </data>
  <data name="ERR_FeatureIsUnimplemented" xml:space="preserve">
    <value>Feature '{0}' is not implemented in this compiler.</value>
  </data>
  <data name="IDS_VersionExperimental" xml:space="preserve">
    <value>'experimental'</value>
  </data>
  <data name="PositionNotWithinTree" xml:space="preserve">
    <value>Position must be within span of the syntax tree.</value>
  </data>
  <data name="SpeculatedSyntaxNodeCannotBelongToCurrentCompilation" xml:space="preserve">
    <value>Syntax node to be speculated cannot belong to a syntax tree from the current compilation.</value>
  </data>
  <data name="ChainingSpeculativeModelIsNotSupported" xml:space="preserve">
    <value>Chaining speculative semantic model is not supported. You should create a speculative model from the non-speculative ParentModel.</value>
  </data>
  <data name="IDS_ToolName" xml:space="preserve">
    <value>Microsoft (R) Visual C# Compiler</value>
  </data>
  <data name="IDS_LogoLine1" xml:space="preserve">
    <value>{0} version {1}</value>
  </data>
  <data name="IDS_LogoLine2" xml:space="preserve">
    <value>Copyright (C) Microsoft Corporation. All rights reserved.</value>
  </data>
  <data name="IDS_CSCHelp" xml:space="preserve">
    <value>
                              Visual C# Compiler Options

                        - OUTPUT FILES -
 /out:&lt;file&gt;                   Specify output file name (default: base name of 
                               file with main class or first file)
 /target:exe                   Build a console executable (default) (Short 
                               form: /t:exe)
 /target:winexe                Build a Windows executable (Short form: 
                               /t:winexe)
 /target:library               Build a library (Short form: /t:library)
 /target:module                Build a module that can be added to another 
                               assembly (Short form: /t:module)
 /target:appcontainerexe       Build an Appcontainer executable (Short form: 
                               /t:appcontainerexe)
 /target:winmdobj              Build a Windows Runtime intermediate file that 
                               is consumed by WinMDExp (Short form: /t:winmdobj)
 /doc:&lt;file&gt;                   XML Documentation file to generate
 /platform:&lt;string&gt;            Limit which platforms this code can run on: x86,
                               Itanium, x64, arm, anycpu32bitpreferred, or 
                               anycpu. The default is anycpu.

                        - INPUT FILES -
 /recurse:&lt;wildcard&gt;           Include all files in the current directory and 
                               subdirectories according to the wildcard 
                               specifications
 /reference:&lt;alias&gt;=&lt;file&gt;     Reference metadata from the specified assembly 
                               file using the given alias (Short form: /r)
 /reference:&lt;file list&gt;        Reference metadata from the specified assembly 
                               files (Short form: /r)
 /addmodule:&lt;file list&gt;        Link the specified modules into this assembly
 /link:&lt;file list&gt;             Embed metadata from the specified interop 
                               assembly files (Short form: /l)
 /analyzer:&lt;file list&gt;         Run the analyzers from this assembly
                               (Short form: /a)
 /additionalfile:&lt;file list&gt;   Additional files that don't directly affect code
                               generation but may be used by analyzers for producing
                               errors or warnings.

                        - RESOURCES -
 /win32res:&lt;file&gt;              Specify a Win32 resource file (.res)
 /win32icon:&lt;file&gt;             Use this icon for the output
 /win32manifest:&lt;file&gt;         Specify a Win32 manifest file (.xml)
 /nowin32manifest              Do not include the default Win32 manifest
 /resource:&lt;resinfo&gt;           Embed the specified resource (Short form: /res)
 /linkresource:&lt;resinfo&gt;       Link the specified resource to this assembly 
                               (Short form: /linkres) Where the resinfo format 
                               is &lt;file&gt;[,&lt;string name&gt;[,public|private]]

                        - CODE GENERATION -
 /debug[+|-]                   Emit debugging information
 /debug:{full|pdbonly|portable}
                               Specify debugging type ('full' is default, and 
                               enables attaching a debugger to a running 
                               program. 'portable' is a cross-platform format)
 /optimize[+|-]                Enable optimizations (Short form: /o)
 /deterministic                Produce a deterministic assembly
                               (including module version GUID and timestamp)

                        - ERRORS AND WARNINGS -
 /warnaserror[+|-]             Report all warnings as errors
 /warnaserror[+|-]:&lt;warn list&gt; Report specific warnings as errors
 /warn:&lt;n&gt;                     Set warning level (0-4) (Short form: /w)
 /nowarn:&lt;warn list&gt;           Disable specific warning messages
 /ruleset:&lt;file&gt;               Specify a ruleset file that disables specific
                               diagnostics.
 /errorlog:&lt;file&gt;              Specify a file to log all compiler and analyzer
                               diagnostics.
 /reportanalyzer               Report additional analyzer information, such as
                               execution time.
 
                        - LANGUAGE -
 /checked[+|-]                 Generate overflow checks
 /unsafe[+|-]                  Allow 'unsafe' code
 /define:&lt;symbol list&gt;         Define conditional compilation symbol(s) (Short 
                               form: /d)
 /langversion:&lt;string&gt;         Specify language version mode: ISO-1, ISO-2, 3, 
                               4, 5, 6, or Default

                        - SECURITY -
 /delaysign[+|-]               Delay-sign the assembly using only the public 
                               portion of the strong name key
 /keyfile:&lt;file&gt;               Specify a strong name key file
 /keycontainer:&lt;string&gt;        Specify a strong name key container
 /highentropyva[+|-]           Enable high-entropy ASLR

                        - MISCELLANEOUS -
 @&lt;file&gt;                       Read response file for more options
 /help                         Display this usage message (Short form: /?)
 /nologo                       Suppress compiler copyright message
 /noconfig                     Do not auto include CSC.RSP file
 /parallel[+|-]                Concurrent build. 

                        - ADVANCED -
 /baseaddress:&lt;address&gt;        Base address for the library to be built
 /bugreport:&lt;file&gt;             Create a 'Bug Report' file
 /checksumalgorithm:&lt;alg&gt;      Specify algorithm for calculating source file 
                               checksum stored in PDB. Supported values are:
                               SHA1 (default) or SHA256.
 /codepage:&lt;n&gt;                 Specify the codepage to use when opening source 
                               files
 /utf8output                   Output compiler messages in UTF-8 encoding
 /main:&lt;type&gt;                  Specify the type that contains the entry point 
                               (ignore all other possible entry points) (Short 
                               form: /m)
 /fullpaths                    Compiler generates fully qualified paths
 /filealign:&lt;n&gt;                Specify the alignment used for output file 
                               sections
 /pathmap:&lt;K1&gt;=&lt;V1&gt;,&lt;K2&gt;=&lt;V2&gt;,...
                               Specify a mapping for source path names output by
                               the compiler.
 /pdb:&lt;file&gt;                   Specify debug information file name (default: 
                               output file name with .pdb extension)
 /errorendlocation             Output line and column of the end location of 
                               each error
 /preferreduilang              Specify the preferred output language name.
 /nostdlib[+|-]                Do not reference standard library (mscorlib.dll)
 /subsystemversion:&lt;string&gt;    Specify subsystem version of this assembly
 /lib:&lt;file list&gt;              Specify additional directories to search in for 
                               references
 /errorreport:&lt;string&gt;         Specify how to handle internal compiler errors: 
                               prompt, send, queue, or none. The default is 
                               queue.
 /appconfig:&lt;file&gt;             Specify an application configuration file 
                               containing assembly binding settings
 /moduleassemblyname:&lt;string&gt;  Name of the assembly which this module will be 
                               a part of
 /modulename:&lt;string&gt;          Specify the name of the source module
</value>
    <comment>Visual C# Compiler Options</comment>
  </data>
  <data name="ERR_ComImportWithInitializers" xml:space="preserve">
    <value>'{0}': a class with the ComImport attribute cannot specify field initializers.</value>
  </data>
  <data name="WRN_PdbLocalNameTooLong" xml:space="preserve">
    <value>Local name '{0}' is too long for PDB.  Consider shortening or compiling without /debug.</value>
  </data>
  <data name="WRN_PdbLocalNameTooLong_Title" xml:space="preserve">
    <value>Local name is too long for PDB</value>
  </data>
  <data name="ERR_RetNoObjectRequiredLambda" xml:space="preserve">
    <value>Anonymous function converted to a void returning delegate cannot return a value</value>
  </data>
  <data name="ERR_TaskRetNoObjectRequiredLambda" xml:space="preserve">
    <value>Async lambda expression converted to a 'Task' returning delegate cannot return a value. Did you intend to return 'Task&lt;T&gt;'?</value>
  </data>
  <data name="WRN_AnalyzerCannotBeCreated" xml:space="preserve">
    <value>An instance of analyzer {0} cannot be created from {1} : {2}.</value>
  </data>
  <data name="WRN_AnalyzerCannotBeCreated_Title" xml:space="preserve">
    <value>An analyzer instance cannot be created</value>
  </data>
  <data name="WRN_NoAnalyzerInAssembly" xml:space="preserve">
    <value>The assembly {0} does not contain any analyzers.</value>
  </data>
  <data name="WRN_NoAnalyzerInAssembly_Title" xml:space="preserve">
    <value>Assembly does not contain any analyzers</value>
  </data>
  <data name="WRN_UnableToLoadAnalyzer" xml:space="preserve">
    <value>Unable to load Analyzer assembly {0} : {1}</value>
  </data>
  <data name="WRN_UnableToLoadAnalyzer_Title" xml:space="preserve">
    <value>Unable to load Analyzer assembly</value>
  </data>
  <data name="INF_UnableToLoadSomeTypesInAnalyzer" xml:space="preserve">
    <value>Skipping some types in analyzer assembly {0} due to a ReflectionTypeLoadException : {1}.</value>
  </data>
  <data name="ERR_CantReadRulesetFile" xml:space="preserve">
    <value>Error reading ruleset file {0} - {1}</value>
  </data>
  <data name="ERR_BadPdbData" xml:space="preserve">
    <value>Error reading debug information for '{0}'</value>
  </data>
  <data name="IDS_OperationCausedStackOverflow" xml:space="preserve">
    <value>Operation caused a stack overflow.</value>
  </data>
  <data name="WRN_IdentifierOrNumericLiteralExpected" xml:space="preserve">
    <value>Expected identifier or numeric literal.</value>
  </data>
  <data name="WRN_IdentifierOrNumericLiteralExpected_Title" xml:space="preserve">
    <value>Expected identifier or numeric literal</value>
  </data>
  <data name="ERR_InitializerOnNonAutoProperty" xml:space="preserve">
    <value>Only auto-implemented properties can have initializers.</value>
  </data>
  <data name="ERR_AutoPropertyMustHaveGetAccessor" xml:space="preserve">
    <value>Auto-implemented properties must have get accessors.</value>
  </data>
  <data name="ERR_AutoPropertyMustOverrideSet" xml:space="preserve">
    <value>Auto-implemented properties must override all accessors of the overridden property.</value>
  </data>
  <data name="ERR_AutoPropertyInitializerInInterface" xml:space="preserve">
    <value>Auto-implemented properties inside interfaces cannot have initializers.</value>
  </data>
  <data name="ERR_InitializerInStructWithoutExplicitConstructor" xml:space="preserve">
    <value>Structs without explicit constructors cannot contain members with initializers.</value>
  </data>
  <data name="ERR_EncodinglessSyntaxTree" xml:space="preserve">
    <value>Cannot emit debug information for a source text without encoding.</value>
  </data>
  <data name="ERR_AccessorListAndExpressionBody" xml:space="preserve">
    <value>Properties cannot combine accessor lists with expression bodies.</value>
  </data>
  <data name="ERR_BlockBodyAndExpressionBody" xml:space="preserve">
    <value>Methods cannot combine block bodies with expression bodies.</value>
  </data>
  <data name="ERR_SwitchFallOut" xml:space="preserve">
    <value>Control cannot fall out of switch from final case label ('{0}')</value>
  </data>
  <data name="ERR_UnexpectedBoundGenericName" xml:space="preserve">
    <value>Type arguments are not allowed in the nameof operator.</value>
  </data>
  <data name="ERR_NullPropagatingOpInExpressionTree" xml:space="preserve">
    <value>An expression tree lambda may not contain a null propagating operator.</value>
  </data>
  <data name="ERR_DictionaryInitializerInExpressionTree" xml:space="preserve">
    <value>An expression tree lambda may not contain a dictionary initializer.</value>
  </data>
  <data name="ERR_ExtensionCollectionElementInitializerInExpressionTree" xml:space="preserve">
    <value>An extension Add method is not supported for a collection initializer in an expression lambda.</value>
  </data>
  <data name="IDS_FeatureNameof" xml:space="preserve">
    <value>nameof operator</value>
  </data>
  <data name="IDS_FeatureDictionaryInitializer" xml:space="preserve">
    <value>dictionary initializer</value>
  </data>
  <data name="ERR_UnclosedExpressionHole" xml:space="preserve">
    <value>Missing close delimiter '}' for interpolated expression started with '{'.</value>
  </data>
  <data name="ERR_SingleLineCommentInExpressionHole" xml:space="preserve">
    <value>A single-line comment may not be used in an interpolated string.</value>
  </data>
  <data name="ERR_InsufficientStack" xml:space="preserve">
    <value>An expression is too long or complex to compile</value>
  </data>
  <data name="ERR_ExpressionHasNoName" xml:space="preserve">
    <value>Expression does not have a name.</value>
  </data>
  <data name="ERR_SubexpressionNotInNameof" xml:space="preserve">
    <value>Sub-expression cannot be used in an argument to nameof.</value>
  </data>
  <data name="ERR_AliasQualifiedNameNotAnExpression" xml:space="preserve">
    <value>An alias-qualified name is not an expression.</value>
  </data>
  <data name="ERR_NameofMethodGroupWithTypeParameters" xml:space="preserve">
    <value>Type parameters are not allowed on a method group as an argument to 'nameof'.</value>
  </data>
  <data name="NoNoneSearchCriteria" xml:space="preserve">
    <value>SearchCriteria is expected.</value>
  </data>
  <data name="ERR_InvalidAssemblyCulture" xml:space="preserve">
    <value>Assembly culture strings may not contain embedded NUL characters.</value>
  </data>
  <data name="IDS_FeatureUsingStatic" xml:space="preserve">
    <value>using static</value>
  </data>
  <data name="IDS_FeatureInterpolatedStrings" xml:space="preserve">
    <value>interpolated strings</value>
  </data>
  <data name="IDS_AwaitInCatchAndFinally" xml:space="preserve">
    <value>await in catch blocks and finally blocks</value>
  </data>
  <data name="IDS_FeatureBinaryLiteral" xml:space="preserve">
    <value>binary literals</value>
  </data>
  <data name="IDS_FeatureDigitSeparator" xml:space="preserve">
    <value>digit separators</value>
  </data>
  <data name="IDS_FeatureLocalFunctions" xml:space="preserve">
    <value>local functions</value>
  </data>
  <data name="ERR_UnescapedCurly" xml:space="preserve">
    <value>A '{0}' character must be escaped (by doubling) in an interpolated string.</value>
  </data>
  <data name="ERR_EscapedCurly" xml:space="preserve">
    <value>A '{0}' character may only be escaped by doubling '{0}{0}' in an interpolated string.</value>
  </data>
  <data name="ERR_TrailingWhitespaceInFormatSpecifier" xml:space="preserve">
    <value>A format specifier may not contain trailing whitespace.</value>
  </data>
  <data name="ERR_EmptyFormatSpecifier" xml:space="preserve">
    <value>Empty format specifier.</value>
  </data>
  <data name="ERR_ErrorInReferencedAssembly" xml:space="preserve">
    <value>There is an error in a referenced assembly '{0}'.</value>
  </data>
  <data name="ERR_ExpressionOrDeclarationExpected" xml:space="preserve">
    <value>Expression or declaration statement expected.</value>
  </data>
  <data name="ERR_NameofExtensionMethod" xml:space="preserve">
    <value>Extension method groups are not allowed as an argument to 'nameof'.</value>
  </data>
  <data name="WRN_AlignmentMagnitude" xml:space="preserve">
    <value>Alignment value {0} has a magnitude greater than {1} and may result in a large formatted string.</value>
  </data>
  <data name="HDN_UnusedExternAlias_Title" xml:space="preserve">
    <value>Unused extern alias</value>
  </data>
  <data name="HDN_UnusedUsingDirective_Title" xml:space="preserve">
    <value>Unnecessary using directive</value>
  </data>
  <data name="INF_UnableToLoadSomeTypesInAnalyzer_Title" xml:space="preserve">
    <value>Skip loading types in analyzer assembly that fail due to a ReflectionTypeLoadException</value>
  </data>
  <data name="WRN_AlignmentMagnitude_Title" xml:space="preserve">
    <value>Alignment value has a magnitude that may result in a large formatted string</value>
  </data>
  <data name="ERR_ConstantStringTooLong" xml:space="preserve">
    <value>Length of String constant exceeds current memory limit.  Try splitting the string into multiple constants.</value>
  </data>
  <data name="ERR_DebugEntryPointNotSourceMethodDefinition" xml:space="preserve">
    <value>Debug entry point must be a definition of a method declared in the current compilation.</value>
  </data>
  <data name="ERR_LoadDirectiveOnlyAllowedInScripts" xml:space="preserve">
    <value>#load is only allowed in scripts</value>
  </data>
  <data name="ERR_PPLoadFollowsToken" xml:space="preserve">
    <value>Cannot use #load after first token in file</value>
  </data>
  <data name="CouldNotFindFile" xml:space="preserve">
    <value>Could not find file.</value>
    <comment>File path referenced in source (#load) could not be resolved.</comment>
  </data>
  <data name="SyntaxTreeFromLoadNoRemoveReplace" xml:space="preserve">
    <value>SyntaxTree '{0}' resulted from a #load directive and cannot be removed or replaced directly.</value>
  </data>
  <data name="ERR_SourceFileReferencesNotSupported" xml:space="preserve">
    <value>Source file references are not supported.</value>
  </data>
  <data name="ERR_InvalidPathMap" xml:space="preserve">
    <value>The pathmap option was incorrectly formatted.</value>
  </data>
  <data name="ERR_InvalidReal" xml:space="preserve">
    <value>Invalid real literal.</value>
  </data>
  <data name="ERR_ExpressionTreeContainsLocalFunction" xml:space="preserve">
    <value>An expression tree may not contain a reference to a local function</value>
  </data>
  <data name="ERR_ReturnTypesDontMatch" xml:space="preserve">
    <value>Cannot infer the return type of '{0}' due to differing return types.</value>
  </data>
  <data name="ERR_DynamicLocalFunctionParameter" xml:space="preserve">
    <value>Cannot invoke the local function '{0}' with dynamic parameters.</value>
  </data>
  <data name="ERR_CantInferVoid" xml:space="preserve">
    <value>Cannot infer the type of '{0}' as it does not return a value.</value>
  </data>
  <data name="SyntaxTreeIsNotASubmission" xml:space="preserve">
    <value>Syntax tree should be created from a submission.</value>
  </data>
<<<<<<< HEAD
  <data name="ERR_PatternNullableType" xml:space="preserve">
    <value>It is not legal to use nullable type '{0}' in a pattern; use the underlying type '{1}' instead.</value>
  </data>
  <data name="ERR_BadIsPatternExpression" xml:space="preserve">
    <value>Invalid operand for pattern match.</value>
  </data>
  <data name="ERR_AmbigMatch0" xml:space="preserve">
    <value>Type of match expression cannot be determined because no branch has a type.</value>
  </data>
  <data name="ERR_AmbigMatch1" xml:space="preserve">
    <value>Type of match expression cannot be determined because no branch has a most specific type.</value>
  </data>
  <data name="ERR_ThrowMisplaced" xml:space="preserve">
    <value>A throw expression is not allowed here.</value>
  </data>
  <data name="ERR_ElseClauseRequiredWithWhenClause" xml:space="preserve">
    <value>An 'else' clause is required when a 'when' clause is present.</value>
=======
  <data name="ERR_TooManyUserStrings" xml:space="preserve">
    <value>Combined length of user strings used by the program exceeds allowed limit. Try to decrease use of string literals.</value>
>>>>>>> 34db704c
  </data>
</root><|MERGE_RESOLUTION|>--- conflicted
+++ resolved
@@ -4699,7 +4699,9 @@
   <data name="SyntaxTreeIsNotASubmission" xml:space="preserve">
     <value>Syntax tree should be created from a submission.</value>
   </data>
-<<<<<<< HEAD
+  <data name="ERR_TooManyUserStrings" xml:space="preserve">
+    <value>Combined length of user strings used by the program exceeds allowed limit. Try to decrease use of string literals.</value>
+  </data>
   <data name="ERR_PatternNullableType" xml:space="preserve">
     <value>It is not legal to use nullable type '{0}' in a pattern; use the underlying type '{1}' instead.</value>
   </data>
@@ -4717,9 +4719,5 @@
   </data>
   <data name="ERR_ElseClauseRequiredWithWhenClause" xml:space="preserve">
     <value>An 'else' clause is required when a 'when' clause is present.</value>
-=======
-  <data name="ERR_TooManyUserStrings" xml:space="preserve">
-    <value>Combined length of user strings used by the program exceeds allowed limit. Try to decrease use of string literals.</value>
->>>>>>> 34db704c
   </data>
 </root>