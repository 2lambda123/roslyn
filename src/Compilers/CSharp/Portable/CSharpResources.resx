﻿<?xml version="1.0" encoding="utf-8"?>
<root>
  <!-- 
    Microsoft ResX Schema 
    
    Version 2.0
    
    The primary goals of this format is to allow a simple XML format 
    that is mostly human readable. The generation and parsing of the 
    various data types are done through the TypeConverter classes 
    associated with the data types.
    
    Example:
    
    ... ado.net/XML headers & schema ...
    <resheader name="resmimetype">text/microsoft-resx</resheader>
    <resheader name="version">2.0</resheader>
    <resheader name="reader">System.Resources.ResXResourceReader, System.Windows.Forms, ...</resheader>
    <resheader name="writer">System.Resources.ResXResourceWriter, System.Windows.Forms, ...</resheader>
    <data name="Name1"><value>this is my long string</value><comment>this is a comment</comment></data>
    <data name="Color1" type="System.Drawing.Color, System.Drawing">Blue</data>
    <data name="Bitmap1" mimetype="application/x-microsoft.net.object.binary.base64">
        <value>[base64 mime encoded serialized .NET Framework object]</value>
    </data>
    <data name="Icon1" type="System.Drawing.Icon, System.Drawing" mimetype="application/x-microsoft.net.object.bytearray.base64">
        <value>[base64 mime encoded string representing a byte array form of the .NET Framework object]</value>
        <comment>This is a comment</comment>
    </data>
                
    There are any number of "resheader" rows that contain simple 
    name/value pairs.
    
    Each data row contains a name, and value. The row also contains a 
    type or mimetype. Type corresponds to a .NET class that support 
    text/value conversion through the TypeConverter architecture. 
    Classes that don't support this are serialized and stored with the 
    mimetype set.
    
    The mimetype is used for serialized objects, and tells the 
    ResXResourceReader how to depersist the object. This is currently not 
    extensible. For a given mimetype the value must be set accordingly:
    
    Note - application/x-microsoft.net.object.binary.base64 is the format 
    that the ResXResourceWriter will generate, however the reader can 
    read any of the formats listed below.
    
    mimetype: application/x-microsoft.net.object.binary.base64
    value   : The object must be serialized with 
            : System.Runtime.Serialization.Formatters.Binary.BinaryFormatter
            : and then encoded with base64 encoding.
    
    mimetype: application/x-microsoft.net.object.soap.base64
    value   : The object must be serialized with 
            : System.Runtime.Serialization.Formatters.Soap.SoapFormatter
            : and then encoded with base64 encoding.

    mimetype: application/x-microsoft.net.object.bytearray.base64
    value   : The object must be serialized into a byte array 
            : using a System.ComponentModel.TypeConverter
            : and then encoded with base64 encoding.
    -->
  <xsd:schema id="root" xmlns="" xmlns:xsd="http://www.w3.org/2001/XMLSchema" xmlns:msdata="urn:schemas-microsoft-com:xml-msdata">
    <xsd:import namespace="http://www.w3.org/XML/1998/namespace" />
    <xsd:element name="root" msdata:IsDataSet="true">
      <xsd:complexType>
        <xsd:choice maxOccurs="unbounded">
          <xsd:element name="metadata">
            <xsd:complexType>
              <xsd:sequence>
                <xsd:element name="value" type="xsd:string" minOccurs="0" />
              </xsd:sequence>
              <xsd:attribute name="name" use="required" type="xsd:string" />
              <xsd:attribute name="type" type="xsd:string" />
              <xsd:attribute name="mimetype" type="xsd:string" />
              <xsd:attribute ref="xml:space" />
            </xsd:complexType>
          </xsd:element>
          <xsd:element name="assembly">
            <xsd:complexType>
              <xsd:attribute name="alias" type="xsd:string" />
              <xsd:attribute name="name" type="xsd:string" />
            </xsd:complexType>
          </xsd:element>
          <xsd:element name="data">
            <xsd:complexType>
              <xsd:sequence>
                <xsd:element name="value" type="xsd:string" minOccurs="0" msdata:Ordinal="1" />
                <xsd:element name="comment" type="xsd:string" minOccurs="0" msdata:Ordinal="2" />
              </xsd:sequence>
              <xsd:attribute name="name" type="xsd:string" use="required" msdata:Ordinal="1" />
              <xsd:attribute name="type" type="xsd:string" msdata:Ordinal="3" />
              <xsd:attribute name="mimetype" type="xsd:string" msdata:Ordinal="4" />
              <xsd:attribute ref="xml:space" />
            </xsd:complexType>
          </xsd:element>
          <xsd:element name="resheader">
            <xsd:complexType>
              <xsd:sequence>
                <xsd:element name="value" type="xsd:string" minOccurs="0" msdata:Ordinal="1" />
              </xsd:sequence>
              <xsd:attribute name="name" type="xsd:string" use="required" />
            </xsd:complexType>
          </xsd:element>
        </xsd:choice>
      </xsd:complexType>
    </xsd:element>
  </xsd:schema>
  <resheader name="resmimetype">
    <value>text/microsoft-resx</value>
  </resheader>
  <resheader name="version">
    <value>2.0</value>
  </resheader>
  <resheader name="reader">
    <value>System.Resources.ResXResourceReader, System.Windows.Forms, Version=4.0.0.0, Culture=neutral, PublicKeyToken=b77a5c561934e089</value>
  </resheader>
  <resheader name="writer">
    <value>System.Resources.ResXResourceWriter, System.Windows.Forms, Version=4.0.0.0, Culture=neutral, PublicKeyToken=b77a5c561934e089</value>
  </resheader>
  <data name="IDS_NULL" xml:space="preserve">
    <value>&lt;null&gt;</value>
  </data>
  <data name="IDS_ThrowExpression" xml:space="preserve">
    <value>&lt;throw expression&gt;</value>
  </data>
  <data name="IDS_FeatureSwitchExpression" xml:space="preserve">
    <value>&lt;switch expression&gt;</value>
  </data>
  <data name="IDS_FeatureLocalFunctionAttributes" xml:space="preserve">
    <value>local function attributes</value>
  </data>
  <data name="IDS_FeatureExternLocalFunctions" xml:space="preserve">
    <value>extern local functions</value>
  </data>
  <data name="IDS_RELATEDERROR" xml:space="preserve">
    <value>(Location of symbol related to previous error)</value>
  </data>
  <data name="IDS_RELATEDWARNING" xml:space="preserve">
    <value>(Location of symbol related to previous warning)</value>
  </data>
  <data name="IDS_XMLIGNORED" xml:space="preserve">
    <value>&lt;!-- Badly formed XML comment ignored for member "{0}" --&gt;</value>
  </data>
  <data name="IDS_XMLIGNORED2" xml:space="preserve">
    <value> Badly formed XML file "{0}" cannot be included </value>
  </data>
  <data name="IDS_XMLFAILEDINCLUDE" xml:space="preserve">
    <value> Failed to insert some or all of included XML </value>
  </data>
  <data name="IDS_XMLBADINCLUDE" xml:space="preserve">
    <value> Include tag is invalid </value>
  </data>
  <data name="IDS_XMLNOINCLUDE" xml:space="preserve">
    <value> No matching elements were found for the following include tag </value>
  </data>
  <data name="IDS_XMLMISSINGINCLUDEFILE" xml:space="preserve">
    <value>Missing file attribute</value>
  </data>
  <data name="IDS_XMLMISSINGINCLUDEPATH" xml:space="preserve">
    <value>Missing path attribute</value>
  </data>
  <data name="IDS_Missing" xml:space="preserve">
    <value>&lt;missing&gt;</value>
  </data>
  <data name="IDS_GlobalNamespace" xml:space="preserve">
    <value>&lt;global namespace&gt;</value>
  </data>
  <data name="IDS_FeatureGenerics" xml:space="preserve">
    <value>generics</value>
  </data>
  <data name="IDS_FeatureAnonDelegates" xml:space="preserve">
    <value>anonymous methods</value>
  </data>
  <data name="IDS_FeatureModuleAttrLoc" xml:space="preserve">
    <value>module as an attribute target specifier</value>
  </data>
  <data name="IDS_FeatureGlobalNamespace" xml:space="preserve">
    <value>namespace alias qualifier</value>
  </data>
  <data name="IDS_FeatureFixedBuffer" xml:space="preserve">
    <value>fixed size buffers</value>
  </data>
  <data name="IDS_FeaturePragma" xml:space="preserve">
    <value>#pragma</value>
  </data>
  <data name="IDS_FeatureStaticClasses" xml:space="preserve">
    <value>static classes</value>
  </data>
  <data name="IDS_FeatureReadOnlyStructs" xml:space="preserve">
    <value>readonly structs</value>
  </data>
  <data name="IDS_FeaturePartialTypes" xml:space="preserve">
    <value>partial types</value>
  </data>
  <data name="IDS_FeatureAsync" xml:space="preserve">
    <value>async function</value>
  </data>
  <data name="IDS_FeatureSwitchOnBool" xml:space="preserve">
    <value>switch on boolean type</value>
  </data>
  <data name="IDS_MethodGroup" xml:space="preserve">
    <value>method group</value>
  </data>
  <data name="IDS_AnonMethod" xml:space="preserve">
    <value>anonymous method</value>
  </data>
  <data name="IDS_Lambda" xml:space="preserve">
    <value>lambda expression</value>
  </data>
  <data name="IDS_Collection" xml:space="preserve">
    <value>collection</value>
  </data>
  <data name="IDS_Disposable" xml:space="preserve">
    <value>disposable</value>
  </data>
  <data name="IDS_FeaturePropertyAccessorMods" xml:space="preserve">
    <value>access modifiers on properties</value>
  </data>
  <data name="IDS_FeatureExternAlias" xml:space="preserve">
    <value>extern alias</value>
  </data>
  <data name="IDS_FeatureIterators" xml:space="preserve">
    <value>iterators</value>
  </data>
  <data name="IDS_FeatureDefault" xml:space="preserve">
    <value>default operator</value>
  </data>
  <data name="IDS_FeatureAsyncStreams" xml:space="preserve">
    <value>async streams</value>
  </data>
  <data name="IDS_FeatureUnmanagedConstructedTypes" xml:space="preserve">
    <value>unmanaged constructed types</value>
  </data>
  <data name="IDS_FeatureReadOnlyMembers" xml:space="preserve">
    <value>readonly members</value>
  </data>
  <data name="IDS_FeatureDefaultLiteral" xml:space="preserve">
    <value>default literal</value>
  </data>
  <data name="IDS_FeaturePrivateProtected" xml:space="preserve">
    <value>private protected</value>
  </data>
  <data name="IDS_FeatureTupleEquality" xml:space="preserve">
    <value>tuple equality</value>
  </data>
  <data name="IDS_FeatureNullable" xml:space="preserve">
    <value>nullable types</value>
  </data>
  <data name="IDS_FeaturePatternMatching" xml:space="preserve">
    <value>pattern matching</value>
  </data>
  <data name="IDS_FeatureExpressionBodiedAccessor" xml:space="preserve">
    <value>expression body property accessor</value>
  </data>
  <data name="IDS_FeatureExpressionBodiedDeOrConstructor" xml:space="preserve">
    <value>expression body constructor and destructor</value>
  </data>
  <data name="IDS_FeatureThrowExpression" xml:space="preserve">
    <value>throw expression</value>
  </data>
  <data name="IDS_FeatureImplicitArray" xml:space="preserve">
    <value>implicitly typed array</value>
  </data>
  <data name="IDS_FeatureImplicitLocal" xml:space="preserve">
    <value>implicitly typed local variable</value>
  </data>
  <data name="IDS_FeatureAnonymousTypes" xml:space="preserve">
    <value>anonymous types</value>
  </data>
  <data name="IDS_FeatureAutoImplementedProperties" xml:space="preserve">
    <value>automatically implemented properties</value>
  </data>
  <data name="IDS_FeatureReadonlyAutoImplementedProperties" xml:space="preserve">
    <value>readonly automatically implemented properties</value>
  </data>
  <data name="IDS_FeatureObjectInitializer" xml:space="preserve">
    <value>object initializer</value>
  </data>
  <data name="IDS_FeatureCollectionInitializer" xml:space="preserve">
    <value>collection initializer</value>
  </data>
  <data name="IDS_FeatureQueryExpression" xml:space="preserve">
    <value>query expression</value>
  </data>
  <data name="IDS_FeatureExtensionMethod" xml:space="preserve">
    <value>extension method</value>
  </data>
  <data name="IDS_FeaturePartialMethod" xml:space="preserve">
    <value>partial method</value>
  </data>
  <data name="IDS_SK_METHOD" xml:space="preserve">
    <value>method</value>
  </data>
  <data name="IDS_SK_TYPE" xml:space="preserve">
    <value>type</value>
  </data>
  <data name="IDS_SK_NAMESPACE" xml:space="preserve">
    <value>namespace</value>
  </data>
  <data name="IDS_SK_FIELD" xml:space="preserve">
    <value>field</value>
  </data>
  <data name="IDS_SK_PROPERTY" xml:space="preserve">
    <value>property</value>
  </data>
  <data name="IDS_SK_UNKNOWN" xml:space="preserve">
    <value>element</value>
  </data>
  <data name="IDS_SK_VARIABLE" xml:space="preserve">
    <value>variable</value>
  </data>
  <data name="IDS_SK_LABEL" xml:space="preserve">
    <value>label</value>
  </data>
  <data name="IDS_SK_EVENT" xml:space="preserve">
    <value>event</value>
  </data>
  <data name="IDS_SK_TYVAR" xml:space="preserve">
    <value>type parameter</value>
  </data>
  <data name="IDS_SK_ARRAY" xml:space="preserve">
    <value>array</value>
  </data>
  <data name="IDS_SK_POINTER" xml:space="preserve">
    <value>pointer</value>
  </data>
  <data name="IDS_SK_FUNCTION_POINTER" xml:space="preserve">
    <value>function pointer</value>
  </data>
  <data name="IDS_SK_DYNAMIC" xml:space="preserve">
    <value>dynamic</value>
  </data>
  <data name="IDS_SK_ALIAS" xml:space="preserve">
    <value>using alias</value>
  </data>
  <data name="IDS_SK_EXTERNALIAS" xml:space="preserve">
    <value>extern alias</value>
  </data>
  <data name="IDS_SK_CONSTRUCTOR" xml:space="preserve">
    <value>constructor</value>
  </data>
  <data name="IDS_FOREACHLOCAL" xml:space="preserve">
    <value>foreach iteration variable</value>
  </data>
  <data name="IDS_FIXEDLOCAL" xml:space="preserve">
    <value>fixed variable</value>
  </data>
  <data name="IDS_USINGLOCAL" xml:space="preserve">
    <value>using variable</value>
  </data>
  <data name="IDS_Contravariant" xml:space="preserve">
    <value>contravariant</value>
  </data>
  <data name="IDS_Contravariantly" xml:space="preserve">
    <value>contravariantly</value>
  </data>
  <data name="IDS_Covariant" xml:space="preserve">
    <value>covariant</value>
  </data>
  <data name="IDS_Covariantly" xml:space="preserve">
    <value>covariantly</value>
  </data>
  <data name="IDS_Invariantly" xml:space="preserve">
    <value>invariantly</value>
  </data>
  <data name="IDS_FeatureDynamic" xml:space="preserve">
    <value>dynamic</value>
  </data>
  <data name="IDS_FeatureNamedArgument" xml:space="preserve">
    <value>named argument</value>
  </data>
  <data name="IDS_FeatureOptionalParameter" xml:space="preserve">
    <value>optional parameter</value>
  </data>
  <data name="IDS_FeatureExceptionFilter" xml:space="preserve">
    <value>exception filter</value>
  </data>
  <data name="IDS_FeatureTypeVariance" xml:space="preserve">
    <value>type variance</value>
  </data>
  <data name="IDS_Parameter" xml:space="preserve">
    <value>parameter</value>
  </data>
  <data name="IDS_Return" xml:space="preserve">
    <value>return</value>
  </data>
  <data name="XML_InvalidToken" xml:space="preserve">
    <value>The character(s) '{0}' cannot be used at this location.</value>
  </data>
  <data name="XML_IncorrectComment" xml:space="preserve">
    <value>Incorrect syntax was used in a comment.</value>
  </data>
  <data name="XML_InvalidCharEntity" xml:space="preserve">
    <value>An invalid character was found inside an entity reference.</value>
  </data>
  <data name="XML_ExpectedEndOfTag" xml:space="preserve">
    <value>Expected '&gt;' or '/&gt;' to close tag '{0}'.</value>
  </data>
  <data name="XML_ExpectedIdentifier" xml:space="preserve">
    <value>An identifier was expected.</value>
  </data>
  <data name="XML_InvalidUnicodeChar" xml:space="preserve">
    <value>Invalid unicode character.</value>
  </data>
  <data name="XML_InvalidWhitespace" xml:space="preserve">
    <value>Whitespace is not allowed at this location.</value>
  </data>
  <data name="XML_LessThanInAttributeValue" xml:space="preserve">
    <value>The character '&lt;' cannot be used in an attribute value.</value>
  </data>
  <data name="XML_MissingEqualsAttribute" xml:space="preserve">
    <value>Missing equals sign between attribute and attribute value.</value>
  </data>
  <data name="XML_RefUndefinedEntity_1" xml:space="preserve">
    <value>Reference to undefined entity '{0}'.</value>
  </data>
  <data name="XML_StringLiteralNoStartQuote" xml:space="preserve">
    <value>A string literal was expected, but no opening quotation mark was found.</value>
  </data>
  <data name="XML_StringLiteralNoEndQuote" xml:space="preserve">
    <value>Missing closing quotation mark for string literal.</value>
  </data>
  <data name="XML_StringLiteralNonAsciiQuote" xml:space="preserve">
    <value>Non-ASCII quotations marks may not be used around string literals.</value>
  </data>
  <data name="XML_EndTagNotExpected" xml:space="preserve">
    <value>End tag was not expected at this location.</value>
  </data>
  <data name="XML_ElementTypeMatch" xml:space="preserve">
    <value>End tag '{0}' does not match the start tag '{1}'.</value>
  </data>
  <data name="XML_EndTagExpected" xml:space="preserve">
    <value>Expected an end tag for element '{0}'.</value>
  </data>
  <data name="XML_WhitespaceMissing" xml:space="preserve">
    <value>Required white space was missing.</value>
  </data>
  <data name="XML_ExpectedEndOfXml" xml:space="preserve">
    <value>Unexpected character at this location.</value>
  </data>
  <data name="XML_CDataEndTagNotAllowed" xml:space="preserve">
    <value>The literal string ']]&gt;' is not allowed in element content.</value>
  </data>
  <data name="XML_DuplicateAttribute" xml:space="preserve">
    <value>Duplicate '{0}' attribute</value>
  </data>
  <data name="ERR_NoMetadataFile" xml:space="preserve">
    <value>Metadata file '{0}' could not be found</value>
  </data>
  <data name="ERR_MetadataReferencesNotSupported" xml:space="preserve">
    <value>Metadata references are not supported.</value>
  </data>
  <data name="FTL_MetadataCantOpenFile" xml:space="preserve">
    <value>Metadata file '{0}' could not be opened -- {1}</value>
  </data>
  <data name="ERR_NoTypeDef" xml:space="preserve">
    <value>The type '{0}' is defined in an assembly that is not referenced. You must add a reference to assembly '{1}'.</value>
  </data>
  <data name="ERR_NoTypeDefFromModule" xml:space="preserve">
    <value>The type '{0}' is defined in a module that has not been added. You must add the module '{1}'.</value>
  </data>
  <data name="ERR_OutputWriteFailed" xml:space="preserve">
    <value>Could not write to output file '{0}' -- '{1}'</value>
  </data>
  <data name="ERR_MultipleEntryPoints" xml:space="preserve">
    <value>Program has more than one entry point defined. Compile with /main to specify the type that contains the entry point.</value>
  </data>
  <data name="ERR_BadBinaryOps" xml:space="preserve">
    <value>Operator '{0}' cannot be applied to operands of type '{1}' and '{2}'</value>
  </data>
  <data name="ERR_AmbigBinaryOpsOnUnconstrainedDefault" xml:space="preserve">
    <value>Operator '{0}' cannot be applied to 'default' and operand of type '{1}' because it is a type parameter that is not known to be a reference type</value>
  </data>
  <data name="ERR_IntDivByZero" xml:space="preserve">
    <value>Division by constant zero</value>
  </data>
  <data name="ERR_BadIndexLHS" xml:space="preserve">
    <value>Cannot apply indexing with [] to an expression of type '{0}'</value>
  </data>
  <data name="ERR_BadIndexCount" xml:space="preserve">
    <value>Wrong number of indices inside []; expected {0}</value>
  </data>
  <data name="ERR_BadUnaryOp" xml:space="preserve">
    <value>Operator '{0}' cannot be applied to operand of type '{1}'</value>
  </data>
  <data name="ERR_BadOpOnNullOrDefaultOrNew" xml:space="preserve">
    <value>Operator '{0}' cannot be applied to operand '{1}'</value>
  </data>
  <data name="ERR_ThisInStaticMeth" xml:space="preserve">
    <value>Keyword 'this' is not valid in a static property, static method, or static field initializer</value>
  </data>
  <data name="ERR_ThisInBadContext" xml:space="preserve">
    <value>Keyword 'this' is not available in the current context</value>
  </data>
  <data name="ERR_OmittedTypeArgument" xml:space="preserve">
    <value>Omitting the type argument is not allowed in the current context</value>
  </data>
  <data name="WRN_InvalidMainSig" xml:space="preserve">
    <value>'{0}' has the wrong signature to be an entry point</value>
  </data>
  <data name="WRN_InvalidMainSig_Title" xml:space="preserve">
    <value>Method has the wrong signature to be an entry point</value>
  </data>
  <data name="ERR_NoImplicitConv" xml:space="preserve">
    <value>Cannot implicitly convert type '{0}' to '{1}'</value>
  </data>
  <data name="ERR_NoExplicitConv" xml:space="preserve">
    <value>Cannot convert type '{0}' to '{1}'</value>
  </data>
  <data name="ERR_ConstOutOfRange" xml:space="preserve">
    <value>Constant value '{0}' cannot be converted to a '{1}'</value>
  </data>
  <data name="ERR_AmbigBinaryOps" xml:space="preserve">
    <value>Operator '{0}' is ambiguous on operands of type '{1}' and '{2}'</value>
  </data>
  <data name="ERR_AmbigBinaryOpsOnDefault" xml:space="preserve">
    <value>Operator '{0}' is ambiguous on operands '{1}' and '{2}'</value>
  </data>
  <data name="ERR_AmbigUnaryOp" xml:space="preserve">
    <value>Operator '{0}' is ambiguous on an operand of type '{1}'</value>
  </data>
  <data name="ERR_InAttrOnOutParam" xml:space="preserve">
    <value>An out parameter cannot have the In attribute</value>
  </data>
  <data name="ERR_ValueCantBeNull" xml:space="preserve">
    <value>Cannot convert null to '{0}' because it is a non-nullable value type</value>
  </data>
  <data name="ERR_NoExplicitBuiltinConv" xml:space="preserve">
    <value>Cannot convert type '{0}' to '{1}' via a reference conversion, boxing conversion, unboxing conversion, wrapping conversion, or null type conversion</value>
  </data>
  <data name="FTL_DebugEmitFailure" xml:space="preserve">
    <value>Unexpected error writing debug information -- '{0}'</value>
  </data>
  <data name="ERR_BadVisReturnType" xml:space="preserve">
    <value>Inconsistent accessibility: return type '{1}' is less accessible than method '{0}'</value>
  </data>
  <data name="ERR_BadVisParamType" xml:space="preserve">
    <value>Inconsistent accessibility: parameter type '{1}' is less accessible than method '{0}'</value>
  </data>
  <data name="ERR_BadVisFieldType" xml:space="preserve">
    <value>Inconsistent accessibility: field type '{1}' is less accessible than field '{0}'</value>
  </data>
  <data name="ERR_BadVisPropertyType" xml:space="preserve">
    <value>Inconsistent accessibility: property type '{1}' is less accessible than property '{0}'</value>
  </data>
  <data name="ERR_BadVisIndexerReturn" xml:space="preserve">
    <value>Inconsistent accessibility: indexer return type '{1}' is less accessible than indexer '{0}'</value>
  </data>
  <data name="ERR_BadVisIndexerParam" xml:space="preserve">
    <value>Inconsistent accessibility: parameter type '{1}' is less accessible than indexer '{0}'</value>
  </data>
  <data name="ERR_BadVisOpReturn" xml:space="preserve">
    <value>Inconsistent accessibility: return type '{1}' is less accessible than operator '{0}'</value>
  </data>
  <data name="ERR_BadVisOpParam" xml:space="preserve">
    <value>Inconsistent accessibility: parameter type '{1}' is less accessible than operator '{0}'</value>
  </data>
  <data name="ERR_BadVisDelegateReturn" xml:space="preserve">
    <value>Inconsistent accessibility: return type '{1}' is less accessible than delegate '{0}'</value>
  </data>
  <data name="ERR_BadVisDelegateParam" xml:space="preserve">
    <value>Inconsistent accessibility: parameter type '{1}' is less accessible than delegate '{0}'</value>
  </data>
  <data name="ERR_BadVisBaseClass" xml:space="preserve">
    <value>Inconsistent accessibility: base class '{1}' is less accessible than class '{0}'</value>
  </data>
  <data name="ERR_BadVisBaseInterface" xml:space="preserve">
    <value>Inconsistent accessibility: base interface '{1}' is less accessible than interface '{0}'</value>
  </data>
  <data name="ERR_EventNeedsBothAccessors" xml:space="preserve">
    <value>'{0}': event property must have both add and remove accessors</value>
  </data>
  <data name="ERR_AbstractEventHasAccessors" xml:space="preserve">
    <value>'{0}': abstract event cannot use event accessor syntax</value>
  </data>
  <data name="ERR_EventNotDelegate" xml:space="preserve">
    <value>'{0}': event must be of a delegate type</value>
  </data>
  <data name="WRN_UnreferencedEvent" xml:space="preserve">
    <value>The event '{0}' is never used</value>
  </data>
  <data name="WRN_UnreferencedEvent_Title" xml:space="preserve">
    <value>Event is never used</value>
  </data>
  <data name="ERR_InterfaceEventInitializer" xml:space="preserve">
    <value>'{0}': instance event in interface cannot have initializer</value>
  </data>
  <data name="ERR_BadEventUsage" xml:space="preserve">
    <value>The event '{0}' can only appear on the left hand side of += or -= (except when used from within the type '{1}')</value>
  </data>
  <data name="ERR_ExplicitEventFieldImpl" xml:space="preserve">
    <value>An explicit interface implementation of an event must use event accessor syntax</value>
  </data>
  <data name="ERR_CantOverrideNonEvent" xml:space="preserve">
    <value>'{0}': cannot override; '{1}' is not an event</value>
  </data>
  <data name="ERR_AddRemoveMustHaveBody" xml:space="preserve">
    <value>An add or remove accessor must have a body</value>
  </data>
  <data name="ERR_AbstractEventInitializer" xml:space="preserve">
    <value>'{0}': abstract event cannot have initializer</value>
  </data>
  <data name="ERR_ReservedAssemblyName" xml:space="preserve">
    <value>The assembly name '{0}' is reserved and cannot be used as a reference in an interactive session</value>
  </data>
  <data name="ERR_ReservedEnumerator" xml:space="preserve">
    <value>The enumerator name '{0}' is reserved and cannot be used</value>
  </data>
  <data name="ERR_AsMustHaveReferenceType" xml:space="preserve">
    <value>The as operator must be used with a reference type or nullable type ('{0}' is a non-nullable value type)</value>
  </data>
  <data name="WRN_LowercaseEllSuffix" xml:space="preserve">
    <value>The 'l' suffix is easily confused with the digit '1' -- use 'L' for clarity</value>
  </data>
  <data name="WRN_LowercaseEllSuffix_Title" xml:space="preserve">
    <value>The 'l' suffix is easily confused with the digit '1'</value>
  </data>
  <data name="ERR_BadEventUsageNoField" xml:space="preserve">
    <value>The event '{0}' can only appear on the left hand side of += or -=</value>
  </data>
  <data name="ERR_ConstraintOnlyAllowedOnGenericDecl" xml:space="preserve">
    <value>Constraints are not allowed on non-generic declarations</value>
  </data>
  <data name="ERR_TypeParamMustBeIdentifier" xml:space="preserve">
    <value>Type parameter declaration must be an identifier not a type</value>
  </data>
  <data name="ERR_MemberReserved" xml:space="preserve">
    <value>Type '{1}' already reserves a member called '{0}' with the same parameter types</value>
  </data>
  <data name="ERR_DuplicateParamName" xml:space="preserve">
    <value>The parameter name '{0}' is a duplicate</value>
  </data>
  <data name="ERR_DuplicateNameInNS" xml:space="preserve">
    <value>The namespace '{1}' already contains a definition for '{0}'</value>
  </data>
  <data name="ERR_DuplicateNameInClass" xml:space="preserve">
    <value>The type '{0}' already contains a definition for '{1}'</value>
  </data>
  <data name="ERR_NameNotInContext" xml:space="preserve">
    <value>The name '{0}' does not exist in the current context</value>
  </data>
  <data name="ERR_NameNotInContextPossibleMissingReference" xml:space="preserve">
    <value>The name '{0}' does not exist in the current context (are you missing a reference to assembly '{1}'?)</value>
  </data>
  <data name="ERR_AmbigContext" xml:space="preserve">
    <value>'{0}' is an ambiguous reference between '{1}' and '{2}'</value>
  </data>
  <data name="WRN_DuplicateUsing" xml:space="preserve">
    <value>The using directive for '{0}' appeared previously in this namespace</value>
  </data>
  <data name="WRN_DuplicateUsing_Title" xml:space="preserve">
    <value>Using directive appeared previously in this namespace</value>
  </data>
  <data name="ERR_BadMemberFlag" xml:space="preserve">
    <value>The modifier '{0}' is not valid for this item</value>
  </data>
  <data name="ERR_BadInitAccessor" xml:space="preserve">
    <value>The 'init' accessor is not valid on static members</value>
  </data>
  <data name="ERR_BadMemberProtection" xml:space="preserve">
    <value>More than one protection modifier</value>
  </data>
  <data name="WRN_NewRequired" xml:space="preserve">
    <value>'{0}' hides inherited member '{1}'. Use the new keyword if hiding was intended.</value>
  </data>
  <data name="WRN_NewRequired_Title" xml:space="preserve">
    <value>Member hides inherited member; missing new keyword</value>
  </data>
  <data name="WRN_NewRequired_Description" xml:space="preserve">
    <value>A variable was declared with the same name as a variable in a base type. However, the new keyword was not used. This warning informs you that you should use new; the variable is declared as if new had been used in the declaration.</value>
  </data>
  <data name="WRN_NewNotRequired" xml:space="preserve">
    <value>The member '{0}' does not hide an accessible member. The new keyword is not required.</value>
  </data>
  <data name="WRN_NewNotRequired_Title" xml:space="preserve">
    <value>Member does not hide an inherited member; new keyword is not required</value>
  </data>
  <data name="ERR_CircConstValue" xml:space="preserve">
    <value>The evaluation of the constant value for '{0}' involves a circular definition</value>
  </data>
  <data name="ERR_MemberAlreadyExists" xml:space="preserve">
    <value>Type '{1}' already defines a member called '{0}' with the same parameter types</value>
  </data>
  <data name="ERR_StaticNotVirtual" xml:space="preserve">
    <value>A static member cannot be marked as '{0}'</value>
  </data>
  <data name="ERR_OverrideNotNew" xml:space="preserve">
    <value>A member '{0}' marked as override cannot be marked as new or virtual</value>
  </data>
  <data name="WRN_NewOrOverrideExpected" xml:space="preserve">
    <value>'{0}' hides inherited member '{1}'. To make the current member override that implementation, add the override keyword. Otherwise add the new keyword.</value>
  </data>
  <data name="WRN_NewOrOverrideExpected_Title" xml:space="preserve">
    <value>Member hides inherited member; missing override keyword</value>
  </data>
  <data name="ERR_OverrideNotExpected" xml:space="preserve">
    <value>'{0}': no suitable method found to override</value>
  </data>
  <data name="ERR_NamespaceUnexpected" xml:space="preserve">
    <value>A namespace cannot directly contain members such as fields, methods or statements</value>
  </data>
  <data name="ERR_NoSuchMember" xml:space="preserve">
    <value>'{0}' does not contain a definition for '{1}'</value>
  </data>
  <data name="ERR_BadSKknown" xml:space="preserve">
    <value>'{0}' is a {1} but is used like a {2}</value>
  </data>
  <data name="ERR_BadSKunknown" xml:space="preserve">
    <value>'{0}' is a {1}, which is not valid in the given context</value>
  </data>
  <data name="ERR_ObjectRequired" xml:space="preserve">
    <value>An object reference is required for the non-static field, method, or property '{0}'</value>
  </data>
  <data name="ERR_AmbigCall" xml:space="preserve">
    <value>The call is ambiguous between the following methods or properties: '{0}' and '{1}'</value>
  </data>
  <data name="ERR_BadAccess" xml:space="preserve">
    <value>'{0}' is inaccessible due to its protection level</value>
  </data>
  <data name="ERR_MethDelegateMismatch" xml:space="preserve">
    <value>No overload for '{0}' matches delegate '{1}'</value>
  </data>
  <data name="ERR_RetObjectRequired" xml:space="preserve">
    <value>An object of a type convertible to '{0}' is required</value>
  </data>
  <data name="ERR_RetNoObjectRequired" xml:space="preserve">
    <value>Since '{0}' returns void, a return keyword must not be followed by an object expression</value>
  </data>
  <data name="ERR_LocalDuplicate" xml:space="preserve">
    <value>A local variable or function named '{0}' is already defined in this scope</value>
  </data>
  <data name="ERR_AssgLvalueExpected" xml:space="preserve">
    <value>The left-hand side of an assignment must be a variable, property or indexer</value>
  </data>
  <data name="ERR_StaticConstParam" xml:space="preserve">
    <value>'{0}': a static constructor must be parameterless</value>
  </data>
  <data name="ERR_NotConstantExpression" xml:space="preserve">
    <value>The expression being assigned to '{0}' must be constant</value>
  </data>
  <data name="ERR_NotNullConstRefField" xml:space="preserve">
    <value>'{0}' is of type '{1}'. A const field of a reference type other than string can only be initialized with null.</value>
  </data>
  <data name="ERR_LocalIllegallyOverrides" xml:space="preserve">
    <value>A local or parameter named '{0}' cannot be declared in this scope because that name is used in an enclosing local scope to define a local or parameter</value>
  </data>
  <data name="ERR_BadUsingNamespace" xml:space="preserve">
    <value>A 'using namespace' directive can only be applied to namespaces; '{0}' is a type not a namespace. Consider a 'using static' directive instead</value>
  </data>
  <data name="ERR_BadUsingType" xml:space="preserve">
    <value>A 'using static' directive can only be applied to types; '{0}' is a namespace not a type. Consider a 'using namespace' directive instead</value>
  </data>
  <data name="ERR_NoAliasHere" xml:space="preserve">
    <value>A 'using static' directive cannot be used to declare an alias</value>
  </data>
  <data name="ERR_NoBreakOrCont" xml:space="preserve">
    <value>No enclosing loop out of which to break or continue</value>
  </data>
  <data name="ERR_DuplicateLabel" xml:space="preserve">
    <value>The label '{0}' is a duplicate</value>
  </data>
  <data name="ERR_NoConstructors" xml:space="preserve">
    <value>The type '{0}' has no constructors defined</value>
  </data>
  <data name="ERR_NoNewAbstract" xml:space="preserve">
    <value>Cannot create an instance of the abstract type or interface '{0}'</value>
  </data>
  <data name="ERR_ConstValueRequired" xml:space="preserve">
    <value>A const field requires a value to be provided</value>
  </data>
  <data name="ERR_CircularBase" xml:space="preserve">
    <value>Circular base type dependency involving '{0}' and '{1}'</value>
  </data>
  <data name="ERR_BadDelegateConstructor" xml:space="preserve">
    <value>The delegate '{0}' does not have a valid constructor</value>
  </data>
  <data name="ERR_MethodNameExpected" xml:space="preserve">
    <value>Method name expected</value>
  </data>
  <data name="ERR_ConstantExpected" xml:space="preserve">
    <value>A constant value is expected</value>
  </data>
  <data name="ERR_V6SwitchGoverningTypeValueExpected" xml:space="preserve">
    <value>A switch expression or case label must be a bool, char, string, integral, enum, or corresponding nullable type in C# 6 and earlier.</value>
  </data>
  <data name="ERR_IntegralTypeValueExpected" xml:space="preserve">
    <value>A value of an integral type expected</value>
  </data>
  <data name="ERR_DuplicateCaseLabel" xml:space="preserve">
    <value>The switch statement contains multiple cases with the label value '{0}'</value>
  </data>
  <data name="ERR_InvalidGotoCase" xml:space="preserve">
    <value>A goto case is only valid inside a switch statement</value>
  </data>
  <data name="ERR_PropertyLacksGet" xml:space="preserve">
    <value>The property or indexer '{0}' cannot be used in this context because it lacks the get accessor</value>
  </data>
  <data name="ERR_BadExceptionType" xml:space="preserve">
    <value>The type caught or thrown must be derived from System.Exception</value>
  </data>
  <data name="ERR_BadEmptyThrow" xml:space="preserve">
    <value>A throw statement with no arguments is not allowed outside of a catch clause</value>
  </data>
  <data name="ERR_BadFinallyLeave" xml:space="preserve">
    <value>Control cannot leave the body of a finally clause</value>
  </data>
  <data name="ERR_LabelShadow" xml:space="preserve">
    <value>The label '{0}' shadows another label by the same name in a contained scope</value>
  </data>
  <data name="ERR_LabelNotFound" xml:space="preserve">
    <value>No such label '{0}' within the scope of the goto statement</value>
  </data>
  <data name="ERR_UnreachableCatch" xml:space="preserve">
    <value>A previous catch clause already catches all exceptions of this or of a super type ('{0}')</value>
  </data>
  <data name="WRN_FilterIsConstantTrue" xml:space="preserve">
    <value>Filter expression is a constant 'true', consider removing the filter</value>
  </data>
  <data name="WRN_FilterIsConstantTrue_Title" xml:space="preserve">
    <value>Filter expression is a constant 'true'</value>
  </data>
  <data name="ERR_ReturnExpected" xml:space="preserve">
    <value>'{0}': not all code paths return a value</value>
  </data>
  <data name="WRN_UnreachableCode" xml:space="preserve">
    <value>Unreachable code detected</value>
  </data>
  <data name="WRN_UnreachableCode_Title" xml:space="preserve">
    <value>Unreachable code detected</value>
  </data>
  <data name="ERR_SwitchFallThrough" xml:space="preserve">
    <value>Control cannot fall through from one case label ('{0}') to another</value>
  </data>
  <data name="WRN_UnreferencedLabel" xml:space="preserve">
    <value>This label has not been referenced</value>
  </data>
  <data name="WRN_UnreferencedLabel_Title" xml:space="preserve">
    <value>This label has not been referenced</value>
  </data>
  <data name="ERR_UseDefViolation" xml:space="preserve">
    <value>Use of unassigned local variable '{0}'</value>
  </data>
  <data name="WRN_UseDefViolation" xml:space="preserve">
    <value>Use of unassigned local variable '{0}'</value>
  </data>
  <data name="WRN_UseDefViolation_Title" xml:space="preserve">
    <value>Use of unassigned local variable</value>
  </data>
  <data name="WRN_UnreferencedVar" xml:space="preserve">
    <value>The variable '{0}' is declared but never used</value>
  </data>
  <data name="WRN_UnreferencedVar_Title" xml:space="preserve">
    <value>Variable is declared but never used</value>
  </data>
  <data name="WRN_UnreferencedField" xml:space="preserve">
    <value>The field '{0}' is never used</value>
  </data>
  <data name="WRN_UnreferencedField_Title" xml:space="preserve">
    <value>Field is never used</value>
  </data>
  <data name="ERR_UseDefViolationField" xml:space="preserve">
    <value>Use of possibly unassigned field '{0}'</value>
  </data>
  <data name="WRN_UseDefViolationField" xml:space="preserve">
    <value>Use of possibly unassigned field '{0}'</value>
  </data>
  <data name="WRN_UseDefViolationField_Title" xml:space="preserve">
    <value>Use of possibly unassigned field</value>
  </data>
  <data name="ERR_UseDefViolationProperty" xml:space="preserve">
    <value>Use of possibly unassigned auto-implemented property '{0}'</value>
  </data>
  <data name="WRN_UseDefViolationProperty" xml:space="preserve">
    <value>Use of possibly unassigned auto-implemented property '{0}'</value>
  </data>
  <data name="WRN_UseDefViolationProperty_Title" xml:space="preserve">
    <value>Use of possibly unassigned auto-implemented property</value>
  </data>
  <data name="ERR_UnassignedThisUnsupportedVersion" xml:space="preserve">
    <value>Field '{0}' must be fully assigned before control is returned to the caller. Consider updating to language version '{1}' to auto-default the field.</value>
  </data>
  <data name="WRN_UnassignedThisUnsupportedVersion" xml:space="preserve">
    <value>Field '{0}' must be fully assigned before control is returned to the caller. Consider updating to language version '{1}' to auto-default the field.</value>
  </data>
  <data name="WRN_UnassignedThisUnsupportedVersion_Title" xml:space="preserve">
    <value>Fields of a struct must be fully assigned in a constructor before control is returned to the caller. Consider updating the language version to auto-default the field.</value>
  </data>
  <data name="ERR_AmbigQM" xml:space="preserve">
    <value>Type of conditional expression cannot be determined because '{0}' and '{1}' implicitly convert to one another</value>
  </data>
  <data name="ERR_InvalidQM" xml:space="preserve">
    <value>Type of conditional expression cannot be determined because there is no implicit conversion between '{0}' and '{1}'</value>
  </data>
  <data name="ERR_NoBaseClass" xml:space="preserve">
    <value>A base class is required for a 'base' reference</value>
  </data>
  <data name="ERR_BaseIllegal" xml:space="preserve">
    <value>Use of keyword 'base' is not valid in this context</value>
  </data>
  <data name="ERR_ObjectProhibited" xml:space="preserve">
    <value>Member '{0}' cannot be accessed with an instance reference; qualify it with a type name instead</value>
  </data>
  <data name="ERR_ParamUnassigned" xml:space="preserve">
    <value>The out parameter '{0}' must be assigned to before control leaves the current method</value>
  </data>
  <data name="WRN_ParamUnassigned" xml:space="preserve">
    <value>The out parameter '{0}' must be assigned to before control leaves the current method</value>
  </data>
  <data name="WRN_ParamUnassigned_Title" xml:space="preserve">
    <value>An out parameter must be assigned to before control leaves the method</value>
  </data>
  <data name="ERR_InvalidArray" xml:space="preserve">
    <value>Invalid rank specifier: expected ',' or ']'</value>
  </data>
  <data name="ERR_ExternHasBody" xml:space="preserve">
    <value>'{0}' cannot be extern and declare a body</value>
  </data>
  <data name="ERR_ExternHasConstructorInitializer" xml:space="preserve">
    <value>'{0}' cannot be extern and have a constructor initializer</value>
  </data>
  <data name="ERR_AbstractAndExtern" xml:space="preserve">
    <value>'{0}' cannot be both extern and abstract</value>
  </data>
  <data name="ERR_BadAttributeParamType" xml:space="preserve">
    <value>Attribute constructor parameter '{0}' has type '{1}', which is not a valid attribute parameter type</value>
  </data>
  <data name="ERR_BadAttributeArgument" xml:space="preserve">
    <value>An attribute argument must be a constant expression, typeof expression or array creation expression of an attribute parameter type</value>
  </data>
  <data name="ERR_BadAttributeParamDefaultArgument" xml:space="preserve">
    <value>Attribute constructor parameter '{0}' is optional, but no default parameter value was specified.</value>
  </data>
  <data name="WRN_IsAlwaysTrue" xml:space="preserve">
    <value>The given expression is always of the provided ('{0}') type</value>
  </data>
  <data name="WRN_IsAlwaysTrue_Title" xml:space="preserve">
    <value>'is' expression's given expression is always of the provided type</value>
  </data>
  <data name="WRN_IsAlwaysFalse" xml:space="preserve">
    <value>The given expression is never of the provided ('{0}') type</value>
  </data>
  <data name="WRN_IsAlwaysFalse_Title" xml:space="preserve">
    <value>'is' expression's given expression is never of the provided type</value>
  </data>
  <data name="ERR_LockNeedsReference" xml:space="preserve">
    <value>'{0}' is not a reference type as required by the lock statement</value>
  </data>
  <data name="ERR_NullNotValid" xml:space="preserve">
    <value>Use of null is not valid in this context</value>
  </data>
  <data name="ERR_DefaultLiteralNotValid" xml:space="preserve">
    <value>Use of default literal is not valid in this context</value>
  </data>
  <data name="ERR_UseDefViolationThisUnsupportedVersion" xml:space="preserve">
    <value>The 'this' object cannot be used before all of its fields have been assigned. Consider updating to language version '{0}' to auto-default the unassigned fields.</value>
  </data>
  <data name="WRN_UseDefViolationThisUnsupportedVersion" xml:space="preserve">
    <value>The 'this' object cannot be used before all of its fields have been assigned. Consider updating to language version '{0}' to auto-default the unassigned fields.</value>
  </data>
  <data name="WRN_UseDefViolationThisUnsupportedVersion_Title" xml:space="preserve">
    <value>The 'this' object cannot be used in a constructor before all of its fields have been assigned. Consider updating the language version to auto-default the unassigned fields.</value>
  </data>
  <data name="ERR_ArgsInvalid" xml:space="preserve">
    <value>The __arglist construct is valid only within a variable argument method</value>
  </data>
  <data name="ERR_PtrExpected" xml:space="preserve">
    <value>The * or -&gt; operator must be applied to a pointer</value>
  </data>
  <data name="ERR_PtrIndexSingle" xml:space="preserve">
    <value>A pointer must be indexed by only one value</value>
  </data>
  <data name="WRN_ByRefNonAgileField" xml:space="preserve">
    <value>Using '{0}' as a ref or out value or taking its address may cause a runtime exception because it is a field of a marshal-by-reference class</value>
  </data>
  <data name="WRN_ByRefNonAgileField_Title" xml:space="preserve">
    <value>Using a field of a marshal-by-reference class as a ref or out value or taking its address may cause a runtime exception</value>
  </data>
  <data name="ERR_AssgReadonlyStatic" xml:space="preserve">
    <value>A static readonly field cannot be assigned to (except in a static constructor or a variable initializer)</value>
  </data>
  <data name="ERR_RefReadonlyStatic" xml:space="preserve">
    <value>A static readonly field cannot be used as a ref or out value (except in a static constructor)</value>
  </data>
  <data name="ERR_AssgReadonlyProp" xml:space="preserve">
    <value>Property or indexer '{0}' cannot be assigned to -- it is read only</value>
  </data>
  <data name="ERR_IllegalStatement" xml:space="preserve">
    <value>Only assignment, call, increment, decrement, await, and new object expressions can be used as a statement</value>
  </data>
  <data name="ERR_BadGetEnumerator" xml:space="preserve">
    <value>foreach requires that the return type '{0}' of '{1}' must have a suitable public 'MoveNext' method and public 'Current' property</value>
  </data>
  <data name="ERR_BadGetAsyncEnumerator" xml:space="preserve">
    <value>Asynchronous foreach requires that the return type '{0}' of '{1}' must have a suitable public 'MoveNextAsync' method and public 'Current' property</value>
  </data>
  <data name="ERR_TooManyLocals" xml:space="preserve">
    <value>Only 65534 locals, including those generated by the compiler, are allowed</value>
  </data>
  <data name="ERR_AbstractBaseCall" xml:space="preserve">
    <value>Cannot call an abstract base member: '{0}'</value>
  </data>
  <data name="ERR_RefProperty" xml:space="preserve">
    <value>A non ref-returning property or indexer may not be used as an out or ref value</value>
  </data>
  <data name="ERR_ManagedAddr" xml:space="preserve">
    <value>Cannot take the address of, get the size of, or declare a pointer to a managed type ('{0}')</value>
  </data>
  <data name="WRN_ManagedAddr" xml:space="preserve">
    <value>This takes the address of, gets the size of, or declares a pointer to a managed type ('{0}')</value>
  </data>
  <data name="WRN_ManagedAddr_Title" xml:space="preserve">
    <value>This takes the address of, gets the size of, or declares a pointer to a managed type</value>
  </data>
  <data name="ERR_BadFixedInitType" xml:space="preserve">
    <value>The type of a local declared in a fixed statement must be a pointer type</value>
  </data>
  <data name="ERR_FixedMustInit" xml:space="preserve">
    <value>You must provide an initializer in a fixed or using statement declaration</value>
  </data>
  <data name="ERR_InvalidAddrOp" xml:space="preserve">
    <value>Cannot take the address of the given expression</value>
  </data>
  <data name="ERR_FixedNeeded" xml:space="preserve">
    <value>You can only take the address of an unfixed expression inside of a fixed statement initializer</value>
  </data>
  <data name="ERR_FixedNotNeeded" xml:space="preserve">
    <value>You cannot use the fixed statement to take the address of an already fixed expression</value>
  </data>
  <data name="ERR_ExprCannotBeFixed" xml:space="preserve">
    <value>The given expression cannot be used in a fixed statement</value>
  </data>
  <data name="ERR_UnsafeNeeded" xml:space="preserve">
    <value>Pointers and fixed size buffers may only be used in an unsafe context</value>
  </data>
  <data name="ERR_OpTFRetType" xml:space="preserve">
    <value>The return type of operator True or False must be bool</value>
  </data>
  <data name="ERR_OperatorNeedsMatch" xml:space="preserve">
    <value>The operator '{0}' requires a matching operator '{1}' to also be defined</value>
  </data>
  <data name="ERR_BadBoolOp" xml:space="preserve">
    <value>In order to be applicable as a short circuit operator a user-defined logical operator ('{0}') must have the same return type and parameter types</value>
  </data>
  <data name="ERR_MustHaveOpTF" xml:space="preserve">
    <value>In order for '{0}' to be applicable as a short circuit operator, its declaring type '{1}' must define operator true and operator false</value>
  </data>
  <data name="WRN_UnreferencedVarAssg" xml:space="preserve">
    <value>The variable '{0}' is assigned but its value is never used</value>
  </data>
  <data name="WRN_UnreferencedVarAssg_Title" xml:space="preserve">
    <value>Variable is assigned but its value is never used</value>
  </data>
  <data name="ERR_CheckedOverflow" xml:space="preserve">
    <value>The operation overflows at compile time in checked mode</value>
  </data>
  <data name="ERR_ConstOutOfRangeChecked" xml:space="preserve">
    <value>Constant value '{0}' cannot be converted to a '{1}' (use 'unchecked' syntax to override)</value>
  </data>
  <data name="ERR_BadVarargs" xml:space="preserve">
    <value>A method with vararg cannot be generic, be in a generic type, or have a params parameter</value>
  </data>
  <data name="ERR_ParamsMustBeArray" xml:space="preserve">
    <value>The params parameter must be a single dimensional array</value>
  </data>
  <data name="ERR_IllegalArglist" xml:space="preserve">
    <value>An __arglist expression may only appear inside of a call or new expression</value>
  </data>
  <data name="ERR_IllegalUnsafe" xml:space="preserve">
    <value>Unsafe code may only appear if compiling with /unsafe</value>
  </data>
  <data name="ERR_AmbigMember" xml:space="preserve">
    <value>Ambiguity between '{0}' and '{1}'</value>
  </data>
  <data name="ERR_BadForeachDecl" xml:space="preserve">
    <value>Type and identifier are both required in a foreach statement</value>
  </data>
  <data name="ERR_ParamsLast" xml:space="preserve">
    <value>A params parameter must be the last parameter in a parameter list</value>
  </data>
  <data name="ERR_SizeofUnsafe" xml:space="preserve">
    <value>'{0}' does not have a predefined size, therefore sizeof can only be used in an unsafe context</value>
  </data>
  <data name="ERR_DottedTypeNameNotFoundInNS" xml:space="preserve">
    <value>The type or namespace name '{0}' does not exist in the namespace '{1}' (are you missing an assembly reference?)</value>
  </data>
  <data name="ERR_FieldInitRefNonstatic" xml:space="preserve">
    <value>A field initializer cannot reference the non-static field, method, or property '{0}'</value>
  </data>
  <data name="ERR_SealedNonOverride" xml:space="preserve">
    <value>'{0}' cannot be sealed because it is not an override</value>
  </data>
  <data name="ERR_CantOverrideSealed" xml:space="preserve">
    <value>'{0}': cannot override inherited member '{1}' because it is sealed</value>
  </data>
  <data name="ERR_VoidError" xml:space="preserve">
    <value>The operation in question is undefined on void pointers</value>
  </data>
  <data name="ERR_ConditionalOnOverride" xml:space="preserve">
    <value>The Conditional attribute is not valid on '{0}' because it is an override method</value>
  </data>
  <data name="ERR_ConditionalOnLocalFunction" xml:space="preserve">
    <value>Local function '{0}' must be 'static' in order to use the Conditional attribute</value>
  </data>
  <data name="ERR_PointerInAsOrIs" xml:space="preserve">
    <value>Neither 'is' nor 'as' is valid on pointer types</value>
  </data>
  <data name="ERR_CallingFinalizeDeprecated" xml:space="preserve">
    <value>Destructors and object.Finalize cannot be called directly. Consider calling IDisposable.Dispose if available.</value>
  </data>
  <data name="ERR_SingleTypeNameNotFound" xml:space="preserve">
    <value>The type or namespace name '{0}' could not be found (are you missing a using directive or an assembly reference?)</value>
  </data>
  <data name="ERR_NegativeStackAllocSize" xml:space="preserve">
    <value>Cannot use a negative size with stackalloc</value>
  </data>
  <data name="ERR_NegativeArraySize" xml:space="preserve">
    <value>Cannot create an array with a negative size</value>
  </data>
  <data name="ERR_OverrideFinalizeDeprecated" xml:space="preserve">
    <value>Do not override object.Finalize. Instead, provide a destructor.</value>
  </data>
  <data name="ERR_CallingBaseFinalizeDeprecated" xml:space="preserve">
    <value>Do not directly call your base type Finalize method. It is called automatically from your destructor.</value>
  </data>
  <data name="WRN_NegativeArrayIndex" xml:space="preserve">
    <value>Indexing an array with a negative index (array indices always start at zero)</value>
  </data>
  <data name="WRN_NegativeArrayIndex_Title" xml:space="preserve">
    <value>Indexing an array with a negative index</value>
  </data>
  <data name="WRN_BadRefCompareLeft" xml:space="preserve">
    <value>Possible unintended reference comparison; to get a value comparison, cast the left hand side to type '{0}'</value>
  </data>
  <data name="WRN_BadRefCompareLeft_Title" xml:space="preserve">
    <value>Possible unintended reference comparison; left hand side needs cast</value>
  </data>
  <data name="WRN_BadRefCompareRight" xml:space="preserve">
    <value>Possible unintended reference comparison; to get a value comparison, cast the right hand side to type '{0}'</value>
  </data>
  <data name="WRN_BadRefCompareRight_Title" xml:space="preserve">
    <value>Possible unintended reference comparison; right hand side needs cast</value>
  </data>
  <data name="ERR_BadCastInFixed" xml:space="preserve">
    <value>The right hand side of a fixed statement assignment may not be a cast expression</value>
  </data>
  <data name="ERR_StackallocInCatchFinally" xml:space="preserve">
    <value>stackalloc may not be used in a catch or finally block</value>
  </data>
  <data name="ERR_VarargsLast" xml:space="preserve">
    <value>An __arglist parameter must be the last parameter in a parameter list</value>
  </data>
  <data name="ERR_MissingPartial" xml:space="preserve">
    <value>Missing partial modifier on declaration of type '{0}'; another partial declaration of this type exists</value>
  </data>
  <data name="ERR_PartialTypeKindConflict" xml:space="preserve">
    <value>Partial declarations of '{0}' must be all classes, all record classes, all structs, all record structs, or all interfaces</value>
  </data>
  <data name="ERR_PartialModifierConflict" xml:space="preserve">
    <value>Partial declarations of '{0}' have conflicting accessibility modifiers</value>
  </data>
  <data name="ERR_PartialMultipleBases" xml:space="preserve">
    <value>Partial declarations of '{0}' must not specify different base classes</value>
  </data>
  <data name="ERR_PartialWrongTypeParams" xml:space="preserve">
    <value>Partial declarations of '{0}' must have the same type parameter names in the same order</value>
  </data>
  <data name="ERR_PartialWrongConstraints" xml:space="preserve">
    <value>Partial declarations of '{0}' have inconsistent constraints for type parameter '{1}'</value>
  </data>
  <data name="ERR_NoImplicitConvCast" xml:space="preserve">
    <value>Cannot implicitly convert type '{0}' to '{1}'. An explicit conversion exists (are you missing a cast?)</value>
  </data>
  <data name="ERR_PartialMisplaced" xml:space="preserve">
    <value>The 'partial' modifier can only appear immediately before 'class', 'record', 'struct', 'interface', or a method return type.</value>
  </data>
  <data name="ERR_ImportedCircularBase" xml:space="preserve">
    <value>Imported type '{0}' is invalid. It contains a circular base type dependency.</value>
  </data>
  <data name="ERR_UseDefViolationOut" xml:space="preserve">
    <value>Use of unassigned out parameter '{0}'</value>
  </data>
  <data name="WRN_UseDefViolationOut" xml:space="preserve">
    <value>Use of unassigned out parameter '{0}'</value>
  </data>
  <data name="WRN_UseDefViolationOut_Title" xml:space="preserve">
    <value>Use of unassigned out parameter</value>
  </data>
  <data name="ERR_ArraySizeInDeclaration" xml:space="preserve">
    <value>Array size cannot be specified in a variable declaration (try initializing with a 'new' expression)</value>
  </data>
  <data name="ERR_InaccessibleGetter" xml:space="preserve">
    <value>The property or indexer '{0}' cannot be used in this context because the get accessor is inaccessible</value>
  </data>
  <data name="ERR_InaccessibleSetter" xml:space="preserve">
    <value>The property or indexer '{0}' cannot be used in this context because the set accessor is inaccessible</value>
  </data>
  <data name="ERR_InvalidPropertyAccessMod" xml:space="preserve">
    <value>The accessibility modifier of the '{0}' accessor must be more restrictive than the property or indexer '{1}'</value>
  </data>
  <data name="ERR_DuplicatePropertyAccessMods" xml:space="preserve">
    <value>Cannot specify accessibility modifiers for both accessors of the property or indexer '{0}'</value>
  </data>
  <data name="ERR_AccessModMissingAccessor" xml:space="preserve">
    <value>'{0}': accessibility modifiers on accessors may only be used if the property or indexer has both a get and a set accessor</value>
  </data>
  <data name="ERR_UnimplementedInterfaceAccessor" xml:space="preserve">
    <value>'{0}' does not implement interface member '{1}'. '{2}' is not public.</value>
  </data>
  <data name="WRN_PatternIsAmbiguous" xml:space="preserve">
    <value>'{0}' does not implement the '{1}' pattern. '{2}' is ambiguous with '{3}'.</value>
  </data>
  <data name="WRN_PatternIsAmbiguous_Title" xml:space="preserve">
    <value>Type does not implement the collection pattern; members are ambiguous</value>
  </data>
  <data name="WRN_PatternNotPublicOrNotInstance" xml:space="preserve">
    <value>'{0}' does not implement the '{1}' pattern. '{2}' is not a public instance or extension method.</value>
  </data>
  <data name="WRN_PatternNotPublicOrNotInstance_Title" xml:space="preserve">
    <value>Type does not implement the collection pattern; member is is not a public instance or extension method.</value>
  </data>
  <data name="WRN_PatternBadSignature" xml:space="preserve">
    <value>'{0}' does not implement the '{1}' pattern. '{2}' has the wrong signature.</value>
  </data>
  <data name="WRN_PatternBadSignature_Title" xml:space="preserve">
    <value>Type does not implement the collection pattern; member has the wrong signature</value>
  </data>
  <data name="ERR_FriendRefNotEqualToThis" xml:space="preserve">
    <value>Friend access was granted by '{0}', but the public key of the output assembly ('{1}') does not match that specified by the InternalsVisibleTo attribute in the granting assembly.</value>
  </data>
  <data name="ERR_FriendRefSigningMismatch" xml:space="preserve">
    <value>Friend access was granted by '{0}', but the strong name signing state of the output assembly does not match that of the granting assembly.</value>
  </data>
  <data name="WRN_SequentialOnPartialClass" xml:space="preserve">
    <value>There is no defined ordering between fields in multiple declarations of partial struct '{0}'. To specify an ordering, all instance fields must be in the same declaration.</value>
  </data>
  <data name="WRN_SequentialOnPartialClass_Title" xml:space="preserve">
    <value>There is no defined ordering between fields in multiple declarations of partial struct</value>
  </data>
  <data name="ERR_BadConstType" xml:space="preserve">
    <value>The type '{0}' cannot be declared const</value>
  </data>
  <data name="ERR_NoNewTyvar" xml:space="preserve">
    <value>Cannot create an instance of the variable type '{0}' because it does not have the new() constraint</value>
  </data>
  <data name="ERR_BadArity" xml:space="preserve">
    <value>Using the generic {1} '{0}' requires {2} type arguments</value>
  </data>
  <data name="ERR_BadTypeArgument" xml:space="preserve">
    <value>The type '{0}' may not be used as a type argument</value>
  </data>
  <data name="ERR_TypeArgsNotAllowed" xml:space="preserve">
    <value>The {1} '{0}' cannot be used with type arguments</value>
  </data>
  <data name="ERR_HasNoTypeVars" xml:space="preserve">
    <value>The non-generic {1} '{0}' cannot be used with type arguments</value>
  </data>
  <data name="ERR_NewConstraintNotSatisfied" xml:space="preserve">
    <value>'{2}' must be a non-abstract type with a public parameterless constructor in order to use it as parameter '{1}' in the generic type or method '{0}'</value>
  </data>
  <data name="ERR_GenericConstraintNotSatisfiedRefType" xml:space="preserve">
    <value>The type '{3}' cannot be used as type parameter '{2}' in the generic type or method '{0}'. There is no implicit reference conversion from '{3}' to '{1}'.</value>
  </data>
  <data name="ERR_GenericConstraintNotSatisfiedNullableEnum" xml:space="preserve">
    <value>The type '{3}' cannot be used as type parameter '{2}' in the generic type or method '{0}'. The nullable type '{3}' does not satisfy the constraint of '{1}'.</value>
  </data>
  <data name="ERR_GenericConstraintNotSatisfiedNullableInterface" xml:space="preserve">
    <value>The type '{3}' cannot be used as type parameter '{2}' in the generic type or method '{0}'. The nullable type '{3}' does not satisfy the constraint of '{1}'. Nullable types can not satisfy any interface constraints.</value>
  </data>
  <data name="ERR_GenericConstraintNotSatisfiedTyVar" xml:space="preserve">
    <value>The type '{3}' cannot be used as type parameter '{2}' in the generic type or method '{0}'. There is no boxing conversion or type parameter conversion from '{3}' to '{1}'.</value>
  </data>
  <data name="ERR_GenericConstraintNotSatisfiedValType" xml:space="preserve">
    <value>The type '{3}' cannot be used as type parameter '{2}' in the generic type or method '{0}'. There is no boxing conversion from '{3}' to '{1}'.</value>
  </data>
  <data name="ERR_DuplicateGeneratedName" xml:space="preserve">
    <value>The parameter name '{0}' conflicts with an automatically-generated parameter name</value>
  </data>
  <data name="ERR_GlobalSingleTypeNameNotFound" xml:space="preserve">
    <value>The type or namespace name '{0}' could not be found in the global namespace (are you missing an assembly reference?)</value>
  </data>
  <data name="ERR_NewBoundMustBeLast" xml:space="preserve">
    <value>The new() constraint must be the last constraint specified</value>
  </data>
  <data name="WRN_MainCantBeGeneric" xml:space="preserve">
    <value>'{0}': an entry point cannot be generic or in a generic type</value>
  </data>
  <data name="WRN_MainCantBeGeneric_Title" xml:space="preserve">
    <value>An entry point cannot be generic or in a generic type</value>
  </data>
  <data name="ERR_TypeVarCantBeNull" xml:space="preserve">
    <value>Cannot convert null to type parameter '{0}' because it could be a non-nullable value type. Consider using 'default({0})' instead.</value>
  </data>
  <data name="ERR_DuplicateBound" xml:space="preserve">
    <value>Duplicate constraint '{0}' for type parameter '{1}'</value>
  </data>
  <data name="ERR_ClassBoundNotFirst" xml:space="preserve">
    <value>The class type constraint '{0}' must come before any other constraints</value>
  </data>
  <data name="ERR_BadRetType" xml:space="preserve">
    <value>'{1} {0}' has the wrong return type</value>
  </data>
  <data name="ERR_DelegateRefMismatch" xml:space="preserve">
    <value>Ref mismatch between '{0}' and delegate '{1}'</value>
  </data>
  <data name="ERR_DuplicateConstraintClause" xml:space="preserve">
    <value>A constraint clause has already been specified for type parameter '{0}'. All of the constraints for a type parameter must be specified in a single where clause.</value>
  </data>
  <data name="ERR_CantInferMethTypeArgs" xml:space="preserve">
    <value>The type arguments for method '{0}' cannot be inferred from the usage. Try specifying the type arguments explicitly.</value>
  </data>
  <data name="ERR_LocalSameNameAsTypeParam" xml:space="preserve">
    <value>'{0}': a parameter, local variable, or local function cannot have the same name as a method type parameter</value>
  </data>
  <data name="ERR_AsWithTypeVar" xml:space="preserve">
    <value>The type parameter '{0}' cannot be used with the 'as' operator because it does not have a class type constraint nor a 'class' constraint</value>
  </data>
  <data name="WRN_UnreferencedFieldAssg" xml:space="preserve">
    <value>The field '{0}' is assigned but its value is never used</value>
  </data>
  <data name="WRN_UnreferencedFieldAssg_Title" xml:space="preserve">
    <value>Field is assigned but its value is never used</value>
  </data>
  <data name="ERR_BadIndexerNameAttr" xml:space="preserve">
    <value>The '{0}' attribute is valid only on an indexer that is not an explicit interface member declaration</value>
  </data>
  <data name="ERR_AttrArgWithTypeVars" xml:space="preserve">
    <value>'{0}': an attribute argument cannot use type parameters</value>
  </data>
  <data name="ERR_AttrTypeArgCannotBeTypeVar" xml:space="preserve">
    <value>'{0}': an attribute type argument cannot use type parameters</value>
  </data>
  <data name="WRN_AttrDependentTypeNotAllowed" xml:space="preserve">
    <value>Type '{0}' cannot be used in this context because it cannot be represented in metadata.</value>
  </data>
  <data name="WRN_AttrDependentTypeNotAllowed_Title" xml:space="preserve">
    <value>Type cannot be used in this context because it cannot be represented in metadata.</value>
  </data>
  <data name="ERR_AttrDependentTypeNotAllowed" xml:space="preserve">
    <value>Type '{0}' cannot be used in this context because it cannot be represented in metadata.</value>
  </data>
  <data name="ERR_NewTyvarWithArgs" xml:space="preserve">
    <value>'{0}': cannot provide arguments when creating an instance of a variable type</value>
  </data>
  <data name="ERR_AbstractSealedStatic" xml:space="preserve">
    <value>'{0}': an abstract type cannot be sealed or static</value>
  </data>
  <data name="WRN_AmbiguousXMLReference" xml:space="preserve">
    <value>Ambiguous reference in cref attribute: '{0}'. Assuming '{1}', but could have also matched other overloads including '{2}'.</value>
  </data>
  <data name="WRN_AmbiguousXMLReference_Title" xml:space="preserve">
    <value>Ambiguous reference in cref attribute</value>
  </data>
  <data name="WRN_VolatileByRef" xml:space="preserve">
    <value>'{0}': a reference to a volatile field will not be treated as volatile</value>
  </data>
  <data name="WRN_VolatileByRef_Title" xml:space="preserve">
    <value>A reference to a volatile field will not be treated as volatile</value>
  </data>
  <data name="WRN_VolatileByRef_Description" xml:space="preserve">
    <value>A volatile field should not normally be used as a ref or out value, since it will not be treated as volatile. There are exceptions to this, such as when calling an interlocked API.</value>
  </data>
  <data name="ERR_ComImportWithImpl" xml:space="preserve">
    <value>Since '{1}' has the ComImport attribute, '{0}' must be extern or abstract</value>
  </data>
  <data name="ERR_ComImportWithBase" xml:space="preserve">
    <value>'{0}': a class with the ComImport attribute cannot specify a base class</value>
  </data>
  <data name="ERR_ImplBadConstraints" xml:space="preserve">
    <value>The constraints for type parameter '{0}' of method '{1}' must match the constraints for type parameter '{2}' of interface method '{3}'. Consider using an explicit interface implementation instead.</value>
  </data>
  <data name="ERR_ImplBadTupleNames" xml:space="preserve">
    <value>The tuple element names in the signature of method '{0}' must match the tuple element names of interface method '{1}' (including on the return type).</value>
  </data>
  <data name="ERR_DottedTypeNameNotFoundInAgg" xml:space="preserve">
    <value>The type name '{0}' does not exist in the type '{1}'</value>
  </data>
  <data name="ERR_MethGrpToNonDel" xml:space="preserve">
    <value>Cannot convert method group '{0}' to non-delegate type '{1}'. Did you intend to invoke the method?</value>
  </data>
  <data name="WRN_MethGrpToNonDel" xml:space="preserve">
    <value>Converting method group '{0}' to non-delegate type '{1}'. Did you intend to invoke the method?</value>
  </data>
  <data name="WRN_MethGrpToNonDel_Title" xml:space="preserve">
    <value>Converting method group to non-delegate type</value>
  </data>
  <data name="ERR_BadExternAlias" xml:space="preserve">
    <value>The extern alias '{0}' was not specified in a /reference option</value>
  </data>
  <data name="ERR_ColColWithTypeAlias" xml:space="preserve">
    <value>Cannot use alias '{0}' with '::' since the alias references a type. Use '.' instead.</value>
  </data>
  <data name="ERR_AliasNotFound" xml:space="preserve">
    <value>Alias '{0}' not found</value>
  </data>
  <data name="ERR_SameFullNameAggAgg" xml:space="preserve">
    <value>The type '{1}' exists in both '{0}' and '{2}'</value>
  </data>
  <data name="ERR_SameFullNameNsAgg" xml:space="preserve">
    <value>The namespace '{1}' in '{0}' conflicts with the type '{3}' in '{2}'</value>
  </data>
  <data name="WRN_SameFullNameThisNsAgg" xml:space="preserve">
    <value>The namespace '{1}' in '{0}' conflicts with the imported type '{3}' in '{2}'. Using the namespace defined in '{0}'.</value>
  </data>
  <data name="WRN_SameFullNameThisNsAgg_Title" xml:space="preserve">
    <value>Namespace conflicts with imported type</value>
  </data>
  <data name="WRN_SameFullNameThisAggAgg" xml:space="preserve">
    <value>The type '{1}' in '{0}' conflicts with the imported type '{3}' in '{2}'. Using the type defined in '{0}'.</value>
  </data>
  <data name="WRN_SameFullNameThisAggAgg_Title" xml:space="preserve">
    <value>Type conflicts with imported type</value>
  </data>
  <data name="WRN_SameFullNameThisAggNs" xml:space="preserve">
    <value>The type '{1}' in '{0}' conflicts with the imported namespace '{3}' in '{2}'. Using the type defined in '{0}'.</value>
  </data>
  <data name="WRN_SameFullNameThisAggNs_Title" xml:space="preserve">
    <value>Type conflicts with imported namespace</value>
  </data>
  <data name="ERR_SameFullNameThisAggThisNs" xml:space="preserve">
    <value>The type '{1}' in '{0}' conflicts with the namespace '{3}' in '{2}'</value>
  </data>
  <data name="ERR_ExternAfterElements" xml:space="preserve">
    <value>An extern alias declaration must precede all other elements defined in the namespace</value>
  </data>
  <data name="WRN_GlobalAliasDefn" xml:space="preserve">
    <value>Defining an alias named 'global' is ill-advised since 'global::' always references the global namespace and not an alias</value>
  </data>
  <data name="WRN_GlobalAliasDefn_Title" xml:space="preserve">
    <value>Defining an alias named 'global' is ill-advised</value>
  </data>
  <data name="ERR_SealedStaticClass" xml:space="preserve">
    <value>'{0}': a type cannot be both static and sealed</value>
  </data>
  <data name="ERR_PrivateAbstractAccessor" xml:space="preserve">
    <value>'{0}': abstract properties cannot have private accessors</value>
  </data>
  <data name="ERR_ValueExpected" xml:space="preserve">
    <value>Syntax error; value expected</value>
  </data>
  <data name="ERR_UnboxNotLValue" xml:space="preserve">
    <value>Cannot modify the result of an unboxing conversion</value>
  </data>
  <data name="ERR_AnonMethGrpInForEach" xml:space="preserve">
    <value>Foreach cannot operate on a '{0}'. Did you intend to invoke the '{0}'?</value>
  </data>
  <data name="ERR_BadIncDecRetType" xml:space="preserve">
    <value>The return type for ++ or -- operator must match the parameter type or be derived from the parameter type</value>
  </data>
  <data name="ERR_TypeConstraintsMustBeUniqueAndFirst" xml:space="preserve">
    <value>The 'class', 'struct', 'unmanaged', 'notnull', and 'default' constraints cannot be combined or duplicated, and must be specified first in the constraints list.</value>
  </data>
  <data name="ERR_RefValBoundWithClass" xml:space="preserve">
    <value>'{0}': cannot specify both a constraint class and the 'class' or 'struct' constraint</value>
  </data>
  <data name="ERR_UnmanagedBoundWithClass" xml:space="preserve">
    <value>'{0}': cannot specify both a constraint class and the 'unmanaged' constraint</value>
  </data>
  <data name="ERR_NewBoundWithVal" xml:space="preserve">
    <value>The 'new()' constraint cannot be used with the 'struct' constraint</value>
  </data>
  <data name="ERR_RefConstraintNotSatisfied" xml:space="preserve">
    <value>The type '{2}' must be a reference type in order to use it as parameter '{1}' in the generic type or method '{0}'</value>
  </data>
  <data name="ERR_ValConstraintNotSatisfied" xml:space="preserve">
    <value>The type '{2}' must be a non-nullable value type in order to use it as parameter '{1}' in the generic type or method '{0}'</value>
  </data>
  <data name="ERR_CircularConstraint" xml:space="preserve">
    <value>Circular constraint dependency involving '{0}' and '{1}'</value>
  </data>
  <data name="ERR_BaseConstraintConflict" xml:space="preserve">
    <value>Type parameter '{0}' inherits conflicting constraints '{1}' and '{2}'</value>
  </data>
  <data name="ERR_ConWithValCon" xml:space="preserve">
    <value>Type parameter '{1}' has the 'struct' constraint so '{1}' cannot be used as a constraint for '{0}'</value>
  </data>
  <data name="ERR_AmbigUDConv" xml:space="preserve">
    <value>Ambiguous user defined conversions '{0}' and '{1}' when converting from '{2}' to '{3}'</value>
  </data>
  <data name="WRN_AlwaysNull" xml:space="preserve">
    <value>The result of the expression is always 'null' of type '{0}'</value>
  </data>
  <data name="WRN_AlwaysNull_Title" xml:space="preserve">
    <value>The result of the expression is always 'null'</value>
  </data>
  <data name="ERR_RefReturnThis" xml:space="preserve">
    <value>Cannot return 'this' by reference.</value>
  </data>
  <data name="ERR_AttributeCtorInParameter" xml:space="preserve">
    <value>Cannot use attribute constructor '{0}' because it has 'in' parameters.</value>
  </data>
  <data name="ERR_OverrideWithConstraints" xml:space="preserve">
    <value>Constraints for override and explicit interface implementation methods are inherited from the base method, so they cannot be specified directly, except for either a 'class', or a 'struct' constraint.</value>
  </data>
  <data name="ERR_AmbigOverride" xml:space="preserve">
    <value>The inherited members '{0}' and '{1}' have the same signature in type '{2}', so they cannot be overridden</value>
  </data>
  <data name="ERR_DecConstError" xml:space="preserve">
    <value>Evaluation of the decimal constant expression failed</value>
  </data>
  <data name="WRN_CmpAlwaysFalse" xml:space="preserve">
    <value>Comparing with null of type '{0}' always produces 'false'</value>
  </data>
  <data name="WRN_CmpAlwaysFalse_Title" xml:space="preserve">
    <value>Comparing with null of struct type always produces 'false'</value>
  </data>
  <data name="WRN_FinalizeMethod" xml:space="preserve">
    <value>Introducing a 'Finalize' method can interfere with destructor invocation. Did you intend to declare a destructor?</value>
  </data>
  <data name="WRN_FinalizeMethod_Title" xml:space="preserve">
    <value>Introducing a 'Finalize' method can interfere with destructor invocation</value>
  </data>
  <data name="WRN_FinalizeMethod_Description" xml:space="preserve">
    <value>This warning occurs when you create a class with a method whose signature is public virtual void Finalize.

If such a class is used as a base class and if the deriving class defines a destructor, the destructor will override the base class Finalize method, not Finalize.</value>
  </data>
  <data name="ERR_ExplicitImplParams" xml:space="preserve">
    <value>'{0}' should not have a params parameter since '{1}' does not</value>
  </data>
  <data name="WRN_GotoCaseShouldConvert" xml:space="preserve">
    <value>The 'goto case' value is not implicitly convertible to type '{0}'</value>
  </data>
  <data name="WRN_GotoCaseShouldConvert_Title" xml:space="preserve">
    <value>The 'goto case' value is not implicitly convertible to the switch type</value>
  </data>
  <data name="ERR_MethodImplementingAccessor" xml:space="preserve">
    <value>Method '{0}' cannot implement interface accessor '{1}' for type '{2}'. Use an explicit interface implementation.</value>
  </data>
  <data name="WRN_NubExprIsConstBool" xml:space="preserve">
    <value>The result of the expression is always '{0}' since a value of type '{1}' is never equal to 'null' of type '{2}'</value>
  </data>
  <data name="WRN_NubExprIsConstBool_Title" xml:space="preserve">
    <value>The result of the expression is always the same since a value of this type is never equal to 'null'</value>
  </data>
  <data name="WRN_NubExprIsConstBool2" xml:space="preserve">
    <value>The result of the expression is always '{0}' since a value of type '{1}' is never equal to 'null' of type '{2}'</value>
  </data>
  <data name="WRN_NubExprIsConstBool2_Title" xml:space="preserve">
    <value>The result of the expression is always the same since a value of this type is never equal to 'null'</value>
  </data>
  <data name="WRN_ExplicitImplCollision" xml:space="preserve">
    <value>Explicit interface implementation '{0}' matches more than one interface member. Which interface member is actually chosen is implementation-dependent. Consider using a non-explicit implementation instead.</value>
  </data>
  <data name="WRN_ExplicitImplCollision_Title" xml:space="preserve">
    <value>Explicit interface implementation matches more than one interface member</value>
  </data>
  <data name="ERR_AbstractHasBody" xml:space="preserve">
    <value>'{0}' cannot declare a body because it is marked abstract</value>
  </data>
  <data name="ERR_ConcreteMissingBody" xml:space="preserve">
    <value>'{0}' must declare a body because it is not marked abstract, extern, or partial</value>
  </data>
  <data name="ERR_AbstractAndSealed" xml:space="preserve">
    <value>'{0}' cannot be both abstract and sealed</value>
  </data>
  <data name="ERR_AbstractNotVirtual" xml:space="preserve">
    <value>The abstract {0} '{1}' cannot be marked virtual</value>
  </data>
  <data name="ERR_StaticConstant" xml:space="preserve">
    <value>The constant '{0}' cannot be marked static</value>
  </data>
  <data name="ERR_CantOverrideNonFunction" xml:space="preserve">
    <value>'{0}': cannot override because '{1}' is not a function</value>
  </data>
  <data name="ERR_CantOverrideNonVirtual" xml:space="preserve">
    <value>'{0}': cannot override inherited member '{1}' because it is not marked virtual, abstract, or override</value>
  </data>
  <data name="ERR_CantChangeAccessOnOverride" xml:space="preserve">
    <value>'{0}': cannot change access modifiers when overriding '{1}' inherited member '{2}'</value>
  </data>
  <data name="ERR_CantChangeTupleNamesOnOverride" xml:space="preserve">
    <value>'{0}': cannot change tuple element names when overriding inherited member '{1}'</value>
  </data>
  <data name="ERR_CantChangeReturnTypeOnOverride" xml:space="preserve">
    <value>'{0}': return type must be '{2}' to match overridden member '{1}'</value>
  </data>
  <data name="ERR_CantDeriveFromSealedType" xml:space="preserve">
    <value>'{0}': cannot derive from sealed type '{1}'</value>
  </data>
  <data name="ERR_AbstractInConcreteClass" xml:space="preserve">
    <value>'{0}' is abstract but it is contained in non-abstract type '{1}'</value>
  </data>
  <data name="ERR_StaticConstructorWithExplicitConstructorCall" xml:space="preserve">
    <value>'{0}': static constructor cannot have an explicit 'this' or 'base' constructor call</value>
  </data>
  <data name="ERR_StaticConstructorWithAccessModifiers" xml:space="preserve">
    <value>'{0}': access modifiers are not allowed on static constructors</value>
  </data>
  <data name="ERR_RecursiveConstructorCall" xml:space="preserve">
    <value>Constructor '{0}' cannot call itself</value>
  </data>
  <data name="ERR_IndirectRecursiveConstructorCall" xml:space="preserve">
    <value>Constructor '{0}' cannot call itself through another constructor</value>
  </data>
  <data name="ERR_ObjectCallingBaseConstructor" xml:space="preserve">
    <value>'{0}' has no base class and cannot call a base constructor</value>
  </data>
  <data name="ERR_PredefinedTypeNotFound" xml:space="preserve">
    <value>Predefined type '{0}' is not defined or imported</value>
  </data>
  <data name="ERR_PredefinedValueTupleTypeNotFound" xml:space="preserve">
    <value>Predefined type '{0}' is not defined or imported</value>
  </data>
  <data name="ERR_PredefinedValueTupleTypeAmbiguous3" xml:space="preserve">
    <value>Predefined type '{0}' is declared in multiple referenced assemblies: '{1}' and '{2}'</value>
  </data>
  <data name="ERR_StructWithBaseConstructorCall" xml:space="preserve">
    <value>'{0}': structs cannot call base class constructors</value>
  </data>
  <data name="ERR_StructLayoutCycle" xml:space="preserve">
    <value>Struct member '{0}' of type '{1}' causes a cycle in the struct layout</value>
  </data>
  <data name="ERR_InterfacesCantContainFields" xml:space="preserve">
    <value>Interfaces cannot contain instance fields</value>
  </data>
  <data name="ERR_InterfacesCantContainConstructors" xml:space="preserve">
    <value>Interfaces cannot contain instance constructors</value>
  </data>
  <data name="ERR_NonInterfaceInInterfaceList" xml:space="preserve">
    <value>Type '{0}' in interface list is not an interface</value>
  </data>
  <data name="ERR_DuplicateInterfaceInBaseList" xml:space="preserve">
    <value>'{0}' is already listed in interface list</value>
  </data>
  <data name="ERR_DuplicateInterfaceWithTupleNamesInBaseList" xml:space="preserve">
    <value>'{0}' is already listed in the interface list on type '{2}' with different tuple element names, as '{1}'.</value>
  </data>
  <data name="ERR_DuplicateInterfaceWithDifferencesInBaseList" xml:space="preserve">
    <value>'{0}' is already listed in the interface list on type '{2}' as '{1}'.</value>
  </data>
  <data name="ERR_CycleInInterfaceInheritance" xml:space="preserve">
    <value>Inherited interface '{1}' causes a cycle in the interface hierarchy of '{0}'</value>
  </data>
  <data name="ERR_HidingAbstractMethod" xml:space="preserve">
    <value>'{0}' hides inherited abstract member '{1}'</value>
  </data>
  <data name="ERR_UnimplementedAbstractMethod" xml:space="preserve">
    <value>'{0}' does not implement inherited abstract member '{1}'</value>
  </data>
  <data name="ERR_UnimplementedInterfaceMember" xml:space="preserve">
    <value>'{0}' does not implement interface member '{1}'</value>
  </data>
  <data name="ERR_ObjectCantHaveBases" xml:space="preserve">
    <value>The class System.Object cannot have a base class or implement an interface</value>
  </data>
  <data name="ERR_ExplicitInterfaceImplementationNotInterface" xml:space="preserve">
    <value>'{0}' in explicit interface declaration is not an interface</value>
  </data>
  <data name="ERR_InterfaceMemberNotFound" xml:space="preserve">
    <value>'{0}' in explicit interface declaration is not found among members of the interface that can be implemented</value>
  </data>
  <data name="ERR_ClassDoesntImplementInterface" xml:space="preserve">
    <value>'{0}': containing type does not implement interface '{1}'</value>
  </data>
  <data name="ERR_ExplicitInterfaceImplementationInNonClassOrStruct" xml:space="preserve">
    <value>'{0}': explicit interface declaration can only be declared in a class, record, struct or interface</value>
  </data>
  <data name="ERR_MemberNameSameAsType" xml:space="preserve">
    <value>'{0}': member names cannot be the same as their enclosing type</value>
  </data>
  <data name="ERR_EnumeratorOverflow" xml:space="preserve">
    <value>'{0}': the enumerator value is too large to fit in its type</value>
  </data>
  <data name="ERR_CantOverrideNonProperty" xml:space="preserve">
    <value>'{0}': cannot override because '{1}' is not a property</value>
  </data>
  <data name="ERR_NoGetToOverride" xml:space="preserve">
    <value>'{0}': cannot override because '{1}' does not have an overridable get accessor</value>
  </data>
  <data name="ERR_NoSetToOverride" xml:space="preserve">
    <value>'{0}': cannot override because '{1}' does not have an overridable set accessor</value>
  </data>
  <data name="ERR_PropertyCantHaveVoidType" xml:space="preserve">
    <value>'{0}': property or indexer cannot have void type</value>
  </data>
  <data name="ERR_PropertyWithNoAccessors" xml:space="preserve">
    <value>'{0}': property or indexer must have at least one accessor</value>
  </data>
  <data name="ERR_CantUseVoidInArglist" xml:space="preserve">
    <value>__arglist cannot have an argument of void type</value>
  </data>
  <data name="ERR_NewVirtualInSealed" xml:space="preserve">
    <value>'{0}' is a new virtual member in sealed type '{1}'</value>
  </data>
  <data name="ERR_ExplicitPropertyAddingAccessor" xml:space="preserve">
    <value>'{0}' adds an accessor not found in interface member '{1}'</value>
  </data>
  <data name="ERR_ExplicitPropertyMismatchInitOnly" xml:space="preserve">
    <value>Accessors '{0}' and '{1}' should both be init-only or neither</value>
  </data>
  <data name="ERR_ExplicitPropertyMissingAccessor" xml:space="preserve">
    <value>Explicit interface implementation '{0}' is missing accessor '{1}'</value>
  </data>
  <data name="ERR_ConversionWithInterface" xml:space="preserve">
    <value>'{0}': user-defined conversions to or from an interface are not allowed</value>
  </data>
  <data name="ERR_ConversionWithBase" xml:space="preserve">
    <value>'{0}': user-defined conversions to or from a base type are not allowed</value>
  </data>
  <data name="ERR_ConversionWithDerived" xml:space="preserve">
    <value>'{0}': user-defined conversions to or from a derived type are not allowed</value>
  </data>
  <data name="ERR_IdentityConversion" xml:space="preserve">
    <value>User-defined operator cannot convert a type to itself</value>
  </data>
  <data name="ERR_ConversionNotInvolvingContainedType" xml:space="preserve">
    <value>User-defined conversion must convert to or from the enclosing type</value>
  </data>
  <data name="ERR_DuplicateConversionInClass" xml:space="preserve">
    <value>Duplicate user-defined conversion in type '{0}'</value>
  </data>
  <data name="ERR_OperatorsMustBeStatic" xml:space="preserve">
    <value>User-defined operator '{0}' must be declared static and public</value>
  </data>
  <data name="ERR_BadIncDecSignature" xml:space="preserve">
    <value>The parameter type for ++ or -- operator must be the containing type</value>
  </data>
  <data name="ERR_BadUnaryOperatorSignature" xml:space="preserve">
    <value>The parameter of a unary operator must be the containing type</value>
  </data>
  <data name="ERR_BadBinaryOperatorSignature" xml:space="preserve">
    <value>One of the parameters of a binary operator must be the containing type</value>
  </data>
  <data name="ERR_BadShiftOperatorSignature" xml:space="preserve">
    <value>The first operand of an overloaded shift operator must have the same type as the containing type</value>
  </data>
  <data name="ERR_InterfacesCantContainConversionOrEqualityOperators" xml:space="preserve">
    <value>Conversion, equality, or inequality operators declared in interfaces must be abstract or virtual</value>
  </data>
  <data name="ERR_EnumsCantContainDefaultConstructor" xml:space="preserve">
    <value>Enums cannot contain explicit parameterless constructors</value>
  </data>
  <data name="ERR_CantOverrideBogusMethod" xml:space="preserve">
    <value>'{0}': cannot override '{1}' because it is not supported by the language</value>
  </data>
  <data name="ERR_BindToBogus" xml:space="preserve">
    <value>'{0}' is not supported by the language</value>
  </data>
  <data name="ERR_CantCallSpecialMethod" xml:space="preserve">
    <value>'{0}': cannot explicitly call operator or accessor</value>
  </data>
  <data name="ERR_BadTypeReference" xml:space="preserve">
    <value>'{0}': cannot reference a type through an expression; try '{1}' instead</value>
  </data>
  <data name="ERR_BadDestructorName" xml:space="preserve">
    <value>Name of destructor must match name of type</value>
  </data>
  <data name="ERR_OnlyClassesCanContainDestructors" xml:space="preserve">
    <value>Only class types can contain destructors</value>
  </data>
  <data name="ERR_ConflictAliasAndMember" xml:space="preserve">
    <value>Namespace '{1}' contains a definition conflicting with alias '{0}'</value>
  </data>
  <data name="ERR_ConflictingAliasAndDefinition" xml:space="preserve">
    <value>Alias '{0}' conflicts with {1} definition</value>
  </data>
  <data name="ERR_ConditionalOnSpecialMethod" xml:space="preserve">
    <value>The Conditional attribute is not valid on '{0}' because it is a constructor, destructor, operator, lambda expression, or explicit interface implementation</value>
  </data>
  <data name="ERR_ConditionalMustReturnVoid" xml:space="preserve">
    <value>The Conditional attribute is not valid on '{0}' because its return type is not void</value>
  </data>
  <data name="ERR_DuplicateAttribute" xml:space="preserve">
    <value>Duplicate '{0}' attribute</value>
  </data>
  <data name="ERR_DuplicateAttributeInNetModule" xml:space="preserve">
    <value>Duplicate '{0}' attribute in '{1}'</value>
  </data>
  <data name="ERR_ConditionalOnInterfaceMethod" xml:space="preserve">
    <value>The Conditional attribute is not valid on interface members</value>
  </data>
  <data name="ERR_OperatorCantReturnVoid" xml:space="preserve">
    <value>User-defined operators cannot return void</value>
  </data>
  <data name="ERR_BadDynamicConversion" xml:space="preserve">
    <value>'{0}': user-defined conversions to or from the dynamic type are not allowed</value>
  </data>
  <data name="ERR_InvalidAttributeArgument" xml:space="preserve">
    <value>Invalid value for argument to '{0}' attribute</value>
  </data>
  <data name="ERR_ParameterNotValidForType" xml:space="preserve">
    <value>Parameter not valid for the specified unmanaged type.</value>
  </data>
  <data name="ERR_AttributeParameterRequired1" xml:space="preserve">
    <value>Attribute parameter '{0}' must be specified.</value>
  </data>
  <data name="ERR_AttributeParameterRequired2" xml:space="preserve">
    <value>Attribute parameter '{0}' or '{1}' must be specified.</value>
  </data>
  <data name="ERR_MarshalUnmanagedTypeNotValidForFields" xml:space="preserve">
    <value>Unmanaged type '{0}' not valid for fields.</value>
  </data>
  <data name="ERR_MarshalUnmanagedTypeOnlyValidForFields" xml:space="preserve">
    <value>Unmanaged type '{0}' is only valid for fields.</value>
  </data>
  <data name="ERR_AttributeOnBadSymbolType" xml:space="preserve">
    <value>Attribute '{0}' is not valid on this declaration type. It is only valid on '{1}' declarations.</value>
  </data>
  <data name="ERR_FloatOverflow" xml:space="preserve">
    <value>Floating-point constant is outside the range of type '{0}'</value>
  </data>
  <data name="ERR_ComImportWithoutUuidAttribute" xml:space="preserve">
    <value>The Guid attribute must be specified with the ComImport attribute</value>
  </data>
  <data name="ERR_InvalidNamedArgument" xml:space="preserve">
    <value>Invalid value for named attribute argument '{0}'</value>
  </data>
  <data name="ERR_DllImportOnInvalidMethod" xml:space="preserve">
    <value>The DllImport attribute must be specified on a method marked 'static' and 'extern'</value>
  </data>
  <data name="ERR_EncUpdateFailedMissingAttribute" xml:space="preserve">
    <value>Cannot update '{0}'; attribute '{1}' is missing.</value>
  </data>
  <data name="ERR_DllImportOnGenericMethod" xml:space="preserve">
    <value>The DllImport attribute cannot be applied to a method that is generic or contained in a generic method or type.</value>
  </data>
  <data name="ERR_FieldCantBeRefAny" xml:space="preserve">
    <value>Field or property cannot be of type '{0}'</value>
  </data>
  <data name="ERR_FieldAutoPropCantBeByRefLike" xml:space="preserve">
    <value>Field or auto-implemented property cannot be of type '{0}' unless it is an instance member of a ref struct.</value>
  </data>
  <data name="ERR_ArrayElementCantBeRefAny" xml:space="preserve">
    <value>Array elements cannot be of type '{0}'</value>
  </data>
  <data name="WRN_DeprecatedSymbol" xml:space="preserve">
    <value>'{0}' is obsolete</value>
  </data>
  <data name="WRN_DeprecatedSymbol_Title" xml:space="preserve">
    <value>Type or member is obsolete</value>
  </data>
  <data name="ERR_NotAnAttributeClass" xml:space="preserve">
    <value>'{0}' is not an attribute class</value>
  </data>
  <data name="ERR_BadNamedAttributeArgument" xml:space="preserve">
    <value>'{0}' is not a valid named attribute argument. Named attribute arguments must be fields which are not readonly, static, or const, or read-write properties which are public and not static.</value>
  </data>
  <data name="WRN_DeprecatedSymbolStr" xml:space="preserve">
    <value>'{0}' is obsolete: '{1}'</value>
  </data>
  <data name="WRN_DeprecatedSymbolStr_Title" xml:space="preserve">
    <value>Type or member is obsolete</value>
  </data>
  <data name="ERR_DeprecatedSymbolStr" xml:space="preserve">
    <value>'{0}' is obsolete: '{1}'</value>
  </data>
  <data name="ERR_IndexerCantHaveVoidType" xml:space="preserve">
    <value>Indexers cannot have void type</value>
  </data>
  <data name="ERR_VirtualPrivate" xml:space="preserve">
    <value>'{0}': virtual or abstract members cannot be private</value>
  </data>
  <data name="ERR_ArrayInitToNonArrayType" xml:space="preserve">
    <value>Can only use array initializer expressions to assign to array types. Try using a new expression instead.</value>
  </data>
  <data name="ERR_ArrayInitInBadPlace" xml:space="preserve">
    <value>Array initializers can only be used in a variable or field initializer. Try using a new expression instead.</value>
  </data>
  <data name="ERR_MissingStructOffset" xml:space="preserve">
    <value>'{0}': instance field in types marked with StructLayout(LayoutKind.Explicit) must have a FieldOffset attribute</value>
  </data>
  <data name="WRN_ExternMethodNoImplementation" xml:space="preserve">
    <value>Method, operator, or accessor '{0}' is marked external and has no attributes on it. Consider adding a DllImport attribute to specify the external implementation.</value>
  </data>
  <data name="WRN_ExternMethodNoImplementation_Title" xml:space="preserve">
    <value>Method, operator, or accessor is marked external and has no attributes on it</value>
  </data>
  <data name="WRN_ProtectedInSealed" xml:space="preserve">
    <value>'{0}': new protected member declared in sealed type</value>
  </data>
  <data name="WRN_ProtectedInSealed_Title" xml:space="preserve">
    <value>New protected member declared in sealed type</value>
  </data>
  <data name="ERR_InterfaceImplementedByConditional" xml:space="preserve">
    <value>Conditional member '{0}' cannot implement interface member '{1}' in type '{2}'</value>
  </data>
  <data name="ERR_InterfaceImplementedImplicitlyByVariadic" xml:space="preserve">
    <value>'{0}' cannot implement interface member '{1}' in type '{2}' because it has an __arglist parameter</value>
  </data>
  <data name="ERR_IllegalRefParam" xml:space="preserve">
    <value>ref and out are not valid in this context</value>
  </data>
  <data name="ERR_BadArgumentToAttribute" xml:space="preserve">
    <value>The argument to the '{0}' attribute must be a valid identifier</value>
  </data>
  <data name="ERR_StructOffsetOnBadStruct" xml:space="preserve">
    <value>The FieldOffset attribute can only be placed on members of types marked with the StructLayout(LayoutKind.Explicit)</value>
  </data>
  <data name="ERR_StructOffsetOnBadField" xml:space="preserve">
    <value>The FieldOffset attribute is not allowed on static or const fields</value>
  </data>
  <data name="ERR_AttributeUsageOnNonAttributeClass" xml:space="preserve">
    <value>Attribute '{0}' is only valid on classes derived from System.Attribute</value>
  </data>
  <data name="WRN_PossibleMistakenNullStatement" xml:space="preserve">
    <value>Possible mistaken empty statement</value>
  </data>
  <data name="WRN_PossibleMistakenNullStatement_Title" xml:space="preserve">
    <value>Possible mistaken empty statement</value>
  </data>
  <data name="ERR_DuplicateNamedAttributeArgument" xml:space="preserve">
    <value>'{0}' duplicate named attribute argument</value>
  </data>
  <data name="ERR_DeriveFromEnumOrValueType" xml:space="preserve">
    <value>'{0}' cannot derive from special class '{1}'</value>
  </data>
  <data name="ERR_DefaultMemberOnIndexedType" xml:space="preserve">
    <value>Cannot specify the DefaultMember attribute on a type containing an indexer</value>
  </data>
  <data name="ERR_BogusType" xml:space="preserve">
    <value>'{0}' is a type not supported by the language</value>
  </data>
  <data name="WRN_UnassignedInternalField" xml:space="preserve">
    <value>Field '{0}' is never assigned to, and will always have its default value {1}</value>
  </data>
  <data name="WRN_UnassignedInternalField_Title" xml:space="preserve">
    <value>Field is never assigned to, and will always have its default value</value>
  </data>
  <data name="ERR_CStyleArray" xml:space="preserve">
    <value>Bad array declarator: To declare a managed array the rank specifier precedes the variable's identifier. To declare a fixed size buffer field, use the fixed keyword before the field type.</value>
  </data>
  <data name="WRN_VacuousIntegralComp" xml:space="preserve">
    <value>Comparison to integral constant is useless; the constant is outside the range of type '{0}'</value>
  </data>
  <data name="WRN_VacuousIntegralComp_Title" xml:space="preserve">
    <value>Comparison to integral constant is useless; the constant is outside the range of the type</value>
  </data>
  <data name="ERR_AbstractAttributeClass" xml:space="preserve">
    <value>Cannot apply attribute class '{0}' because it is abstract</value>
  </data>
  <data name="ERR_BadNamedAttributeArgumentType" xml:space="preserve">
    <value>'{0}' is not a valid named attribute argument because it is not a valid attribute parameter type</value>
  </data>
  <data name="ERR_MissingPredefinedMember" xml:space="preserve">
    <value>Missing compiler required member '{0}.{1}'</value>
  </data>
  <data name="WRN_AttributeLocationOnBadDeclaration" xml:space="preserve">
    <value>'{0}' is not a valid attribute location for this declaration. Valid attribute locations for this declaration are '{1}'. All attributes in this block will be ignored.</value>
  </data>
  <data name="WRN_AttributeLocationOnBadDeclaration_Title" xml:space="preserve">
    <value>Not a valid attribute location for this declaration</value>
  </data>
  <data name="WRN_InvalidAttributeLocation" xml:space="preserve">
    <value>'{0}' is not a recognized attribute location. Valid attribute locations for this declaration are '{1}'. All attributes in this block will be ignored.</value>
  </data>
  <data name="WRN_InvalidAttributeLocation_Title" xml:space="preserve">
    <value>Not a recognized attribute location</value>
  </data>
  <data name="WRN_EqualsWithoutGetHashCode" xml:space="preserve">
    <value>'{0}' overrides Object.Equals(object o) but does not override Object.GetHashCode()</value>
  </data>
  <data name="WRN_EqualsWithoutGetHashCode_Title" xml:space="preserve">
    <value>Type overrides Object.Equals(object o) but does not override Object.GetHashCode()</value>
  </data>
  <data name="WRN_EqualityOpWithoutEquals" xml:space="preserve">
    <value>'{0}' defines operator == or operator != but does not override Object.Equals(object o)</value>
  </data>
  <data name="WRN_EqualityOpWithoutEquals_Title" xml:space="preserve">
    <value>Type defines operator == or operator != but does not override Object.Equals(object o)</value>
  </data>
  <data name="WRN_EqualityOpWithoutGetHashCode" xml:space="preserve">
    <value>'{0}' defines operator == or operator != but does not override Object.GetHashCode()</value>
  </data>
  <data name="WRN_EqualityOpWithoutGetHashCode_Title" xml:space="preserve">
    <value>Type defines operator == or operator != but does not override Object.GetHashCode()</value>
  </data>
  <data name="ERR_OutAttrOnRefParam" xml:space="preserve">
    <value>Cannot specify the Out attribute on a ref parameter without also specifying the In attribute.</value>
  </data>
  <data name="ERR_OverloadRefKind" xml:space="preserve">
    <value>'{0}' cannot define an overloaded {1} that differs only on parameter modifiers '{2}' and '{3}'</value>
  </data>
  <data name="ERR_LiteralDoubleCast" xml:space="preserve">
    <value>Literal of type double cannot be implicitly converted to type '{1}'; use an '{0}' suffix to create a literal of this type</value>
  </data>
  <data name="WRN_IncorrectBooleanAssg" xml:space="preserve">
    <value>Assignment in conditional expression is always constant; did you mean to use == instead of = ?</value>
  </data>
  <data name="WRN_IncorrectBooleanAssg_Title" xml:space="preserve">
    <value>Assignment in conditional expression is always constant</value>
  </data>
  <data name="ERR_ProtectedInStruct" xml:space="preserve">
    <value>'{0}': new protected member declared in struct</value>
  </data>
  <data name="ERR_InconsistentIndexerNames" xml:space="preserve">
    <value>Two indexers have different names; the IndexerName attribute must be used with the same name on every indexer within a type</value>
  </data>
  <data name="ERR_ComImportWithUserCtor" xml:space="preserve">
    <value>A class with the ComImport attribute cannot have a user-defined constructor</value>
  </data>
  <data name="ERR_FieldCantHaveVoidType" xml:space="preserve">
    <value>Field cannot have void type</value>
  </data>
  <data name="WRN_NonObsoleteOverridingObsolete" xml:space="preserve">
    <value>Member '{0}' overrides obsolete member '{1}'. Add the Obsolete attribute to '{0}'.</value>
  </data>
  <data name="WRN_NonObsoleteOverridingObsolete_Title" xml:space="preserve">
    <value>Member overrides obsolete member</value>
  </data>
  <data name="ERR_SystemVoid" xml:space="preserve">
    <value>System.Void cannot be used from C# -- use typeof(void) to get the void type object</value>
  </data>
  <data name="ERR_ExplicitParamArray" xml:space="preserve">
    <value>Do not use 'System.ParamArrayAttribute'. Use the 'params' keyword instead.</value>
  </data>
  <data name="WRN_BitwiseOrSignExtend" xml:space="preserve">
    <value>Bitwise-or operator used on a sign-extended operand; consider casting to a smaller unsigned type first</value>
  </data>
  <data name="WRN_BitwiseOrSignExtend_Title" xml:space="preserve">
    <value>Bitwise-or operator used on a sign-extended operand</value>
  </data>
  <data name="WRN_BitwiseOrSignExtend_Description" xml:space="preserve">
    <value>The compiler implicitly widened and sign-extended a variable, and then used the resulting value in a bitwise OR operation. This can result in unexpected behavior.</value>
  </data>
  <data name="ERR_VolatileStruct" xml:space="preserve">
    <value>'{0}': a volatile field cannot be of the type '{1}'</value>
  </data>
  <data name="ERR_VolatileAndReadonly" xml:space="preserve">
    <value>'{0}': a field cannot be both volatile and readonly</value>
  </data>
  <data name="ERR_AbstractField" xml:space="preserve">
    <value>The modifier 'abstract' is not valid on fields. Try using a property instead.</value>
  </data>
  <data name="ERR_BogusExplicitImpl" xml:space="preserve">
    <value>'{0}' cannot implement '{1}' because it is not supported by the language</value>
  </data>
  <data name="ERR_ExplicitMethodImplAccessor" xml:space="preserve">
    <value>'{0}' explicit method implementation cannot implement '{1}' because it is an accessor</value>
  </data>
  <data name="WRN_CoClassWithoutComImport" xml:space="preserve">
    <value>'{0}' interface marked with 'CoClassAttribute' not marked with 'ComImportAttribute'</value>
  </data>
  <data name="WRN_CoClassWithoutComImport_Title" xml:space="preserve">
    <value>Interface marked with 'CoClassAttribute' not marked with 'ComImportAttribute'</value>
  </data>
  <data name="ERR_ConditionalWithOutParam" xml:space="preserve">
    <value>Conditional member '{0}' cannot have an out parameter</value>
  </data>
  <data name="ERR_AccessorImplementingMethod" xml:space="preserve">
    <value>Accessor '{0}' cannot implement interface member '{1}' for type '{2}'. Use an explicit interface implementation.</value>
  </data>
  <data name="ERR_AliasQualAsExpression" xml:space="preserve">
    <value>The namespace alias qualifier '::' always resolves to a type or namespace so is illegal here. Consider using '.' instead.</value>
  </data>
  <data name="ERR_DerivingFromATyVar" xml:space="preserve">
    <value>Cannot derive from '{0}' because it is a type parameter</value>
  </data>
  <data name="ERR_DuplicateTypeParameter" xml:space="preserve">
    <value>Duplicate type parameter '{0}'</value>
  </data>
  <data name="WRN_TypeParameterSameAsOuterTypeParameter" xml:space="preserve">
    <value>Type parameter '{0}' has the same name as the type parameter from outer type '{1}'</value>
  </data>
  <data name="WRN_TypeParameterSameAsOuterTypeParameter_Title" xml:space="preserve">
    <value>Type parameter has the same name as the type parameter from outer type</value>
  </data>
  <data name="WRN_TypeParameterSameAsOuterMethodTypeParameter" xml:space="preserve">
    <value>Type parameter '{0}' has the same name as the type parameter from outer method '{1}'</value>
  </data>
  <data name="WRN_TypeParameterSameAsOuterMethodTypeParameter_Title" xml:space="preserve">
    <value>Type parameter has the same type as the type parameter from outer method.</value>
  </data>
  <data name="ERR_TypeVariableSameAsParent" xml:space="preserve">
    <value>Type parameter '{0}' has the same name as the containing type, or method</value>
  </data>
  <data name="ERR_UnifyingInterfaceInstantiations" xml:space="preserve">
    <value>'{0}' cannot implement both '{1}' and '{2}' because they may unify for some type parameter substitutions</value>
  </data>
  <data name="ERR_TyVarNotFoundInConstraint" xml:space="preserve">
    <value>'{1}' does not define type parameter '{0}'</value>
  </data>
  <data name="ERR_BadBoundType" xml:space="preserve">
    <value>'{0}' is not a valid constraint. A type used as a constraint must be an interface, a non-sealed class or a type parameter.</value>
  </data>
  <data name="ERR_SpecialTypeAsBound" xml:space="preserve">
    <value>Constraint cannot be special class '{0}'</value>
  </data>
  <data name="ERR_BadVisBound" xml:space="preserve">
    <value>Inconsistent accessibility: constraint type '{1}' is less accessible than '{0}'</value>
  </data>
  <data name="ERR_LookupInTypeVariable" xml:space="preserve">
    <value>Cannot do non-virtual member lookup in '{0}' because it is a type parameter</value>
  </data>
  <data name="ERR_BadConstraintType" xml:space="preserve">
    <value>Invalid constraint type. A type used as a constraint must be an interface, a non-sealed class or a type parameter.</value>
  </data>
  <data name="ERR_InstanceMemberInStaticClass" xml:space="preserve">
    <value>'{0}': cannot declare instance members in a static class</value>
  </data>
  <data name="ERR_StaticBaseClass" xml:space="preserve">
    <value>'{1}': cannot derive from static class '{0}'</value>
  </data>
  <data name="ERR_ConstructorInStaticClass" xml:space="preserve">
    <value>Static classes cannot have instance constructors</value>
  </data>
  <data name="ERR_DestructorInStaticClass" xml:space="preserve">
    <value>Static classes cannot contain destructors</value>
  </data>
  <data name="ERR_InstantiatingStaticClass" xml:space="preserve">
    <value>Cannot create an instance of the static class '{0}'</value>
  </data>
  <data name="ERR_StaticDerivedFromNonObject" xml:space="preserve">
    <value>Static class '{0}' cannot derive from type '{1}'. Static classes must derive from object.</value>
  </data>
  <data name="ERR_StaticClassInterfaceImpl" xml:space="preserve">
    <value>'{0}': static classes cannot implement interfaces</value>
  </data>
  <data name="ERR_RefStructInterfaceImpl" xml:space="preserve">
    <value>'{0}': ref structs cannot implement interfaces</value>
  </data>
  <data name="ERR_OperatorInStaticClass" xml:space="preserve">
    <value>'{0}': static classes cannot contain user-defined operators</value>
  </data>
  <data name="ERR_ConvertToStaticClass" xml:space="preserve">
    <value>Cannot convert to static type '{0}'</value>
  </data>
  <data name="ERR_ConstraintIsStaticClass" xml:space="preserve">
    <value>'{0}': static classes cannot be used as constraints</value>
  </data>
  <data name="ERR_GenericArgIsStaticClass" xml:space="preserve">
    <value>'{0}': static types cannot be used as type arguments</value>
  </data>
  <data name="ERR_ArrayOfStaticClass" xml:space="preserve">
    <value>'{0}': array elements cannot be of static type</value>
  </data>
  <data name="ERR_IndexerInStaticClass" xml:space="preserve">
    <value>'{0}': cannot declare indexers in a static class</value>
  </data>
  <data name="ERR_ParameterIsStaticClass" xml:space="preserve">
    <value>'{0}': static types cannot be used as parameters</value>
  </data>
  <data name="WRN_ParameterIsStaticClass" xml:space="preserve">
    <value>'{0}': static types cannot be used as parameters</value>
  </data>
  <data name="WRN_ParameterIsStaticClass_Title" xml:space="preserve">
    <value>Static types cannot be used as parameters</value>
  </data>
  <data name="ERR_ReturnTypeIsStaticClass" xml:space="preserve">
    <value>'{0}': static types cannot be used as return types</value>
  </data>
  <data name="WRN_ReturnTypeIsStaticClass" xml:space="preserve">
    <value>'{0}': static types cannot be used as return types</value>
  </data>
  <data name="WRN_ReturnTypeIsStaticClass_Title" xml:space="preserve">
    <value>Static types cannot be used as return types</value>
  </data>
  <data name="ERR_VarDeclIsStaticClass" xml:space="preserve">
    <value>Cannot declare a variable of static type '{0}'</value>
  </data>
  <data name="ERR_BadEmptyThrowInFinally" xml:space="preserve">
    <value>A throw statement with no arguments is not allowed in a finally clause that is nested inside the nearest enclosing catch clause</value>
  </data>
  <data name="ERR_InvalidSpecifier" xml:space="preserve">
    <value>'{0}' is not a valid format specifier</value>
  </data>
  <data name="WRN_AssignmentToLockOrDispose" xml:space="preserve">
    <value>Possibly incorrect assignment to local '{0}' which is the argument to a using or lock statement. The Dispose call or unlocking will happen on the original value of the local.</value>
  </data>
  <data name="WRN_AssignmentToLockOrDispose_Title" xml:space="preserve">
    <value>Possibly incorrect assignment to local which is the argument to a using or lock statement</value>
  </data>
  <data name="ERR_ForwardedTypeInThisAssembly" xml:space="preserve">
    <value>Type '{0}' is defined in this assembly, but a type forwarder is specified for it</value>
  </data>
  <data name="ERR_ForwardedTypeIsNested" xml:space="preserve">
    <value>Cannot forward type '{0}' because it is a nested type of '{1}'</value>
  </data>
  <data name="ERR_CycleInTypeForwarder" xml:space="preserve">
    <value>The type forwarder for type '{0}' in assembly '{1}' causes a cycle</value>
  </data>
  <data name="ERR_AssemblyNameOnNonModule" xml:space="preserve">
    <value>The /moduleassemblyname option may only be specified when building a target type of 'module'</value>
  </data>
  <data name="ERR_InvalidAssemblyName" xml:space="preserve">
    <value>Assembly reference '{0}' is invalid and cannot be resolved</value>
  </data>
  <data name="ERR_InvalidFwdType" xml:space="preserve">
    <value>Invalid type specified as an argument for TypeForwardedTo attribute</value>
  </data>
  <data name="ERR_CloseUnimplementedInterfaceMemberStatic" xml:space="preserve">
    <value>'{0}' does not implement instance interface member '{1}'. '{2}' cannot implement the interface member because it is static.</value>
  </data>
  <data name="ERR_CloseUnimplementedInterfaceMemberNotPublic" xml:space="preserve">
    <value>'{0}' does not implement interface member '{1}'. '{2}' cannot implement an interface member because it is not public.</value>
  </data>
  <data name="ERR_CloseUnimplementedInterfaceMemberWrongReturnType" xml:space="preserve">
    <value>'{0}' does not implement interface member '{1}'. '{2}' cannot implement '{1}' because it does not have the matching return type of '{3}'.</value>
  </data>
  <data name="ERR_DuplicateTypeForwarder" xml:space="preserve">
    <value>'{0}' duplicate TypeForwardedToAttribute</value>
  </data>
  <data name="ERR_ExpectedSelectOrGroup" xml:space="preserve">
    <value>A query body must end with a select clause or a group clause</value>
  </data>
  <data name="ERR_ExpectedContextualKeywordOn" xml:space="preserve">
    <value>Expected contextual keyword 'on'</value>
  </data>
  <data name="ERR_ExpectedContextualKeywordEquals" xml:space="preserve">
    <value>Expected contextual keyword 'equals'</value>
  </data>
  <data name="ERR_ExpectedContextualKeywordBy" xml:space="preserve">
    <value>Expected contextual keyword 'by'</value>
  </data>
  <data name="ERR_InvalidAnonymousTypeMemberDeclarator" xml:space="preserve">
    <value>Invalid anonymous type member declarator. Anonymous type members must be declared with a member assignment, simple name or member access.</value>
  </data>
  <data name="ERR_InvalidInitializerElementInitializer" xml:space="preserve">
    <value>Invalid initializer member declarator</value>
  </data>
  <data name="ERR_InconsistentLambdaParameterUsage" xml:space="preserve">
    <value>Inconsistent lambda parameter usage; parameter types must be all explicit or all implicit</value>
  </data>
  <data name="ERR_PartialMethodInvalidModifier" xml:space="preserve">
    <value>A partial method cannot have the 'abstract' modifier</value>
  </data>
  <data name="ERR_PartialMethodOnlyInPartialClass" xml:space="preserve">
    <value>A partial method must be declared within a partial type</value>
  </data>
  <data name="ERR_PartialMethodNotExplicit" xml:space="preserve">
    <value>A partial method may not explicitly implement an interface method</value>
  </data>
  <data name="ERR_PartialMethodExtensionDifference" xml:space="preserve">
    <value>Both partial method declarations must be extension methods or neither may be an extension method</value>
  </data>
  <data name="ERR_PartialMethodOnlyOneLatent" xml:space="preserve">
    <value>A partial method may not have multiple defining declarations</value>
  </data>
  <data name="ERR_PartialMethodOnlyOneActual" xml:space="preserve">
    <value>A partial method may not have multiple implementing declarations</value>
  </data>
  <data name="ERR_PartialMethodParamsDifference" xml:space="preserve">
    <value>Both partial method declarations must use a params parameter or neither may use a params parameter</value>
  </data>
  <data name="ERR_PartialMethodMustHaveLatent" xml:space="preserve">
    <value>No defining declaration found for implementing declaration of partial method '{0}'</value>
  </data>
  <data name="ERR_PartialMethodInconsistentTupleNames" xml:space="preserve">
    <value>Both partial method declarations, '{0}' and '{1}', must use the same tuple element names.</value>
  </data>
  <data name="ERR_PartialMethodInconsistentConstraints" xml:space="preserve">
    <value>Partial method declarations of '{0}' have inconsistent constraints for type parameter '{1}'</value>
  </data>
  <data name="ERR_PartialMethodToDelegate" xml:space="preserve">
    <value>Cannot create delegate from method '{0}' because it is a partial method without an implementing declaration</value>
  </data>
  <data name="ERR_PartialMethodStaticDifference" xml:space="preserve">
    <value>Both partial method declarations must be static or neither may be static</value>
  </data>
  <data name="ERR_PartialMethodUnsafeDifference" xml:space="preserve">
    <value>Both partial method declarations must be unsafe or neither may be unsafe</value>
  </data>
  <data name="ERR_PartialMethodInExpressionTree" xml:space="preserve">
    <value>Partial methods with only a defining declaration or removed conditional methods cannot be used in expression trees</value>
  </data>
  <data name="WRN_ObsoleteOverridingNonObsolete" xml:space="preserve">
    <value>Obsolete member '{0}' overrides non-obsolete member '{1}'</value>
  </data>
  <data name="WRN_ObsoleteOverridingNonObsolete_Title" xml:space="preserve">
    <value>Obsolete member overrides non-obsolete member</value>
  </data>
  <data name="WRN_DebugFullNameTooLong" xml:space="preserve">
    <value>The fully qualified name for '{0}' is too long for debug information. Compile without '/debug' option.</value>
  </data>
  <data name="WRN_DebugFullNameTooLong_Title" xml:space="preserve">
    <value>Fully qualified name is too long for debug information</value>
  </data>
  <data name="ERR_ImplicitlyTypedVariableAssignedBadValue" xml:space="preserve">
    <value>Cannot assign {0} to an implicitly-typed variable</value>
  </data>
  <data name="ERR_ImplicitlyTypedVariableWithNoInitializer" xml:space="preserve">
    <value>Implicitly-typed variables must be initialized</value>
  </data>
  <data name="ERR_ImplicitlyTypedVariableMultipleDeclarator" xml:space="preserve">
    <value>Implicitly-typed variables cannot have multiple declarators</value>
  </data>
  <data name="ERR_ImplicitlyTypedVariableAssignedArrayInitializer" xml:space="preserve">
    <value>Cannot initialize an implicitly-typed variable with an array initializer</value>
  </data>
  <data name="ERR_ImplicitlyTypedLocalCannotBeFixed" xml:space="preserve">
    <value>Implicitly-typed local variables cannot be fixed</value>
  </data>
  <data name="ERR_ImplicitlyTypedVariableCannotBeConst" xml:space="preserve">
    <value>Implicitly-typed variables cannot be constant</value>
  </data>
  <data name="WRN_ExternCtorNoImplementation" xml:space="preserve">
    <value>Constructor '{0}' is marked external</value>
  </data>
  <data name="WRN_ExternCtorNoImplementation_Title" xml:space="preserve">
    <value>Constructor is marked external</value>
  </data>
  <data name="ERR_TypeVarNotFound" xml:space="preserve">
    <value>The contextual keyword 'var' may only appear within a local variable declaration or in script code</value>
  </data>
  <data name="ERR_ImplicitlyTypedArrayNoBestType" xml:space="preserve">
    <value>No best type found for implicitly-typed array</value>
  </data>
  <data name="ERR_AnonymousTypePropertyAssignedBadValue" xml:space="preserve">
    <value>Cannot assign '{0}' to anonymous type property</value>
  </data>
  <data name="ERR_ExpressionTreeContainsBaseAccess" xml:space="preserve">
    <value>An expression tree may not contain a base access</value>
  </data>
  <data name="ERR_ExpressionTreeContainsTupleBinOp" xml:space="preserve">
    <value>An expression tree may not contain a tuple == or != operator</value>
  </data>
  <data name="ERR_ExpressionTreeContainsAssignment" xml:space="preserve">
    <value>An expression tree may not contain an assignment operator</value>
  </data>
  <data name="ERR_AnonymousTypeDuplicatePropertyName" xml:space="preserve">
    <value>An anonymous type cannot have multiple properties with the same name</value>
  </data>
  <data name="ERR_StatementLambdaToExpressionTree" xml:space="preserve">
    <value>A lambda expression with a statement body cannot be converted to an expression tree</value>
  </data>
  <data name="ERR_ExpressionTreeMustHaveDelegate" xml:space="preserve">
    <value>Cannot convert lambda to an expression tree whose type argument '{0}' is not a delegate type</value>
  </data>
  <data name="ERR_AnonymousTypeNotAvailable" xml:space="preserve">
    <value>Cannot use anonymous type in a constant expression</value>
  </data>
  <data name="ERR_LambdaInIsAs" xml:space="preserve">
    <value>The first operand of an 'is' or 'as' operator may not be a lambda expression, anonymous method, or method group.</value>
  </data>
  <data name="ERR_TypelessTupleInAs" xml:space="preserve">
    <value>The first operand of an 'as' operator may not be a tuple literal without a natural type.</value>
  </data>
  <data name="ERR_ExpressionTreeContainsMultiDimensionalArrayInitializer" xml:space="preserve">
    <value>An expression tree may not contain a multidimensional array initializer</value>
  </data>
  <data name="ERR_MissingArgument" xml:space="preserve">
    <value>Argument missing</value>
  </data>
  <data name="ERR_VariableUsedBeforeDeclaration" xml:space="preserve">
    <value>Cannot use local variable '{0}' before it is declared</value>
  </data>
  <data name="ERR_RecursivelyTypedVariable" xml:space="preserve">
    <value>Type of '{0}' cannot be inferred since its initializer directly or indirectly refers to the definition.</value>
  </data>
  <data name="ERR_UnassignedThisAutoPropertyUnsupportedVersion" xml:space="preserve">
    <value>Auto-implemented property '{0}' must be fully assigned before control is returned to the caller. Consider updating to language version '{1}' to auto-default the property.</value>
  </data>
  <data name="WRN_UnassignedThisAutoPropertyUnsupportedVersion" xml:space="preserve">
    <value>Auto-implemented property '{0}' must be fully assigned before control is returned to the caller. Consider updating to language version '{1}' to auto-default the property.</value>
  </data>
  <data name="WRN_UnassignedThisAutoPropertyUnsupportedVersion_Title" xml:space="preserve">
    <value>An auto-implemented property must be fully assigned before control is returned to the caller. Consider updating the language version to auto-default the property.</value>
  </data>
  <data name="ERR_VariableUsedBeforeDeclarationAndHidesField" xml:space="preserve">
    <value>Cannot use local variable '{0}' before it is declared. The declaration of the local variable hides the field '{1}'.</value>
  </data>
  <data name="ERR_ExpressionTreeContainsBadCoalesce" xml:space="preserve">
    <value>An expression tree lambda may not contain a coalescing operator with a null or default literal left-hand side</value>
  </data>
  <data name="ERR_IdentifierExpected" xml:space="preserve">
    <value>Identifier expected</value>
  </data>
  <data name="ERR_SemicolonExpected" xml:space="preserve">
    <value>; expected</value>
  </data>
  <data name="ERR_SyntaxError" xml:space="preserve">
    <value>Syntax error, '{0}' expected</value>
  </data>
  <data name="ERR_DuplicateModifier" xml:space="preserve">
    <value>Duplicate '{0}' modifier</value>
  </data>
  <data name="ERR_DuplicateAccessor" xml:space="preserve">
    <value>Property accessor already defined</value>
  </data>
  <data name="ERR_IntegralTypeExpected" xml:space="preserve">
    <value>Type byte, sbyte, short, ushort, int, uint, long, or ulong expected</value>
  </data>
  <data name="ERR_IllegalEscape" xml:space="preserve">
    <value>Unrecognized escape sequence</value>
  </data>
  <data name="ERR_NewlineInConst" xml:space="preserve">
    <value>Newline in constant</value>
  </data>
  <data name="ERR_EmptyCharConst" xml:space="preserve">
    <value>Empty character literal</value>
  </data>
  <data name="ERR_TooManyCharsInConst" xml:space="preserve">
    <value>Too many characters in character literal</value>
  </data>
  <data name="ERR_InvalidNumber" xml:space="preserve">
    <value>Invalid number</value>
  </data>
  <data name="ERR_GetOrSetExpected" xml:space="preserve">
    <value>A get or set accessor expected</value>
  </data>
  <data name="ERR_ClassTypeExpected" xml:space="preserve">
    <value>An object, string, or class type expected</value>
  </data>
  <data name="ERR_NamedArgumentExpected" xml:space="preserve">
    <value>Named attribute argument expected</value>
  </data>
  <data name="ERR_TooManyCatches" xml:space="preserve">
    <value>Catch clauses cannot follow the general catch clause of a try statement</value>
  </data>
  <data name="ERR_ThisOrBaseExpected" xml:space="preserve">
    <value>Keyword 'this' or 'base' expected</value>
  </data>
  <data name="ERR_OvlUnaryOperatorExpected" xml:space="preserve">
    <value>Overloadable unary operator expected</value>
  </data>
  <data name="ERR_OvlBinaryOperatorExpected" xml:space="preserve">
    <value>Overloadable binary operator expected</value>
  </data>
  <data name="ERR_IntOverflow" xml:space="preserve">
    <value>Integral constant is too large</value>
  </data>
  <data name="ERR_EOFExpected" xml:space="preserve">
    <value>Type or namespace definition, or end-of-file expected</value>
  </data>
  <data name="ERR_GlobalDefinitionOrStatementExpected" xml:space="preserve">
    <value>Member definition, statement, or end-of-file expected</value>
  </data>
  <data name="ERR_BadEmbeddedStmt" xml:space="preserve">
    <value>Embedded statement cannot be a declaration or labeled statement</value>
  </data>
  <data name="ERR_PPDirectiveExpected" xml:space="preserve">
    <value>Preprocessor directive expected</value>
  </data>
  <data name="ERR_EndOfPPLineExpected" xml:space="preserve">
    <value>Single-line comment or end-of-line expected</value>
  </data>
  <data name="ERR_CloseParenExpected" xml:space="preserve">
    <value>) expected</value>
  </data>
  <data name="ERR_EndifDirectiveExpected" xml:space="preserve">
    <value>#endif directive expected</value>
  </data>
  <data name="ERR_UnexpectedDirective" xml:space="preserve">
    <value>Unexpected preprocessor directive</value>
  </data>
  <data name="ERR_ErrorDirective" xml:space="preserve">
    <value>#error: '{0}'</value>
  </data>
  <data name="WRN_WarningDirective" xml:space="preserve">
    <value>#warning: '{0}'</value>
  </data>
  <data name="WRN_WarningDirective_Title" xml:space="preserve">
    <value>#warning directive</value>
  </data>
  <data name="ERR_TypeExpected" xml:space="preserve">
    <value>Type expected</value>
  </data>
  <data name="ERR_PPDefFollowsToken" xml:space="preserve">
    <value>Cannot define/undefine preprocessor symbols after first token in file</value>
  </data>
  <data name="ERR_PPReferenceFollowsToken" xml:space="preserve">
    <value>Cannot use #r after first token in file</value>
  </data>
  <data name="ERR_OpenEndedComment" xml:space="preserve">
    <value>End-of-file found, '*/' expected</value>
  </data>
  <data name="ERR_Merge_conflict_marker_encountered" xml:space="preserve">
    <value>Merge conflict marker encountered</value>
  </data>
  <data name="ERR_NoRefOutWhenRefOnly" xml:space="preserve">
    <value>Do not use refout when using refonly.</value>
  </data>
  <data name="ERR_NoNetModuleOutputWhenRefOutOrRefOnly" xml:space="preserve">
    <value>Cannot compile net modules when using /refout or /refonly.</value>
  </data>
  <data name="ERR_OvlOperatorExpected" xml:space="preserve">
    <value>Overloadable operator expected</value>
  </data>
  <data name="ERR_EndRegionDirectiveExpected" xml:space="preserve">
    <value>#endregion directive expected</value>
  </data>
  <data name="ERR_UnterminatedStringLit" xml:space="preserve">
    <value>Unterminated string literal</value>
  </data>
  <data name="ERR_BadDirectivePlacement" xml:space="preserve">
    <value>Preprocessor directives must appear as the first non-whitespace character on a line</value>
  </data>
  <data name="ERR_IdentifierExpectedKW" xml:space="preserve">
    <value>Identifier expected; '{1}' is a keyword</value>
  </data>
  <data name="ERR_SemiOrLBraceExpected" xml:space="preserve">
    <value>{ or ; expected</value>
  </data>
  <data name="ERR_MultiTypeInDeclaration" xml:space="preserve">
    <value>Cannot use more than one type in a for, using, fixed, or declaration statement</value>
  </data>
  <data name="ERR_AddOrRemoveExpected" xml:space="preserve">
    <value>An add or remove accessor expected</value>
  </data>
  <data name="ERR_UnexpectedCharacter" xml:space="preserve">
    <value>Unexpected character '{0}'</value>
  </data>
  <data name="ERR_UnexpectedToken" xml:space="preserve">
    <value>Unexpected token '{0}'</value>
  </data>
  <data name="ERR_ProtectedInStatic" xml:space="preserve">
    <value>'{0}': static classes cannot contain protected members</value>
  </data>
  <data name="WRN_UnreachableGeneralCatch" xml:space="preserve">
    <value>A previous catch clause already catches all exceptions. All non-exceptions thrown will be wrapped in a System.Runtime.CompilerServices.RuntimeWrappedException.</value>
  </data>
  <data name="WRN_UnreachableGeneralCatch_Title" xml:space="preserve">
    <value>A previous catch clause already catches all exceptions</value>
  </data>
  <data name="WRN_UnreachableGeneralCatch_Description" xml:space="preserve">
    <value>This warning is caused when a catch() block has no specified exception type after a catch (System.Exception e) block. The warning advises that the catch() block will not catch any exceptions.

A catch() block after a catch (System.Exception e) block can catch non-CLS exceptions if the RuntimeCompatibilityAttribute is set to false in the AssemblyInfo.cs file: [assembly: RuntimeCompatibilityAttribute(WrapNonExceptionThrows = false)]. If this attribute is not set explicitly to false, all thrown non-CLS exceptions are wrapped as Exceptions and the catch (System.Exception e) block catches them.</value>
  </data>
  <data name="ERR_IncrementLvalueExpected" xml:space="preserve">
    <value>The operand of an increment or decrement operator must be a variable, property or indexer</value>
  </data>
  <data name="ERR_NoSuchMemberOrExtension" xml:space="preserve">
    <value>'{0}' does not contain a definition for '{1}' and no accessible extension method '{1}' accepting a first argument of type '{0}' could be found (are you missing a using directive or an assembly reference?)</value>
  </data>
  <data name="ERR_NoSuchMemberOrExtensionNeedUsing" xml:space="preserve">
    <value>'{0}' does not contain a definition for '{1}' and no extension method '{1}' accepting a first argument of type '{0}' could be found (are you missing a using directive for '{2}'?)</value>
  </data>
  <data name="ERR_BadThisParam" xml:space="preserve">
    <value>Method '{0}' has a parameter modifier 'this' which is not on the first parameter</value>
  </data>
  <data name="ERR_BadParameterModifiers" xml:space="preserve">
    <value> The parameter modifier '{0}' cannot be used with '{1}'</value>
  </data>
  <data name="ERR_BadTypeforThis" xml:space="preserve">
    <value>The first parameter of an extension method cannot be of type '{0}'</value>
  </data>
  <data name="ERR_BadParamModThis" xml:space="preserve">
    <value>A parameter array cannot be used with 'this' modifier on an extension method</value>
  </data>
  <data name="ERR_BadExtensionMeth" xml:space="preserve">
    <value>Extension method must be static</value>
  </data>
  <data name="ERR_BadExtensionAgg" xml:space="preserve">
    <value>Extension method must be defined in a non-generic static class</value>
  </data>
  <data name="ERR_DupParamMod" xml:space="preserve">
    <value>A parameter can only have one '{0}' modifier</value>
  </data>
  <data name="ERR_ExtensionMethodsDecl" xml:space="preserve">
    <value>Extension methods must be defined in a top level static class; {0} is a nested class</value>
  </data>
  <data name="ERR_ExtensionAttrNotFound" xml:space="preserve">
    <value>Cannot define a new extension method because the compiler required type '{0}' cannot be found. Are you missing a reference to System.Core.dll?</value>
  </data>
  <data name="ERR_ExplicitExtension" xml:space="preserve">
    <value>Do not use 'System.Runtime.CompilerServices.ExtensionAttribute'. Use the 'this' keyword instead.</value>
  </data>
  <data name="ERR_ExplicitDynamicAttr" xml:space="preserve">
    <value>Do not use 'System.Runtime.CompilerServices.DynamicAttribute'. Use the 'dynamic' keyword instead.</value>
  </data>
  <data name="ERR_NoDynamicPhantomOnBaseCtor" xml:space="preserve">
    <value>The constructor call needs to be dynamically dispatched, but cannot be because it is part of a constructor initializer. Consider casting the dynamic arguments.</value>
  </data>
  <data name="ERR_ValueTypeExtDelegate" xml:space="preserve">
    <value>Extension method '{0}' defined on value type '{1}' cannot be used to create delegates</value>
  </data>
  <data name="ERR_BadArgCount" xml:space="preserve">
    <value>No overload for method '{0}' takes {1} arguments</value>
  </data>
  <data name="ERR_BadArgType" xml:space="preserve">
    <value>Argument {0}: cannot convert from '{1}' to '{2}'</value>
  </data>
  <data name="ERR_NoSourceFile" xml:space="preserve">
    <value>Source file '{0}' could not be opened -- {1}</value>
  </data>
  <data name="ERR_CantRefResource" xml:space="preserve">
    <value>Cannot link resource files when building a module</value>
  </data>
  <data name="ERR_ResourceNotUnique" xml:space="preserve">
    <value>Resource identifier '{0}' has already been used in this assembly</value>
  </data>
  <data name="ERR_ResourceFileNameNotUnique" xml:space="preserve">
    <value>Each linked resource and module must have a unique filename. Filename '{0}' is specified more than once in this assembly</value>
  </data>
  <data name="ERR_ImportNonAssembly" xml:space="preserve">
    <value>The referenced file '{0}' is not an assembly</value>
  </data>
  <data name="ERR_RefLvalueExpected" xml:space="preserve">
    <value>A ref or out value must be an assignable variable</value>
  </data>
  <data name="ERR_BaseInStaticMeth" xml:space="preserve">
    <value>Keyword 'base' is not available in a static method</value>
  </data>
  <data name="ERR_BaseInBadContext" xml:space="preserve">
    <value>Keyword 'base' is not available in the current context</value>
  </data>
  <data name="ERR_RbraceExpected" xml:space="preserve">
    <value>} expected</value>
  </data>
  <data name="ERR_LbraceExpected" xml:space="preserve">
    <value>{ expected</value>
  </data>
  <data name="ERR_InExpected" xml:space="preserve">
    <value>'in' expected</value>
  </data>
  <data name="ERR_InvalidPreprocExpr" xml:space="preserve">
    <value>Invalid preprocessor expression</value>
  </data>
  <data name="ERR_InvalidMemberDecl" xml:space="preserve">
    <value>Invalid token '{0}' in class, record, struct, or interface member declaration</value>
  </data>
  <data name="ERR_MemberNeedsType" xml:space="preserve">
    <value>Method must have a return type</value>
  </data>
  <data name="ERR_BadBaseType" xml:space="preserve">
    <value>Invalid base type</value>
  </data>
  <data name="WRN_EmptySwitch" xml:space="preserve">
    <value>Empty switch block</value>
  </data>
  <data name="WRN_EmptySwitch_Title" xml:space="preserve">
    <value>Empty switch block</value>
  </data>
  <data name="ERR_ExpectedEndTry" xml:space="preserve">
    <value>Expected catch or finally</value>
  </data>
  <data name="ERR_InvalidExprTerm" xml:space="preserve">
    <value>Invalid expression term '{0}'</value>
  </data>
  <data name="ERR_BadNewExpr" xml:space="preserve">
    <value>A new expression requires an argument list or (), [], or {} after type</value>
  </data>
  <data name="ERR_NoNamespacePrivate" xml:space="preserve">
    <value>Elements defined in a namespace cannot be explicitly declared as private, protected, protected internal, or private protected</value>
  </data>
  <data name="ERR_BadVarDecl" xml:space="preserve">
    <value>Expected ; or = (cannot specify constructor arguments in declaration)</value>
  </data>
  <data name="ERR_UsingAfterElements" xml:space="preserve">
    <value>A using clause must precede all other elements defined in the namespace except extern alias declarations</value>
  </data>
  <data name="ERR_BadBinOpArgs" xml:space="preserve">
    <value>Overloaded binary operator '{0}' takes two parameters</value>
  </data>
  <data name="ERR_BadUnOpArgs" xml:space="preserve">
    <value>Overloaded unary operator '{0}' takes one parameter</value>
  </data>
  <data name="ERR_NoVoidParameter" xml:space="preserve">
    <value>Invalid parameter type 'void'</value>
  </data>
  <data name="ERR_DuplicateAlias" xml:space="preserve">
    <value>The using alias '{0}' appeared previously in this namespace</value>
  </data>
  <data name="ERR_BadProtectedAccess" xml:space="preserve">
    <value>Cannot access protected member '{0}' via a qualifier of type '{1}'; the qualifier must be of type '{2}' (or derived from it)</value>
  </data>
  <data name="ERR_AddModuleAssembly" xml:space="preserve">
    <value>'{0}' cannot be added to this assembly because it already is an assembly</value>
  </data>
  <data name="ERR_BindToBogusProp2" xml:space="preserve">
    <value>Property, indexer, or event '{0}' is not supported by the language; try directly calling accessor methods '{1}' or '{2}'</value>
  </data>
  <data name="ERR_BindToBogusProp1" xml:space="preserve">
    <value>Property, indexer, or event '{0}' is not supported by the language; try directly calling accessor method '{1}'</value>
  </data>
  <data name="ERR_NoVoidHere" xml:space="preserve">
    <value>Keyword 'void' cannot be used in this context</value>
  </data>
  <data name="ERR_IndexerNeedsParam" xml:space="preserve">
    <value>Indexers must have at least one parameter</value>
  </data>
  <data name="ERR_BadArraySyntax" xml:space="preserve">
    <value>Array type specifier, [], must appear before parameter name</value>
  </data>
  <data name="ERR_BadOperatorSyntax" xml:space="preserve">
    <value>Declaration is not valid; use '{0} operator &lt;dest-type&gt; (...' instead</value>
  </data>
  <data name="ERR_MainClassNotFound" xml:space="preserve">
    <value>Could not find '{0}' specified for Main method</value>
  </data>
  <data name="ERR_MainClassNotClass" xml:space="preserve">
    <value>'{0}' specified for Main method must be a non-generic class, record, struct, or interface</value>
  </data>
  <data name="ERR_NoMainInClass" xml:space="preserve">
    <value>'{0}' does not have a suitable static 'Main' method</value>
  </data>
  <data name="ERR_MainClassIsImport" xml:space="preserve">
    <value>Cannot use '{0}' for Main method because it is imported</value>
  </data>
  <data name="ERR_OutputNeedsName" xml:space="preserve">
    <value>Outputs without source must have the /out option specified</value>
  </data>
  <data name="ERR_NoOutputDirectory" xml:space="preserve">
    <value>Output directory could not be determined</value>
  </data>
  <data name="ERR_CantHaveWin32ResAndManifest" xml:space="preserve">
    <value>Conflicting options specified: Win32 resource file; Win32 manifest</value>
  </data>
  <data name="ERR_CantHaveWin32ResAndIcon" xml:space="preserve">
    <value>Conflicting options specified: Win32 resource file; Win32 icon</value>
  </data>
  <data name="ERR_CantReadResource" xml:space="preserve">
    <value>Error reading resource '{0}' -- '{1}'</value>
  </data>
  <data name="ERR_DocFileGen" xml:space="preserve">
    <value>Error writing to XML documentation file: {0}</value>
  </data>
  <data name="WRN_XMLParseError" xml:space="preserve">
    <value>XML comment has badly formed XML -- '{0}'</value>
  </data>
  <data name="WRN_XMLParseError_Title" xml:space="preserve">
    <value>XML comment has badly formed XML</value>
  </data>
  <data name="WRN_DuplicateParamTag" xml:space="preserve">
    <value>XML comment has a duplicate param tag for '{0}'</value>
  </data>
  <data name="WRN_DuplicateParamTag_Title" xml:space="preserve">
    <value>XML comment has a duplicate param tag</value>
  </data>
  <data name="WRN_UnmatchedParamTag" xml:space="preserve">
    <value>XML comment has a param tag for '{0}', but there is no parameter by that name</value>
  </data>
  <data name="WRN_UnmatchedParamTag_Title" xml:space="preserve">
    <value>XML comment has a param tag, but there is no parameter by that name</value>
  </data>
  <data name="WRN_UnmatchedParamRefTag" xml:space="preserve">
    <value>XML comment on '{1}' has a paramref tag for '{0}', but there is no parameter by that name</value>
  </data>
  <data name="WRN_UnmatchedParamRefTag_Title" xml:space="preserve">
    <value>XML comment has a paramref tag, but there is no parameter by that name</value>
  </data>
  <data name="WRN_MissingParamTag" xml:space="preserve">
    <value>Parameter '{0}' has no matching param tag in the XML comment for '{1}' (but other parameters do)</value>
  </data>
  <data name="WRN_MissingParamTag_Title" xml:space="preserve">
    <value>Parameter has no matching param tag in the XML comment (but other parameters do)</value>
  </data>
  <data name="WRN_BadXMLRef" xml:space="preserve">
    <value>XML comment has cref attribute '{0}' that could not be resolved</value>
  </data>
  <data name="WRN_BadXMLRef_Title" xml:space="preserve">
    <value>XML comment has cref attribute that could not be resolved</value>
  </data>
  <data name="ERR_BadStackAllocExpr" xml:space="preserve">
    <value>A stackalloc expression requires [] after type</value>
  </data>
  <data name="ERR_InvalidLineNumber" xml:space="preserve">
    <value>The line number specified for #line directive is missing or invalid</value>
  </data>
  <data name="ERR_MissingPPFile" xml:space="preserve">
    <value>Quoted file name, single-line comment or end-of-line expected</value>
  </data>
  <data name="ERR_ExpectedPPFile" xml:space="preserve">
    <value>Quoted file name expected</value>
  </data>
  <data name="ERR_ReferenceDirectiveOnlyAllowedInScripts" xml:space="preserve">
    <value>#r is only allowed in scripts</value>
  </data>
  <data name="ERR_ForEachMissingMember" xml:space="preserve">
    <value>foreach statement cannot operate on variables of type '{0}' because '{0}' does not contain a public instance or extension definition for '{1}'</value>
  </data>
  <data name="ERR_AwaitForEachMissingMember" xml:space="preserve">
    <value>Asynchronous foreach statement cannot operate on variables of type '{0}' because '{0}' does not contain a suitable public instance or extension definition for '{1}'</value>
  </data>
  <data name="ERR_ForEachMissingMemberWrongAsync" xml:space="preserve">
    <value>foreach statement cannot operate on variables of type '{0}' because '{0}' does not contain a public instance or extension definition for '{1}'. Did you mean 'await foreach' rather than 'foreach'?</value>
  </data>
  <data name="ERR_AwaitForEachMissingMemberWrongAsync" xml:space="preserve">
    <value>Asynchronous foreach statement cannot operate on variables of type '{0}' because '{0}' does not contain a public instance or extension definition for '{1}'. Did you mean 'foreach' rather than 'await foreach'?</value>
  </data>
  <data name="ERR_PossibleAsyncIteratorWithoutYield" xml:space="preserve">
    <value>The body of an async-iterator method must contain a 'yield' statement.</value>
  </data>
  <data name="ERR_PossibleAsyncIteratorWithoutYieldOrAwait" xml:space="preserve">
    <value>The body of an async-iterator method must contain a 'yield' statement. Consider removing 'async' from the method declaration or adding a 'yield' statement.</value>
  </data>
  <data name="ERR_StaticLocalFunctionCannotCaptureVariable" xml:space="preserve">
    <value>A static local function cannot contain a reference to '{0}'.</value>
  </data>
  <data name="ERR_StaticLocalFunctionCannotCaptureThis" xml:space="preserve">
    <value>A static local function cannot contain a reference to 'this' or 'base'.</value>
  </data>
  <data name="WRN_BadXMLRefParamType" xml:space="preserve">
    <value>Invalid type for parameter {0} in XML comment cref attribute: '{1}'</value>
  </data>
  <data name="WRN_BadXMLRefParamType_Title" xml:space="preserve">
    <value>Invalid type for parameter in XML comment cref attribute</value>
  </data>
  <data name="WRN_BadXMLRefReturnType" xml:space="preserve">
    <value>Invalid return type in XML comment cref attribute</value>
  </data>
  <data name="WRN_BadXMLRefReturnType_Title" xml:space="preserve">
    <value>Invalid return type in XML comment cref attribute</value>
  </data>
  <data name="ERR_BadWin32Res" xml:space="preserve">
    <value>Error reading Win32 resources -- {0}</value>
  </data>
  <data name="WRN_BadXMLRefSyntax" xml:space="preserve">
    <value>XML comment has syntactically incorrect cref attribute '{0}'</value>
  </data>
  <data name="WRN_BadXMLRefSyntax_Title" xml:space="preserve">
    <value>XML comment has syntactically incorrect cref attribute</value>
  </data>
  <data name="ERR_BadModifierLocation" xml:space="preserve">
    <value>Member modifier '{0}' must precede the member type and name</value>
  </data>
  <data name="ERR_MissingArraySize" xml:space="preserve">
    <value>Array creation must have array size or array initializer</value>
  </data>
  <data name="WRN_UnprocessedXMLComment" xml:space="preserve">
    <value>XML comment is not placed on a valid language element</value>
  </data>
  <data name="WRN_UnprocessedXMLComment_Title" xml:space="preserve">
    <value>XML comment is not placed on a valid language element</value>
  </data>
  <data name="WRN_FailedInclude" xml:space="preserve">
    <value>Unable to include XML fragment '{1}' of file '{0}' -- {2}</value>
  </data>
  <data name="WRN_FailedInclude_Title" xml:space="preserve">
    <value>Unable to include XML fragment</value>
  </data>
  <data name="WRN_InvalidInclude" xml:space="preserve">
    <value>Invalid XML include element -- {0}</value>
  </data>
  <data name="WRN_InvalidInclude_Title" xml:space="preserve">
    <value>Invalid XML include element</value>
  </data>
  <data name="WRN_MissingXMLComment" xml:space="preserve">
    <value>Missing XML comment for publicly visible type or member '{0}'</value>
  </data>
  <data name="WRN_MissingXMLComment_Title" xml:space="preserve">
    <value>Missing XML comment for publicly visible type or member</value>
  </data>
  <data name="WRN_MissingXMLComment_Description" xml:space="preserve">
    <value>The /doc compiler option was specified, but one or more constructs did not have comments.</value>
  </data>
  <data name="WRN_XMLParseIncludeError" xml:space="preserve">
    <value>Badly formed XML in included comments file -- '{0}'</value>
  </data>
  <data name="WRN_XMLParseIncludeError_Title" xml:space="preserve">
    <value>Badly formed XML in included comments file</value>
  </data>
  <data name="ERR_BadDelArgCount" xml:space="preserve">
    <value>Delegate '{0}' does not take {1} arguments</value>
  </data>
  <data name="ERR_UnexpectedSemicolon" xml:space="preserve">
    <value>Semicolon after method or accessor block is not valid</value>
  </data>
  <data name="ERR_MethodReturnCantBeRefAny" xml:space="preserve">
    <value>The return type of a method, delegate, or function pointer cannot be '{0}'</value>
  </data>
  <data name="ERR_CompileCancelled" xml:space="preserve">
    <value>Compilation cancelled by user</value>
  </data>
  <data name="ERR_MethodArgCantBeRefAny" xml:space="preserve">
    <value>Cannot make reference to variable of type '{0}'</value>
  </data>
  <data name="ERR_AssgReadonlyLocal" xml:space="preserve">
    <value>Cannot assign to '{0}' because it is read-only</value>
  </data>
  <data name="ERR_RefReadonlyLocal" xml:space="preserve">
    <value>Cannot use '{0}' as a ref or out value because it is read-only</value>
  </data>
  <data name="ERR_CantUseRequiredAttribute" xml:space="preserve">
    <value>The RequiredAttribute attribute is not permitted on C# types</value>
  </data>
  <data name="ERR_NoModifiersOnAccessor" xml:space="preserve">
    <value>Modifiers cannot be placed on event accessor declarations</value>
  </data>
  <data name="ERR_ParamsCantBeWithModifier" xml:space="preserve">
    <value>The params parameter cannot be declared as {0}</value>
  </data>
  <data name="ERR_ReturnNotLValue" xml:space="preserve">
    <value>Cannot modify the return value of '{0}' because it is not a variable</value>
  </data>
  <data name="ERR_MissingCoClass" xml:space="preserve">
    <value>The managed coclass wrapper class '{0}' for interface '{1}' cannot be found (are you missing an assembly reference?)</value>
  </data>
  <data name="ERR_AmbiguousAttribute" xml:space="preserve">
    <value>'{0}' is ambiguous between '{1}' and '{2}'. Either use '@{0}' or explicitly include the 'Attribute' suffix.</value>
  </data>
  <data name="ERR_BadArgExtraRef" xml:space="preserve">
    <value>Argument {0} may not be passed with the '{1}' keyword</value>
  </data>
  <data name="ERR_BadArgExtraRefLangVersion" xml:space="preserve">
    <value>Argument {0} may not be passed with the 'ref' keyword in language version {1}. To pass 'ref' arguments to 'in' parameters, upgrade to language version {2} or greater.</value>
  </data>
  <data name="WRN_CmdOptionConflictsSource" xml:space="preserve">
    <value>Option '{0}' overrides attribute '{1}' given in a source file or added module</value>
  </data>
  <data name="WRN_CmdOptionConflictsSource_Title" xml:space="preserve">
    <value>Option overrides attribute given in a source file or added module</value>
  </data>
  <data name="WRN_CmdOptionConflictsSource_Description" xml:space="preserve">
    <value>This warning occurs if the assembly attributes AssemblyKeyFileAttribute or AssemblyKeyNameAttribute found in source conflict with the /keyfile or /keycontainer command line option or key file name or key container specified in the Project Properties.</value>
  </data>
  <data name="ERR_BadCompatMode" xml:space="preserve">
    <value>Invalid option '{0}' for /langversion. Use '/langversion:?' to list supported values.</value>
  </data>
  <data name="ERR_DelegateOnConditional" xml:space="preserve">
    <value>Cannot create delegate with '{0}' because it or a method it overrides has a Conditional attribute</value>
  </data>
  <data name="ERR_CantMakeTempFile" xml:space="preserve">
    <value>Cannot create temporary file -- {0}</value>
  </data>
  <data name="ERR_BadArgRef" xml:space="preserve">
    <value>Argument {0} must be passed with the '{1}' keyword</value>
  </data>
  <data name="WRN_BadArgRef" xml:space="preserve">
    <value>The 'ref' modifier for argument {0} corresponding to 'in' parameter is equivalent to 'in'. Consider using 'in' instead.</value>
  </data>
  <data name="WRN_BadArgRef_Title" xml:space="preserve">
    <value>The 'ref' modifier for an argument corresponding to 'in' parameter is equivalent to 'in'. Consider using 'in' instead.</value>
  </data>
  <data name="WRN_ArgExpectedRefOrIn" xml:space="preserve">
    <value>Argument {0} should be passed with 'ref' or 'in' keyword</value>
  </data>
  <data name="WRN_ArgExpectedRefOrIn_Title" xml:space="preserve">
    <value>Argument should be passed with 'ref' or 'in' keyword</value>
  </data>
  <data name="WRN_ArgExpectedIn" xml:space="preserve">
    <value>Argument {0} should be passed with the 'in' keyword</value>
  </data>
  <data name="WRN_ArgExpectedIn_Title" xml:space="preserve">
    <value>Argument should be passed with the 'in' keyword</value>
  </data>
  <data name="WRN_RefReadonlyNotVariable" xml:space="preserve">
    <value>Argument {0} should be a variable because it is passed to a 'ref readonly' parameter</value>
  </data>
  <data name="WRN_RefReadonlyNotVariable_Title" xml:space="preserve">
    <value>Argument should be a variable because it is passed to a 'ref readonly' parameter</value>
  </data>
  <data name="ERR_YieldInAnonMeth" xml:space="preserve">
    <value>The yield statement cannot be used inside an anonymous method or lambda expression</value>
  </data>
  <data name="ERR_ReturnInIterator" xml:space="preserve">
    <value>Cannot return a value from an iterator. Use the yield return statement to return a value, or yield break to end the iteration.</value>
  </data>
  <data name="ERR_BadIteratorArgType" xml:space="preserve">
    <value>Iterators cannot have ref, in or out parameters</value>
  </data>
  <data name="ERR_BadIteratorReturn" xml:space="preserve">
    <value>The body of '{0}' cannot be an iterator block because '{1}' is not an iterator interface type</value>
  </data>
  <data name="ERR_BadYieldInFinally" xml:space="preserve">
    <value>Cannot yield in the body of a finally clause</value>
  </data>
  <data name="ERR_IteratorMustBeAsync" xml:space="preserve">
    <value>Method '{0}' with an iterator block must be 'async' to return '{1}'</value>
  </data>
  <data name="ERR_BadYieldInTryOfCatch" xml:space="preserve">
    <value>Cannot yield a value in the body of a try block with a catch clause</value>
  </data>
  <data name="ERR_EmptyYield" xml:space="preserve">
    <value>Expression expected after yield return</value>
  </data>
  <data name="ERR_AnonDelegateCantUse" xml:space="preserve">
    <value>Cannot use ref, out, or in parameter '{0}' inside an anonymous method, lambda expression, query expression, or local function</value>
  </data>
  <data name="ERR_IllegalInnerUnsafe" xml:space="preserve">
    <value>Unsafe code may not appear in iterators</value>
  </data>
  <data name="ERR_BadYieldInCatch" xml:space="preserve">
    <value>Cannot yield a value in the body of a catch clause</value>
  </data>
  <data name="ERR_BadDelegateLeave" xml:space="preserve">
    <value>Control cannot leave the body of an anonymous method or lambda expression</value>
  </data>
  <data name="ERR_IllegalSuppression" xml:space="preserve">
    <value>The suppression operator is not allowed in this context</value>
  </data>
  <data name="WRN_IllegalPragma" xml:space="preserve">
    <value>Unrecognized #pragma directive</value>
  </data>
  <data name="WRN_IllegalPragma_Title" xml:space="preserve">
    <value>Unrecognized #pragma directive</value>
  </data>
  <data name="WRN_IllegalPPWarning" xml:space="preserve">
    <value>Expected 'disable' or 'restore'</value>
  </data>
  <data name="WRN_IllegalPPWarning_Title" xml:space="preserve">
    <value>Expected 'disable' or 'restore' after #pragma warning</value>
  </data>
  <data name="WRN_BadRestoreNumber" xml:space="preserve">
    <value>Cannot restore warning 'CS{0}' because it was disabled globally</value>
  </data>
  <data name="WRN_BadRestoreNumber_Title" xml:space="preserve">
    <value>Cannot restore warning because it was disabled globally</value>
  </data>
  <data name="ERR_VarargsIterator" xml:space="preserve">
    <value>__arglist is not allowed in the parameter list of iterators</value>
  </data>
  <data name="ERR_UnsafeIteratorArgType" xml:space="preserve">
    <value>Iterators cannot have pointer type parameters</value>
  </data>
  <data name="ERR_BadCoClassSig" xml:space="preserve">
    <value>The managed coclass wrapper class signature '{0}' for interface '{1}' is not a valid class name signature</value>
  </data>
  <data name="ERR_MultipleIEnumOfT" xml:space="preserve">
    <value>foreach statement cannot operate on variables of type '{0}' because it implements multiple instantiations of '{1}'; try casting to a specific interface instantiation</value>
  </data>
  <data name="ERR_MultipleIAsyncEnumOfT" xml:space="preserve">
    <value>Asynchronous foreach statement cannot operate on variables of type '{0}' because it implements multiple instantiations of '{1}'; try casting to a specific interface instantiation</value>
  </data>
  <data name="ERR_FixedDimsRequired" xml:space="preserve">
    <value>A fixed size buffer field must have the array size specifier after the field name</value>
  </data>
  <data name="ERR_FixedNotInStruct" xml:space="preserve">
    <value>Fixed size buffer fields may only be members of structs</value>
  </data>
  <data name="ERR_AnonymousReturnExpected" xml:space="preserve">
    <value>Not all code paths return a value in {0} of type '{1}'</value>
  </data>
  <data name="WRN_NonECMAFeature" xml:space="preserve">
    <value>Feature '{0}' is not part of the standardized ISO C# language specification, and may not be accepted by other compilers</value>
  </data>
  <data name="WRN_NonECMAFeature_Title" xml:space="preserve">
    <value>Feature is not part of the standardized ISO C# language specification, and may not be accepted by other compilers</value>
  </data>
  <data name="ERR_ExpectedVerbatimLiteral" xml:space="preserve">
    <value>Keyword, identifier, or string expected after verbatim specifier: @</value>
  </data>
  <data name="ERR_RefReadonly" xml:space="preserve">
    <value>A readonly field cannot be used as a ref or out value (except in a constructor)</value>
  </data>
  <data name="ERR_RefReadonly2" xml:space="preserve">
    <value>Members of readonly field '{0}' cannot be used as a ref or out value (except in a constructor)</value>
  </data>
  <data name="ERR_AssgReadonly" xml:space="preserve">
    <value>A readonly field cannot be assigned to (except in a constructor or init-only setter of the type in which the field is defined or a variable initializer)</value>
  </data>
  <data name="ERR_AssgReadonly2" xml:space="preserve">
    <value>Members of readonly field '{0}' cannot be modified (except in a constructor or a variable initializer)</value>
  </data>
  <data name="ERR_RefReadonlyNotField" xml:space="preserve">
    <value>Cannot use {0} '{1}' as a ref or out value because it is a readonly variable</value>
  </data>
  <data name="ERR_RefReadonlyNotField2" xml:space="preserve">
    <value>Members of {0} '{1}' cannot be used as a ref or out value because it is a readonly variable</value>
  </data>
  <data name="ERR_AssignReadonlyNotField" xml:space="preserve">
    <value>Cannot assign to {0} '{1}' or use it as the right hand side of a ref assignment because it is a readonly variable</value>
  </data>
  <data name="ERR_AssignReadonlyNotField2" xml:space="preserve">
    <value>Cannot assign to a member of {0} '{1}' or use it as the right hand side of a ref assignment because it is a readonly variable</value>
  </data>
  <data name="ERR_RefReturnReadonlyNotField" xml:space="preserve">
    <value>Cannot return {0} '{1}' by writable reference because it is a readonly variable</value>
  </data>
  <data name="ERR_RefReturnReadonlyNotField2" xml:space="preserve">
    <value>Members of {0} '{1}' cannot be returned by writable reference because it is a readonly variable</value>
  </data>
  <data name="ERR_AssgReadonlyStatic2" xml:space="preserve">
    <value>Fields of static readonly field '{0}' cannot be assigned to (except in a static constructor or a variable initializer)</value>
  </data>
  <data name="ERR_RefReadonlyStatic2" xml:space="preserve">
    <value>Fields of static readonly field '{0}' cannot be used as a ref or out value (except in a static constructor)</value>
  </data>
  <data name="ERR_AssgReadonlyLocal2Cause" xml:space="preserve">
    <value>Cannot modify members of '{0}' because it is a '{1}'</value>
  </data>
  <data name="ERR_RefReadonlyLocal2Cause" xml:space="preserve">
    <value>Cannot use fields of '{0}' as a ref or out value because it is a '{1}'</value>
  </data>
  <data name="ERR_AssgReadonlyLocalCause" xml:space="preserve">
    <value>Cannot assign to '{0}' because it is a '{1}'</value>
  </data>
  <data name="ERR_RefReadonlyLocalCause" xml:space="preserve">
    <value>Cannot use '{0}' as a ref or out value because it is a '{1}'</value>
  </data>
  <data name="WRN_ErrorOverride" xml:space="preserve">
    <value>{0}. See also error CS{1}.</value>
  </data>
  <data name="WRN_ErrorOverride_Title" xml:space="preserve">
    <value>Warning is overriding an error</value>
  </data>
  <data name="WRN_ErrorOverride_Description" xml:space="preserve">
    <value>The compiler emits this warning when it overrides an error with a warning. For information about the problem, search for the error code mentioned.</value>
  </data>
  <data name="ERR_AnonMethToNonDel" xml:space="preserve">
    <value>Cannot convert {0} to type '{1}' because it is not a delegate type</value>
  </data>
  <data name="ERR_CantConvAnonMethParams" xml:space="preserve">
    <value>Cannot convert {0} to type '{1}' because the parameter types do not match the delegate parameter types</value>
  </data>
  <data name="ERR_CantConvAnonMethReturnType" xml:space="preserve">
    <value>Cannot convert {0} to type '{1}' because the return type does not match the delegate return type</value>
  </data>
  <data name="ERR_CantConvAnonMethReturns" xml:space="preserve">
    <value>Cannot convert {0} to intended delegate type because some of the return types in the block are not implicitly convertible to the delegate return type</value>
  </data>
  <data name="ERR_BadAsyncReturnExpression" xml:space="preserve">
    <value>Since this is an async method, the return expression must be of type '{0}' rather than '{1}'</value>
  </data>
  <data name="ERR_CantConvAsyncAnonFuncReturns" xml:space="preserve">
    <value>Cannot convert async {0} to delegate type '{1}'. An async {0} may return void, Task or Task&lt;T&gt;, none of which are convertible to '{1}'.</value>
  </data>
  <data name="ERR_IllegalFixedType" xml:space="preserve">
    <value>Fixed size buffer type must be one of the following: bool, byte, short, int, long, char, sbyte, ushort, uint, ulong, float or double</value>
  </data>
  <data name="ERR_FixedOverflow" xml:space="preserve">
    <value>Fixed size buffer of length {0} and type '{1}' is too big</value>
  </data>
  <data name="ERR_InvalidFixedArraySize" xml:space="preserve">
    <value>Fixed size buffers must have a length greater than zero</value>
  </data>
  <data name="ERR_FixedBufferNotFixed" xml:space="preserve">
    <value>You cannot use fixed size buffers contained in unfixed expressions. Try using the fixed statement.</value>
  </data>
  <data name="ERR_AttributeNotOnAccessor" xml:space="preserve">
    <value>Attribute '{0}' is not valid on property or event accessors. It is only valid on '{1}' declarations.</value>
  </data>
  <data name="WRN_InvalidSearchPathDir" xml:space="preserve">
    <value>Invalid search path '{0}' specified in '{1}' -- '{2}'</value>
  </data>
  <data name="WRN_InvalidSearchPathDir_Title" xml:space="preserve">
    <value>Invalid search path specified</value>
  </data>
  <data name="ERR_IllegalVarArgs" xml:space="preserve">
    <value>__arglist is not valid in this context</value>
  </data>
  <data name="ERR_IllegalParams" xml:space="preserve">
    <value>params is not valid in this context</value>
  </data>
  <data name="ERR_BadModifiersOnNamespace" xml:space="preserve">
    <value>A namespace declaration cannot have modifiers or attributes</value>
  </data>
  <data name="ERR_BadPlatformType" xml:space="preserve">
    <value>Invalid option '{0}' for /platform; must be anycpu, x86, Itanium, arm, arm64 or x64</value>
  </data>
  <data name="ERR_ThisStructNotInAnonMeth" xml:space="preserve">
    <value>Anonymous methods, lambda expressions, query expressions, and local functions inside structs cannot access instance members of 'this'. Consider copying 'this' to a local variable outside the anonymous method, lambda expression, query expression, or local function and using the local instead.</value>
  </data>
  <data name="ERR_NoConvToIDisp" xml:space="preserve">
    <value>'{0}': type used in a using statement must be implicitly convertible to 'System.IDisposable'.</value>
  </data>
  <data name="ERR_NoConvToIDispWrongAsync" xml:space="preserve">
    <value>'{0}': type used in a using statement must be implicitly convertible to 'System.IDisposable'. Did you mean 'await using' rather than 'using'?</value>
  </data>
  <data name="ERR_NoConvToIAsyncDisp" xml:space="preserve">
    <value>'{0}': type used in an asynchronous using statement must be implicitly convertible to 'System.IAsyncDisposable' or implement a suitable 'DisposeAsync' method.</value>
  </data>
  <data name="ERR_NoConvToIAsyncDispWrongAsync" xml:space="preserve">
    <value>'{0}': type used in an asynchronous using statement must be implicitly convertible to 'System.IAsyncDisposable' or implement a suitable 'DisposeAsync' method. Did you mean 'using' rather than 'await using'?</value>
  </data>
  <data name="ERR_BadParamRef" xml:space="preserve">
    <value>Parameter {0} must be declared with the '{1}' keyword</value>
  </data>
  <data name="ERR_BadParamExtraRef" xml:space="preserve">
    <value>Parameter {0} should not be declared with the '{1}' keyword</value>
  </data>
  <data name="ERR_BadParamType" xml:space="preserve">
    <value>Parameter {0} is declared as type '{1}{2}' but should be '{3}{4}'</value>
  </data>
  <data name="ERR_BadExternIdentifier" xml:space="preserve">
    <value>Invalid extern alias for '/reference'; '{0}' is not a valid identifier</value>
  </data>
  <data name="ERR_AliasMissingFile" xml:space="preserve">
    <value>Invalid reference alias option: '{0}=' -- missing filename</value>
  </data>
  <data name="ERR_GlobalExternAlias" xml:space="preserve">
    <value>You cannot redefine the global extern alias</value>
  </data>
  <data name="ERR_MissingTypeInSource" xml:space="preserve">
    <value>Reference to type '{0}' claims it is defined in this assembly, but it is not defined in source or any added modules</value>
  </data>
  <data name="ERR_MissingTypeInAssembly" xml:space="preserve">
    <value>Reference to type '{0}' claims it is defined in '{1}', but it could not be found</value>
  </data>
  <data name="WRN_MultiplePredefTypes" xml:space="preserve">
    <value>The predefined type '{0}' is defined in multiple assemblies in the global alias; using definition from '{1}'</value>
  </data>
  <data name="WRN_MultiplePredefTypes_Title" xml:space="preserve">
    <value>Predefined type is defined in multiple assemblies in the global alias</value>
  </data>
  <data name="WRN_MultiplePredefTypes_Description" xml:space="preserve">
    <value>This error occurs when a predefined system type such as System.Int32 is found in two assemblies. One way this can happen is if you are referencing mscorlib or System.Runtime.dll from two different places, such as trying to run two versions of the .NET Framework side-by-side.</value>
  </data>
  <data name="ERR_LocalCantBeFixedAndHoisted" xml:space="preserve">
    <value>Local '{0}' or its members cannot have their address taken and be used inside an anonymous method or lambda expression</value>
  </data>
  <data name="WRN_TooManyLinesForDebugger" xml:space="preserve">
    <value>Source file has exceeded the limit of 16,707,565 lines representable in the PDB; debug information will be incorrect</value>
  </data>
  <data name="WRN_TooManyLinesForDebugger_Title" xml:space="preserve">
    <value>Source file has exceeded the limit of 16,707,565 lines representable in the PDB; debug information will be incorrect</value>
  </data>
  <data name="ERR_CantConvAnonMethNoParams" xml:space="preserve">
    <value>Cannot convert anonymous method block without a parameter list to delegate type '{0}' because it has one or more out parameters</value>
  </data>
  <data name="ERR_ConditionalOnNonAttributeClass" xml:space="preserve">
    <value>Attribute '{0}' is only valid on methods or attribute classes</value>
  </data>
  <data name="WRN_CallOnNonAgileField" xml:space="preserve">
    <value>Accessing a member on '{0}' may cause a runtime exception because it is a field of a marshal-by-reference class</value>
  </data>
  <data name="WRN_CallOnNonAgileField_Title" xml:space="preserve">
    <value>Accessing a member on a field of a marshal-by-reference class may cause a runtime exception</value>
  </data>
  <data name="WRN_CallOnNonAgileField_Description" xml:space="preserve">
    <value>This warning occurs when you try to call a method, property, or indexer on a member of a class that derives from MarshalByRefObject, and the member is a value type. Objects that inherit from MarshalByRefObject are typically intended to be marshaled by reference across an application domain. If any code ever attempts to directly access the value-type member of such an object across an application domain, a runtime exception will occur. To resolve the warning, first copy the member into a local variable and call the method on that variable.</value>
  </data>
  <data name="WRN_BadWarningNumber" xml:space="preserve">
    <value>'{0}' is not a valid warning number</value>
  </data>
  <data name="WRN_BadWarningNumber_Title" xml:space="preserve">
    <value>Not a valid warning number</value>
  </data>
  <data name="WRN_BadWarningNumber_Description" xml:space="preserve">
    <value>A number that was passed to the #pragma warning preprocessor directive was not a valid warning number. Verify that the number represents a warning, not an error.</value>
  </data>
  <data name="WRN_InvalidNumber" xml:space="preserve">
    <value>Invalid number</value>
  </data>
  <data name="WRN_InvalidNumber_Title" xml:space="preserve">
    <value>Invalid number</value>
  </data>
  <data name="WRN_FileNameTooLong" xml:space="preserve">
    <value>Invalid filename specified for preprocessor directive. Filename is too long or not a valid filename.</value>
  </data>
  <data name="WRN_FileNameTooLong_Title" xml:space="preserve">
    <value>Invalid filename specified for preprocessor directive</value>
  </data>
  <data name="WRN_IllegalPPChecksum" xml:space="preserve">
    <value>Invalid #pragma checksum syntax; should be #pragma checksum "filename" "{XXXXXXXX-XXXX-XXXX-XXXX-XXXXXXXXXXXX}" "XXXX..."</value>
  </data>
  <data name="WRN_IllegalPPChecksum_Title" xml:space="preserve">
    <value>Invalid #pragma checksum syntax</value>
  </data>
  <data name="WRN_EndOfPPLineExpected" xml:space="preserve">
    <value>Single-line comment or end-of-line expected</value>
  </data>
  <data name="WRN_EndOfPPLineExpected_Title" xml:space="preserve">
    <value>Single-line comment or end-of-line expected after #pragma directive</value>
  </data>
  <data name="WRN_ConflictingChecksum" xml:space="preserve">
    <value>Different checksum values given for '{0}'</value>
  </data>
  <data name="WRN_ConflictingChecksum_Title" xml:space="preserve">
    <value>Different #pragma checksum values given</value>
  </data>
  <data name="WRN_InvalidAssemblyName" xml:space="preserve">
    <value>Assembly reference '{0}' is invalid and cannot be resolved</value>
  </data>
  <data name="WRN_InvalidAssemblyName_Title" xml:space="preserve">
    <value>Assembly reference is invalid and cannot be resolved</value>
  </data>
  <data name="WRN_InvalidAssemblyName_Description" xml:space="preserve">
    <value>This warning indicates that an attribute, such as InternalsVisibleToAttribute, was not specified correctly.</value>
  </data>
  <data name="WRN_UnifyReferenceMajMin" xml:space="preserve">
    <value>Assuming assembly reference '{0}' used by '{1}' matches identity '{2}' of '{3}', you may need to supply runtime policy</value>
  </data>
  <data name="WRN_UnifyReferenceMajMin_Title" xml:space="preserve">
    <value>Assuming assembly reference matches identity</value>
  </data>
  <data name="WRN_UnifyReferenceMajMin_Description" xml:space="preserve">
    <value>The two assemblies differ in release and/or version number. For unification to occur, you must specify directives in the application's .config file, and you must provide the correct strong name of an assembly.</value>
  </data>
  <data name="WRN_UnifyReferenceBldRev" xml:space="preserve">
    <value>Assuming assembly reference '{0}' used by '{1}' matches identity '{2}' of '{3}', you may need to supply runtime policy</value>
  </data>
  <data name="WRN_UnifyReferenceBldRev_Title" xml:space="preserve">
    <value>Assuming assembly reference matches identity</value>
  </data>
  <data name="WRN_UnifyReferenceBldRev_Description" xml:space="preserve">
    <value>The two assemblies differ in release and/or version number. For unification to occur, you must specify directives in the application's .config file, and you must provide the correct strong name of an assembly.</value>
  </data>
  <data name="ERR_DuplicateImport" xml:space="preserve">
    <value>Multiple assemblies with equivalent identity have been imported: '{0}' and '{1}'. Remove one of the duplicate references.</value>
  </data>
  <data name="ERR_DuplicateImportSimple" xml:space="preserve">
    <value>An assembly with the same simple name '{0}' has already been imported. Try removing one of the references (e.g. '{1}') or sign them to enable side-by-side.</value>
  </data>
  <data name="ERR_AssemblyMatchBadVersion" xml:space="preserve">
    <value>Assembly '{0}' with identity '{1}' uses '{2}' which has a higher version than referenced assembly '{3}' with identity '{4}'</value>
  </data>
  <data name="ERR_FixedNeedsLvalue" xml:space="preserve">
    <value>Fixed size buffers can only be accessed through locals or fields</value>
  </data>
  <data name="WRN_DuplicateTypeParamTag" xml:space="preserve">
    <value>XML comment has a duplicate typeparam tag for '{0}'</value>
  </data>
  <data name="WRN_DuplicateTypeParamTag_Title" xml:space="preserve">
    <value>XML comment has a duplicate typeparam tag</value>
  </data>
  <data name="WRN_UnmatchedTypeParamTag" xml:space="preserve">
    <value>XML comment has a typeparam tag for '{0}', but there is no type parameter by that name</value>
  </data>
  <data name="WRN_UnmatchedTypeParamTag_Title" xml:space="preserve">
    <value>XML comment has a typeparam tag, but there is no type parameter by that name</value>
  </data>
  <data name="WRN_UnmatchedTypeParamRefTag" xml:space="preserve">
    <value>XML comment on '{1}' has a typeparamref tag for '{0}', but there is no type parameter by that name</value>
  </data>
  <data name="WRN_UnmatchedTypeParamRefTag_Title" xml:space="preserve">
    <value>XML comment has a typeparamref tag, but there is no type parameter by that name</value>
  </data>
  <data name="WRN_MissingTypeParamTag" xml:space="preserve">
    <value>Type parameter '{0}' has no matching typeparam tag in the XML comment on '{1}' (but other type parameters do)</value>
  </data>
  <data name="WRN_MissingTypeParamTag_Title" xml:space="preserve">
    <value>Type parameter has no matching typeparam tag in the XML comment (but other type parameters do)</value>
  </data>
  <data name="ERR_CantChangeTypeOnOverride" xml:space="preserve">
    <value>'{0}': type must be '{2}' to match overridden member '{1}'</value>
  </data>
  <data name="ERR_DoNotUseFixedBufferAttr" xml:space="preserve">
    <value>Do not use 'System.Runtime.CompilerServices.FixedBuffer' attribute. Use the 'fixed' field modifier instead.</value>
  </data>
  <data name="ERR_DoNotUseFixedBufferAttrOnProperty" xml:space="preserve">
    <value>Do not use 'System.Runtime.CompilerServices.FixedBuffer' attribute on a property</value>
  </data>
  <data name="WRN_AssignmentToSelf" xml:space="preserve">
    <value>Assignment made to same variable; did you mean to assign something else?</value>
  </data>
  <data name="WRN_AssignmentToSelf_Title" xml:space="preserve">
    <value>Assignment made to same variable</value>
  </data>
  <data name="WRN_ComparisonToSelf" xml:space="preserve">
    <value>Comparison made to same variable; did you mean to compare something else?</value>
  </data>
  <data name="WRN_ComparisonToSelf_Title" xml:space="preserve">
    <value>Comparison made to same variable</value>
  </data>
  <data name="ERR_CantOpenWin32Res" xml:space="preserve">
    <value>Error opening Win32 resource file '{0}' -- '{1}'</value>
  </data>
  <data name="WRN_DotOnDefault" xml:space="preserve">
    <value>Expression will always cause a System.NullReferenceException because the default value of '{0}' is null</value>
  </data>
  <data name="WRN_DotOnDefault_Title" xml:space="preserve">
    <value>Expression will always cause a System.NullReferenceException because the type's default value is null</value>
  </data>
  <data name="ERR_NoMultipleInheritance" xml:space="preserve">
    <value>Class '{0}' cannot have multiple base classes: '{1}' and '{2}'</value>
  </data>
  <data name="ERR_BaseClassMustBeFirst" xml:space="preserve">
    <value>Base class '{0}' must come before any interfaces</value>
  </data>
  <data name="WRN_BadXMLRefTypeVar" xml:space="preserve">
    <value>XML comment has cref attribute '{0}' that refers to a type parameter</value>
  </data>
  <data name="WRN_BadXMLRefTypeVar_Title" xml:space="preserve">
    <value>XML comment has cref attribute that refers to a type parameter</value>
  </data>
  <data name="ERR_FriendAssemblyBadArgs" xml:space="preserve">
    <value>Friend assembly reference '{0}' is invalid. InternalsVisibleTo declarations cannot have a version, culture, public key token, or processor architecture specified.</value>
  </data>
  <data name="ERR_FriendAssemblySNReq" xml:space="preserve">
    <value>Friend assembly reference '{0}' is invalid. Strong-name signed assemblies must specify a public key in their InternalsVisibleTo declarations.</value>
  </data>
  <data name="ERR_DelegateOnNullable" xml:space="preserve">
    <value>Cannot bind delegate to '{0}' because it is a member of 'System.Nullable&lt;T&gt;'</value>
  </data>
  <data name="ERR_BadCtorArgCount" xml:space="preserve">
    <value>'{0}' does not contain a constructor that takes {1} arguments</value>
  </data>
  <data name="ERR_GlobalAttributesNotFirst" xml:space="preserve">
    <value>Assembly and module attributes must precede all other elements defined in a file except using clauses and extern alias declarations</value>
  </data>
  <data name="ERR_ExpressionExpected" xml:space="preserve">
    <value>Expected expression</value>
  </data>
  <data name="ERR_InvalidSubsystemVersion" xml:space="preserve">
    <value>Invalid version {0} for /subsystemversion. The version must be 6.02 or greater for ARM or AppContainerExe, and 4.00 or greater otherwise</value>
  </data>
  <data name="ERR_InteropMethodWithBody" xml:space="preserve">
    <value>Embedded interop method '{0}' contains a body.</value>
  </data>
  <data name="ERR_BadWarningLevel" xml:space="preserve">
    <value>Warning level must be zero or greater</value>
  </data>
  <data name="ERR_BadDebugType" xml:space="preserve">
    <value>Invalid option '{0}' for /debug; must be 'portable', 'embedded', 'full' or 'pdbonly'</value>
  </data>
  <data name="ERR_BadResourceVis" xml:space="preserve">
    <value>Invalid option '{0}'; Resource visibility must be either 'public' or 'private'</value>
  </data>
  <data name="ERR_DefaultValueTypeMustMatch" xml:space="preserve">
    <value>The type of the argument to the DefaultParameterValue attribute must match the parameter type</value>
  </data>
  <data name="ERR_DefaultValueBadValueType" xml:space="preserve">
    <value>Argument of type '{0}' is not applicable for the DefaultParameterValue attribute</value>
  </data>
  <data name="ERR_MemberAlreadyInitialized" xml:space="preserve">
    <value>Duplicate initialization of member '{0}'</value>
  </data>
  <data name="ERR_MemberCannotBeInitialized" xml:space="preserve">
    <value>Member '{0}' cannot be initialized. It is not a field or property.</value>
  </data>
  <data name="ERR_StaticMemberInObjectInitializer" xml:space="preserve">
    <value>Static field or property '{0}' cannot be assigned in an object initializer</value>
  </data>
  <data name="ERR_ReadonlyValueTypeInObjectInitializer" xml:space="preserve">
    <value>Members of readonly field '{0}' of type '{1}' cannot be assigned with an object initializer because it is of a value type</value>
  </data>
  <data name="ERR_ValueTypePropertyInObjectInitializer" xml:space="preserve">
    <value>Members of property '{0}' of type '{1}' cannot be assigned with an object initializer because it is of a value type</value>
  </data>
  <data name="ERR_UnsafeTypeInObjectCreation" xml:space="preserve">
    <value>Unsafe type '{0}' cannot be used in object creation</value>
  </data>
  <data name="ERR_EmptyElementInitializer" xml:space="preserve">
    <value>Element initializer cannot be empty</value>
  </data>
  <data name="ERR_InitializerAddHasWrongSignature" xml:space="preserve">
    <value>The best overloaded method match for '{0}' has wrong signature for the initializer element. The initializable Add must be an accessible instance method.</value>
  </data>
  <data name="ERR_CollectionInitRequiresIEnumerable" xml:space="preserve">
    <value>Cannot initialize type '{0}' with a collection initializer because it does not implement 'System.Collections.IEnumerable'</value>
  </data>
  <data name="ERR_CantSetWin32Manifest" xml:space="preserve">
    <value>Error reading Win32 manifest file '{0}' -- '{1}'</value>
  </data>
  <data name="WRN_CantHaveManifestForModule" xml:space="preserve">
    <value>Ignoring /win32manifest for module because it only applies to assemblies</value>
  </data>
  <data name="WRN_CantHaveManifestForModule_Title" xml:space="preserve">
    <value>Ignoring /win32manifest for module because it only applies to assemblies</value>
  </data>
  <data name="ERR_BadInstanceArgType" xml:space="preserve">
    <value>'{0}' does not contain a definition for '{1}' and the best extension method overload '{2}' requires a receiver of type '{3}'</value>
  </data>
  <data name="ERR_QueryDuplicateRangeVariable" xml:space="preserve">
    <value>The range variable '{0}' has already been declared</value>
  </data>
  <data name="ERR_QueryRangeVariableOverrides" xml:space="preserve">
    <value>The range variable '{0}' conflicts with a previous declaration of '{0}'</value>
  </data>
  <data name="ERR_QueryRangeVariableAssignedBadValue" xml:space="preserve">
    <value>Cannot assign {0} to a range variable</value>
  </data>
  <data name="ERR_QueryNoProviderCastable" xml:space="preserve">
    <value>Could not find an implementation of the query pattern for source type '{0}'.  '{1}' not found.  Consider explicitly specifying the type of the range variable '{2}'.</value>
  </data>
  <data name="ERR_QueryNoProviderStandard" xml:space="preserve">
    <value>Could not find an implementation of the query pattern for source type '{0}'.  '{1}' not found.  Are you missing required assembly references or a using directive for 'System.Linq'?</value>
  </data>
  <data name="ERR_QueryNoProvider" xml:space="preserve">
    <value>Could not find an implementation of the query pattern for source type '{0}'.  '{1}' not found.</value>
  </data>
  <data name="ERR_QueryOuterKey" xml:space="preserve">
    <value>The name '{0}' is not in scope on the left side of 'equals'.  Consider swapping the expressions on either side of 'equals'.</value>
  </data>
  <data name="ERR_QueryInnerKey" xml:space="preserve">
    <value>The name '{0}' is not in scope on the right side of 'equals'.  Consider swapping the expressions on either side of 'equals'.</value>
  </data>
  <data name="ERR_QueryOutRefRangeVariable" xml:space="preserve">
    <value>Cannot pass the range variable '{0}' as an out or ref parameter</value>
  </data>
  <data name="ERR_QueryMultipleProviders" xml:space="preserve">
    <value>Multiple implementations of the query pattern were found for source type '{0}'.  Ambiguous call to '{1}'.</value>
  </data>
  <data name="ERR_QueryTypeInferenceFailedMulti" xml:space="preserve">
    <value>The type of one of the expressions in the {0} clause is incorrect.  Type inference failed in the call to '{1}'.</value>
  </data>
  <data name="ERR_QueryTypeInferenceFailed" xml:space="preserve">
    <value>The type of the expression in the {0} clause is incorrect.  Type inference failed in the call to '{1}'.</value>
  </data>
  <data name="ERR_QueryTypeInferenceFailedSelectMany" xml:space="preserve">
    <value>An expression of type '{0}' is not allowed in a subsequent from clause in a query expression with source type '{1}'.  Type inference failed in the call to '{2}'.</value>
  </data>
  <data name="ERR_ExpressionTreeContainsPointerOp" xml:space="preserve">
    <value>An expression tree may not contain an unsafe pointer operation</value>
  </data>
  <data name="ERR_ExpressionTreeContainsAnonymousMethod" xml:space="preserve">
    <value>An expression tree may not contain an anonymous method expression</value>
  </data>
  <data name="ERR_AnonymousMethodToExpressionTree" xml:space="preserve">
    <value>An anonymous method expression cannot be converted to an expression tree</value>
  </data>
  <data name="ERR_QueryRangeVariableReadOnly" xml:space="preserve">
    <value>Range variable '{0}' cannot be assigned to -- it is read only</value>
  </data>
  <data name="ERR_QueryRangeVariableSameAsTypeParam" xml:space="preserve">
    <value>The range variable '{0}' cannot have the same name as a method type parameter</value>
  </data>
  <data name="ERR_TypeVarNotFoundRangeVariable" xml:space="preserve">
    <value>The contextual keyword 'var' cannot be used in a range variable declaration</value>
  </data>
  <data name="ERR_BadArgTypesForCollectionAdd" xml:space="preserve">
    <value>The best overloaded Add method '{0}' for the collection initializer has some invalid arguments</value>
  </data>
  <data name="ERR_ByRefParameterInExpressionTree" xml:space="preserve">
    <value>An expression tree lambda may not contain a ref, in or out parameter</value>
  </data>
  <data name="ERR_VarArgsInExpressionTree" xml:space="preserve">
    <value>An expression tree lambda may not contain a method with variable arguments</value>
  </data>
  <data name="ERR_MemGroupInExpressionTree" xml:space="preserve">
    <value>An expression tree lambda may not contain a method group</value>
  </data>
  <data name="ERR_InitializerAddHasParamModifiers" xml:space="preserve">
    <value>The best overloaded method match '{0}' for the collection initializer element cannot be used. Collection initializer 'Add' methods cannot have ref or out parameters.</value>
  </data>
  <data name="ERR_NonInvocableMemberCalled" xml:space="preserve">
    <value>Non-invocable member '{0}' cannot be used like a method.</value>
  </data>
  <data name="WRN_MultipleRuntimeImplementationMatches" xml:space="preserve">
    <value>Member '{0}' implements interface member '{1}' in type '{2}'. There are multiple matches for the interface member at run-time. It is implementation dependent which method will be called.</value>
  </data>
  <data name="WRN_MultipleRuntimeImplementationMatches_Title" xml:space="preserve">
    <value>Member implements interface member with multiple matches at run-time</value>
  </data>
  <data name="WRN_MultipleRuntimeImplementationMatches_Description" xml:space="preserve">
    <value>This warning can be generated when two interface methods are differentiated only by whether a particular parameter is marked with ref or with out. It is best to change your code to avoid this warning because it is not obvious or guaranteed which method is called at runtime.

Although C# distinguishes between out and ref, the CLR sees them as the same. When deciding which method implements the interface, the CLR just picks one.

Give the compiler some way to differentiate the methods. For example, you can give them different names or provide an additional parameter on one of them.</value>
  </data>
  <data name="WRN_MultipleRuntimeOverrideMatches" xml:space="preserve">
    <value>Member '{1}' overrides '{0}'. There are multiple override candidates at run-time. It is implementation dependent which method will be called. Please use a newer runtime.</value>
  </data>
  <data name="WRN_MultipleRuntimeOverrideMatches_Title" xml:space="preserve">
    <value>Member overrides base member with multiple override candidates at run-time</value>
  </data>
  <data name="ERR_ObjectOrCollectionInitializerWithDelegateCreation" xml:space="preserve">
    <value>Object and collection initializer expressions may not be applied to a delegate creation expression</value>
  </data>
  <data name="ERR_InvalidConstantDeclarationType" xml:space="preserve">
    <value>'{0}' is of type '{1}'. The type specified in a constant declaration must be sbyte, byte, short, ushort, int, uint, long, ulong, char, float, double, decimal, bool, string, an enum-type, or a reference-type.</value>
  </data>
  <data name="ERR_FileNotFound" xml:space="preserve">
    <value>Source file '{0}' could not be found.</value>
  </data>
  <data name="WRN_FileAlreadyIncluded" xml:space="preserve">
    <value>Source file '{0}' specified multiple times</value>
  </data>
  <data name="WRN_FileAlreadyIncluded_Title" xml:space="preserve">
    <value>Source file specified multiple times</value>
  </data>
  <data name="ERR_NoFileSpec" xml:space="preserve">
    <value>Missing file specification for '{0}' option</value>
  </data>
  <data name="ERR_SwitchNeedsString" xml:space="preserve">
    <value>Command-line syntax error: Missing '{0}' for '{1}' option</value>
  </data>
  <data name="ERR_BadSwitch" xml:space="preserve">
    <value>Unrecognized option: '{0}'</value>
  </data>
  <data name="WRN_NoSources" xml:space="preserve">
    <value>No source files specified.</value>
  </data>
  <data name="WRN_NoSources_Title" xml:space="preserve">
    <value>No source files specified</value>
  </data>
  <data name="ERR_ExpectedSingleScript" xml:space="preserve">
    <value>Expected a script (.csx file) but none specified</value>
  </data>
  <data name="ERR_OpenResponseFile" xml:space="preserve">
    <value>Error opening response file '{0}'</value>
  </data>
  <data name="ERR_CantOpenFileWrite" xml:space="preserve">
    <value>Cannot open '{0}' for writing -- '{1}'</value>
  </data>
  <data name="ERR_BadBaseNumber" xml:space="preserve">
    <value>Invalid image base number '{0}'</value>
  </data>
  <data name="ERR_BinaryFile" xml:space="preserve">
    <value>'{0}' is a binary file instead of a text file</value>
  </data>
  <data name="FTL_BadCodepage" xml:space="preserve">
    <value>Code page '{0}' is invalid or not installed</value>
  </data>
  <data name="FTL_BadChecksumAlgorithm" xml:space="preserve">
    <value>Algorithm '{0}' is not supported</value>
  </data>
  <data name="ERR_NoMainOnDLL" xml:space="preserve">
    <value>Cannot specify /main if building a module or library</value>
  </data>
  <data name="FTL_InvalidTarget" xml:space="preserve">
    <value>Invalid target type for /target: must specify 'exe', 'winexe', 'library', or 'module'</value>
  </data>
  <data name="FTL_InvalidInputFileName" xml:space="preserve">
    <value>File name '{0}' is empty, contains invalid characters, has a drive specification without an absolute path, or is too long</value>
  </data>
  <data name="WRN_NoConfigNotOnCommandLine" xml:space="preserve">
    <value>Ignoring /noconfig option because it was specified in a response file</value>
  </data>
  <data name="WRN_NoConfigNotOnCommandLine_Title" xml:space="preserve">
    <value>Ignoring /noconfig option because it was specified in a response file</value>
  </data>
  <data name="ERR_InvalidFileAlignment" xml:space="preserve">
    <value>Invalid file section alignment '{0}'</value>
  </data>
  <data name="ERR_InvalidOutputName" xml:space="preserve">
    <value>Invalid output name: {0}</value>
  </data>
  <data name="ERR_InvalidDebugInformationFormat" xml:space="preserve">
    <value>Invalid debug information format: {0}</value>
  </data>
  <data name="ERR_LegacyObjectIdSyntax" xml:space="preserve">
    <value>'id#' syntax is no longer supported. Use '$id' instead.</value>
  </data>
  <data name="WRN_DefineIdentifierRequired" xml:space="preserve">
    <value>Invalid name for a preprocessing symbol; '{0}' is not a valid identifier</value>
  </data>
  <data name="WRN_DefineIdentifierRequired_Title" xml:space="preserve">
    <value>Invalid name for a preprocessing symbol; not a valid identifier</value>
  </data>
  <data name="FTL_OutputFileExists" xml:space="preserve">
    <value>Cannot create short filename '{0}' when a long filename with the same short filename already exists</value>
  </data>
  <data name="ERR_OneAliasPerReference" xml:space="preserve">
    <value>A /reference option that declares an extern alias can only have one filename. To specify multiple aliases or filenames, use multiple /reference options.</value>
  </data>
  <data name="ERR_SwitchNeedsNumber" xml:space="preserve">
    <value>Command-line syntax error: Missing ':&lt;number&gt;' for '{0}' option</value>
  </data>
  <data name="ERR_MissingDebugSwitch" xml:space="preserve">
    <value>The /pdb option requires that the /debug option also be used</value>
  </data>
  <data name="ERR_ComRefCallInExpressionTree" xml:space="preserve">
    <value>An expression tree lambda may not contain a COM call with ref omitted on arguments</value>
  </data>
  <data name="ERR_InvalidFormatForGuidForOption" xml:space="preserve">
    <value>Command-line syntax error: Invalid Guid format '{0}' for option '{1}'</value>
  </data>
  <data name="ERR_MissingGuidForOption" xml:space="preserve">
    <value>Command-line syntax error: Missing Guid for option '{1}'</value>
  </data>
  <data name="WRN_CLS_NoVarArgs" xml:space="preserve">
    <value>Methods with variable arguments are not CLS-compliant</value>
  </data>
  <data name="WRN_CLS_NoVarArgs_Title" xml:space="preserve">
    <value>Methods with variable arguments are not CLS-compliant</value>
  </data>
  <data name="WRN_CLS_BadArgType" xml:space="preserve">
    <value>Argument type '{0}' is not CLS-compliant</value>
  </data>
  <data name="WRN_CLS_BadArgType_Title" xml:space="preserve">
    <value>Argument type is not CLS-compliant</value>
  </data>
  <data name="WRN_CLS_BadReturnType" xml:space="preserve">
    <value>Return type of '{0}' is not CLS-compliant</value>
  </data>
  <data name="WRN_CLS_BadReturnType_Title" xml:space="preserve">
    <value>Return type is not CLS-compliant</value>
  </data>
  <data name="WRN_CLS_BadFieldPropType" xml:space="preserve">
    <value>Type of '{0}' is not CLS-compliant</value>
  </data>
  <data name="WRN_CLS_BadFieldPropType_Title" xml:space="preserve">
    <value>Type is not CLS-compliant</value>
  </data>
  <data name="WRN_CLS_BadFieldPropType_Description" xml:space="preserve">
    <value>A public, protected, or protected internal variable must be of a type that is compliant with the Common Language Specification (CLS).</value>
  </data>
  <data name="WRN_CLS_BadIdentifierCase" xml:space="preserve">
    <value>Identifier '{0}' differing only in case is not CLS-compliant</value>
  </data>
  <data name="WRN_CLS_BadIdentifierCase_Title" xml:space="preserve">
    <value>Identifier differing only in case is not CLS-compliant</value>
  </data>
  <data name="WRN_CLS_OverloadRefOut" xml:space="preserve">
    <value>Overloaded method '{0}' differing only in ref or out, or in array rank, is not CLS-compliant</value>
  </data>
  <data name="WRN_CLS_OverloadRefOut_Title" xml:space="preserve">
    <value>Overloaded method differing only in ref or out, or in array rank, is not CLS-compliant</value>
  </data>
  <data name="WRN_CLS_OverloadUnnamed" xml:space="preserve">
    <value>Overloaded method '{0}' differing only by unnamed array types is not CLS-compliant</value>
  </data>
  <data name="WRN_CLS_OverloadUnnamed_Title" xml:space="preserve">
    <value>Overloaded method differing only by unnamed array types is not CLS-compliant</value>
  </data>
  <data name="WRN_CLS_OverloadUnnamed_Description" xml:space="preserve">
    <value>This error occurs if you have an overloaded method that takes a jagged array and the only difference between the method signatures is the element type of the array. To avoid this error, consider using a rectangular array rather than a jagged array; use an additional parameter to disambiguate the function call; rename one or more of the overloaded methods; or, if CLS Compliance is not needed, remove the CLSCompliantAttribute attribute.</value>
  </data>
  <data name="WRN_CLS_BadIdentifier" xml:space="preserve">
    <value>Identifier '{0}' is not CLS-compliant</value>
  </data>
  <data name="WRN_CLS_BadIdentifier_Title" xml:space="preserve">
    <value>Identifier is not CLS-compliant</value>
  </data>
  <data name="WRN_CLS_BadBase" xml:space="preserve">
    <value>'{0}': base type '{1}' is not CLS-compliant</value>
  </data>
  <data name="WRN_CLS_BadBase_Title" xml:space="preserve">
    <value>Base type is not CLS-compliant</value>
  </data>
  <data name="WRN_CLS_BadBase_Description" xml:space="preserve">
    <value>A base type was marked as not having to be compliant with the Common Language Specification (CLS) in an assembly that was marked as being CLS compliant. Either remove the attribute that specifies the assembly is CLS compliant or remove the attribute that indicates the type is not CLS compliant.</value>
  </data>
  <data name="WRN_CLS_BadInterfaceMember" xml:space="preserve">
    <value>'{0}': CLS-compliant interfaces must have only CLS-compliant members</value>
  </data>
  <data name="WRN_CLS_BadInterfaceMember_Title" xml:space="preserve">
    <value>CLS-compliant interfaces must have only CLS-compliant members</value>
  </data>
  <data name="WRN_CLS_NoAbstractMembers" xml:space="preserve">
    <value>'{0}': only CLS-compliant members can be abstract</value>
  </data>
  <data name="WRN_CLS_NoAbstractMembers_Title" xml:space="preserve">
    <value>Only CLS-compliant members can be abstract</value>
  </data>
  <data name="WRN_CLS_NotOnModules" xml:space="preserve">
    <value>You must specify the CLSCompliant attribute on the assembly, not the module, to enable CLS compliance checking</value>
  </data>
  <data name="WRN_CLS_NotOnModules_Title" xml:space="preserve">
    <value>You must specify the CLSCompliant attribute on the assembly, not the module, to enable CLS compliance checking</value>
  </data>
  <data name="WRN_CLS_ModuleMissingCLS" xml:space="preserve">
    <value>Added modules must be marked with the CLSCompliant attribute to match the assembly</value>
  </data>
  <data name="WRN_CLS_ModuleMissingCLS_Title" xml:space="preserve">
    <value>Added modules must be marked with the CLSCompliant attribute to match the assembly</value>
  </data>
  <data name="WRN_CLS_AssemblyNotCLS" xml:space="preserve">
    <value>'{0}' cannot be marked as CLS-compliant because the assembly does not have a CLSCompliant attribute</value>
  </data>
  <data name="WRN_CLS_AssemblyNotCLS_Title" xml:space="preserve">
    <value>Type or member cannot be marked as CLS-compliant because the assembly does not have a CLSCompliant attribute</value>
  </data>
  <data name="WRN_CLS_BadAttributeType" xml:space="preserve">
    <value>'{0}' has no accessible constructors which use only CLS-compliant types</value>
  </data>
  <data name="WRN_CLS_BadAttributeType_Title" xml:space="preserve">
    <value>Type has no accessible constructors which use only CLS-compliant types</value>
  </data>
  <data name="WRN_CLS_ArrayArgumentToAttribute" xml:space="preserve">
    <value>Arrays as attribute arguments is not CLS-compliant</value>
  </data>
  <data name="WRN_CLS_ArrayArgumentToAttribute_Title" xml:space="preserve">
    <value>Arrays as attribute arguments is not CLS-compliant</value>
  </data>
  <data name="WRN_CLS_NotOnModules2" xml:space="preserve">
    <value>You cannot specify the CLSCompliant attribute on a module that differs from the CLSCompliant attribute on the assembly</value>
  </data>
  <data name="WRN_CLS_NotOnModules2_Title" xml:space="preserve">
    <value>You cannot specify the CLSCompliant attribute on a module that differs from the CLSCompliant attribute on the assembly</value>
  </data>
  <data name="WRN_CLS_IllegalTrueInFalse" xml:space="preserve">
    <value>'{0}' cannot be marked as CLS-compliant because it is a member of non-CLS-compliant type '{1}'</value>
  </data>
  <data name="WRN_CLS_IllegalTrueInFalse_Title" xml:space="preserve">
    <value>Type cannot be marked as CLS-compliant because it is a member of non-CLS-compliant type</value>
  </data>
  <data name="WRN_CLS_MeaninglessOnPrivateType" xml:space="preserve">
    <value>CLS compliance checking will not be performed on '{0}' because it is not visible from outside this assembly</value>
  </data>
  <data name="WRN_CLS_MeaninglessOnPrivateType_Title" xml:space="preserve">
    <value>CLS compliance checking will not be performed because it is not visible from outside this assembly</value>
  </data>
  <data name="WRN_CLS_AssemblyNotCLS2" xml:space="preserve">
    <value>'{0}' does not need a CLSCompliant attribute because the assembly does not have a CLSCompliant attribute</value>
  </data>
  <data name="WRN_CLS_AssemblyNotCLS2_Title" xml:space="preserve">
    <value>Type or member does not need a CLSCompliant attribute because the assembly does not have a CLSCompliant attribute</value>
  </data>
  <data name="WRN_CLS_MeaninglessOnParam" xml:space="preserve">
    <value>CLSCompliant attribute has no meaning when applied to parameters. Try putting it on the method instead.</value>
  </data>
  <data name="WRN_CLS_MeaninglessOnParam_Title" xml:space="preserve">
    <value>CLSCompliant attribute has no meaning when applied to parameters</value>
  </data>
  <data name="WRN_CLS_MeaninglessOnReturn" xml:space="preserve">
    <value>CLSCompliant attribute has no meaning when applied to return types. Try putting it on the method instead.</value>
  </data>
  <data name="WRN_CLS_MeaninglessOnReturn_Title" xml:space="preserve">
    <value>CLSCompliant attribute has no meaning when applied to return types</value>
  </data>
  <data name="WRN_CLS_BadTypeVar" xml:space="preserve">
    <value>Constraint type '{0}' is not CLS-compliant</value>
  </data>
  <data name="WRN_CLS_BadTypeVar_Title" xml:space="preserve">
    <value>Constraint type is not CLS-compliant</value>
  </data>
  <data name="WRN_CLS_VolatileField" xml:space="preserve">
    <value>CLS-compliant field '{0}' cannot be volatile</value>
  </data>
  <data name="WRN_CLS_VolatileField_Title" xml:space="preserve">
    <value>CLS-compliant field cannot be volatile</value>
  </data>
  <data name="WRN_CLS_BadInterface" xml:space="preserve">
    <value>'{0}' is not CLS-compliant because base interface '{1}' is not CLS-compliant</value>
  </data>
  <data name="WRN_CLS_BadInterface_Title" xml:space="preserve">
    <value>Type is not CLS-compliant because base interface is not CLS-compliant</value>
  </data>
  <data name="ERR_BadAwaitArg" xml:space="preserve">
    <value>'await' requires that the type {0} have a suitable 'GetAwaiter' method</value>
  </data>
  <data name="ERR_BadAwaitArgIntrinsic" xml:space="preserve">
    <value>Cannot await '{0}'</value>
  </data>
  <data name="ERR_BadAwaiterPattern" xml:space="preserve">
    <value>'await' requires that the return type '{0}' of '{1}.GetAwaiter()' have suitable 'IsCompleted', 'OnCompleted', and 'GetResult' members, and implement 'INotifyCompletion' or 'ICriticalNotifyCompletion'</value>
  </data>
  <data name="ERR_BadAwaitArg_NeedSystem" xml:space="preserve">
    <value>'await' requires that the type '{0}' have a suitable 'GetAwaiter' method. Are you missing a using directive for 'System'?</value>
  </data>
  <data name="ERR_BadAwaitArgVoidCall" xml:space="preserve">
    <value>Cannot await 'void'</value>
  </data>
  <data name="ERR_BadAwaitAsIdentifier" xml:space="preserve">
    <value>'await' cannot be used as an identifier within an async method or lambda expression</value>
  </data>
  <data name="ERR_DoesntImplementAwaitInterface" xml:space="preserve">
    <value>'{0}' does not implement '{1}'</value>
  </data>
  <data name="ERR_TaskRetNoObjectRequired" xml:space="preserve">
    <value>Since '{0}' is an async method that returns '{1}', a return keyword must not be followed by an object expression</value>
  </data>
  <data name="ERR_BadAsyncReturn" xml:space="preserve">
    <value>The return type of an async method must be void, Task, Task&lt;T&gt;, a task-like type, IAsyncEnumerable&lt;T&gt;, or IAsyncEnumerator&lt;T&gt;</value>
  </data>
  <data name="ERR_WrongArityAsyncReturn" xml:space="preserve">
    <value>A generic task-like return type was expected, but the type '{0}' found in 'AsyncMethodBuilder' attribute was not suitable. It must be an unbound generic type of arity one, and its containing type (if any) must be non-generic.</value>
  </data>
  <data name="ERR_CantReturnVoid" xml:space="preserve">
    <value>Cannot return an expression of type 'void'</value>
  </data>
  <data name="ERR_VarargsAsync" xml:space="preserve">
    <value>__arglist is not allowed in the parameter list of async methods</value>
  </data>
  <data name="ERR_ByRefTypeAndAwait" xml:space="preserve">
    <value>'await' cannot be used in an expression containing the type '{0}'</value>
  </data>
  <data name="ERR_UnsafeAsyncArgType" xml:space="preserve">
    <value>Async methods cannot have pointer type parameters</value>
  </data>
  <data name="ERR_BadAsyncArgType" xml:space="preserve">
    <value>Async methods cannot have ref, in or out parameters</value>
  </data>
  <data name="ERR_BadAwaitWithoutAsync" xml:space="preserve">
    <value>The 'await' operator can only be used when contained within a method or lambda expression marked with the 'async' modifier</value>
  </data>
  <data name="ERR_BadAwaitWithoutAsyncLambda" xml:space="preserve">
    <value>The 'await' operator can only be used within an async {0}. Consider marking this {0} with the 'async' modifier.</value>
  </data>
  <data name="ERR_BadAwaitWithoutAsyncMethod" xml:space="preserve">
    <value>The 'await' operator can only be used within an async method. Consider marking this method with the 'async' modifier and changing its return type to 'Task&lt;{0}&gt;'.</value>
  </data>
  <data name="ERR_BadAwaitWithoutVoidAsyncMethod" xml:space="preserve">
    <value>The 'await' operator can only be used within an async method. Consider marking this method with the 'async' modifier and changing its return type to 'Task'.</value>
  </data>
  <data name="ERR_BadAwaitInFinally" xml:space="preserve">
    <value>Cannot await in the body of a finally clause</value>
  </data>
  <data name="ERR_BadAwaitInCatch" xml:space="preserve">
    <value>Cannot await in a catch clause</value>
  </data>
  <data name="ERR_BadAwaitInCatchFilter" xml:space="preserve">
    <value>Cannot await in the filter expression of a catch clause</value>
  </data>
  <data name="ERR_BadAwaitInLock" xml:space="preserve">
    <value>Cannot await in the body of a lock statement</value>
  </data>
  <data name="ERR_BadAwaitInStaticVariableInitializer" xml:space="preserve">
    <value>The 'await' operator cannot be used in a static script variable initializer.</value>
  </data>
  <data name="ERR_AwaitInUnsafeContext" xml:space="preserve">
    <value>Cannot await in an unsafe context</value>
  </data>
  <data name="ERR_BadAsyncLacksBody" xml:space="preserve">
    <value>The 'async' modifier can only be used in methods that have a body.</value>
  </data>
  <data name="ERR_BadSpecialByRefLocal" xml:space="preserve">
    <value>Parameters or locals of type '{0}' cannot be declared in async methods or async lambda expressions.</value>
  </data>
  <data name="ERR_BadSpecialByRefUsing" xml:space="preserve">
    <value>A using statement resource of type '{0}' cannot be used in async methods or async lambda expressions.</value>
  </data>
  <data name="ERR_BadSpecialByRefIterator" xml:space="preserve">
    <value>foreach statement cannot operate on enumerators of type '{0}' in async or iterator methods because '{0}' is a ref struct.</value>
  </data>
  <data name="ERR_SecurityCriticalOrSecuritySafeCriticalOnAsync" xml:space="preserve">
    <value>Security attribute '{0}' cannot be applied to an Async method.</value>
  </data>
  <data name="ERR_SecurityCriticalOrSecuritySafeCriticalOnAsyncInClassOrStruct" xml:space="preserve">
    <value>Async methods are not allowed in an Interface, Class, or Structure which has the 'SecurityCritical' or 'SecuritySafeCritical' attribute.</value>
  </data>
  <data name="ERR_BadAwaitInQuery" xml:space="preserve">
    <value>The 'await' operator may only be used in a query expression within the first collection expression of the initial 'from' clause or within the collection expression of a 'join' clause</value>
  </data>
  <data name="WRN_AsyncLacksAwaits" xml:space="preserve">
    <value>This async method lacks 'await' operators and will run synchronously. Consider using the 'await' operator to await non-blocking API calls, or 'await Task.Run(...)' to do CPU-bound work on a background thread.</value>
  </data>
  <data name="WRN_AsyncLacksAwaits_Title" xml:space="preserve">
    <value>Async method lacks 'await' operators and will run synchronously</value>
  </data>
  <data name="WRN_UnobservedAwaitableExpression" xml:space="preserve">
    <value>Because this call is not awaited, execution of the current method continues before the call is completed. Consider applying the 'await' operator to the result of the call.</value>
  </data>
  <data name="WRN_UnobservedAwaitableExpression_Title" xml:space="preserve">
    <value>Because this call is not awaited, execution of the current method continues before the call is completed</value>
  </data>
  <data name="WRN_UnobservedAwaitableExpression_Description" xml:space="preserve">
    <value>The current method calls an async method that returns a Task or a Task&lt;TResult&gt; and doesn't apply the await operator to the result. The call to the async method starts an asynchronous task. However, because no await operator is applied, the program continues without waiting for the task to complete. In most cases, that behavior isn't what you expect. Usually other aspects of the calling method depend on the results of the call or, minimally, the called method is expected to complete before you return from the method that contains the call.

An equally important issue is what happens to exceptions that are raised in the called async method. An exception that's raised in a method that returns a Task or Task&lt;TResult&gt; is stored in the returned task. If you don't await the task or explicitly check for exceptions, the exception is lost. If you await the task, its exception is rethrown.

As a best practice, you should always await the call.

You should consider suppressing the warning only if you're sure that you don't want to wait for the asynchronous call to complete and that the called method won't raise any exceptions. In that case, you can suppress the warning by assigning the task result of the call to a variable.</value>
  </data>
  <data name="ERR_SynchronizedAsyncMethod" xml:space="preserve">
    <value>'MethodImplOptions.Synchronized' cannot be applied to an async method</value>
  </data>
  <data name="ERR_NoConversionForCallerLineNumberParam" xml:space="preserve">
    <value>CallerLineNumberAttribute cannot be applied because there are no standard conversions from type '{0}' to type '{1}'</value>
  </data>
  <data name="ERR_NoConversionForCallerFilePathParam" xml:space="preserve">
    <value>CallerFilePathAttribute cannot be applied because there are no standard conversions from type '{0}' to type '{1}'</value>
  </data>
  <data name="ERR_NoConversionForCallerMemberNameParam" xml:space="preserve">
    <value>CallerMemberNameAttribute cannot be applied because there are no standard conversions from type '{0}' to type '{1}'</value>
  </data>
  <data name="ERR_BadCallerLineNumberParamWithoutDefaultValue" xml:space="preserve">
    <value>The CallerLineNumberAttribute may only be applied to parameters with default values</value>
  </data>
  <data name="ERR_BadCallerFilePathParamWithoutDefaultValue" xml:space="preserve">
    <value>The CallerFilePathAttribute may only be applied to parameters with default values</value>
  </data>
  <data name="ERR_BadCallerMemberNameParamWithoutDefaultValue" xml:space="preserve">
    <value>The CallerMemberNameAttribute may only be applied to parameters with default values</value>
  </data>
  <data name="WRN_CallerLineNumberParamForUnconsumedLocation" xml:space="preserve">
    <value>The CallerLineNumberAttribute applied to parameter '{0}' will have no effect because it applies to a member that is used in contexts that do not allow optional arguments</value>
  </data>
  <data name="WRN_CallerLineNumberParamForUnconsumedLocation_Title" xml:space="preserve">
    <value>The CallerLineNumberAttribute will have no effect because it applies to a member that is used in contexts that do not allow optional arguments</value>
  </data>
  <data name="WRN_CallerFilePathParamForUnconsumedLocation" xml:space="preserve">
    <value>The CallerFilePathAttribute applied to parameter '{0}' will have no effect because it applies to a member that is used in contexts that do not allow optional arguments</value>
  </data>
  <data name="WRN_CallerFilePathParamForUnconsumedLocation_Title" xml:space="preserve">
    <value>The CallerFilePathAttribute will have no effect because it applies to a member that is used in contexts that do not allow optional arguments</value>
  </data>
  <data name="WRN_CallerMemberNameParamForUnconsumedLocation" xml:space="preserve">
    <value>The CallerMemberNameAttribute applied to parameter '{0}' will have no effect because it applies to a member that is used in contexts that do not allow optional arguments</value>
  </data>
  <data name="WRN_CallerMemberNameParamForUnconsumedLocation_Title" xml:space="preserve">
    <value>The CallerMemberNameAttribute will have no effect because it applies to a member that is used in contexts that do not allow optional arguments</value>
  </data>
  <data name="ERR_NoEntryPoint" xml:space="preserve">
    <value>Program does not contain a static 'Main' method suitable for an entry point</value>
  </data>
  <data name="ERR_ArrayInitializerIncorrectLength" xml:space="preserve">
    <value>An array initializer of length '{0}' is expected</value>
  </data>
  <data name="ERR_ArrayInitializerExpected" xml:space="preserve">
    <value>A nested array initializer is expected</value>
  </data>
  <data name="ERR_IllegalVarianceSyntax" xml:space="preserve">
    <value>Invalid variance modifier. Only interface and delegate type parameters can be specified as variant.</value>
  </data>
  <data name="ERR_UnexpectedAliasedName" xml:space="preserve">
    <value>Unexpected use of an aliased name</value>
  </data>
  <data name="ERR_UnexpectedGenericName" xml:space="preserve">
    <value>Unexpected use of a generic name</value>
  </data>
  <data name="ERR_UnexpectedUnboundGenericName" xml:space="preserve">
    <value>Unexpected use of an unbound generic name</value>
  </data>
  <data name="ERR_GlobalStatement" xml:space="preserve">
    <value>Expressions and statements can only occur in a method body</value>
  </data>
  <data name="ERR_NamedArgumentForArray" xml:space="preserve">
    <value>An array access may not have a named argument specifier</value>
  </data>
  <data name="ERR_NotYetImplementedInRoslyn" xml:space="preserve">
    <value>This language feature ('{0}') is not yet implemented.</value>
  </data>
  <data name="ERR_DefaultValueNotAllowed" xml:space="preserve">
    <value>Default values are not valid in this context.</value>
  </data>
  <data name="ERR_CantOpenIcon" xml:space="preserve">
    <value>Error opening icon file {0} -- {1}</value>
  </data>
  <data name="ERR_CantOpenWin32Manifest" xml:space="preserve">
    <value>Error opening Win32 manifest file {0} -- {1}</value>
  </data>
  <data name="ERR_ErrorBuildingWin32Resources" xml:space="preserve">
    <value>Error building Win32 resources -- {0}</value>
  </data>
  <data name="ERR_DefaultValueBeforeRequiredValue" xml:space="preserve">
    <value>Optional parameters must appear after all required parameters</value>
  </data>
  <data name="ERR_ExplicitImplCollisionOnRefOut" xml:space="preserve">
    <value>Cannot inherit interface '{0}' with the specified type parameters because it causes method '{1}' to contain overloads which differ only on ref and out</value>
  </data>
  <data name="ERR_PartialWrongTypeParamsVariance" xml:space="preserve">
    <value>Partial declarations of '{0}' must have the same type parameter names and variance modifiers in the same order</value>
  </data>
  <data name="ERR_UnexpectedVariance" xml:space="preserve">
    <value>Invalid variance: The type parameter '{1}' must be {3} valid on '{0}'. '{1}' is {2}.</value>
  </data>
  <data name="ERR_UnexpectedVarianceStaticMember" xml:space="preserve">
    <value>Invalid variance: The type parameter '{1}' must be {3} valid on '{0}' unless language version '{4}' or greater is used. '{1}' is {2}.</value>
  </data>
  <data name="ERR_DeriveFromDynamic" xml:space="preserve">
    <value>'{0}': cannot derive from the dynamic type</value>
  </data>
  <data name="ERR_DeriveFromConstructedDynamic" xml:space="preserve">
    <value>'{0}': cannot implement a dynamic interface '{1}'</value>
  </data>
  <data name="ERR_DynamicTypeAsBound" xml:space="preserve">
    <value>Constraint cannot be the dynamic type</value>
  </data>
  <data name="ERR_ConstructedDynamicTypeAsBound" xml:space="preserve">
    <value>Constraint cannot be a dynamic type '{0}'</value>
  </data>
  <data name="ERR_DynamicRequiredTypesMissing" xml:space="preserve">
    <value>One or more types required to compile a dynamic expression cannot be found. Are you missing a reference?</value>
  </data>
  <data name="ERR_MetadataNameTooLong" xml:space="preserve">
    <value>Name '{0}' exceeds the maximum length allowed in metadata.</value>
  </data>
  <data name="ERR_AttributesNotAllowed" xml:space="preserve">
    <value>Attributes are not valid in this context.</value>
  </data>
  <data name="ERR_AttributesRequireParenthesizedLambdaExpression" xml:space="preserve">
    <value>Attributes on lambda expressions require a parenthesized parameter list.</value>
  </data>
  <data name="ERR_ExternAliasNotAllowed" xml:space="preserve">
    <value>'extern alias' is not valid in this context</value>
  </data>
  <data name="WRN_IsDynamicIsConfusing" xml:space="preserve">
    <value>Using '{0}' to test compatibility with '{1}' is essentially identical to testing compatibility with '{2}' and will succeed for all non-null values</value>
  </data>
  <data name="WRN_IsDynamicIsConfusing_Title" xml:space="preserve">
    <value>Using 'is' to test compatibility with 'dynamic' is essentially identical to testing compatibility with 'Object'</value>
  </data>
  <data name="ERR_YieldNotAllowedInScript" xml:space="preserve">
    <value>Cannot use 'yield' in top-level script code</value>
  </data>
  <data name="ERR_NamespaceNotAllowedInScript" xml:space="preserve">
    <value>Cannot declare namespace in script code</value>
  </data>
  <data name="ERR_GlobalAttributesNotAllowed" xml:space="preserve">
    <value>Assembly and module attributes are not allowed in this context</value>
  </data>
  <data name="ERR_InvalidDelegateType" xml:space="preserve">
    <value>Delegate '{0}' has no invoke method or an invoke method with a return type or parameter types that are not supported.</value>
  </data>
  <data name="WRN_MainIgnored" xml:space="preserve">
    <value>The entry point of the program is global code; ignoring '{0}' entry point.</value>
  </data>
  <data name="WRN_MainIgnored_Title" xml:space="preserve">
    <value>The entry point of the program is global code; ignoring entry point</value>
  </data>
  <data name="WRN_StaticInAsOrIs" xml:space="preserve">
    <value>The second operand of an 'is' or 'as' operator may not be static type '{0}'</value>
  </data>
  <data name="WRN_StaticInAsOrIs_Title" xml:space="preserve">
    <value>The second operand of an 'is' or 'as' operator may not be a static type</value>
  </data>
  <data name="ERR_BadVisEventType" xml:space="preserve">
    <value>Inconsistent accessibility: event type '{1}' is less accessible than event '{0}'</value>
  </data>
  <data name="ERR_NamedArgumentSpecificationBeforeFixedArgument" xml:space="preserve">
    <value>Named argument specifications must appear after all fixed arguments have been specified. Please use language version {0} or greater to allow non-trailing named arguments.</value>
  </data>
  <data name="ERR_NamedArgumentSpecificationBeforeFixedArgumentInDynamicInvocation" xml:space="preserve">
    <value>Named argument specifications must appear after all fixed arguments have been specified in a dynamic invocation.</value>
  </data>
  <data name="ERR_BadNamedArgument" xml:space="preserve">
    <value>The best overload for '{0}' does not have a parameter named '{1}'</value>
  </data>
  <data name="ERR_BadNamedArgumentForDelegateInvoke" xml:space="preserve">
    <value>The delegate '{0}' does not have a parameter named '{1}'</value>
  </data>
  <data name="ERR_DuplicateNamedArgument" xml:space="preserve">
    <value>Named argument '{0}' cannot be specified multiple times</value>
  </data>
  <data name="ERR_NamedArgumentUsedInPositional" xml:space="preserve">
    <value>Named argument '{0}' specifies a parameter for which a positional argument has already been given</value>
  </data>
  <data name="ERR_BadNonTrailingNamedArgument" xml:space="preserve">
    <value>Named argument '{0}' is used out-of-position but is followed by an unnamed argument</value>
  </data>
  <data name="ERR_DefaultValueUsedWithAttributes" xml:space="preserve">
    <value>Cannot specify default parameter value in conjunction with DefaultParameterAttribute or OptionalAttribute</value>
  </data>
  <data name="ERR_DefaultValueMustBeConstant" xml:space="preserve">
    <value>Default parameter value for '{0}' must be a compile-time constant</value>
  </data>
  <data name="ERR_RefOutDefaultValue" xml:space="preserve">
    <value>A ref or out parameter cannot have a default value</value>
  </data>
  <data name="ERR_DefaultValueForExtensionParameter" xml:space="preserve">
    <value>Cannot specify a default value for the 'this' parameter</value>
  </data>
  <data name="ERR_DefaultValueForParamsParameter" xml:space="preserve">
    <value>Cannot specify a default value for a parameter array</value>
  </data>
  <data name="ERR_NoConversionForDefaultParam" xml:space="preserve">
    <value>A value of type '{0}' cannot be used as a default parameter because there are no standard conversions to type '{1}'</value>
  </data>
  <data name="ERR_NoConversionForNubDefaultParam" xml:space="preserve">
    <value>A value of type '{0}' cannot be used as default parameter for nullable parameter '{1}' because '{0}' is not a simple type</value>
  </data>
  <data name="ERR_NotNullRefDefaultParameter" xml:space="preserve">
    <value>'{0}' is of type '{1}'. A default parameter value of a reference type other than string can only be initialized with null</value>
  </data>
  <data name="WRN_DefaultValueForUnconsumedLocation" xml:space="preserve">
    <value>The default value specified for parameter '{0}' will have no effect because it applies to a member that is used in contexts that do not allow optional arguments</value>
  </data>
  <data name="WRN_DefaultValueForUnconsumedLocation_Title" xml:space="preserve">
    <value>The default value specified will have no effect because it applies to a member that is used in contexts that do not allow optional arguments</value>
  </data>
  <data name="WRN_RefReadonlyParameterDefaultValue" xml:space="preserve">
    <value>A default value is specified for 'ref readonly' parameter '{0}', but 'ref readonly' should be used only for references. Consider declaring the parameter as 'in'.</value>
  </data>
  <data name="WRN_RefReadonlyParameterDefaultValue_Title" xml:space="preserve">
    <value>A default value is specified for 'ref readonly' parameter, but 'ref readonly' should be used only for references. Consider declaring the parameter as 'in'.</value>
  </data>
  <data name="ERR_PublicKeyFileFailure" xml:space="preserve">
    <value>Error signing output with public key from file '{0}' -- {1}</value>
  </data>
  <data name="ERR_PublicKeyContainerFailure" xml:space="preserve">
    <value>Error signing output with public key from container '{0}' -- {1}</value>
  </data>
  <data name="ERR_BadDynamicTypeof" xml:space="preserve">
    <value>The typeof operator cannot be used on the dynamic type</value>
  </data>
  <data name="ERR_BadNullableTypeof" xml:space="preserve">
    <value>The typeof operator cannot be used on a nullable reference type</value>
  </data>
  <data name="ERR_ExpressionTreeContainsDynamicOperation" xml:space="preserve">
    <value>An expression tree may not contain a dynamic operation</value>
  </data>
  <data name="ERR_BadAsyncExpressionTree" xml:space="preserve">
    <value>Async lambda expressions cannot be converted to expression trees</value>
  </data>
  <data name="ERR_DynamicAttributeMissing" xml:space="preserve">
    <value>Cannot define a class or member that utilizes 'dynamic' because the compiler required type '{0}' cannot be found. Are you missing a reference?</value>
  </data>
  <data name="ERR_CannotPassNullForFriendAssembly" xml:space="preserve">
    <value>Cannot pass null for friend assembly name</value>
  </data>
  <data name="ERR_SignButNoPrivateKey" xml:space="preserve">
    <value>Key file '{0}' is missing the private key needed for signing</value>
  </data>
  <data name="ERR_PublicSignButNoKey" xml:space="preserve">
    <value>Public signing was specified and requires a public key, but no public key was specified.</value>
  </data>
  <data name="ERR_PublicSignNetModule" xml:space="preserve">
    <value>Public signing is not supported for netmodules.</value>
  </data>
  <data name="WRN_DelaySignButNoKey" xml:space="preserve">
    <value>Delay signing was specified and requires a public key, but no public key was specified</value>
  </data>
  <data name="WRN_DelaySignButNoKey_Title" xml:space="preserve">
    <value>Delay signing was specified and requires a public key, but no public key was specified</value>
  </data>
  <data name="ERR_InvalidVersionFormat" xml:space="preserve">
    <value>The specified version string '{0}' does not conform to the required format - major[.minor[.build[.revision]]]</value>
  </data>
  <data name="ERR_InvalidVersionFormatDeterministic" xml:space="preserve">
    <value>The specified version string '{0}' contains wildcards, which are not compatible with determinism. Either remove wildcards from the version string, or disable determinism for this compilation</value>
  </data>
  <data name="ERR_InvalidVersionFormat2" xml:space="preserve">
    <value>The specified version string '{0}' does not conform to the required format - major.minor.build.revision (without wildcards)</value>
  </data>
  <data name="WRN_InvalidVersionFormat" xml:space="preserve">
    <value>The specified version string '{0}' does not conform to the recommended format - major.minor.build.revision</value>
  </data>
  <data name="WRN_InvalidVersionFormat_Title" xml:space="preserve">
    <value>The specified version string does not conform to the recommended format - major.minor.build.revision</value>
  </data>
  <data name="ERR_InvalidAssemblyCultureForExe" xml:space="preserve">
    <value>Executables cannot be satellite assemblies; culture should always be empty</value>
  </data>
  <data name="ERR_NoCorrespondingArgument" xml:space="preserve">
    <value>There is no argument given that corresponds to the required parameter '{0}' of '{1}'</value>
  </data>
  <data name="WRN_UnimplementedCommandLineSwitch" xml:space="preserve">
    <value>The command line switch '{0}' is not yet implemented and was ignored.</value>
  </data>
  <data name="WRN_UnimplementedCommandLineSwitch_Title" xml:space="preserve">
    <value>Command line switch is not yet implemented</value>
  </data>
  <data name="ERR_ModuleEmitFailure" xml:space="preserve">
    <value>Failed to emit module '{0}': {1}</value>
  </data>
  <data name="ERR_FixedLocalInLambda" xml:space="preserve">
    <value>Cannot use fixed local '{0}' inside an anonymous method, lambda expression, or query expression</value>
  </data>
  <data name="ERR_ExpressionTreeContainsNamedArgument" xml:space="preserve">
    <value>An expression tree may not contain a named argument specification</value>
  </data>
  <data name="ERR_ExpressionTreeContainsOptionalArgument" xml:space="preserve">
    <value>An expression tree may not contain a call or invocation that uses optional arguments</value>
  </data>
  <data name="ERR_ExpressionTreeContainsIndexedProperty" xml:space="preserve">
    <value>An expression tree may not contain an indexed property</value>
  </data>
  <data name="ERR_IndexedPropertyRequiresParams" xml:space="preserve">
    <value>Indexed property '{0}' has non-optional arguments which must be provided</value>
  </data>
  <data name="ERR_IndexedPropertyMustHaveAllOptionalParams" xml:space="preserve">
    <value>Indexed property '{0}' must have all arguments optional</value>
  </data>
  <data name="ERR_SpecialByRefInLambda" xml:space="preserve">
    <value>Instance of type '{0}' cannot be used inside a nested function, query expression, iterator block or async method</value>
  </data>
  <data name="ERR_SecurityAttributeMissingAction" xml:space="preserve">
    <value>First argument to a security attribute must be a valid SecurityAction</value>
  </data>
  <data name="ERR_SecurityAttributeInvalidAction" xml:space="preserve">
    <value>Security attribute '{0}' has an invalid SecurityAction value '{1}'</value>
  </data>
  <data name="ERR_SecurityAttributeInvalidActionAssembly" xml:space="preserve">
    <value>SecurityAction value '{0}' is invalid for security attributes applied to an assembly</value>
  </data>
  <data name="ERR_SecurityAttributeInvalidActionTypeOrMethod" xml:space="preserve">
    <value>SecurityAction value '{0}' is invalid for security attributes applied to a type or a method</value>
  </data>
  <data name="ERR_PrincipalPermissionInvalidAction" xml:space="preserve">
    <value>SecurityAction value '{0}' is invalid for PrincipalPermission attribute</value>
  </data>
  <data name="ERR_FeatureNotValidInExpressionTree" xml:space="preserve">
    <value>An expression tree may not contain '{0}'</value>
  </data>
  <data name="ERR_PermissionSetAttributeInvalidFile" xml:space="preserve">
    <value>Unable to resolve file path '{0}' specified for the named argument '{1}' for PermissionSet attribute</value>
  </data>
  <data name="ERR_PermissionSetAttributeFileReadError" xml:space="preserve">
    <value>Error reading file '{0}' specified for the named argument '{1}' for PermissionSet attribute: '{2}'</value>
  </data>
  <data name="ERR_GlobalSingleTypeNameNotFoundFwd" xml:space="preserve">
    <value>The type name '{0}' could not be found in the global namespace. This type has been forwarded to assembly '{1}' Consider adding a reference to that assembly.</value>
  </data>
  <data name="ERR_DottedTypeNameNotFoundInNSFwd" xml:space="preserve">
    <value>The type name '{0}' could not be found in the namespace '{1}'. This type has been forwarded to assembly '{2}' Consider adding a reference to that assembly.</value>
  </data>
  <data name="ERR_SingleTypeNameNotFoundFwd" xml:space="preserve">
    <value>The type name '{0}' could not be found. This type has been forwarded to assembly '{1}'. Consider adding a reference to that assembly.</value>
  </data>
  <data name="ERR_AssemblySpecifiedForLinkAndRef" xml:space="preserve">
    <value>Assemblies '{0}' and '{1}' refer to the same metadata but only one is a linked reference (specified using /link option); consider removing one of the references.</value>
  </data>
  <data name="WRN_DeprecatedCollectionInitAdd" xml:space="preserve">
    <value>The best overloaded Add method '{0}' for the collection initializer element is obsolete.</value>
  </data>
  <data name="WRN_DeprecatedCollectionInitAdd_Title" xml:space="preserve">
    <value>The best overloaded Add method for the collection initializer element is obsolete</value>
  </data>
  <data name="WRN_DeprecatedCollectionInitAddStr" xml:space="preserve">
    <value>The best overloaded Add method '{0}' for the collection initializer element is obsolete. {1}</value>
  </data>
  <data name="WRN_DeprecatedCollectionInitAddStr_Title" xml:space="preserve">
    <value>The best overloaded Add method for the collection initializer element is obsolete</value>
  </data>
  <data name="ERR_DeprecatedCollectionInitAddStr" xml:space="preserve">
    <value>The best overloaded Add method '{0}' for the collection initializer element is obsolete. {1}</value>
  </data>
  <data name="ERR_SecurityAttributeInvalidTarget" xml:space="preserve">
    <value>Security attribute '{0}' is not valid on this declaration type. Security attributes are only valid on assembly, type and method declarations.</value>
  </data>
  <data name="ERR_BadDynamicMethodArg" xml:space="preserve">
    <value>Cannot use an expression of type '{0}' as an argument to a dynamically dispatched operation.</value>
  </data>
  <data name="ERR_BadDynamicMethodArgLambda" xml:space="preserve">
    <value>Cannot use a lambda expression as an argument to a dynamically dispatched operation without first casting it to a delegate or expression tree type.</value>
  </data>
  <data name="ERR_BadDynamicMethodArgMemgrp" xml:space="preserve">
    <value>Cannot use a method group as an argument to a dynamically dispatched operation. Did you intend to invoke the method?</value>
  </data>
  <data name="ERR_NoDynamicPhantomOnBase" xml:space="preserve">
    <value>The call to method '{0}' needs to be dynamically dispatched, but cannot be because it is part of a base access expression. Consider casting the dynamic arguments or eliminating the base access.</value>
  </data>
  <data name="ERR_BadDynamicQuery" xml:space="preserve">
    <value>Query expressions over source type 'dynamic' or with a join sequence of type 'dynamic' are not allowed</value>
  </data>
  <data name="ERR_NoDynamicPhantomOnBaseIndexer" xml:space="preserve">
    <value>The indexer access needs to be dynamically dispatched, but cannot be because it is part of a base access expression. Consider casting the dynamic arguments or eliminating the base access.</value>
  </data>
  <data name="WRN_DynamicDispatchToConditionalMethod" xml:space="preserve">
    <value>The dynamically dispatched call to method '{0}' may fail at runtime because one or more applicable overloads are conditional methods.</value>
  </data>
  <data name="WRN_DynamicDispatchToConditionalMethod_Title" xml:space="preserve">
    <value>Dynamically dispatched call may fail at runtime because one or more applicable overloads are conditional methods</value>
  </data>
  <data name="ERR_BadArgTypeDynamicExtension" xml:space="preserve">
    <value>'{0}' has no applicable method named '{1}' but appears to have an extension method by that name. Extension methods cannot be dynamically dispatched. Consider casting the dynamic arguments or calling the extension method without the extension method syntax.</value>
  </data>
  <data name="WRN_CallerFilePathPreferredOverCallerMemberName" xml:space="preserve">
    <value>The CallerMemberNameAttribute applied to parameter '{0}' will have no effect. It is overridden by the CallerFilePathAttribute.</value>
  </data>
  <data name="WRN_CallerFilePathPreferredOverCallerMemberName_Title" xml:space="preserve">
    <value>The CallerMemberNameAttribute will have no effect; it is overridden by the CallerFilePathAttribute</value>
  </data>
  <data name="WRN_CallerLineNumberPreferredOverCallerMemberName" xml:space="preserve">
    <value>The CallerMemberNameAttribute applied to parameter '{0}' will have no effect. It is overridden by the CallerLineNumberAttribute.</value>
  </data>
  <data name="WRN_CallerLineNumberPreferredOverCallerMemberName_Title" xml:space="preserve">
    <value>The CallerMemberNameAttribute will have no effect; it is overridden by the CallerLineNumberAttribute</value>
  </data>
  <data name="WRN_CallerLineNumberPreferredOverCallerFilePath" xml:space="preserve">
    <value>The CallerFilePathAttribute applied to parameter '{0}' will have no effect. It is overridden by the CallerLineNumberAttribute.</value>
  </data>
  <data name="WRN_CallerLineNumberPreferredOverCallerFilePath_Title" xml:space="preserve">
    <value>The CallerFilePathAttribute will have no effect; it is overridden by the CallerLineNumberAttribute</value>
  </data>
  <data name="ERR_InvalidDynamicCondition" xml:space="preserve">
    <value>Expression must be implicitly convertible to Boolean or its type '{0}' must define operator '{1}'.</value>
  </data>
  <data name="ERR_MixingWinRTEventWithRegular" xml:space="preserve">
    <value>'{0}' cannot implement '{1}' because '{2}' is a Windows Runtime event and '{3}' is a regular .NET event.</value>
  </data>
  <data name="WRN_CA2000_DisposeObjectsBeforeLosingScope1" xml:space="preserve">
    <value>Call System.IDisposable.Dispose() on allocated instance of {0} before all references to it are out of scope.</value>
  </data>
  <data name="WRN_CA2000_DisposeObjectsBeforeLosingScope1_Title" xml:space="preserve">
    <value>Call System.IDisposable.Dispose() on allocated instance before all references to it are out of scope</value>
  </data>
  <data name="WRN_CA2000_DisposeObjectsBeforeLosingScope2" xml:space="preserve">
    <value>Allocated instance of {0} is not disposed along all exception paths.  Call System.IDisposable.Dispose() before all references to it are out of scope.</value>
  </data>
  <data name="WRN_CA2000_DisposeObjectsBeforeLosingScope2_Title" xml:space="preserve">
    <value>Allocated instance is not disposed along all exception paths</value>
  </data>
  <data name="WRN_CA2202_DoNotDisposeObjectsMultipleTimes" xml:space="preserve">
    <value>Object '{0}' can be disposed more than once.</value>
  </data>
  <data name="WRN_CA2202_DoNotDisposeObjectsMultipleTimes_Title" xml:space="preserve">
    <value>Object can be disposed more than once</value>
  </data>
  <data name="ERR_NewCoClassOnLink" xml:space="preserve">
    <value>Interop type '{0}' cannot be embedded. Use the applicable interface instead.</value>
  </data>
  <data name="ERR_NoPIANestedType" xml:space="preserve">
    <value>Type '{0}' cannot be embedded because it is a nested type. Consider setting the 'Embed Interop Types' property to false.</value>
  </data>
  <data name="ERR_GenericsUsedInNoPIAType" xml:space="preserve">
    <value>Type '{0}' cannot be embedded because it has a generic argument. Consider setting the 'Embed Interop Types' property to false.</value>
  </data>
  <data name="ERR_InteropStructContainsMethods" xml:space="preserve">
    <value>Embedded interop struct '{0}' can contain only public instance fields.</value>
  </data>
  <data name="ERR_WinRtEventPassedByRef" xml:space="preserve">
    <value>A Windows Runtime event may not be passed as an out or ref parameter.</value>
  </data>
  <data name="ERR_MissingMethodOnSourceInterface" xml:space="preserve">
    <value>Source interface '{0}' is missing method '{1}' which is required to embed event '{2}'.</value>
  </data>
  <data name="ERR_MissingSourceInterface" xml:space="preserve">
    <value>Interface '{0}' has an invalid source interface which is required to embed event '{1}'.</value>
  </data>
  <data name="ERR_InteropTypeMissingAttribute" xml:space="preserve">
    <value>Interop type '{0}' cannot be embedded because it is missing the required '{1}' attribute.</value>
  </data>
  <data name="ERR_NoPIAAssemblyMissingAttribute" xml:space="preserve">
    <value>Cannot embed interop types from assembly '{0}' because it is missing the '{1}' attribute.</value>
  </data>
  <data name="ERR_NoPIAAssemblyMissingAttributes" xml:space="preserve">
    <value>Cannot embed interop types from assembly '{0}' because it is missing either the '{1}' attribute or the '{2}' attribute.</value>
  </data>
  <data name="ERR_InteropTypesWithSameNameAndGuid" xml:space="preserve">
    <value>Cannot embed interop type '{0}' found in both assembly '{1}' and '{2}'. Consider setting the 'Embed Interop Types' property to false.</value>
  </data>
  <data name="ERR_LocalTypeNameClash" xml:space="preserve">
    <value>Embedding the interop type '{0}' from assembly '{1}' causes a name clash in the current assembly. Consider setting the 'Embed Interop Types' property to false.</value>
  </data>
  <data name="WRN_ReferencedAssemblyReferencesLinkedPIA" xml:space="preserve">
    <value>A reference was created to embedded interop assembly '{0}' because of an indirect reference to that assembly created by assembly '{1}'. Consider changing the 'Embed Interop Types' property on either assembly.</value>
  </data>
  <data name="WRN_ReferencedAssemblyReferencesLinkedPIA_Title" xml:space="preserve">
    <value>A reference was created to embedded interop assembly because of an indirect assembly reference</value>
  </data>
  <data name="WRN_ReferencedAssemblyReferencesLinkedPIA_Description" xml:space="preserve">
    <value>You have added a reference to an assembly using /link (Embed Interop Types property set to True). This instructs the compiler to embed interop type information from that assembly. However, the compiler cannot embed interop type information from that assembly because another assembly that you have referenced also references that assembly using /reference (Embed Interop Types property set to False).

To embed interop type information for both assemblies, use /link for references to each assembly (set the Embed Interop Types property to True).

To remove the warning, you can use /reference instead (set the Embed Interop Types property to False). In this case, a primary interop assembly (PIA) provides interop type information.</value>
  </data>
  <data name="ERR_GenericsUsedAcrossAssemblies" xml:space="preserve">
    <value>Type '{0}' from assembly '{1}' cannot be used across assembly boundaries because it has a generic type argument that is an embedded interop type.</value>
  </data>
  <data name="ERR_NoCanonicalView" xml:space="preserve">
    <value>Cannot find the interop type that matches the embedded interop type '{0}'. Are you missing an assembly reference?</value>
  </data>
  <data name="ERR_NetModuleNameMismatch" xml:space="preserve">
    <value>Module name '{0}' stored in '{1}' must match its filename.</value>
  </data>
  <data name="ERR_BadModuleName" xml:space="preserve">
    <value>Invalid module name: {0}</value>
  </data>
  <data name="ERR_BadCompilationOptionValue" xml:space="preserve">
    <value>Invalid '{0}' value: '{1}'.</value>
  </data>
  <data name="ERR_BadAppConfigPath" xml:space="preserve">
    <value>AppConfigPath must be absolute.</value>
  </data>
  <data name="WRN_AssemblyAttributeFromModuleIsOverridden" xml:space="preserve">
    <value>Attribute '{0}' from module '{1}' will be ignored in favor of the instance appearing in source</value>
  </data>
  <data name="WRN_AssemblyAttributeFromModuleIsOverridden_Title" xml:space="preserve">
    <value>Attribute will be ignored in favor of the instance appearing in source</value>
  </data>
  <data name="ERR_CmdOptionConflictsSource" xml:space="preserve">
    <value>Attribute '{0}' given in a source file conflicts with option '{1}'.</value>
  </data>
  <data name="ERR_FixedBufferTooManyDimensions" xml:space="preserve">
    <value>A fixed buffer may only have one dimension.</value>
  </data>
  <data name="WRN_ReferencedAssemblyDoesNotHaveStrongName" xml:space="preserve">
    <value>Referenced assembly '{0}' does not have a strong name.</value>
  </data>
  <data name="WRN_ReferencedAssemblyDoesNotHaveStrongName_Title" xml:space="preserve">
    <value>Referenced assembly does not have a strong name</value>
  </data>
  <data name="ERR_InvalidSignaturePublicKey" xml:space="preserve">
    <value>Invalid signature public key specified in AssemblySignatureKeyAttribute.</value>
  </data>
  <data name="ERR_ExportedTypeConflictsWithDeclaration" xml:space="preserve">
    <value>Type '{0}' exported from module '{1}' conflicts with type declared in primary module of this assembly.</value>
  </data>
  <data name="ERR_ExportedTypesConflict" xml:space="preserve">
    <value>Type '{0}' exported from module '{1}' conflicts with type '{2}' exported from module '{3}'.</value>
  </data>
  <data name="ERR_ForwardedTypeConflictsWithDeclaration" xml:space="preserve">
    <value>Forwarded type '{0}' conflicts with type declared in primary module of this assembly.</value>
  </data>
  <data name="ERR_ForwardedTypesConflict" xml:space="preserve">
    <value>Type '{0}' forwarded to assembly '{1}' conflicts with type '{2}' forwarded to assembly '{3}'.</value>
  </data>
  <data name="ERR_ForwardedTypeConflictsWithExportedType" xml:space="preserve">
    <value>Type '{0}' forwarded to assembly '{1}' conflicts with type '{2}' exported from module '{3}'.</value>
  </data>
  <data name="WRN_RefCultureMismatch" xml:space="preserve">
    <value>Referenced assembly '{0}' has different culture setting of '{1}'.</value>
  </data>
  <data name="WRN_RefCultureMismatch_Title" xml:space="preserve">
    <value>Referenced assembly has different culture setting</value>
  </data>
  <data name="ERR_AgnosticToMachineModule" xml:space="preserve">
    <value>Agnostic assembly cannot have a processor specific module '{0}'.</value>
  </data>
  <data name="ERR_ConflictingMachineModule" xml:space="preserve">
    <value>Assembly and module '{0}' cannot target different processors.</value>
  </data>
  <data name="WRN_ConflictingMachineAssembly" xml:space="preserve">
    <value>Referenced assembly '{0}' targets a different processor.</value>
  </data>
  <data name="WRN_ConflictingMachineAssembly_Title" xml:space="preserve">
    <value>Referenced assembly targets a different processor</value>
  </data>
  <data name="ERR_CryptoHashFailed" xml:space="preserve">
    <value>Cryptographic failure while creating hashes.</value>
  </data>
  <data name="ERR_MissingNetModuleReference" xml:space="preserve">
    <value>Reference to '{0}' netmodule missing.</value>
  </data>
  <data name="ERR_NetModuleNameMustBeUnique" xml:space="preserve">
    <value>Module '{0}' is already defined in this assembly. Each module must have a unique filename.</value>
  </data>
  <data name="ERR_CantReadConfigFile" xml:space="preserve">
    <value>Cannot read config file '{0}' -- '{1}'</value>
  </data>
  <data name="ERR_EncNoPIAReference" xml:space="preserve">
    <value>Cannot continue since the edit includes a reference to an embedded type: '{0}'.</value>
  </data>
  <data name="ERR_EncReferenceToAddedMember" xml:space="preserve">
    <value>Member '{0}' added during the current debug session can only be accessed from within its declaring assembly '{1}'.</value>
  </data>
  <data name="ERR_MutuallyExclusiveOptions" xml:space="preserve">
    <value>Compilation options '{0}' and '{1}' can't both be specified at the same time.</value>
  </data>
  <data name="ERR_LinkedNetmoduleMetadataMustProvideFullPEImage" xml:space="preserve">
    <value>Linked netmodule metadata must provide a full PE image: '{0}'.</value>
  </data>
  <data name="ERR_BadPrefer32OnLib" xml:space="preserve">
    <value>/platform:anycpu32bitpreferred can only be used with /t:exe, /t:winexe and /t:appcontainerexe</value>
  </data>
  <data name="IDS_PathList" xml:space="preserve">
    <value>&lt;path list&gt;</value>
  </data>
  <data name="IDS_Text" xml:space="preserve">
    <value>&lt;text&gt;</value>
  </data>
  <data name="IDS_FeatureNullPropagatingOperator" xml:space="preserve">
    <value>null propagating operator</value>
  </data>
  <data name="IDS_FeatureExpressionBodiedMethod" xml:space="preserve">
    <value>expression-bodied method</value>
  </data>
  <data name="IDS_FeatureExpressionBodiedProperty" xml:space="preserve">
    <value>expression-bodied property</value>
  </data>
  <data name="IDS_FeatureExpressionBodiedIndexer" xml:space="preserve">
    <value>expression-bodied indexer</value>
  </data>
  <data name="IDS_FeatureAutoPropertyInitializer" xml:space="preserve">
    <value>auto property initializer</value>
  </data>
  <data name="IDS_Namespace1" xml:space="preserve">
    <value>&lt;namespace&gt;</value>
  </data>
  <data name="IDS_FeatureRefLocalsReturns" xml:space="preserve">
    <value>byref locals and returns</value>
  </data>
  <data name="IDS_FeatureReadOnlyReferences" xml:space="preserve">
    <value>readonly references</value>
  </data>
  <data name="IDS_FeatureRefStructs" xml:space="preserve">
    <value>ref structs</value>
  </data>
  <data name="IDS_FeatureRefConditional" xml:space="preserve">
    <value>ref conditional expression</value>
  </data>
  <data name="IDS_FeatureRefReassignment" xml:space="preserve">
    <value>ref reassignment</value>
  </data>
  <data name="IDS_FeatureRefFor" xml:space="preserve">
    <value>ref for-loop variables</value>
  </data>
  <data name="IDS_FeatureRefForEach" xml:space="preserve">
    <value>ref foreach iteration variables</value>
  </data>
  <data name="IDS_FeatureExtensibleFixedStatement" xml:space="preserve">
    <value>extensible fixed statement</value>
  </data>
  <data name="CompilationC" xml:space="preserve">
    <value>Compilation (C#): </value>
  </data>
  <data name="SyntaxNodeIsNotWithinSynt" xml:space="preserve">
    <value>Syntax node is not within syntax tree</value>
  </data>
  <data name="LocationMustBeProvided" xml:space="preserve">
    <value>Location must be provided in order to provide minimal type qualification.</value>
  </data>
  <data name="SyntaxTreeSemanticModelMust" xml:space="preserve">
    <value>SyntaxTreeSemanticModel must be provided in order to provide minimal type qualification.</value>
  </data>
  <data name="CantReferenceCompilationOf" xml:space="preserve">
    <value>Can't reference compilation of type '{0}' from {1} compilation.</value>
  </data>
  <data name="SyntaxTreeAlreadyPresent" xml:space="preserve">
    <value>Syntax tree already present</value>
  </data>
  <data name="SubmissionCanOnlyInclude" xml:space="preserve">
    <value>Submission can only include script code.</value>
  </data>
  <data name="SubmissionCanHaveAtMostOne" xml:space="preserve">
    <value>Submission can have at most one syntax tree.</value>
  </data>
  <data name="SyntaxTreeNotFoundToRemove" xml:space="preserve">
    <value>SyntaxTree is not part of the compilation, so it cannot be removed</value>
  </data>
  <data name="TreeMustHaveARootNodeWith" xml:space="preserve">
    <value>tree must have a root node with SyntaxKind.CompilationUnit</value>
  </data>
  <data name="TypeArgumentCannotBeNull" xml:space="preserve">
    <value>Type argument cannot be null</value>
  </data>
  <data name="WrongNumberOfTypeArguments" xml:space="preserve">
    <value>Wrong number of type arguments</value>
  </data>
  <data name="NameConflictForName" xml:space="preserve">
    <value>Name conflict for name {0}</value>
  </data>
  <data name="LookupOptionsHasInvalidCombo" xml:space="preserve">
    <value>LookupOptions has an invalid combination of options</value>
  </data>
  <data name="ItemsMustBeNonEmpty" xml:space="preserve">
    <value>items: must be non-empty</value>
  </data>
  <data name="UseVerbatimIdentifier" xml:space="preserve">
    <value>Use Microsoft.CodeAnalysis.CSharp.SyntaxFactory.Identifier or Microsoft.CodeAnalysis.CSharp.SyntaxFactory.VerbatimIdentifier to create identifier tokens.</value>
  </data>
  <data name="UseLiteralForTokens" xml:space="preserve">
    <value>Use Microsoft.CodeAnalysis.CSharp.SyntaxFactory.Literal to create character literal tokens.</value>
  </data>
  <data name="UseLiteralForNumeric" xml:space="preserve">
    <value>Use Microsoft.CodeAnalysis.CSharp.SyntaxFactory.Literal to create numeric literal tokens.</value>
  </data>
  <data name="ThisMethodCanOnlyBeUsedToCreateTokens" xml:space="preserve">
    <value>This method can only be used to create tokens - {0} is not a token kind.</value>
  </data>
  <data name="GenericParameterDefinition" xml:space="preserve">
    <value>Generic parameter is definition when expected to be reference {0}</value>
  </data>
  <data name="InvalidGetDeclarationNameMultipleDeclarators" xml:space="preserve">
    <value>Called GetDeclarationName for a declaration node that can possibly contain multiple variable declarators.</value>
  </data>
  <data name="PositionIsNotWithinSyntax" xml:space="preserve">
    <value>Position is not within syntax tree with full span {0}</value>
  </data>
  <data name="WRN_BadUILang" xml:space="preserve">
    <value>The language name '{0}' is invalid.</value>
  </data>
  <data name="WRN_BadUILang_Title" xml:space="preserve">
    <value>The language name is invalid</value>
  </data>
  <data name="ERR_UnsupportedTransparentIdentifierAccess" xml:space="preserve">
    <value>Transparent identifier member access failed for field '{0}' of '{1}'.  Does the data being queried implement the query pattern?</value>
  </data>
  <data name="ERR_ParamDefaultValueDiffersFromAttribute" xml:space="preserve">
    <value>The parameter has multiple distinct default values.</value>
  </data>
  <data name="ERR_FieldHasMultipleDistinctConstantValues" xml:space="preserve">
    <value>The field has multiple distinct constant values.</value>
  </data>
  <data name="WRN_UnqualifiedNestedTypeInCref" xml:space="preserve">
    <value>Within cref attributes, nested types of generic types should be qualified.</value>
  </data>
  <data name="WRN_UnqualifiedNestedTypeInCref_Title" xml:space="preserve">
    <value>Within cref attributes, nested types of generic types should be qualified</value>
  </data>
  <data name="NotACSharpSymbol" xml:space="preserve">
    <value>Not a C# symbol.</value>
  </data>
  <data name="HDN_UnusedUsingDirective" xml:space="preserve">
    <value>Unnecessary using directive.</value>
  </data>
  <data name="HDN_UnusedExternAlias" xml:space="preserve">
    <value>Unused extern alias.</value>
  </data>
  <data name="ElementsCannotBeNull" xml:space="preserve">
    <value>Elements cannot be null.</value>
  </data>
  <data name="IDS_LIB_ENV" xml:space="preserve">
    <value>LIB environment variable</value>
  </data>
  <data name="IDS_LIB_OPTION" xml:space="preserve">
    <value>/LIB option</value>
  </data>
  <data name="IDS_REFERENCEPATH_OPTION" xml:space="preserve">
    <value>/REFERENCEPATH option</value>
  </data>
  <data name="IDS_DirectoryDoesNotExist" xml:space="preserve">
    <value>directory does not exist</value>
  </data>
  <data name="IDS_DirectoryHasInvalidPath" xml:space="preserve">
    <value>path is too long or invalid</value>
  </data>
  <data name="WRN_NoRuntimeMetadataVersion" xml:space="preserve">
    <value>No value for RuntimeMetadataVersion found. No assembly containing System.Object was found nor was a value for RuntimeMetadataVersion specified through options.</value>
  </data>
  <data name="WRN_NoRuntimeMetadataVersion_Title" xml:space="preserve">
    <value>No value for RuntimeMetadataVersion found</value>
  </data>
  <data name="WrongSemanticModelType" xml:space="preserve">
    <value>Expected a {0} SemanticModel.</value>
  </data>
  <data name="IDS_FeatureLambda" xml:space="preserve">
    <value>lambda expression</value>
  </data>
  <data name="ERR_FeatureNotAvailableInVersion1" xml:space="preserve">
    <value>Feature '{0}' is not available in C# 1. Please use language version {1} or greater.</value>
  </data>
  <data name="ERR_FeatureNotAvailableInVersion2" xml:space="preserve">
    <value>Feature '{0}' is not available in C# 2. Please use language version {1} or greater.</value>
  </data>
  <data name="ERR_FeatureNotAvailableInVersion3" xml:space="preserve">
    <value>Feature '{0}' is not available in C# 3. Please use language version {1} or greater.</value>
  </data>
  <data name="ERR_FeatureNotAvailableInVersion4" xml:space="preserve">
    <value>Feature '{0}' is not available in C# 4. Please use language version {1} or greater.</value>
  </data>
  <data name="ERR_FeatureNotAvailableInVersion5" xml:space="preserve">
    <value>Feature '{0}' is not available in C# 5. Please use language version {1} or greater.</value>
  </data>
  <data name="ERR_FeatureNotAvailableInVersion6" xml:space="preserve">
    <value>Feature '{0}' is not available in C# 6. Please use language version {1} or greater.</value>
  </data>
  <data name="ERR_FeatureNotAvailableInVersion7" xml:space="preserve">
    <value>Feature '{0}' is not available in C# 7.0. Please use language version {1} or greater.</value>
  </data>
  <data name="ERR_FeatureIsExperimental" xml:space="preserve">
    <value>Feature '{0}' is experimental and unsupported; use '/features:{1}' to enable.</value>
  </data>
  <data name="IDS_VersionExperimental" xml:space="preserve">
    <value>'experimental'</value>
  </data>
  <data name="PositionNotWithinTree" xml:space="preserve">
    <value>Position must be within span of the syntax tree.</value>
  </data>
  <data name="SpeculatedSyntaxNodeCannotBelongToCurrentCompilation" xml:space="preserve">
    <value>Syntax node to be speculated cannot belong to a syntax tree from the current compilation.</value>
  </data>
  <data name="ChainingSpeculativeModelIsNotSupported" xml:space="preserve">
    <value>Chaining speculative semantic model is not supported. You should create a speculative model from the non-speculative ParentModel.</value>
  </data>
  <data name="IDS_ToolName" xml:space="preserve">
    <value>Microsoft (R) Visual C# Compiler</value>
  </data>
  <data name="IDS_LogoLine1" xml:space="preserve">
    <value>{0} version {1}</value>
  </data>
  <data name="IDS_LogoLine2" xml:space="preserve">
    <value>Copyright (C) Microsoft Corporation. All rights reserved.</value>
  </data>
  <data name="IDS_LangVersions" xml:space="preserve">
    <value>Supported language versions:</value>
  </data>
  <data name="IDS_CSCHelp" xml:space="preserve">
    <value>
                             Visual C# Compiler Options

                       - OUTPUT FILES -
-out:&lt;file&gt;                   Specify output file name (default: base name of
                              file with main class or first file)
-target:exe                   Build a console executable (default) (Short
                              form: -t:exe)
-target:winexe                Build a Windows executable (Short form:
                              -t:winexe)
-target:library               Build a library (Short form: -t:library)
-target:module                Build a module that can be added to another
                              assembly (Short form: -t:module)
-target:appcontainerexe       Build an Appcontainer executable (Short form:
                              -t:appcontainerexe)
-target:winmdobj              Build a Windows Runtime intermediate file that
                              is consumed by WinMDExp (Short form: -t:winmdobj)
-doc:&lt;file&gt;                   XML Documentation file to generate
-refout:&lt;file&gt;                Reference assembly output to generate
-platform:&lt;string&gt;            Limit which platforms this code can run on: x86,
                              Itanium, x64, arm, arm64, anycpu32bitpreferred, or
                              anycpu. The default is anycpu.

                       - INPUT FILES -
-recurse:&lt;wildcard&gt;           Include all files in the current directory and
                              subdirectories according to the wildcard
                              specifications
-reference:&lt;alias&gt;=&lt;file&gt;     Reference metadata from the specified assembly
                              file using the given alias (Short form: -r)
-reference:&lt;file list&gt;        Reference metadata from the specified assembly
                              files (Short form: -r)
-addmodule:&lt;file list&gt;        Link the specified modules into this assembly
-link:&lt;file list&gt;             Embed metadata from the specified interop
                              assembly files (Short form: -l)
-analyzer:&lt;file list&gt;         Run the analyzers from this assembly
                              (Short form: -a)
-additionalfile:&lt;file list&gt;   Additional files that don't directly affect code
                              generation but may be used by analyzers for producing
                              errors or warnings.
-embed                        Embed all source files in the PDB.
-embed:&lt;file list&gt;            Embed specific files in the PDB.

                       - RESOURCES -
-win32res:&lt;file&gt;              Specify a Win32 resource file (.res)
-win32icon:&lt;file&gt;             Use this icon for the output
-win32manifest:&lt;file&gt;         Specify a Win32 manifest file (.xml)
-nowin32manifest              Do not include the default Win32 manifest
-resource:&lt;resinfo&gt;           Embed the specified resource (Short form: -res)
-linkresource:&lt;resinfo&gt;       Link the specified resource to this assembly
                              (Short form: -linkres) Where the resinfo format
                              is &lt;file&gt;[,&lt;string name&gt;[,public|private]]

                       - CODE GENERATION -
-debug[+|-]                   Emit debugging information
-debug:{full|pdbonly|portable|embedded}
                              Specify debugging type ('full' is default,
                              'portable' is a cross-platform format,
                              'embedded' is a cross-platform format embedded into
                              the target .dll or .exe)
-optimize[+|-]                Enable optimizations (Short form: -o)
-deterministic                Produce a deterministic assembly
                              (including module version GUID and timestamp)
-refonly                      Produce a reference assembly in place of the main output
-instrument:TestCoverage      Produce an assembly instrumented to collect
                              coverage information
-sourcelink:&lt;file&gt;            Source link info to embed into PDB.

                       - ERRORS AND WARNINGS -
-warnaserror[+|-]             Report all warnings as errors
-warnaserror[+|-]:&lt;warn list&gt; Report specific warnings as errors
                              (use "nullable" for all nullability warnings)
-warn:&lt;n&gt;                     Set warning level (0 or higher) (Short form: -w)
-nowarn:&lt;warn list&gt;           Disable specific warning messages
                              (use "nullable" for all nullability warnings)
-ruleset:&lt;file&gt;               Specify a ruleset file that disables specific
                              diagnostics.
-errorlog:&lt;file&gt;[,version=&lt;sarif_version&gt;]
                              Specify a file to log all compiler and analyzer
                              diagnostics.
                              sarif_version:{1|2|2.1} Default is 1. 2 and 2.1
                              both mean SARIF version 2.1.0.
-reportanalyzer               Report additional analyzer information, such as
                              execution time.
-skipanalyzers[+|-]           Skip execution of diagnostic analyzers.

                       - LANGUAGE -
-checked[+|-]                 Generate overflow checks
-unsafe[+|-]                  Allow 'unsafe' code
-define:&lt;symbol list&gt;         Define conditional compilation symbol(s) (Short
                              form: -d)
-langversion:?                Display the allowed values for language version
-langversion:&lt;string&gt;         Specify language version such as
                              `latest` (latest version, including minor versions),
                              `default` (same as `latest`),
                              `latestmajor` (latest version, excluding minor versions),
                              `preview` (latest version, including features in unsupported preview),
                              or specific versions like `6` or `7.1`
-nullable[+|-]                Specify nullable context option enable|disable.
-nullable:{enable|disable|warnings|annotations}
                              Specify nullable context option enable|disable|warnings|annotations.

                       - SECURITY -
-delaysign[+|-]               Delay-sign the assembly using only the public
                              portion of the strong name key
-publicsign[+|-]              Public-sign the assembly using only the public
                              portion of the strong name key
-keyfile:&lt;file&gt;               Specify a strong name key file
-keycontainer:&lt;string&gt;        Specify a strong name key container
-highentropyva[+|-]           Enable high-entropy ASLR

                       - MISCELLANEOUS -
@&lt;file&gt;                       Read response file for more options
-help                         Display this usage message (Short form: -?)
-nologo                       Suppress compiler copyright message
-noconfig                     Do not auto include CSC.RSP file
-parallel[+|-]                Concurrent build.
-version                      Display the compiler version number and exit.

                       - ADVANCED -
-baseaddress:&lt;address&gt;        Base address for the library to be built
-checksumalgorithm:&lt;alg&gt;      Specify algorithm for calculating source file
                              checksum stored in PDB. Supported values are:
                              SHA1 or SHA256 (default).
-codepage:&lt;n&gt;                 Specify the codepage to use when opening source
                              files
-utf8output                   Output compiler messages in UTF-8 encoding
-main:&lt;type&gt;                  Specify the type that contains the entry point
                              (ignore all other possible entry points) (Short
                              form: -m)
-fullpaths                    Compiler generates fully qualified paths
-filealign:&lt;n&gt;                Specify the alignment used for output file
                              sections
-pathmap:&lt;K1&gt;=&lt;V1&gt;,&lt;K2&gt;=&lt;V2&gt;,...
                              Specify a mapping for source path names output by
                              the compiler.
-pdb:&lt;file&gt;                   Specify debug information file name (default:
                              output file name with .pdb extension)
-errorendlocation             Output line and column of the end location of
                              each error
-preferreduilang              Specify the preferred output language name.
-nosdkpath                    Disable searching the default SDK path for standard library assemblies.
-nostdlib[+|-]                Do not reference standard library (mscorlib.dll)
-subsystemversion:&lt;string&gt;    Specify subsystem version of this assembly
-lib:&lt;file list&gt;              Specify additional directories to search in for
                              references
-errorreport:&lt;string&gt;         Specify how to handle internal compiler errors:
                              prompt, send, queue, or none. The default is
                              queue.
-appconfig:&lt;file&gt;             Specify an application configuration file
                              containing assembly binding settings
-moduleassemblyname:&lt;string&gt;  Name of the assembly which this module will be
                              a part of
-modulename:&lt;string&gt;          Specify the name of the source module
-generatedfilesout:&lt;dir&gt;      Place files generated during compilation in the
                              specified directory.
-reportivts[+|-]                    Output information on all IVTs granted to this
                              assembly by all dependencies, and annotate foreign assembly
                              accessibility errors with what assembly they came from.
</value>
    <comment>Visual C# Compiler Options</comment>
  </data>
  <data name="ERR_ComImportWithInitializers" xml:space="preserve">
    <value>'{0}': a class with the ComImport attribute cannot specify field initializers.</value>
  </data>
  <data name="WRN_PdbLocalNameTooLong" xml:space="preserve">
    <value>Local name '{0}' is too long for PDB.  Consider shortening or compiling without /debug.</value>
  </data>
  <data name="WRN_PdbLocalNameTooLong_Title" xml:space="preserve">
    <value>Local name is too long for PDB</value>
  </data>
  <data name="ERR_RetNoObjectRequiredLambda" xml:space="preserve">
    <value>Anonymous function converted to a void returning delegate cannot return a value</value>
  </data>
  <data name="ERR_TaskRetNoObjectRequiredLambda" xml:space="preserve">
    <value>Async lambda expression converted to a '{0}' returning delegate cannot return a value</value>
  </data>
  <data name="WRN_AnalyzerCannotBeCreated" xml:space="preserve">
    <value>An instance of analyzer {0} cannot be created from {1} : {2}.</value>
  </data>
  <data name="WRN_AnalyzerCannotBeCreated_Title" xml:space="preserve">
    <value>An analyzer instance cannot be created</value>
  </data>
  <data name="WRN_NoAnalyzerInAssembly" xml:space="preserve">
    <value>The assembly {0} does not contain any analyzers.</value>
  </data>
  <data name="WRN_NoAnalyzerInAssembly_Title" xml:space="preserve">
    <value>Assembly does not contain any analyzers</value>
  </data>
  <data name="WRN_UnableToLoadAnalyzer" xml:space="preserve">
    <value>Unable to load Analyzer assembly {0} : {1}</value>
  </data>
  <data name="WRN_UnableToLoadAnalyzer_Title" xml:space="preserve">
    <value>Unable to load Analyzer assembly</value>
  </data>
  <data name="INF_UnableToLoadSomeTypesInAnalyzer" xml:space="preserve">
    <value>Skipping some types in analyzer assembly {0} due to a ReflectionTypeLoadException : {1}.</value>
  </data>
  <data name="ERR_CantReadRulesetFile" xml:space="preserve">
    <value>Error reading ruleset file {0} - {1}</value>
  </data>
  <data name="ERR_BadPdbData" xml:space="preserve">
    <value>Error reading debug information for '{0}'</value>
  </data>
  <data name="IDS_OperationCausedStackOverflow" xml:space="preserve">
    <value>Operation caused a stack overflow.</value>
  </data>
  <data name="WRN_IdentifierOrNumericLiteralExpected" xml:space="preserve">
    <value>Expected identifier or numeric literal.</value>
  </data>
  <data name="WRN_IdentifierOrNumericLiteralExpected_Title" xml:space="preserve">
    <value>Expected identifier or numeric literal</value>
  </data>
  <data name="ERR_InitializerOnNonAutoProperty" xml:space="preserve">
    <value>Only auto-implemented properties can have initializers.</value>
  </data>
  <data name="ERR_InstancePropertyInitializerInInterface" xml:space="preserve">
    <value>Instance properties in interfaces cannot have initializers.</value>
  </data>
  <data name="ERR_AutoPropertyMustHaveGetAccessor" xml:space="preserve">
    <value>Auto-implemented properties must have get accessors.</value>
  </data>
  <data name="ERR_AutoPropertyMustOverrideSet" xml:space="preserve">
    <value>Auto-implemented properties must override all accessors of the overridden property.</value>
  </data>
  <data name="ERR_InitializerInStructWithoutExplicitConstructor" xml:space="preserve">
    <value>Structs without explicit constructors cannot contain members with initializers.</value>
  </data>
  <data name="ERR_EncodinglessSyntaxTree" xml:space="preserve">
    <value>Cannot emit debug information for a source text without encoding.</value>
  </data>
  <data name="ERR_BlockBodyAndExpressionBody" xml:space="preserve">
    <value>Block bodies and expression bodies cannot both be provided.</value>
  </data>
  <data name="ERR_SwitchFallOut" xml:space="preserve">
    <value>Control cannot fall out of switch from final case label ('{0}')</value>
  </data>
  <data name="ERR_UnexpectedBoundGenericName" xml:space="preserve">
    <value>Type arguments are not allowed in the nameof operator.</value>
  </data>
  <data name="ERR_NullPropagatingOpInExpressionTree" xml:space="preserve">
    <value>An expression tree lambda may not contain a null propagating operator.</value>
  </data>
  <data name="ERR_DictionaryInitializerInExpressionTree" xml:space="preserve">
    <value>An expression tree lambda may not contain a dictionary initializer.</value>
  </data>
  <data name="ERR_ExtensionCollectionElementInitializerInExpressionTree" xml:space="preserve">
    <value>An extension Add method is not supported for a collection initializer in an expression lambda.</value>
  </data>
  <data name="IDS_FeatureNameof" xml:space="preserve">
    <value>nameof operator</value>
  </data>
  <data name="IDS_FeatureDictionaryInitializer" xml:space="preserve">
    <value>dictionary initializer</value>
  </data>
  <data name="ERR_UnclosedExpressionHole" xml:space="preserve">
    <value>Missing close delimiter '}' for interpolated expression started with '{'.</value>
  </data>
  <data name="ERR_SingleLineCommentInExpressionHole" xml:space="preserve">
    <value>A single-line comment may not be used in an interpolated string.</value>
  </data>
  <data name="ERR_InsufficientStack" xml:space="preserve">
    <value>An expression is too long or complex to compile</value>
  </data>
  <data name="ERR_ExpressionHasNoName" xml:space="preserve">
    <value>Expression does not have a name.</value>
  </data>
  <data name="ERR_SubexpressionNotInNameof" xml:space="preserve">
    <value>Sub-expression cannot be used in an argument to nameof.</value>
  </data>
  <data name="ERR_AliasQualifiedNameNotAnExpression" xml:space="preserve">
    <value>An alias-qualified name is not an expression.</value>
  </data>
  <data name="ERR_NameofMethodGroupWithTypeParameters" xml:space="preserve">
    <value>Type parameters are not allowed on a method group as an argument to 'nameof'.</value>
  </data>
  <data name="NoNoneSearchCriteria" xml:space="preserve">
    <value>SearchCriteria is expected.</value>
  </data>
  <data name="ERR_InvalidAssemblyCulture" xml:space="preserve">
    <value>Assembly culture strings may not contain embedded NUL characters.</value>
  </data>
  <data name="IDS_FeatureUsingStatic" xml:space="preserve">
    <value>using static</value>
  </data>
  <data name="IDS_FeatureInterpolatedStrings" xml:space="preserve">
    <value>interpolated strings</value>
  </data>
  <data name="IDS_FeatureAltInterpolatedVerbatimStrings" xml:space="preserve">
    <value>alternative interpolated verbatim strings</value>
  </data>
  <data name="IDS_AwaitInCatchAndFinally" xml:space="preserve">
    <value>await in catch blocks and finally blocks</value>
  </data>
  <data name="IDS_FeatureBinaryLiteral" xml:space="preserve">
    <value>binary literals</value>
  </data>
  <data name="IDS_FeatureDigitSeparator" xml:space="preserve">
    <value>digit separators</value>
  </data>
  <data name="IDS_FeatureLocalFunctions" xml:space="preserve">
    <value>local functions</value>
  </data>
  <data name="ERR_UnescapedCurly" xml:space="preserve">
    <value>A '{0}' character must be escaped (by doubling) in an interpolated string.</value>
  </data>
  <data name="ERR_EscapedCurly" xml:space="preserve">
    <value>A '{0}' character may only be escaped by doubling '{0}{0}' in an interpolated string.</value>
  </data>
  <data name="ERR_TrailingWhitespaceInFormatSpecifier" xml:space="preserve">
    <value>A format specifier may not contain trailing whitespace.</value>
  </data>
  <data name="ERR_EmptyFormatSpecifier" xml:space="preserve">
    <value>Empty format specifier.</value>
  </data>
  <data name="ERR_ErrorInReferencedAssembly" xml:space="preserve">
    <value>There is an error in a referenced assembly '{0}'.</value>
  </data>
  <data name="ERR_ExpressionOrDeclarationExpected" xml:space="preserve">
    <value>Expression or declaration statement expected.</value>
  </data>
  <data name="ERR_NameofExtensionMethod" xml:space="preserve">
    <value>Extension method groups are not allowed as an argument to 'nameof'.</value>
  </data>
  <data name="WRN_AlignmentMagnitude" xml:space="preserve">
    <value>Alignment value {0} has a magnitude greater than {1} and may result in a large formatted string.</value>
  </data>
  <data name="HDN_UnusedExternAlias_Title" xml:space="preserve">
    <value>Unused extern alias</value>
  </data>
  <data name="HDN_UnusedUsingDirective_Title" xml:space="preserve">
    <value>Unnecessary using directive</value>
  </data>
  <data name="INF_UnableToLoadSomeTypesInAnalyzer_Title" xml:space="preserve">
    <value>Skip loading types in analyzer assembly that fail due to a ReflectionTypeLoadException</value>
  </data>
  <data name="WRN_AlignmentMagnitude_Title" xml:space="preserve">
    <value>Alignment value has a magnitude that may result in a large formatted string</value>
  </data>
  <data name="ERR_ConstantStringTooLong" xml:space="preserve">
    <value>Length of String constant resulting from concatenation exceeds System.Int32.MaxValue.  Try splitting the string into multiple constants.</value>
  </data>
  <data name="ERR_TupleTooFewElements" xml:space="preserve">
    <value>Tuple must contain at least two elements.</value>
  </data>
  <data name="ERR_DebugEntryPointNotSourceMethodDefinition" xml:space="preserve">
    <value>Debug entry point must be a definition of a method declared in the current compilation.</value>
  </data>
  <data name="ERR_LoadDirectiveOnlyAllowedInScripts" xml:space="preserve">
    <value>#load is only allowed in scripts</value>
  </data>
  <data name="ERR_PPLoadFollowsToken" xml:space="preserve">
    <value>Cannot use #load after first token in file</value>
  </data>
  <data name="CouldNotFindFile" xml:space="preserve">
    <value>Could not find file.</value>
    <comment>File path referenced in source (#load) could not be resolved.</comment>
  </data>
  <data name="SyntaxTreeFromLoadNoRemoveReplace" xml:space="preserve">
    <value>SyntaxTree resulted from a #load directive and cannot be removed or replaced directly.</value>
  </data>
  <data name="ERR_SourceFileReferencesNotSupported" xml:space="preserve">
    <value>Source file references are not supported.</value>
  </data>
  <data name="ERR_InvalidPathMap" xml:space="preserve">
    <value>The pathmap option was incorrectly formatted.</value>
  </data>
  <data name="ERR_InvalidReal" xml:space="preserve">
    <value>Invalid real literal.</value>
  </data>
  <data name="ERR_AutoPropertyCannotBeRefReturning" xml:space="preserve">
    <value>Auto-implemented properties cannot return by reference</value>
  </data>
  <data name="ERR_RefPropertyMustHaveGetAccessor" xml:space="preserve">
    <value>Properties which return by reference must have a get accessor</value>
  </data>
  <data name="ERR_RefPropertyCannotHaveSetAccessor" xml:space="preserve">
    <value>Properties which return by reference cannot have set accessors</value>
  </data>
  <data name="ERR_CantChangeRefReturnOnOverride" xml:space="preserve">
    <value>'{0}' must match by reference return of overridden member '{1}'</value>
  </data>
  <data name="ERR_CantChangeInitOnlyOnOverride" xml:space="preserve">
    <value>'{0}' must match by init-only of overridden member '{1}'</value>
  </data>
  <data name="ERR_MustNotHaveRefReturn" xml:space="preserve">
    <value>By-reference returns may only be used in methods that return by reference</value>
  </data>
  <data name="ERR_MustHaveRefReturn" xml:space="preserve">
    <value>By-value returns may only be used in methods that return by value</value>
  </data>
  <data name="ERR_RefReturnMustHaveIdentityConversion" xml:space="preserve">
    <value>The return expression must be of type '{0}' because this method returns by reference</value>
  </data>
  <data name="ERR_CloseUnimplementedInterfaceMemberWrongRefReturn" xml:space="preserve">
    <value>'{0}' does not implement interface member '{1}'. '{2}' cannot implement '{1}' because it does not have matching return by reference.</value>
  </data>
  <data name="ERR_CloseUnimplementedInterfaceMemberWrongInitOnly" xml:space="preserve">
    <value>'{0}' does not implement interface member '{1}'. '{2}' cannot implement '{1}'.</value>
  </data>
  <data name="ERR_BadIteratorReturnRef" xml:space="preserve">
    <value>The body of '{0}' cannot be an iterator block because '{0}' returns by reference</value>
  </data>
  <data name="ERR_BadRefReturnExpressionTree" xml:space="preserve">
    <value>Lambda expressions that return by reference cannot be converted to expression trees</value>
  </data>
  <data name="ERR_RefReturningCallInExpressionTree" xml:space="preserve">
    <value>An expression tree lambda may not contain a call to a method, property, or indexer that returns by reference</value>
  </data>
  <data name="ERR_RefReturnLvalueExpected" xml:space="preserve">
    <value>An expression cannot be used in this context because it may not be passed or returned by reference</value>
  </data>
  <data name="ERR_RefReturnNonreturnableLocal" xml:space="preserve">
    <value>Cannot return '{0}' by reference because it was initialized to a value that cannot be returned by reference</value>
  </data>
  <data name="ERR_RefReturnNonreturnableLocal2" xml:space="preserve">
    <value>Cannot return by reference a member of '{0}' because it was initialized to a value that cannot be returned by reference</value>
  </data>
  <data name="WRN_RefReturnNonreturnableLocal" xml:space="preserve">
    <value>Local '{0}' is returned by reference but was initialized to a value that cannot be returned by reference</value>
  </data>
  <data name="WRN_RefReturnNonreturnableLocal_Title" xml:space="preserve">
    <value>Local is returned by reference but was initialized to a value that cannot be returned by reference</value>
  </data>
  <data name="WRN_RefReturnNonreturnableLocal2" xml:space="preserve">
    <value>A member of '{0}' is returned by reference but was initialized to a value that cannot be returned by reference</value>
  </data>
  <data name="WRN_RefReturnNonreturnableLocal2_Title" xml:space="preserve">
    <value>A member is returned by reference but was initialized to a value that cannot be returned by reference</value>
  </data>
  <data name="ERR_RefReturnReadonlyLocal" xml:space="preserve">
    <value>Cannot return '{0}' by reference because it is read-only</value>
  </data>
  <data name="ERR_RefReturnRangeVariable" xml:space="preserve">
    <value>Cannot return the range variable '{0}' by reference</value>
  </data>
  <data name="ERR_RefReturnReadonlyLocalCause" xml:space="preserve">
    <value>Cannot return '{0}' by reference because it is a '{1}'</value>
  </data>
  <data name="ERR_RefReturnReadonly" xml:space="preserve">
    <value>A readonly field cannot be returned by writable reference</value>
  </data>
  <data name="ERR_RefReturnReadonlyStatic" xml:space="preserve">
    <value>A static readonly field cannot be returned by writable reference</value>
  </data>
  <data name="ERR_RefReturnReadonly2" xml:space="preserve">
    <value>Members of readonly field '{0}' cannot be returned by writable reference</value>
  </data>
  <data name="ERR_RefReturnReadonlyStatic2" xml:space="preserve">
    <value>Fields of static readonly field '{0}' cannot be returned by writable reference</value>
  </data>
  <data name="ERR_RefReturnParameter" xml:space="preserve">
    <value>Cannot return a parameter by reference '{0}' because it is not a ref parameter</value>
  </data>
  <data name="ERR_RefReturnParameter2" xml:space="preserve">
    <value>Cannot return by reference a member of parameter '{0}' because it is not a ref or out parameter</value>
  </data>
  <data name="ERR_RefReturnScopedParameter" xml:space="preserve">
    <value>Cannot return a parameter by reference '{0}' because it is scoped to the current method</value>
  </data>
  <data name="ERR_RefReturnScopedParameter2" xml:space="preserve">
    <value>Cannot return by reference a member of parameter '{0}' because it is scoped to the current method</value>
  </data>
  <data name="ERR_RefReturnOnlyParameter" xml:space="preserve">
    <value>Cannot return a parameter by reference '{0}' through a ref parameter; it can only be returned in a return statement</value>
  </data>
  <data name="ERR_RefReturnOnlyParameter2" xml:space="preserve">
    <value>Cannot return by reference a member of parameter '{0}' through a ref parameter; it can only be returned in a return statement</value>
  </data>
  <data name="WRN_RefReturnOnlyParameter" xml:space="preserve">
    <value>This returns a parameter by reference '{0}' through a ref parameter; but it can only safely be returned in a return statement</value>
  </data>
  <data name="WRN_RefReturnOnlyParameter_Title" xml:space="preserve">
    <value>This returns a parameter by reference through a ref parameter; but it can only safely be returned in a return statement</value>
  </data>
  <data name="WRN_RefReturnOnlyParameter2" xml:space="preserve">
    <value>This returns by reference a member of parameter '{0}' through a ref parameter; but it can only safely be returned in a return statement</value>
  </data>
  <data name="WRN_RefReturnOnlyParameter2_Title" xml:space="preserve">
    <value>This returns by reference a member of parameter through a ref parameter; but it can only safely be returned in a return statement</value>
  </data>
  <data name="WRN_RefReturnParameter" xml:space="preserve">
    <value>This returns a parameter by reference '{0}' but it is not a ref parameter</value>
  </data>
  <data name="WRN_RefReturnParameter_Title" xml:space="preserve">
    <value>This returns a parameter by reference but it is not a ref parameter</value>
  </data>
  <data name="WRN_RefReturnScopedParameter" xml:space="preserve">
    <value>This returns a parameter by reference '{0}' but it is scoped to the current method</value>
  </data>
  <data name="WRN_RefReturnScopedParameter_Title" xml:space="preserve">
    <value>This returns a parameter by reference but it is scoped to the current method</value>
  </data>
  <data name="WRN_RefReturnParameter2" xml:space="preserve">
    <value>This returns by reference a member of parameter '{0}' that is not a ref or out parameter</value>
  </data>
  <data name="WRN_RefReturnParameter2_Title" xml:space="preserve">
    <value>This returns by reference a member of parameter that is not a ref or out parameter</value>
  </data>
  <data name="WRN_RefReturnScopedParameter2" xml:space="preserve">
    <value>This returns by reference a member of parameter '{0}' that is scoped to the current method</value>
  </data>
  <data name="WRN_RefReturnScopedParameter2_Title" xml:space="preserve">
    <value>This returns by reference a member of parameter that is scoped to the current method</value>
  </data>
  <data name="ERR_RefReturnLocal" xml:space="preserve">
    <value>Cannot return local '{0}' by reference because it is not a ref local</value>
  </data>
  <data name="ERR_RefReturnLocal2" xml:space="preserve">
    <value>Cannot return a member of local '{0}' by reference because it is not a ref local</value>
  </data>
  <data name="WRN_RefReturnLocal" xml:space="preserve">
    <value>This returns local '{0}' by reference but it is not a ref local</value>
  </data>
  <data name="WRN_RefReturnLocal_Title" xml:space="preserve">
    <value>This returns local by reference but it is not a ref local</value>
  </data>
  <data name="WRN_RefReturnLocal2" xml:space="preserve">
    <value>This returns a member of local '{0}' by reference but it is not a ref local</value>
  </data>
  <data name="WRN_RefReturnLocal2_Title" xml:space="preserve">
    <value>This returns a member of local by reference but it is not a ref local</value>
  </data>
  <data name="ERR_RefReturnStructThis" xml:space="preserve">
    <value>Struct members cannot return 'this' or other instance members by reference</value>
  </data>
  <data name="WRN_RefReturnStructThis" xml:space="preserve">
    <value>Struct member returns 'this' or other instance members by reference</value>
  </data>
  <data name="WRN_RefReturnStructThis_Title" xml:space="preserve">
    <value>Struct member returns 'this' or other instance members by reference</value>
  </data>
  <data name="ERR_EscapeOther" xml:space="preserve">
    <value>Expression cannot be used in this context because it may indirectly expose variables outside of their declaration scope</value>
  </data>
  <data name="ERR_EscapeVariable" xml:space="preserve">
    <value>Cannot use variable '{0}' in this context because it may expose referenced variables outside of their declaration scope</value>
  </data>
  <data name="WRN_EscapeVariable" xml:space="preserve">
    <value>Use of variable '{0}' in this context may expose referenced variables outside of their declaration scope</value>
  </data>
  <data name="WRN_EscapeVariable_Title" xml:space="preserve">
    <value>Use of variable in this context may expose referenced variables outside of their declaration scope</value>
  </data>
  <data name="ERR_EscapeCall" xml:space="preserve">
    <value>Cannot use a result of '{0}' in this context because it may expose variables referenced by parameter '{1}' outside of their declaration scope</value>
  </data>
  <data name="ERR_EscapeCall2" xml:space="preserve">
    <value>Cannot use a member of result of '{0}' in this context because it may expose variables referenced by parameter '{1}' outside of their declaration scope</value>
  </data>
  <data name="WRN_EscapeCall" xml:space="preserve">
    <value>Use of result of '{0}' in this context may expose variables referenced by parameter '{1}' outside of their declaration scope</value>
  </data>
  <data name="WRN_EscapeCall_Title" xml:space="preserve">
    <value>Use of result in this context may expose variables referenced by parameter outside of their declaration scope</value>
  </data>
  <data name="WRN_EscapeCall2" xml:space="preserve">
    <value>Use of member of result of '{0}' in this context may expose variables referenced by parameter '{1}' outside of their declaration scope</value>
  </data>
  <data name="WRN_EscapeCall2_Title" xml:space="preserve">
    <value>Use of member of result in this context may expose variables referenced by parameter outside of their declaration scope</value>
  </data>
  <data name="ERR_CallArgMixing" xml:space="preserve">
    <value>This combination of arguments to '{0}' is disallowed because it may expose variables referenced by parameter '{1}' outside of their declaration scope</value>
  </data>
  <data name="WRN_CallArgMixing" xml:space="preserve">
    <value>This combination of arguments to '{0}' may expose variables referenced by parameter '{1}' outside of their declaration scope</value>
  </data>
  <data name="WRN_CallArgMixing_Title" xml:space="preserve">
    <value>This combination of arguments may expose variables referenced by parameter outside of their declaration scope</value>
  </data>
  <data name="ERR_MismatchedRefEscapeInTernary" xml:space="preserve">
    <value>Branches of a ref conditional operator cannot refer to variables with incompatible declaration scopes</value>
  </data>
  <data name="WRN_MismatchedRefEscapeInTernary" xml:space="preserve">
    <value>The branches of the ref conditional operator refer to variables with incompatible declaration scopes</value>
  </data>
  <data name="WRN_MismatchedRefEscapeInTernary_Title" xml:space="preserve">
    <value>The branches of the ref conditional operator refer to variables with incompatible declaration scopes</value>
  </data>
  <data name="ERR_EscapeStackAlloc" xml:space="preserve">
    <value>A result of a stackalloc expression of type '{0}' cannot be used in this context because it may be exposed outside of the containing method</value>
  </data>
  <data name="WRN_EscapeStackAlloc" xml:space="preserve">
    <value>A result of a stackalloc expression of type '{0}' in this context may be exposed outside of the containing method</value>
  </data>
  <data name="WRN_EscapeStackAlloc_Title" xml:space="preserve">
    <value>A result of a stackalloc expression of this type in this context may be exposed outside of the containing method</value>
  </data>
  <data name="ERR_InitializeByValueVariableWithReference" xml:space="preserve">
    <value>Cannot initialize a by-value variable with a reference</value>
  </data>
  <data name="ERR_InitializeByReferenceVariableWithValue" xml:space="preserve">
    <value>Cannot initialize a by-reference variable with a value</value>
  </data>
  <data name="ERR_RefAssignmentMustHaveIdentityConversion" xml:space="preserve">
    <value>The expression must be of type '{0}' because it is being assigned by reference</value>
  </data>
  <data name="ERR_ByReferenceVariableMustBeInitialized" xml:space="preserve">
    <value>A declaration of a by-reference variable must have an initializer</value>
  </data>
  <data name="ERR_AnonDelegateCantUseLocal" xml:space="preserve">
    <value>Cannot use ref local '{0}' inside an anonymous method, lambda expression, or query expression</value>
  </data>
  <data name="ERR_BadIteratorLocalType" xml:space="preserve">
    <value>Iterators cannot have by-reference locals</value>
  </data>
  <data name="ERR_BadAsyncLocalType" xml:space="preserve">
    <value>Async methods cannot have by-reference locals</value>
  </data>
  <data name="ERR_RefReturningCallAndAwait" xml:space="preserve">
    <value>A reference returned by a call to '{0}' cannot be preserved across 'await' or 'yield' boundary.</value>
  </data>
  <data name="ERR_RefConditionalAndAwait" xml:space="preserve">
    <value>'await' cannot be used in an expression containing a ref conditional operator</value>
  </data>
  <data name="ERR_RefConditionalNeedsTwoRefs" xml:space="preserve">
    <value>Both conditional operator values must be ref values or neither may be a ref value</value>
  </data>
  <data name="ERR_RefConditionalDifferentTypes" xml:space="preserve">
    <value>The expression must be of type '{0}' to match the alternative ref value</value>
  </data>
  <data name="ERR_ExpressionTreeContainsLocalFunction" xml:space="preserve">
    <value>An expression tree may not contain a reference to a local function</value>
  </data>
  <data name="ERR_DynamicLocalFunctionParamsParameter" xml:space="preserve">
    <value>Cannot pass argument with dynamic type to params parameter '{0}' of local function '{1}'.</value>
  </data>
  <data name="SyntaxTreeIsNotASubmission" xml:space="preserve">
    <value>Syntax tree should be created from a submission.</value>
  </data>
  <data name="ERR_TooManyUserStrings" xml:space="preserve">
    <value>Combined length of user strings used by the program exceeds allowed limit. Try to decrease use of string literals.</value>
  </data>
  <data name="ERR_PatternNullableType" xml:space="preserve">
    <value>It is not legal to use nullable type '{0}?' in a pattern; use the underlying type '{0}' instead.</value>
  </data>
  <data name="ERR_IsNullableType" xml:space="preserve">
    <value>It is not legal to use nullable reference type '{0}?' in an is-type expression; use the underlying type '{0}' instead.</value>
  </data>
  <data name="ERR_AsNullableType" xml:space="preserve">
    <value>It is not legal to use nullable reference type '{0}?' in an as expression; use the underlying type '{0}' instead.</value>
  </data>
  <data name="ERR_BadPatternExpression" xml:space="preserve">
    <value>Invalid operand for pattern match; value required, but found '{0}'.</value>
  </data>
  <data name="ERR_PeWritingFailure" xml:space="preserve">
    <value>An error occurred while writing the output file: {0}.</value>
  </data>
  <data name="ERR_TupleDuplicateElementName" xml:space="preserve">
    <value>Tuple element names must be unique.</value>
  </data>
  <data name="ERR_TupleReservedElementName" xml:space="preserve">
    <value>Tuple element name '{0}' is only allowed at position {1}.</value>
  </data>
  <data name="ERR_TupleReservedElementNameAnyPosition" xml:space="preserve">
    <value>Tuple element name '{0}' is disallowed at any position.</value>
  </data>
  <data name="ERR_PredefinedTypeMemberNotFoundInAssembly" xml:space="preserve">
    <value>Member '{0}' was not found on type '{1}' from assembly '{2}'.</value>
  </data>
  <data name="IDS_FeatureTuples" xml:space="preserve">
    <value>tuples</value>
  </data>
  <data name="ERR_MissingDeconstruct" xml:space="preserve">
    <value>No suitable 'Deconstruct' instance or extension method was found for type '{0}', with {1} out parameters and a void return type.</value>
  </data>
  <data name="ERR_DeconstructRequiresExpression" xml:space="preserve">
    <value>Deconstruct assignment requires an expression with a type on the right-hand-side.</value>
  </data>
  <data name="ERR_SwitchExpressionValueExpected" xml:space="preserve">
    <value>The switch expression must be a value; found '{0}'.</value>
  </data>
  <data name="ERR_SwitchCaseSubsumed" xml:space="preserve">
    <value>The switch case is unreachable. It has already been handled by a previous case or it is impossible to match.</value>
  </data>
  <data name="ERR_StdInOptionProvidedButConsoleInputIsNotRedirected" xml:space="preserve">
    <value>stdin argument '-' is specified, but input has not been redirected from the standard input stream.</value>
  </data>
  <data name="ERR_SwitchArmSubsumed" xml:space="preserve">
    <value>The pattern is unreachable. It has already been handled by a previous arm of the switch expression or it is impossible to match.</value>
  </data>
  <data name="ERR_PatternWrongType" xml:space="preserve">
    <value>An expression of type '{0}' cannot be handled by a pattern of type '{1}'.</value>
  </data>
  <data name="ERR_ConstantPatternVsOpenType" xml:space="preserve">
    <value>An expression of type '{0}' cannot be handled by a pattern of type '{1}'. Please use language version '{2}' or greater to match an open type with a constant pattern.</value>
  </data>
  <data name="WRN_AttributeIgnoredWhenPublicSigning" xml:space="preserve">
    <value>Attribute '{0}' is ignored when public signing is specified.</value>
  </data>
  <data name="WRN_AttributeIgnoredWhenPublicSigning_Title" xml:space="preserve">
    <value>Attribute is ignored when public signing is specified.</value>
  </data>
  <data name="ERR_OptionMustBeAbsolutePath" xml:space="preserve">
    <value>Option '{0}' must be an absolute path.</value>
  </data>
  <data name="ERR_ConversionNotTupleCompatible" xml:space="preserve">
    <value>Tuple with {0} elements cannot be converted to type '{1}'.</value>
  </data>
  <data name="IDS_FeatureOutVar" xml:space="preserve">
    <value>out variable declaration</value>
  </data>
  <data name="ERR_ImplicitlyTypedOutVariableUsedInTheSameArgumentList" xml:space="preserve">
    <value>Reference to an implicitly-typed out variable '{0}' is not permitted in the same argument list.</value>
  </data>
  <data name="ERR_TypeInferenceFailedForImplicitlyTypedOutVariable" xml:space="preserve">
    <value>Cannot infer the type of implicitly-typed out variable '{0}'.</value>
  </data>
  <data name="ERR_TypeInferenceFailedForImplicitlyTypedDeconstructionVariable" xml:space="preserve">
    <value>Cannot infer the type of implicitly-typed deconstruction variable '{0}'.</value>
  </data>
  <data name="ERR_DiscardTypeInferenceFailed" xml:space="preserve">
    <value>Cannot infer the type of implicitly-typed discard.</value>
  </data>
  <data name="ERR_DeconstructWrongCardinality" xml:space="preserve">
    <value>Cannot deconstruct a tuple of '{0}' elements into '{1}' variables.</value>
  </data>
  <data name="ERR_CannotDeconstructDynamic" xml:space="preserve">
    <value>Cannot deconstruct dynamic objects.</value>
  </data>
  <data name="ERR_DeconstructTooFewElements" xml:space="preserve">
    <value>Deconstruction must contain at least two variables.</value>
  </data>
  <data name="WRN_TupleLiteralNameMismatch" xml:space="preserve">
    <value>The tuple element name '{0}' is ignored because a different name or no name is specified by the target type '{1}'.</value>
  </data>
  <data name="WRN_TupleLiteralNameMismatch_Title" xml:space="preserve">
    <value>The tuple element name is ignored because a different name or no name is specified by the assignment target.</value>
  </data>
  <data name="WRN_TupleBinopLiteralNameMismatch" xml:space="preserve">
    <value>The tuple element name '{0}' is ignored because a different name or no name is specified on the other side of the tuple == or != operator.</value>
  </data>
  <data name="WRN_TupleBinopLiteralNameMismatch_Title" xml:space="preserve">
    <value>The tuple element name is ignored because a different name or no name is specified on the other side of the tuple == or != operator.</value>
  </data>
  <data name="ERR_PredefinedValueTupleTypeMustBeStruct" xml:space="preserve">
    <value>Predefined type '{0}' must be a struct.</value>
  </data>
  <data name="ERR_NewWithTupleTypeSyntax" xml:space="preserve">
    <value>'new' cannot be used with tuple type. Use a tuple literal expression instead.</value>
  </data>
  <data name="ERR_DeconstructionVarFormDisallowsSpecificType" xml:space="preserve">
    <value>Deconstruction 'var (...)' form disallows a specific type for 'var'.</value>
  </data>
  <data name="ERR_TupleElementNamesAttributeMissing" xml:space="preserve">
    <value>Cannot define a class or member that utilizes tuples because the compiler required type '{0}' cannot be found. Are you missing a reference?</value>
  </data>
  <data name="ERR_ExplicitTupleElementNamesAttribute" xml:space="preserve">
    <value>Cannot reference 'System.Runtime.CompilerServices.TupleElementNamesAttribute' explicitly. Use the tuple syntax to define tuple names.</value>
  </data>
  <data name="ERR_ExpressionTreeContainsOutVariable" xml:space="preserve">
    <value>An expression tree may not contain an out argument variable declaration.</value>
  </data>
  <data name="ERR_ExpressionTreeContainsDiscard" xml:space="preserve">
    <value>An expression tree may not contain a discard.</value>
  </data>
  <data name="ERR_ExpressionTreeContainsIsMatch" xml:space="preserve">
    <value>An expression tree may not contain an 'is' pattern-matching operator.</value>
  </data>
  <data name="ERR_ExpressionTreeContainsTupleLiteral" xml:space="preserve">
    <value>An expression tree may not contain a tuple literal.</value>
  </data>
  <data name="ERR_ExpressionTreeContainsTupleConversion" xml:space="preserve">
    <value>An expression tree may not contain a tuple conversion.</value>
  </data>
  <data name="ERR_SourceLinkRequiresPdb" xml:space="preserve">
    <value>/sourcelink switch is only supported when emitting PDB.</value>
  </data>
  <data name="ERR_CannotEmbedWithoutPdb" xml:space="preserve">
    <value>/embed switch is only supported when emitting a PDB.</value>
  </data>
  <data name="ERR_InvalidInstrumentationKind" xml:space="preserve">
    <value>Invalid instrumentation kind: {0}</value>
  </data>
  <data name="ERR_InvalidHashAlgorithmName" xml:space="preserve">
    <value>Invalid hash algorithm name: '{0}'</value>
  </data>
  <data name="ERR_VarInvocationLvalueReserved" xml:space="preserve">
    <value>The syntax 'var (...)' as an lvalue is reserved.</value>
  </data>
  <data name="ERR_SemiOrLBraceOrArrowExpected" xml:space="preserve">
    <value>{ or ; or =&gt; expected</value>
  </data>
  <data name="ERR_ThrowMisplaced" xml:space="preserve">
    <value>A throw expression is not allowed in this context.</value>
  </data>
  <data name="ERR_DeclarationExpressionNotPermitted" xml:space="preserve">
    <value>A declaration is not allowed in this context.</value>
  </data>
  <data name="ERR_MustDeclareForeachIteration" xml:space="preserve">
    <value>A foreach loop must declare its iteration variables.</value>
  </data>
  <data name="ERR_TupleElementNamesInDeconstruction" xml:space="preserve">
    <value>Tuple element names are not permitted on the left of a deconstruction.</value>
  </data>
  <data name="ERR_PossibleBadNegCast" xml:space="preserve">
    <value>To cast a negative value, you must enclose the value in parentheses.</value>
  </data>
  <data name="ERR_ExpressionTreeContainsThrowExpression" xml:space="preserve">
    <value>An expression tree may not contain a throw-expression.</value>
  </data>
  <data name="ERR_ExpressionTreeContainsWithExpression" xml:space="preserve">
    <value>An expression tree may not contain a with-expression.</value>
  </data>
  <data name="ERR_BadAssemblyName" xml:space="preserve">
    <value>Invalid assembly name: {0}</value>
  </data>
  <data name="ERR_BadAsyncMethodBuilderTaskProperty" xml:space="preserve">
    <value>For type '{0}' to be used as an AsyncMethodBuilder for type '{1}', its Task property should return type '{1}' instead of type '{2}'.</value>
  </data>
  <data name="ERR_TypeForwardedToMultipleAssemblies" xml:space="preserve">
    <value>Module '{0}' in assembly '{1}' is forwarding the type '{2}' to multiple assemblies: '{3}' and '{4}'.</value>
  </data>
  <data name="ERR_PatternDynamicType" xml:space="preserve">
    <value>It is not legal to use the type 'dynamic' in a pattern.</value>
  </data>
  <data name="ERR_BadDocumentationMode" xml:space="preserve">
    <value>Provided documentation mode is unsupported or invalid: '{0}'.</value>
  </data>
  <data name="ERR_BadSourceCodeKind" xml:space="preserve">
    <value>Provided source code kind is unsupported or invalid: '{0}'</value>
  </data>
  <data name="ERR_BadLanguageVersion" xml:space="preserve">
    <value>Provided language version is unsupported or invalid: '{0}'.</value>
  </data>
  <data name="ERR_InvalidPreprocessingSymbol" xml:space="preserve">
    <value>Invalid name for a preprocessing symbol; '{0}' is not a valid identifier</value>
  </data>
  <data name="ERR_FeatureNotAvailableInVersion7_1" xml:space="preserve">
    <value>Feature '{0}' is not available in C# 7.1. Please use language version {1} or greater.</value>
  </data>
  <data name="ERR_FeatureNotAvailableInVersion7_2" xml:space="preserve">
    <value>Feature '{0}' is not available in C# 7.2. Please use language version {1} or greater.</value>
  </data>
  <data name="ERR_FeatureNotAvailableInVersion7_3" xml:space="preserve">
    <value>Feature '{0}' is not available in C# 7.3. Please use language version {1} or greater.</value>
  </data>
  <data name="ERR_FeatureNotAvailableInVersion8" xml:space="preserve">
    <value>Feature '{0}' is not available in C# 8.0. Please use language version {1} or greater.</value>
  </data>
  <data name="ERR_LanguageVersionCannotHaveLeadingZeroes" xml:space="preserve">
    <value>Specified language version '{0}' cannot have leading zeroes</value>
  </data>
  <data name="ERR_VoidAssignment" xml:space="preserve">
    <value>A value of type 'void' may not be assigned.</value>
  </data>
  <data name="WRN_Experimental" xml:space="preserve">
    <value>'{0}' is for evaluation purposes only and is subject to change or removal in future updates.</value>
  </data>
  <data name="WRN_Experimental_Title" xml:space="preserve">
    <value>Type is for evaluation purposes only and is subject to change or removal in future updates.</value>
  </data>
  <data name="ERR_CompilerAndLanguageVersion" xml:space="preserve">
    <value>Compiler version: '{0}'. Language version: {1}.</value>
  </data>
  <data name="IDS_FeatureAsyncMain" xml:space="preserve">
    <value>async main</value>
  </data>
  <data name="ERR_TupleInferredNamesNotAvailable" xml:space="preserve">
    <value>Tuple element name '{0}' is inferred. Please use language version {1} or greater to access an element by its inferred name.</value>
  </data>
  <data name="ERR_AltInterpolatedVerbatimStringsNotAvailable" xml:space="preserve">
    <value>To use '@$' instead of '$@' for an interpolated verbatim string, please use language version '{0}' or greater.</value>
  </data>
  <data name="WRN_AttributesOnBackingFieldsNotAvailable" xml:space="preserve">
    <value>Field-targeted attributes on auto-properties are not supported in language version {0}. Please use language version {1} or greater.</value>
  </data>
  <data name="WRN_AttributesOnBackingFieldsNotAvailable_Title" xml:space="preserve">
    <value>Field-targeted attributes on auto-properties are not supported in this version of the language.</value>
  </data>
  <data name="ERR_VoidInTuple" xml:space="preserve">
    <value>A tuple may not contain a value of type 'void'.</value>
  </data>
  <data name="IDS_FeatureNullableReferenceTypes" xml:space="preserve">
    <value>nullable reference types</value>
  </data>
  <data name="IDS_FeaturePragmaWarningEnable" xml:space="preserve">
    <value>warning action enable</value>
  </data>
  <data name="WRN_ConvertingNullableToNonNullable" xml:space="preserve">
    <value>Converting null literal or possible null value to non-nullable type.</value>
  </data>
  <data name="WRN_ConvertingNullableToNonNullable_Title" xml:space="preserve">
    <value>Converting null literal or possible null value to non-nullable type.</value>
  </data>
  <data name="WRN_NullReferenceAssignment" xml:space="preserve">
    <value>Possible null reference assignment.</value>
  </data>
  <data name="WRN_NullReferenceAssignment_Title" xml:space="preserve">
    <value>Possible null reference assignment.</value>
  </data>
  <data name="WRN_NullReferenceReceiver" xml:space="preserve">
    <value>Dereference of a possibly null reference.</value>
  </data>
  <data name="WRN_NullReferenceReceiver_Title" xml:space="preserve">
    <value>Dereference of a possibly null reference.</value>
  </data>
  <data name="WRN_NullReferenceReturn" xml:space="preserve">
    <value>Possible null reference return.</value>
  </data>
  <data name="WRN_NullReferenceReturn_Title" xml:space="preserve">
    <value>Possible null reference return.</value>
  </data>
  <data name="WRN_NullReferenceArgument" xml:space="preserve">
    <value>Possible null reference argument for parameter '{0}' in '{1}'.</value>
  </data>
  <data name="WRN_NullReferenceArgument_Title" xml:space="preserve">
    <value>Possible null reference argument.</value>
  </data>
  <data name="WRN_ThrowPossibleNull" xml:space="preserve">
    <value>Thrown value may be null.</value>
  </data>
  <data name="WRN_ThrowPossibleNull_Title" xml:space="preserve">
    <value>Thrown value may be null.</value>
  </data>
  <data name="WRN_UnboxPossibleNull" xml:space="preserve">
    <value>Unboxing a possibly null value.</value>
  </data>
  <data name="WRN_UnboxPossibleNull_Title" xml:space="preserve">
    <value>Unboxing a possibly null value.</value>
  </data>
  <data name="WRN_NullabilityMismatchInTypeOnOverride" xml:space="preserve">
    <value>Nullability of reference types in type doesn't match overridden member.</value>
  </data>
  <data name="WRN_NullabilityMismatchInTypeOnOverride_Title" xml:space="preserve">
    <value>Nullability of reference types in type doesn't match overridden member.</value>
  </data>
  <data name="WRN_NullabilityMismatchInReturnTypeOnOverride" xml:space="preserve">
    <value>Nullability of reference types in return type doesn't match overridden member.</value>
  </data>
  <data name="WRN_NullabilityMismatchInReturnTypeOnOverride_Title" xml:space="preserve">
    <value>Nullability of reference types in return type doesn't match overridden member.</value>
  </data>
  <data name="WRN_TopLevelNullabilityMismatchInReturnTypeOnOverride" xml:space="preserve">
    <value>Nullability of return type doesn't match overridden member (possibly because of nullability attributes).</value>
  </data>
  <data name="WRN_TopLevelNullabilityMismatchInReturnTypeOnOverride_Title" xml:space="preserve">
    <value>Nullability of return type doesn't match overridden member (possibly because of nullability attributes).</value>
  </data>
  <data name="WRN_NullabilityMismatchInParameterTypeOnOverride" xml:space="preserve">
    <value>Nullability of reference types in type of parameter '{0}' doesn't match overridden member.</value>
  </data>
  <data name="WRN_NullabilityMismatchInParameterTypeOnOverride_Title" xml:space="preserve">
    <value>Nullability of reference types in type of parameter doesn't match overridden member.</value>
  </data>
  <data name="WRN_TopLevelNullabilityMismatchInParameterTypeOnOverride" xml:space="preserve">
    <value>Nullability of type of parameter '{0}' doesn't match overridden member (possibly because of nullability attributes).</value>
  </data>
  <data name="WRN_TopLevelNullabilityMismatchInParameterTypeOnOverride_Title" xml:space="preserve">
    <value>Nullability of type of parameter doesn't match overridden member (possibly because of nullability attributes).</value>
  </data>
  <data name="WRN_NullabilityMismatchInParameterTypeOnPartial" xml:space="preserve">
    <value>Nullability of reference types in type of parameter '{0}' doesn't match partial method declaration.</value>
  </data>
  <data name="WRN_NullabilityMismatchInParameterTypeOnPartial_Title" xml:space="preserve">
    <value>Nullability of reference types in type of parameter doesn't match partial method declaration.</value>
  </data>
  <data name="WRN_NullabilityMismatchInReturnTypeOnPartial" xml:space="preserve">
    <value>Nullability of reference types in return type doesn't match partial method declaration.</value>
  </data>
  <data name="WRN_NullabilityMismatchInReturnTypeOnPartial_Title" xml:space="preserve">
    <value>Nullability of reference types in return type doesn't match partial method declaration.</value>
  </data>
  <data name="WRN_NullabilityMismatchInTypeOnImplicitImplementation" xml:space="preserve">
    <value>Nullability of reference types in type of '{0}' doesn't match implicitly implemented member '{1}'.</value>
  </data>
  <data name="WRN_NullabilityMismatchInTypeOnImplicitImplementation_Title" xml:space="preserve">
    <value>Nullability of reference types in type doesn't match implicitly implemented member.</value>
  </data>
  <data name="WRN_NullabilityMismatchInReturnTypeOnImplicitImplementation" xml:space="preserve">
    <value>Nullability of reference types in return type of '{0}' doesn't match implicitly implemented member '{1}'.</value>
  </data>
  <data name="WRN_NullabilityMismatchInReturnTypeOnImplicitImplementation_Title" xml:space="preserve">
    <value>Nullability of reference types in return type doesn't match implicitly implemented member.</value>
  </data>
  <data name="WRN_NullabilityMismatchInParameterTypeOnImplicitImplementation" xml:space="preserve">
    <value>Nullability of reference types in type of parameter '{0}' of '{1}' doesn't match implicitly implemented member '{2}'.</value>
  </data>
  <data name="WRN_NullabilityMismatchInParameterTypeOnImplicitImplementation_Title" xml:space="preserve">
    <value>Nullability of reference types in type of parameter doesn't match implicitly implemented member.</value>
  </data>
  <data name="WRN_TopLevelNullabilityMismatchInReturnTypeOnImplicitImplementation" xml:space="preserve">
    <value>Nullability of reference types in return type of '{0}' doesn't match implicitly implemented member '{1}' (possibly because of nullability attributes).</value>
  </data>
  <data name="WRN_TopLevelNullabilityMismatchInReturnTypeOnImplicitImplementation_Title" xml:space="preserve">
    <value>Nullability of reference types in return type doesn't match implicitly implemented member (possibly because of nullability attributes).</value>
  </data>
  <data name="WRN_TopLevelNullabilityMismatchInParameterTypeOnImplicitImplementation" xml:space="preserve">
    <value>Nullability of reference types in type of parameter '{0}' of '{1}' doesn't match implicitly implemented member '{2}' (possibly because of nullability attributes).</value>
  </data>
  <data name="WRN_TopLevelNullabilityMismatchInParameterTypeOnImplicitImplementation_Title" xml:space="preserve">
    <value>Nullability of reference types in type of parameter doesn't match implicitly implemented member (possibly because of nullability attributes).</value>
  </data>
  <data name="WRN_NullabilityMismatchInTypeOnExplicitImplementation" xml:space="preserve">
    <value>Nullability of reference types in type doesn't match implemented member '{0}'.</value>
  </data>
  <data name="WRN_NullabilityMismatchInTypeOnExplicitImplementation_Title" xml:space="preserve">
    <value>Nullability of reference types in type doesn't match implemented member.</value>
  </data>
  <data name="WRN_NullabilityMismatchInReturnTypeOnExplicitImplementation" xml:space="preserve">
    <value>Nullability of reference types in return type doesn't match implemented member '{0}'.</value>
  </data>
  <data name="WRN_NullabilityMismatchInReturnTypeOnExplicitImplementation_Title" xml:space="preserve">
    <value>Nullability of reference types in return type doesn't match implemented member.</value>
  </data>
  <data name="WRN_NullabilityMismatchInParameterTypeOnExplicitImplementation" xml:space="preserve">
    <value>Nullability of reference types in type of parameter '{0}' doesn't match implemented member '{1}'.</value>
  </data>
  <data name="WRN_NullabilityMismatchInParameterTypeOnExplicitImplementation_Title" xml:space="preserve">
    <value>Nullability of reference types in type of parameter doesn't match implemented member.</value>
  </data>
  <data name="WRN_TopLevelNullabilityMismatchInReturnTypeOnExplicitImplementation" xml:space="preserve">
    <value>Nullability of reference types in return type doesn't match implemented member '{0}' (possibly because of nullability attributes).</value>
  </data>
  <data name="WRN_TopLevelNullabilityMismatchInReturnTypeOnExplicitImplementation_Title" xml:space="preserve">
    <value>Nullability of reference types in return type doesn't match implemented member (possibly because of nullability attributes).</value>
  </data>
  <data name="WRN_TopLevelNullabilityMismatchInParameterTypeOnExplicitImplementation" xml:space="preserve">
    <value>Nullability of reference types in type of parameter '{0}' doesn't match implemented member '{1}' (possibly because of nullability attributes).</value>
  </data>
  <data name="WRN_TopLevelNullabilityMismatchInParameterTypeOnExplicitImplementation_Title" xml:space="preserve">
    <value>Nullability of reference types in type of parameter doesn't match implemented member (possibly because of nullability attributes).</value>
  </data>
  <data name="WRN_UninitializedNonNullableField" xml:space="preserve">
    <value>Non-nullable {0} '{1}' must contain a non-null value when exiting constructor. Consider declaring the {0} as nullable.</value>
  </data>
  <data name="WRN_UninitializedNonNullableField_Title" xml:space="preserve">
    <value>Non-nullable field must contain a non-null value when exiting constructor. Consider declaring as nullable.</value>
  </data>
  <data name="WRN_NullabilityMismatchInAssignment" xml:space="preserve">
    <value>Nullability of reference types in value of type '{0}' doesn't match target type '{1}'.</value>
  </data>
  <data name="WRN_NullabilityMismatchInAssignment_Title" xml:space="preserve">
    <value>Nullability of reference types in value doesn't match target type.</value>
  </data>
  <data name="WRN_ImplicitCopyInReadOnlyMember" xml:space="preserve">
    <value>Call to non-readonly member '{0}' from a 'readonly' member results in an implicit copy of '{1}'.</value>
  </data>
  <data name="WRN_ImplicitCopyInReadOnlyMember_Title" xml:space="preserve">
    <value>Call to non-readonly member from a 'readonly' member results in an implicit copy.</value>
  </data>
  <data name="ERR_StaticMemberCantBeReadOnly" xml:space="preserve">
    <value>Static member '{0}' cannot be marked 'readonly'.</value>
  </data>
  <data name="ERR_AutoSetterCantBeReadOnly" xml:space="preserve">
    <value>Auto-implemented 'set' accessor '{0}' cannot be marked 'readonly'.</value>
  </data>
  <data name="ERR_AutoPropertyWithSetterCantBeReadOnly" xml:space="preserve">
    <value>Auto-implemented property '{0}' cannot be marked 'readonly' because it has a 'set' accessor.</value>
  </data>
  <data name="ERR_InvalidPropertyReadOnlyMods" xml:space="preserve">
    <value>Cannot specify 'readonly' modifiers on both property or indexer '{0}' and its accessor. Remove one of them.</value>
  </data>
  <data name="ERR_DuplicatePropertyReadOnlyMods" xml:space="preserve">
    <value>Cannot specify 'readonly' modifiers on both accessors of property or indexer '{0}'. Instead, put a 'readonly' modifier on the property itself.</value>
  </data>
  <data name="ERR_FieldLikeEventCantBeReadOnly" xml:space="preserve">
    <value>Field-like event '{0}' cannot be 'readonly'.</value>
  </data>
  <data name="ERR_PartialMethodReadOnlyDifference" xml:space="preserve">
    <value>Both partial method declarations must be readonly or neither may be readonly</value>
  </data>
  <data name="ERR_ReadOnlyModMissingAccessor" xml:space="preserve">
    <value>'{0}': 'readonly' can only be used on accessors if the property or indexer has both a get and a set accessor</value>
  </data>
  <data name="WRN_NullabilityMismatchInArgument" xml:space="preserve">
    <value>Argument of type '{0}' cannot be used for parameter '{2}' of type '{1}' in '{3}' due to differences in the nullability of reference types.</value>
  </data>
  <data name="WRN_NullabilityMismatchInArgument_Title" xml:space="preserve">
    <value>Argument cannot be used for parameter due to differences in the nullability of reference types.</value>
  </data>
  <data name="WRN_NullabilityMismatchInArgumentForOutput" xml:space="preserve">
    <value>Argument of type '{0}' cannot be used as an output of type '{1}' for parameter '{2}' in '{3}' due to differences in the nullability of reference types.</value>
  </data>
  <data name="WRN_NullabilityMismatchInArgumentForOutput_Title" xml:space="preserve">
    <value>Argument cannot be used as an output for parameter due to differences in the nullability of reference types.</value>
  </data>
  <data name="WRN_DisallowNullAttributeForbidsMaybeNullAssignment" xml:space="preserve">
    <value>A possible null value may not be used for a type marked with [NotNull] or [DisallowNull]</value>
  </data>
  <data name="WRN_DisallowNullAttributeForbidsMaybeNullAssignment_Title" xml:space="preserve">
    <value>A possible null value may not be used for a type marked with [NotNull] or [DisallowNull]</value>
  </data>
  <data name="WRN_ParameterConditionallyDisallowsNull" xml:space="preserve">
    <value>Parameter '{0}' must have a non-null value when exiting with '{1}'.</value>
  </data>
  <data name="WRN_ParameterConditionallyDisallowsNull_Title" xml:space="preserve">
    <value>Parameter must have a non-null value when exiting in some condition.</value>
  </data>
  <data name="WRN_ParameterDisallowsNull" xml:space="preserve">
    <value>Parameter '{0}' must have a non-null value when exiting.</value>
  </data>
  <data name="WRN_ParameterDisallowsNull_Title" xml:space="preserve">
    <value>Parameter must have a non-null value when exiting.</value>
  </data>
  <data name="WRN_ParameterNotNullIfNotNull" xml:space="preserve">
    <value>Parameter '{0}' must have a non-null value when exiting because parameter '{1}' is non-null.</value>
  </data>
  <data name="WRN_ParameterNotNullIfNotNull_Title" xml:space="preserve">
    <value>Parameter must have a non-null value when exiting because parameter referenced by NotNullIfNotNull is non-null.</value>
  </data>
  <data name="WRN_ReturnNotNullIfNotNull" xml:space="preserve">
    <value>Return value must be non-null because parameter '{0}' is non-null.</value>
  </data>
  <data name="WRN_ReturnNotNullIfNotNull_Title" xml:space="preserve">
    <value>Return value must be non-null because parameter is non-null.</value>
  </data>
  <data name="WRN_MemberNotNull" xml:space="preserve">
    <value>Member '{0}' must have a non-null value when exiting.</value>
  </data>
  <data name="WRN_MemberNotNull_Title" xml:space="preserve">
    <value>Member must have a non-null value when exiting.</value>
  </data>
  <data name="WRN_MemberNotNullBadMember" xml:space="preserve">
    <value>Member '{0}' cannot be used in this attribute.</value>
  </data>
  <data name="WRN_MemberNotNullBadMember_Title" xml:space="preserve">
    <value>Member cannot be used in this attribute.</value>
  </data>
  <data name="WRN_MemberNotNullWhen" xml:space="preserve">
    <value>Member '{0}' must have a non-null value when exiting with '{1}'.</value>
  </data>
  <data name="WRN_MemberNotNullWhen_Title" xml:space="preserve">
    <value>Member must have a non-null value when exiting in some condition.</value>
  </data>
  <data name="WRN_ShouldNotReturn" xml:space="preserve">
    <value>A method marked [DoesNotReturn] should not return.</value>
  </data>
  <data name="WRN_ShouldNotReturn_Title" xml:space="preserve">
    <value>A method marked [DoesNotReturn] should not return.</value>
  </data>
  <data name="WRN_DoesNotReturnMismatch" xml:space="preserve">
    <value>Method '{0}' lacks `[DoesNotReturn]` annotation to match implemented or overridden member.</value>
  </data>
  <data name="WRN_DoesNotReturnMismatch_Title" xml:space="preserve">
    <value>Method lacks `[DoesNotReturn]` annotation to match implemented or overridden member.</value>
  </data>
  <data name="WRN_NullabilityMismatchInReturnTypeOfTargetDelegate" xml:space="preserve">
    <value>Nullability of reference types in return type of '{0}' doesn't match the target delegate '{1}' (possibly because of nullability attributes).</value>
  </data>
  <data name="WRN_NullabilityMismatchInReturnTypeOfTargetDelegate_Title" xml:space="preserve">
    <value>Nullability of reference types in return type doesn't match the target delegate (possibly because of nullability attributes).</value>
  </data>
  <data name="WRN_NullabilityMismatchInParameterTypeOfTargetDelegate" xml:space="preserve">
    <value>Nullability of reference types in type of parameter '{0}' of '{1}' doesn't match the target delegate '{2}' (possibly because of nullability attributes).</value>
  </data>
  <data name="WRN_NullabilityMismatchInParameterTypeOfTargetDelegate_Title" xml:space="preserve">
    <value>Nullability of reference types in type of parameter doesn't match the target delegate (possibly because of nullability attributes).</value>
  </data>
  <data name="WRN_NullAsNonNullable" xml:space="preserve">
    <value>Cannot convert null literal to non-nullable reference type.</value>
  </data>
  <data name="WRN_NullAsNonNullable_Title" xml:space="preserve">
    <value>Cannot convert null literal to non-nullable reference type.</value>
  </data>
  <data name="ERR_AnnotationDisallowedInObjectCreation" xml:space="preserve">
    <value>Cannot use a nullable reference type in object creation.</value>
  </data>
  <data name="WRN_NullableValueTypeMayBeNull" xml:space="preserve">
    <value>Nullable value type may be null.</value>
  </data>
  <data name="WRN_NullableValueTypeMayBeNull_Title" xml:space="preserve">
    <value>Nullable value type may be null.</value>
  </data>
  <data name="WRN_NullabilityMismatchInTypeParameterConstraint" xml:space="preserve">
    <value>The type '{3}' cannot be used as type parameter '{2}' in the generic type or method '{0}'. Nullability of type argument '{3}' doesn't match constraint type '{1}'.</value>
  </data>
  <data name="WRN_NullabilityMismatchInTypeParameterConstraint_Title" xml:space="preserve">
    <value>The type cannot be used as type parameter in the generic type or method. Nullability of type argument doesn't match constraint type.</value>
  </data>
  <data name="WRN_MissingNonNullTypesContextForAnnotation" xml:space="preserve">
    <value>The annotation for nullable reference types should only be used in code within a '#nullable' annotations context.</value>
  </data>
  <data name="WRN_MissingNonNullTypesContextForAnnotation_Title" xml:space="preserve">
    <value>The annotation for nullable reference types should only be used in code within a '#nullable' annotations context.</value>
  </data>
  <data name="ERR_ExplicitNullableAttribute" xml:space="preserve">
    <value>Explicit application of 'System.Runtime.CompilerServices.NullableAttribute' is not allowed.</value>
  </data>
  <data name="ERR_NullableUnconstrainedTypeParameter" xml:space="preserve">
    <value>A nullable type parameter must be known to be a value type or non-nullable reference type unless language version '{0}' or greater is used. Consider changing the language version or adding a 'class', 'struct', or type constraint.</value>
  </data>
  <data name="ERR_NullableOptionNotAvailable" xml:space="preserve">
    <value>Invalid '{0}' value: '{1}' for C# {2}. Please use language version '{3}' or greater.</value>
  </data>
  <data name="ERR_NonTaskMainCantBeAsync" xml:space="preserve">
    <value>A void or int returning entry point cannot be async</value>
  </data>
  <data name="ERR_PatternWrongGenericTypeInVersion" xml:space="preserve">
    <value>An expression of type '{0}' cannot be handled by a pattern of type '{1}' in C# {2}. Please use language version {3} or greater.</value>
  </data>
  <data name="WRN_UnreferencedLocalFunction" xml:space="preserve">
    <value>The local function '{0}' is declared but never used</value>
  </data>
  <data name="WRN_UnreferencedLocalFunction_Title" xml:space="preserve">
    <value>Local function is declared but never used</value>
  </data>
  <data name="ERR_LocalFunctionMissingBody" xml:space="preserve">
    <value>Local function '{0}' must declare a body because it is not marked 'static extern'.</value>
  </data>
  <data name="ERR_InvalidDebugInfo" xml:space="preserve">
    <value>Unable to read debug information of method '{0}' (token 0x{1:X8}) from assembly '{2}'</value>
  </data>
  <data name="IConversionExpressionIsNotCSharpConversion" xml:space="preserve">
    <value>{0} is not a valid C# conversion expression</value>
  </data>
  <data name="ERR_DynamicLocalFunctionTypeParameter" xml:space="preserve">
    <value>Cannot pass argument with dynamic type to generic local function '{0}' with inferred type arguments.</value>
  </data>
  <data name="IDS_FeatureLeadingDigitSeparator" xml:space="preserve">
    <value>leading digit separator</value>
  </data>
  <data name="ERR_ExplicitReservedAttr" xml:space="preserve">
    <value>Do not use '{0}'. This is reserved for compiler usage.</value>
  </data>
  <data name="ERR_TypeReserved" xml:space="preserve">
    <value>The type name '{0}' is reserved to be used by the compiler.</value>
  </data>
  <data name="ERR_InExtensionMustBeValueType" xml:space="preserve">
    <value>The first parameter of the 'in' extension method '{0}' must be a concrete (non-generic) value type.</value>
  </data>
  <data name="ERR_FieldsInRoStruct" xml:space="preserve">
    <value>Instance fields of readonly structs must be readonly.</value>
  </data>
  <data name="ERR_AutoPropsInRoStruct" xml:space="preserve">
    <value>Auto-implemented instance properties in readonly structs must be readonly.</value>
  </data>
  <data name="ERR_FieldlikeEventsInRoStruct" xml:space="preserve">
    <value>Field-like events are not allowed in readonly structs.</value>
  </data>
  <data name="IDS_FeatureRefExtensionMethods" xml:space="preserve">
    <value>ref extension methods</value>
  </data>
  <data name="ERR_StackAllocConversionNotPossible" xml:space="preserve">
    <value>Conversion of a stackalloc expression of type '{0}' to type '{1}' is not possible.</value>
  </data>
  <data name="ERR_RefExtensionMustBeValueTypeOrConstrainedToOne" xml:space="preserve">
    <value>The first parameter of a 'ref' extension method '{0}' must be a value type or a generic type constrained to struct.</value>
  </data>
  <data name="ERR_OutAttrOnInParam" xml:space="preserve">
    <value>An in parameter cannot have the Out attribute.</value>
  </data>
  <data name="ERR_OutAttrOnRefReadonlyParam" xml:space="preserve">
    <value>A ref readonly parameter cannot have the Out attribute.</value>
  </data>
  <data name="ICompoundAssignmentOperationIsNotCSharpCompoundAssignment" xml:space="preserve">
    <value>{0} is not a valid C# compound assignment operation</value>
  </data>
  <data name="WRN_FilterIsConstantFalse" xml:space="preserve">
    <value>Filter expression is a constant 'false', consider removing the catch clause</value>
  </data>
  <data name="WRN_FilterIsConstantFalse_Title" xml:space="preserve">
    <value>Filter expression is a constant 'false'</value>
  </data>
  <data name="WRN_FilterIsConstantFalseRedundantTryCatch" xml:space="preserve">
    <value>Filter expression is a constant 'false', consider removing the try-catch block</value>
  </data>
  <data name="WRN_FilterIsConstantFalseRedundantTryCatch_Title" xml:space="preserve">
    <value>Filter expression is a constant 'false'. </value>
  </data>
  <data name="ERR_ConditionalInInterpolation" xml:space="preserve">
    <value>A conditional expression cannot be used directly in a string interpolation because the ':' ends the interpolation. Parenthesize the conditional expression.</value>
  </data>
  <data name="ERR_InDynamicMethodArg" xml:space="preserve">
    <value>Arguments with 'in' modifier cannot be used in dynamically dispatched expressions.</value>
  </data>
  <data name="ERR_TupleSizesMismatchForBinOps" xml:space="preserve">
    <value>Tuple types used as operands of an == or != operator must have matching cardinalities. But this operator has tuple types of cardinality {0} on the left and {1} on the right.</value>
  </data>
  <data name="ERR_RefLocalOrParamExpected" xml:space="preserve">
    <value>The left-hand side of a ref assignment must be a ref variable.</value>
  </data>
  <data name="ERR_RefAssignNarrower" xml:space="preserve">
    <value>Cannot ref-assign '{1}' to '{0}' because '{1}' has a narrower escape scope than '{0}'.</value>
  </data>
  <data name="ERR_RefAssignReturnOnly" xml:space="preserve">
    <value>Cannot ref-assign '{1}' to '{0}' because '{1}' can only escape the current method through a return statement.</value>
  </data>
  <data name="WRN_RefAssignReturnOnly" xml:space="preserve">
    <value>This ref-assigns '{1}' to '{0}' but '{1}' can only escape the current method through a return statement.</value>
  </data>
  <data name="WRN_RefAssignReturnOnly_Title" xml:space="preserve">
    <value>This ref-assigns a value that can only escape the current method through a return statement.</value>
  </data>
  <data name="WRN_RefAssignNarrower" xml:space="preserve">
    <value>This ref-assigns '{1}' to '{0}' but '{1}' has a narrower escape scope than '{0}'.</value>
  </data>
  <data name="WRN_RefAssignNarrower_Title" xml:space="preserve">
    <value>This ref-assigns a value that has a narrower escape scope than the target.</value>
  </data>
  <data name="ERR_RefAssignValEscapeWider" xml:space="preserve">
    <value>Cannot ref-assign '{1}' to '{0}' because '{1}' has a wider value escape scope than '{0}' allowing assignment through '{0}' of values with narrower escapes scopes than '{1}'.</value>
  </data>
  <data name="WRN_RefAssignValEscapeWider" xml:space="preserve">
    <value>This ref-assigns '{1}' to '{0}' but '{1}' has a wider value escape scope than '{0}' allowing assignment through '{0}' of values with narrower escapes scopes than '{1}'.</value>
  </data>
  <data name="WRN_RefAssignValEscapeWider_Title" xml:space="preserve">
    <value>This ref-assigns a value that has a wider value escape scope than the target allowing assignment through the target of values with narrower escapes scopes.</value>
  </data>
  <data name="IDS_FeatureEnumGenericTypeConstraint" xml:space="preserve">
    <value>enum generic type constraints</value>
  </data>
  <data name="IDS_FeatureDelegateGenericTypeConstraint" xml:space="preserve">
    <value>delegate generic type constraints</value>
  </data>
  <data name="IDS_FeatureUnmanagedGenericTypeConstraint" xml:space="preserve">
    <value>unmanaged generic type constraints</value>
  </data>
  <data name="ERR_NewBoundWithUnmanaged" xml:space="preserve">
    <value>The 'new()' constraint cannot be used with the 'unmanaged' constraint</value>
  </data>
  <data name="ERR_UnmanagedConstraintNotSatisfied" xml:space="preserve">
    <value>The type '{2}' must be a non-nullable value type, along with all fields at any level of nesting, in order to use it as parameter '{1}' in the generic type or method '{0}'</value>
  </data>
  <data name="ERR_ConWithUnmanagedCon" xml:space="preserve">
    <value>Type parameter '{1}' has the 'unmanaged' constraint so '{1}' cannot be used as a constraint for '{0}'</value>
  </data>
  <data name="IDS_FeatureStackAllocInitializer" xml:space="preserve">
    <value>stackalloc initializer</value>
  </data>
  <data name="ERR_InvalidStackAllocArray" xml:space="preserve">
    <value>"Invalid rank specifier: expected ']'</value>
  </data>
  <data name="IDS_FeatureExpressionVariablesInQueriesAndInitializers" xml:space="preserve">
    <value>declaration of expression variables in member initializers and queries</value>
  </data>
  <data name="ERR_MissingPattern" xml:space="preserve">
    <value>Pattern missing</value>
  </data>
  <data name="IDS_FeatureRecursivePatterns" xml:space="preserve">
    <value>recursive patterns</value>
  </data>
  <data name="IDS_FeatureNullPointerConstantPattern" xml:space="preserve">
    <value>null pointer constant pattern</value>
  </data>
  <data name="IDS_FeatureDefaultTypeParameterConstraint" xml:space="preserve">
    <value>default type parameter constraints</value>
  </data>
  <data name="ERR_WrongNumberOfSubpatterns" xml:space="preserve">
    <value>Matching the tuple type '{0}' requires '{1}' subpatterns, but '{2}' subpatterns are present.</value>
  </data>
  <data name="ERR_PropertyPatternNameMissing" xml:space="preserve">
    <value>A property subpattern requires a reference to the property or field to be matched, e.g. '{{ Name: {0} }}'</value>
  </data>
  <data name="ERR_DefaultPattern" xml:space="preserve">
    <value>A default literal 'default' is not valid as a pattern. Use another literal (e.g. '0' or 'null') as appropriate. To match everything, use a discard pattern '_'.</value>
  </data>
  <data name="ERR_SwitchExpressionNoBestType" xml:space="preserve">
    <value>No best type was found for the switch expression.</value>
  </data>
  <data name="ERR_DefaultLiteralNoTargetType" xml:space="preserve">
    <value>There is no target type for the default literal.</value>
  </data>
  <data name="ERR_CannotInferDelegateType" xml:space="preserve">
    <value>The delegate type could not be inferred.</value>
  </data>
  <data name="ERR_LambdaExplicitReturnTypeVar" xml:space="preserve">
    <value>The contextual keyword 'var' cannot be used as an explicit lambda return type</value>
  </data>
  <data name="ERR_SingleElementPositionalPatternRequiresDisambiguation" xml:space="preserve">
    <value>A single-element deconstruct pattern requires some other syntax for disambiguation. It is recommended to add a discard designator '_' after the close paren ')'.</value>
  </data>
  <data name="ERR_VarMayNotBindToType" xml:space="preserve">
    <value>The syntax 'var' for a pattern is not permitted to refer to a type, but '{0}' is in scope here.</value>
  </data>
  <data name="WRN_SwitchExpressionNotExhaustive" xml:space="preserve">
    <value>The switch expression does not handle all possible values of its input type (it is not exhaustive). For example, the pattern '{0}' is not covered.</value>
  </data>
  <data name="WRN_SwitchExpressionNotExhaustive_Title" xml:space="preserve">
    <value>The switch expression does not handle all possible values of its input type (it is not exhaustive).</value>
  </data>
  <data name="WRN_SwitchExpressionNotExhaustiveWithWhen" xml:space="preserve">
    <value>The switch expression does not handle all possible values of its input type (it is not exhaustive). For example, the pattern '{0}' is not covered. However, a pattern with a 'when' clause might successfully match this value.</value>
  </data>
  <data name="WRN_SwitchExpressionNotExhaustiveWithWhen_Title" xml:space="preserve">
    <value>The switch expression does not handle all possible values of its input type (it is not exhaustive).</value>
  </data>
  <data name="WRN_SwitchExpressionNotExhaustiveWithUnnamedEnumValue" xml:space="preserve">
    <value>The switch expression does not handle some values of its input type (it is not exhaustive) involving an unnamed enum value. For example, the pattern '{0}' is not covered.</value>
  </data>
  <data name="WRN_SwitchExpressionNotExhaustiveWithUnnamedEnumValue_Title" xml:space="preserve">
    <value>The switch expression does not handle some values of its input type (it is not exhaustive) involving an unnamed enum value.</value>
  </data>
  <data name="WRN_CaseConstantNamedUnderscore" xml:space="preserve">
    <value>The name '_' refers to the constant, not the discard pattern. Use 'var _' to discard the value, or '@_' to refer to a constant by that name.</value>
  </data>
  <data name="WRN_CaseConstantNamedUnderscore_Title" xml:space="preserve">
    <value>Do not use '_' for a case constant.</value>
  </data>
  <data name="WRN_IsTypeNamedUnderscore" xml:space="preserve">
    <value>The name '_' refers to the type '{0}', not the discard pattern. Use '@_' for the type, or 'var _' to discard.</value>
  </data>
  <data name="WRN_IsTypeNamedUnderscore_Title" xml:space="preserve">
    <value>Do not use '_' to refer to the type in an is-type expression.</value>
  </data>
  <data name="ERR_ExpressionTreeContainsSwitchExpression" xml:space="preserve">
    <value>An expression tree may not contain a switch expression.</value>
  </data>
  <data name="ERR_InvalidObjectCreation" xml:space="preserve">
    <value>Invalid object creation</value>
  </data>
  <data name="IDS_FeatureIndexingMovableFixedBuffers" xml:space="preserve">
    <value>indexing movable fixed buffers</value>
  </data>
  <data name="ERR_CantUseInOrOutInArglist" xml:space="preserve">
    <value>__arglist cannot have an argument passed by 'in' or 'out'</value>
  </data>
  <data name="SyntaxTreeNotFound" xml:space="preserve">
    <value>SyntaxTree is not part of the compilation</value>
  </data>
  <data name="ERR_OutVariableCannotBeByRef" xml:space="preserve">
    <value>An out variable cannot be declared as a ref local</value>
  </data>
  <data name="ERR_MultipleAnalyzerConfigsInSameDir" xml:space="preserve">
    <value>Multiple analyzer config files cannot be in the same directory ('{0}').</value>
  </data>
  <data name="IDS_FeatureCoalesceAssignmentExpression" xml:space="preserve">
    <value>coalescing assignment</value>
  </data>
  <data name="CannotCreateConstructedFromConstructed" xml:space="preserve">
    <value>Cannot create constructed generic type from another constructed generic type.</value>
  </data>
  <data name="CannotCreateConstructedFromNongeneric" xml:space="preserve">
    <value>Cannot create constructed generic type from non-generic type.</value>
  </data>
  <data name="IDS_FeatureUnconstrainedTypeParameterInNullCoalescingOperator" xml:space="preserve">
    <value>unconstrained type parameters in null coalescing operator</value>
  </data>
  <data name="WRN_NullabilityMismatchInConstraintsOnImplicitImplementation" xml:space="preserve">
    <value>Nullability in constraints for type parameter '{0}' of method '{1}' doesn't match the constraints for type parameter '{2}' of interface method '{3}'. Consider using an explicit interface implementation instead.</value>
  </data>
  <data name="WRN_NullabilityMismatchInConstraintsOnImplicitImplementation_Title" xml:space="preserve">
    <value>Nullability in constraints for type parameter doesn't match the constraints for type parameter in implicitly implemented interface method'.</value>
  </data>
  <data name="WRN_NullabilityMismatchInTypeParameterReferenceTypeConstraint" xml:space="preserve">
    <value>The type '{2}' cannot be used as type parameter '{1}' in the generic type or method '{0}'. Nullability of type argument '{2}' doesn't match 'class' constraint.</value>
  </data>
  <data name="WRN_NullabilityMismatchInTypeParameterReferenceTypeConstraint_Title" xml:space="preserve">
    <value>The type cannot be used as type parameter in the generic type or method. Nullability of type argument doesn't match 'class' constraint.</value>
  </data>
  <data name="ERR_TripleDotNotAllowed" xml:space="preserve">
    <value>Unexpected character sequence '...'</value>
  </data>
  <data name="IDS_FeatureIndexOperator" xml:space="preserve">
    <value>index operator</value>
  </data>
  <data name="IDS_FeatureRangeOperator" xml:space="preserve">
    <value>range operator</value>
  </data>
  <data name="IDS_FeatureStaticLocalFunctions" xml:space="preserve">
    <value>static local functions</value>
  </data>
  <data name="IDS_FeatureNameShadowingInNestedFunctions" xml:space="preserve">
    <value>name shadowing in nested functions</value>
  </data>
  <data name="IDS_FeatureLambdaDiscardParameters" xml:space="preserve">
    <value>lambda discard parameters</value>
  </data>
  <data name="IDS_FeatureMemberNotNull" xml:space="preserve">
    <value>MemberNotNull attribute</value>
  </data>
  <data name="IDS_FeatureNativeInt" xml:space="preserve">
    <value>native-sized integers</value>
  </data>
  <data name="ERR_BadDynamicAwaitForEach" xml:space="preserve">
    <value>Cannot use a collection of dynamic type in an asynchronous foreach</value>
  </data>
  <data name="ERR_NullableDirectiveQualifierExpected" xml:space="preserve">
    <value>Expected 'enable', 'disable', or 'restore'</value>
  </data>
  <data name="ERR_NullableDirectiveTargetExpected" xml:space="preserve">
    <value>Expected 'warnings', 'annotations', or end of directive</value>
  </data>
  <data name="WRN_MissingNonNullTypesContextForAnnotationInGeneratedCode" xml:space="preserve">
    <value>The annotation for nullable reference types should only be used in code within a '#nullable' annotations context. Auto-generated code requires an explicit '#nullable' directive in source.</value>
  </data>
  <data name="WRN_MissingNonNullTypesContextForAnnotationInGeneratedCode_Title" xml:space="preserve">
    <value>The annotation for nullable reference types should only be used in code within a '#nullable' annotations context. Auto-generated code requires an explicit '#nullable' directive in source.</value>
  </data>
  <data name="WRN_NullReferenceInitializer" xml:space="preserve">
    <value>Object or collection initializer implicitly dereferences possibly null member '{0}'.</value>
  </data>
  <data name="WRN_NullReferenceInitializer_Title" xml:space="preserve">
    <value>Object or collection initializer implicitly dereferences possibly null member.</value>
  </data>
  <data name="ERR_ExpressionTreeCantContainRefStruct" xml:space="preserve">
    <value>Expression tree cannot contain value of ref struct or restricted type '{0}'.</value>
  </data>
  <data name="ERR_ElseCannotStartStatement" xml:space="preserve">
    <value>'else' cannot start a statement.</value>
  </data>
  <data name="ERR_ExpressionTreeCantContainNullCoalescingAssignment" xml:space="preserve">
    <value>An expression tree may not contain a null coalescing assignment</value>
  </data>
  <data name="ERR_BadNullableContextOption" xml:space="preserve">
    <value>Invalid option '{0}' for /nullable; must be 'disable', 'enable', 'warnings' or 'annotations'</value>
  </data>
  <data name="ERR_SwitchGoverningExpressionRequiresParens" xml:space="preserve">
    <value>Parentheses are required around the switch governing expression.</value>
  </data>
  <data name="ERR_TupleElementNameMismatch" xml:space="preserve">
    <value>The name '{0}' does not identify tuple element '{1}'.</value>
  </data>
  <data name="ERR_DeconstructParameterNameMismatch" xml:space="preserve">
    <value>The name '{0}' does not match the corresponding 'Deconstruct' parameter '{1}'.</value>
  </data>
  <data name="ERR_IsPatternImpossible" xml:space="preserve">
    <value>An expression of type '{0}' can never match the provided pattern.</value>
  </data>
  <data name="WRN_IsPatternAlways" xml:space="preserve">
    <value>An expression of type '{0}' always matches the provided pattern.</value>
  </data>
  <data name="WRN_IsPatternAlways_Title" xml:space="preserve">
    <value>The input always matches the provided pattern.</value>
  </data>
  <data name="WRN_GivenExpressionNeverMatchesPattern" xml:space="preserve">
    <value>The given expression never matches the provided pattern.</value>
  </data>
  <data name="WRN_GivenExpressionNeverMatchesPattern_Title" xml:space="preserve">
    <value>The given expression never matches the provided pattern.</value>
  </data>
  <data name="WRN_GivenExpressionAlwaysMatchesConstant" xml:space="preserve">
    <value>The given expression always matches the provided constant.</value>
  </data>
  <data name="WRN_GivenExpressionAlwaysMatchesConstant_Title" xml:space="preserve">
    <value>The given expression always matches the provided constant.</value>
  </data>
  <data name="WRN_GivenExpressionAlwaysMatchesPattern" xml:space="preserve">
    <value>The given expression always matches the provided pattern.</value>
  </data>
  <data name="WRN_GivenExpressionAlwaysMatchesPattern_Title" xml:space="preserve">
    <value>The given expression always matches the provided pattern.</value>
  </data>
  <data name="ERR_FeatureNotAvailableInVersion8_0" xml:space="preserve">
    <value>Feature '{0}' is not available in C# 8.0. Please use language version {1} or greater.</value>
  </data>
  <data name="ERR_PointerTypeInPatternMatching" xml:space="preserve">
    <value>Pattern-matching is not permitted for pointer types.</value>
  </data>
  <data name="ERR_ArgumentNameInITuplePattern" xml:space="preserve">
    <value>Element names are not permitted when pattern-matching via 'System.Runtime.CompilerServices.ITuple'.</value>
  </data>
  <data name="ERR_DiscardPatternInSwitchStatement" xml:space="preserve">
    <value>The discard pattern is not permitted as a case label in a switch statement. Use 'case var _:' for a discard pattern, or 'case @_:' for a constant named '_'.</value>
  </data>
  <data name="WRN_NullabilityMismatchInExplicitlyImplementedInterface" xml:space="preserve">
    <value>Nullability of reference types in explicit interface specifier doesn't match interface implemented by the type.</value>
  </data>
  <data name="WRN_NullabilityMismatchInExplicitlyImplementedInterface_Title" xml:space="preserve">
    <value>Nullability of reference types in explicit interface specifier doesn't match interface implemented by the type.</value>
  </data>
  <data name="WRN_NullabilityMismatchInInterfaceImplementedByBase" xml:space="preserve">
    <value>'{0}' does not implement interface member '{1}'. Nullability of reference types in interface implemented by the base type doesn't match.</value>
  </data>
  <data name="WRN_NullabilityMismatchInInterfaceImplementedByBase_Title" xml:space="preserve">
    <value>Type does not implement interface member. Nullability of reference types in interface implemented by the base type doesn't match.</value>
  </data>
  <data name="WRN_DuplicateInterfaceWithNullabilityMismatchInBaseList" xml:space="preserve">
    <value>'{0}' is already listed in the interface list on type '{1}' with different nullability of reference types.</value>
  </data>
  <data name="WRN_DuplicateInterfaceWithNullabilityMismatchInBaseList_Title" xml:space="preserve">
    <value>Interface is already listed in the interface list with different nullability of reference types.</value>
  </data>
  <data name="ERR_DuplicateExplicitImpl" xml:space="preserve">
    <value>'{0}' is explicitly implemented more than once.</value>
  </data>
  <data name="ERR_UsingVarInSwitchCase" xml:space="preserve">
    <value>A using variable cannot be used directly within a switch section (consider using braces). </value>
  </data>
  <data name="ERR_GoToForwardJumpOverUsingVar" xml:space="preserve">
    <value>A goto cannot jump to a location after a using declaration.</value>
  </data>
  <data name="ERR_GoToBackwardJumpOverUsingVar" xml:space="preserve">
    <value>A goto cannot jump to a location before a using declaration within the same block.</value>
  </data>
  <data name="IDS_FeatureUsingDeclarations" xml:space="preserve">
    <value>using declarations</value>
  </data>
  <data name="IDS_FeatureDisposalPattern" xml:space="preserve">
    <value>pattern-based disposal</value>
  </data>
  <data name="ERR_FeatureInPreview" xml:space="preserve">
    <value>The feature '{0}' is currently in Preview and *unsupported*. To use Preview features, use the 'preview' language version.</value>
  </data>
  <data name="IDS_DefaultInterfaceImplementation" xml:space="preserve">
    <value>default interface implementation</value>
  </data>
  <data name="ERR_RuntimeDoesNotSupportDefaultInterfaceImplementation" xml:space="preserve">
    <value>Target runtime doesn't support default interface implementation.</value>
  </data>
  <data name="ERR_RuntimeDoesNotSupportDefaultInterfaceImplementationForMember" xml:space="preserve">
    <value>'{0}' cannot implement interface member '{1}' in type '{2}' because the target runtime doesn't support default interface implementation.</value>
  </data>
  <data name="ERR_InvalidModifierForLanguageVersion" xml:space="preserve">
    <value>The modifier '{0}' is not valid for this item in C# {1}. Please use language version '{2}' or greater.</value>
  </data>
  <data name="ERR_ImplicitImplementationOfNonPublicInterfaceMember" xml:space="preserve">
    <value>'{0}' does not implement interface member '{1}'. '{2}' cannot implicitly implement a non-public member in C# {3}. Please use language version '{4}' or greater.</value>
  </data>
  <data name="ERR_MostSpecificImplementationIsNotFound" xml:space="preserve">
    <value>Interface member '{0}' does not have a most specific implementation. Neither '{1}', nor '{2}' are most specific.</value>
  </data>
  <data name="ERR_LanguageVersionDoesNotSupportInterfaceImplementationForMember" xml:space="preserve">
    <value>'{0}' cannot implement interface member '{1}' in type '{2}' because feature '{3}' is not available in C# {4}. Please use language version '{5}' or greater.</value>
  </data>
  <data name="ERR_RuntimeDoesNotSupportProtectedAccessForInterfaceMember" xml:space="preserve">
    <value>Target runtime doesn't support 'protected', 'protected internal', or 'private protected' accessibility for a member of an interface.</value>
  </data>
  <data name="ERR_DefaultInterfaceImplementationInNoPIAType" xml:space="preserve">
    <value>Type '{0}' cannot be embedded because it has a non-abstract member. Consider setting the 'Embed Interop Types' property to false.</value>
  </data>
  <data name="WRN_SwitchExpressionNotExhaustiveForNull" xml:space="preserve">
    <value>The switch expression does not handle some null inputs (it is not exhaustive). For example, the pattern '{0}' is not covered.</value>
  </data>
  <data name="WRN_SwitchExpressionNotExhaustiveForNull_Title" xml:space="preserve">
    <value>The switch expression does not handle some null inputs.</value>
  </data>
  <data name="WRN_SwitchExpressionNotExhaustiveForNullWithWhen" xml:space="preserve">
    <value>The switch expression does not handle some null inputs (it is not exhaustive). For example, the pattern '{0}' is not covered. However, a pattern with a 'when' clause might successfully match this value.</value>
  </data>
  <data name="WRN_SwitchExpressionNotExhaustiveForNullWithWhen_Title" xml:space="preserve">
    <value>The switch expression does not handle some null inputs.</value>
  </data>
  <data name="ERR_AttributeNotOnEventAccessor" xml:space="preserve">
    <value>Attribute '{0}' is not valid on event accessors. It is only valid on '{1}' declarations.</value>
  </data>
  <data name="IDS_FeatureObsoleteOnPropertyAccessor" xml:space="preserve">
    <value>obsolete on property accessor</value>
  </data>
  <data name="WRN_UnconsumedEnumeratorCancellationAttributeUsage" xml:space="preserve">
    <value>The EnumeratorCancellationAttribute applied to parameter '{0}' will have no effect. The attribute is only effective on a parameter of type CancellationToken in an async-iterator method returning IAsyncEnumerable</value>
  </data>
  <data name="WRN_UnconsumedEnumeratorCancellationAttributeUsage_Title" xml:space="preserve">
    <value>The EnumeratorCancellationAttribute will have no effect. The attribute is only effective on a parameter of type CancellationToken in an async-iterator method returning IAsyncEnumerable</value>
  </data>
  <data name="WRN_UndecoratedCancellationTokenParameter" xml:space="preserve">
    <value>Async-iterator '{0}' has one or more parameters of type 'CancellationToken' but none of them is decorated with the 'EnumeratorCancellation' attribute, so the cancellation token parameter from the generated 'IAsyncEnumerable&lt;&gt;.GetAsyncEnumerator' will be unconsumed</value>
  </data>
  <data name="WRN_UndecoratedCancellationTokenParameter_Title" xml:space="preserve">
    <value>Async-iterator member has one or more parameters of type 'CancellationToken' but none of them is decorated with the 'EnumeratorCancellation' attribute, so the cancellation token parameter from the generated 'IAsyncEnumerable&lt;&gt;.GetAsyncEnumerator' will be unconsumed</value>
  </data>
  <data name="ERR_MultipleEnumeratorCancellationAttributes" xml:space="preserve">
    <value>The attribute [EnumeratorCancellation] cannot be used on multiple parameters</value>
  </data>
  <data name="ERR_OverrideRefConstraintNotSatisfied" xml:space="preserve">
    <value>Method '{0}' specifies a 'class' constraint for type parameter '{1}', but corresponding type parameter '{2}' of overridden or explicitly implemented method '{3}' is not a reference type.</value>
  </data>
  <data name="ERR_OverrideValConstraintNotSatisfied" xml:space="preserve">
    <value>Method '{0}' specifies a 'struct' constraint for type parameter '{1}', but corresponding type parameter '{2}' of overridden or explicitly implemented method '{3}' is not a non-nullable value type.</value>
  </data>
  <data name="ERR_OverrideDefaultConstraintNotSatisfied" xml:space="preserve">
    <value>Method '{0}' specifies a 'default' constraint for type parameter '{1}', but corresponding type parameter '{2}' of overridden or explicitly implemented method '{3}' is constrained to a reference type or a value type.</value>
  </data>
  <data name="ERR_DefaultConstraintOverrideOnly" xml:space="preserve">
    <value>The 'default' constraint is valid on override and explicit interface implementation methods only.</value>
  </data>
  <data name="IDS_OverrideWithConstraints" xml:space="preserve">
    <value>constraints for override and explicit interface implementation methods</value>
  </data>
  <data name="WRN_NullabilityMismatchInConstraintsOnPartialImplementation" xml:space="preserve">
    <value>Partial method declarations of '{0}' have inconsistent nullability in constraints for type parameter '{1}'</value>
  </data>
  <data name="WRN_NullabilityMismatchInConstraintsOnPartialImplementation_Title" xml:space="preserve">
    <value>Partial method declarations have inconsistent nullability in constraints for type parameter</value>
  </data>
  <data name="IDS_FeatureNestedStackalloc" xml:space="preserve">
    <value>stackalloc in nested expressions</value>
  </data>
  <data name="WRN_NullabilityMismatchInTypeParameterNotNullConstraint" xml:space="preserve">
    <value>The type '{2}' cannot be used as type parameter '{1}' in the generic type or method '{0}'. Nullability of type argument '{2}' doesn't match 'notnull' constraint.</value>
  </data>
  <data name="WRN_NullabilityMismatchInTypeParameterNotNullConstraint_Title" xml:space="preserve">
    <value>The type cannot be used as type parameter in the generic type or method. Nullability of type argument doesn't match 'notnull' constraint.</value>
  </data>
  <data name="IDS_FeatureNotNullGenericTypeConstraint" xml:space="preserve">
    <value>notnull generic type constraint</value>
  </data>
  <data name="ERR_DuplicateNullSuppression" xml:space="preserve">
    <value>Duplicate null suppression operator ('!')</value>
  </data>
  <data name="ERR_ParameterNullCheckingNotSupported" xml:space="preserve">
    <value>The 'parameter null-checking' feature is not supported.</value>
  </data>
  <data name="ERR_ReAbstractionInNoPIAType" xml:space="preserve">
    <value>Type '{0}' cannot be embedded because it has a re-abstraction of a member from base interface. Consider setting the 'Embed Interop Types' property to false.</value>
  </data>
  <data name="ERR_BadSwitchValue" xml:space="preserve">
    <value>Command-line syntax error: '{0}' is not a valid value for the '{1}' option. The value must be of the form '{2}'.</value>
  </data>
  <data name="IDS_FeatureFunctionPointers" xml:space="preserve">
    <value>function pointers</value>
  </data>
  <data name="IDS_AddressOfMethodGroup" xml:space="preserve">
    <value>&amp;method group</value>
  </data>
  <data name="ERR_InvalidFunctionPointerCallingConvention" xml:space="preserve">
    <value>'{0}' is not a valid calling convention specifier for a function pointer.</value>
  </data>
  <data name="ERR_TypeNotFound" xml:space="preserve">
    <value>Type '{0}' is not defined.</value>
  </data>
  <data name="ERR_TypeMustBePublic" xml:space="preserve">
    <value>Type '{0}' must be public to be used as a calling convention.</value>
  </data>
  <data name="WRN_SyncAndAsyncEntryPoints" xml:space="preserve">
    <value>Method '{0}' will not be used as an entry point because a synchronous entry point '{1}' was found.</value>
  </data>
  <data name="ERR_InternalError" xml:space="preserve">
    <value>Internal error in the C# compiler.</value>
  </data>
  <data name="IDS_FeatureStaticAnonymousFunction" xml:space="preserve">
    <value>static anonymous function</value>
  </data>
  <data name="ERR_StaticAnonymousFunctionCannotCaptureThis" xml:space="preserve">
    <value>A static anonymous function cannot contain a reference to 'this' or 'base'.</value>
  </data>
  <data name="ERR_StaticAnonymousFunctionCannotCaptureVariable" xml:space="preserve">
    <value>A static anonymous function cannot contain a reference to '{0}'.</value>
  </data>
  <data name="IDS_FeatureAsyncUsing" xml:space="preserve">
    <value>asynchronous using</value>
  </data>
  <data name="IDS_FeatureParenthesizedPattern" xml:space="preserve">
    <value>parenthesized pattern</value>
  </data>
  <data name="IDS_FeatureOrPattern" xml:space="preserve">
    <value>or pattern</value>
  </data>
  <data name="IDS_FeatureAndPattern" xml:space="preserve">
    <value>and pattern</value>
  </data>
  <data name="IDS_FeatureNotPattern" xml:space="preserve">
    <value>not pattern</value>
  </data>
  <data name="IDS_FeatureTypePattern" xml:space="preserve">
    <value>type pattern</value>
  </data>
  <data name="IDS_FeatureRelationalPattern" xml:space="preserve">
    <value>relational pattern</value>
  </data>
  <data name="ERR_VarianceInterfaceNesting" xml:space="preserve">
    <value>Enums, classes, and structures cannot be declared in an interface that has an 'in' or 'out' type parameter.</value>
  </data>
  <data name="ERR_ExternEventInitializer" xml:space="preserve">
    <value>'{0}': extern event cannot have initializer</value>
  </data>
  <data name="ERR_ImplicitIndexIndexerWithName" xml:space="preserve">
    <value>Invocation of implicit Index Indexer cannot name the argument.</value>
  </data>
  <data name="ERR_ImplicitRangeIndexerWithName" xml:space="preserve">
    <value>Invocation of implicit Range Indexer cannot name the argument.</value>
  </data>
  <data name="ERR_ImplicitObjectCreationIllegalTargetType" xml:space="preserve">
    <value>The type '{0}' may not be used as the target type of new()</value>
  </data>
  <data name="ERR_ImplicitObjectCreationNotValid" xml:space="preserve">
    <value>Use of new() is not valid in this context</value>
  </data>
  <data name="ERR_ImplicitObjectCreationNoTargetType" xml:space="preserve">
    <value>There is no target type for '{0}'</value>
  </data>
  <data name="IDS_FeatureImplicitObjectCreation" xml:space="preserve">
    <value>target-typed object creation</value>
  </data>
  <data name="ERR_ExpressionTreeContainsPatternImplicitIndexer" xml:space="preserve">
    <value>An expression tree may not contain a pattern System.Index or System.Range indexer access</value>
  </data>
  <data name="ERR_ExpressionTreeContainsFromEndIndexExpression" xml:space="preserve">
    <value>An expression tree may not contain a from-end index ('^') expression.</value>
  </data>
  <data name="ERR_ExpressionTreeContainsRangeExpression" xml:space="preserve">
    <value>An expression tree may not contain a range ('..') expression.</value>
  </data>
  <data name="WRN_GeneratorFailedDuringGeneration" xml:space="preserve">
    <value>Generator '{0}' failed to generate source. It will not contribute to the output and compilation errors may occur as a result. Exception was of type '{1}' with message '{2}'</value>
    <comment>{0} is the name of the generator that failed. {1} is the type of exception that was thrown {2} is the message in the exception</comment>
  </data>
  <data name="WRN_GeneratorFailedDuringInitialization" xml:space="preserve">
    <value>Generator '{0}' failed to initialize. It will not contribute to the output and compilation errors may occur as a result. Exception was of type '{1}' with message '{2}'</value>
    <comment>{0} is the name of the generator that failed. {1} is the type of exception that was thrown {2} is the message in the exception</comment>
  </data>
  <data name="WRN_GeneratorFailedDuringGeneration_Title" xml:space="preserve">
    <value>Generator failed to generate source.</value>
  </data>
  <data name="WRN_GeneratorFailedDuringInitialization_Title" xml:space="preserve">
    <value>Generator failed to initialize.</value>
  </data>
  <data name="WRN_GeneratorFailedDuringGeneration_Description" xml:space="preserve">
    <value>Generator threw the following exception:
'{0}'.</value>
    <comment>{0} is the string representation of the exception that was thrown.</comment>
  </data>
  <data name="WRN_GeneratorFailedDuringInitialization_Description" xml:space="preserve">
    <value>Generator threw the following exception:
'{0}'.</value>
    <comment>{0} is the string representation of the exception that was thrown.</comment>
  </data>
  <data name="IDS_FeatureRecords" xml:space="preserve">
    <value>records</value>
  </data>
  <data name="IDS_FeatureInitOnlySetters" xml:space="preserve">
    <value>init-only setters</value>
  </data>
  <data name="ERR_InvalidWithReceiverType" xml:space="preserve">
    <value>The receiver of a `with` expression must have a non-void type.</value>
  </data>
  <data name="ERR_CannotClone" xml:space="preserve">
    <value>The receiver type '{0}' is not a valid record type and is not a struct type.</value>
  </data>
  <data name="ERR_AssignmentInitOnly" xml:space="preserve">
    <value>Init-only property or indexer '{0}' can only be assigned in an object initializer, or on 'this' or 'base' in an instance constructor or an 'init' accessor.</value>
  </data>
  <data name="ERR_DesignatorBeneathPatternCombinator" xml:space="preserve">
    <value>A variable may not be declared within a 'not' or 'or' pattern.</value>
  </data>
  <data name="ERR_UnsupportedTypeForRelationalPattern" xml:space="preserve">
    <value>Relational patterns may not be used for a value of type '{0}'.</value>
  </data>
  <data name="ERR_RelationalPatternWithNaN" xml:space="preserve">
    <value>Relational patterns may not be used for a floating-point NaN.</value>
  </data>
  <data name="IDS_FeatureSpanCharConstantPattern" xml:space="preserve">
    <value>pattern matching ReadOnly/Span&lt;char&gt; on constant string</value>
  </data>
  <data name="IDS_FeatureExtendedPartialMethods" xml:space="preserve">
    <value>extended partial methods</value>
  </data>
  <data name="IDS_FeatureConstantInterpolatedStrings" xml:space="preserve">
    <value>constant interpolated strings</value>
  </data>
  <data name="ERR_PartialMethodWithNonVoidReturnMustHaveAccessMods" xml:space="preserve">
    <value>Partial method '{0}' must have accessibility modifiers because it has a non-void return type.</value>
  </data>
  <data name="ERR_PartialMethodWithOutParamMustHaveAccessMods" xml:space="preserve">
    <value>Partial method '{0}' must have accessibility modifiers because it has 'out' parameters.</value>
  </data>
  <data name="ERR_PartialMethodWithAccessibilityModsMustHaveImplementation" xml:space="preserve">
    <value>Partial method '{0}' must have an implementation part because it has accessibility modifiers.</value>
  </data>
  <data name="ERR_PartialMethodWithExtendedModMustHaveAccessMods" xml:space="preserve">
    <value>Partial method '{0}' must have accessibility modifiers because it has a 'virtual', 'override', 'sealed', 'new', or 'extern' modifier.</value>
  </data>
  <data name="ERR_PartialMethodAccessibilityDifference" xml:space="preserve">
    <value>Both partial method declarations must have identical accessibility modifiers.</value>
  </data>
  <data name="ERR_PartialMethodExtendedModDifference" xml:space="preserve">
    <value>Both partial method declarations must have identical combinations of 'virtual', 'override', 'sealed', and 'new' modifiers.</value>
  </data>
  <data name="ERR_PartialMethodReturnTypeDifference" xml:space="preserve">
    <value>Both partial method declarations must have the same return type.</value>
  </data>
  <data name="ERR_PartialMethodRefReturnDifference" xml:space="preserve">
    <value>Partial method declarations must have matching ref return values.</value>
  </data>
  <data name="WRN_PartialMethodTypeDifference" xml:space="preserve">
    <value>Partial method declarations '{0}' and '{1}' have signature differences.</value>
  </data>
  <data name="WRN_PartialMethodTypeDifference_Title" xml:space="preserve">
    <value>Partial method declarations have signature differences.</value>
  </data>
  <data name="IDS_TopLevelStatements" xml:space="preserve">
    <value>top-level statements</value>
  </data>
  <data name="ERR_SimpleProgramLocalIsReferencedOutsideOfTopLevelStatement" xml:space="preserve">
    <value>Cannot use local variable or local function '{0}' declared in a top-level statement in this context.</value>
  </data>
  <data name="ERR_SimpleProgramMultipleUnitsWithTopLevelStatements" xml:space="preserve">
    <value>Only one compilation unit can have top-level statements.</value>
  </data>
  <data name="ERR_TopLevelStatementAfterNamespaceOrType" xml:space="preserve">
    <value>Top-level statements must precede namespace and type declarations.</value>
  </data>
  <data name="ERR_SimpleProgramDisallowsMainType" xml:space="preserve">
    <value>Cannot specify /main if there is a compilation unit with top-level statements.</value>
  </data>
  <data name="ERR_SimpleProgramNotAnExecutable" xml:space="preserve">
    <value>Program using top-level statements must be an executable.</value>
  </data>
  <data name="ERR_InvalidFuncPointerReturnTypeModifier" xml:space="preserve">
    <value>'{0}' is not a valid function pointer return type modifier. Valid modifiers are 'ref' and 'ref readonly'.</value>
  </data>
  <data name="ERR_DupReturnTypeMod" xml:space="preserve">
    <value>A return type can only have one '{0}' modifier.</value>
  </data>
  <data name="ERR_BadFuncPointerParamModifier" xml:space="preserve">
    <value>'{0}' cannot be used as a modifier on a function pointer parameter.</value>
  </data>
  <data name="ERR_BadFuncPointerArgCount" xml:space="preserve">
    <value>Function pointer '{0}' does not take {1} arguments</value>
  </data>
  <data name="ERR_MethFuncPtrMismatch" xml:space="preserve">
    <value>No overload for '{0}' matches function pointer '{1}'</value>
  </data>
  <data name="ERR_FuncPtrRefMismatch" xml:space="preserve">
    <value>Ref mismatch between '{0}' and function pointer '{1}'</value>
  </data>
  <data name="ERR_FuncPtrMethMustBeStatic" xml:space="preserve">
    <value>Cannot create a function pointer for '{0}' because it is not a static method</value>
  </data>
  <data name="ERR_AddressOfMethodGroupInExpressionTree" xml:space="preserve">
    <value>'&amp;' on method groups cannot be used in expression trees</value>
  </data>
  <data name="ERR_WrongFuncPtrCallingConvention" xml:space="preserve">
    <value>Calling convention of '{0}' is not compatible with '{1}'.</value>
  </data>
  <data name="ERR_MissingAddressOf" xml:space="preserve">
    <value>Cannot convert method group to function pointer (Are you missing a '&amp;'?)</value>
  </data>
  <data name="ERR_CannotUseReducedExtensionMethodInAddressOf" xml:space="preserve">
    <value>Cannot use an extension method with a receiver as the target of a '&amp;' operator.</value>
  </data>
  <data name="ERR_CannotUseFunctionPointerAsFixedLocal" xml:space="preserve">
    <value>The type of a local declared in a fixed statement cannot be a function pointer type.</value>
  </data>
  <data name="ERR_UnsupportedCallingConvention" xml:space="preserve">
    <value>The calling convention of '{0}' is not supported by the language.</value>
  </data>
  <data name="ERR_RuntimeDoesNotSupportUnmanagedDefaultCallConv" xml:space="preserve">
    <value>The target runtime doesn't support extensible or runtime-environment default calling conventions.</value>
  </data>
  <data name="NotSameNumberParameterTypesAndRefKinds" xml:space="preserve">
    <value>Given {0} parameter types and {1} parameter ref kinds. These arrays must have the same length.</value>
  </data>
  <data name="OutIsNotValidForReturn" xml:space="preserve">
    <value>'RefKind.Out' is not a valid ref kind for a return type.</value>
  </data>
  <data name="CallingConventionTypesRequireUnmanaged" xml:space="preserve">
    <value>Passing '{0}' is not valid unless '{1}' is 'SignatureCallingConvention.Unmanaged'.</value>
  </data>
  <data name="CallingConventionTypeIsInvalid" xml:space="preserve">
    <value>Cannot use '{0}' as a calling convention modifier.</value>
  </data>
  <data name="ERR_CannotConvertAddressOfToDelegate" xml:space="preserve">
    <value>Cannot convert &amp;method group '{0}' to delegate type '{1}'.</value>
  </data>
  <data name="ERR_AddressOfToNonFunctionPointer" xml:space="preserve">
    <value>Cannot convert &amp;method group '{0}' to non-function pointer type '{1}'.</value>
  </data>
  <data name="ERR_CannotSpecifyManagedWithUnmanagedSpecifiers" xml:space="preserve">
    <value>'managed' calling convention cannot be combined with unmanaged calling convention specifiers.</value>
  </data>
  <data name="ERR_FeatureNotAvailableInVersion9" xml:space="preserve">
    <value>Feature '{0}' is not available in C# 9.0. Please use language version {1} or greater.</value>
  </data>
  <data name="ERR_FeatureNotAvailableInVersion10" xml:space="preserve">
    <value>Feature '{0}' is not available in C# 10.0. Please use language version {1} or greater.</value>
  </data>
  <data name="ERR_FeatureNotAvailableInVersion11" xml:space="preserve">
    <value>Feature '{0}' is not available in C# 11.0. Please use language version {1} or greater.</value>
  </data>
  <data name="ERR_UnexpectedArgumentList" xml:space="preserve">
    <value>Unexpected argument list.</value>
  </data>
  <data name="ERR_UnexpectedOrMissingConstructorInitializerInRecord" xml:space="preserve">
    <value>A constructor declared in a type with parameter list must have 'this' constructor initializer.</value>
  </data>
  <data name="ERR_MultipleRecordParameterLists" xml:space="preserve">
    <value>Only a single partial type declaration may have a parameter list</value>
  </data>
  <data name="ERR_BadRecordBase" xml:space="preserve">
    <value>Records may only inherit from object or another record</value>
  </data>
  <data name="ERR_BadInheritanceFromRecord" xml:space="preserve">
    <value>Only records may inherit from records.</value>
  </data>
  <data name="ERR_BadRecordMemberForPositionalParameter" xml:space="preserve">
    <value>Record member '{0}' must be a readable instance property or field of type '{1}' to match positional parameter '{2}'.</value>
  </data>
  <data name="ERR_NoCopyConstructorInBaseType" xml:space="preserve">
    <value>No accessible copy constructor found in base type '{0}'.</value>
  </data>
  <data name="ERR_CopyConstructorMustInvokeBaseCopyConstructor" xml:space="preserve">
    <value>A copy constructor in a record must call a copy constructor of the base, or a parameterless object constructor if the record inherits from object.</value>
  </data>
  <data name="IDS_FeatureTargetTypedConditional" xml:space="preserve">
    <value>target-typed conditional expression</value>
  </data>
  <data name="ERR_NoImplicitConvTargetTypedConditional" xml:space="preserve">
    <value>Conditional expression is not valid in language version {0} because a common type was not found between '{1}' and '{2}'. To use a target-typed conversion, upgrade to language version {3} or greater.</value>
  </data>
  <data name="ERR_DoesNotOverrideMethodFromObject" xml:space="preserve">
    <value>'{0}' does not override expected method from 'object'.</value>
  </data>
  <data name="IDS_FeatureCovariantReturnsForOverrides" xml:space="preserve">
    <value>covariant returns</value>
  </data>
  <data name="ERR_RuntimeDoesNotSupportCovariantReturnsOfClasses" xml:space="preserve">
    <value>'{0}': Target runtime doesn't support covariant return types in overrides. Return type must be '{2}' to match overridden member '{1}'</value>
  </data>
  <data name="ERR_RuntimeDoesNotSupportCovariantPropertiesOfClasses" xml:space="preserve">
    <value>'{0}': Target runtime doesn't support covariant types in overrides. Type must be '{2}' to match overridden member '{1}'</value>
  </data>
  <data name="ERR_SealedAPIInRecord" xml:space="preserve">
    <value>'{0}' cannot be sealed because containing record is not sealed.</value>
  </data>
  <data name="ERR_DoesNotOverrideBaseMethod" xml:space="preserve">
    <value>'{0}' does not override expected method from '{1}'.</value>
  </data>
  <data name="WRN_ConstOutOfRangeChecked" xml:space="preserve">
    <value>Constant value '{0}' may overflow '{1}' at runtime (use 'unchecked' syntax to override)</value>
  </data>
  <data name="WRN_ConstOutOfRangeChecked_Title" xml:space="preserve">
    <value>Constant value may overflow at runtime (use 'unchecked' syntax to override)</value>
  </data>
  <data name="ERR_CloneDisallowedInRecord" xml:space="preserve">
    <value>Members named 'Clone' are disallowed in records.</value>
  </data>
  <data name="WRN_RecordNamedDisallowed" xml:space="preserve">
    <value>Types and aliases should not be named 'record'.</value>
  </data>
  <data name="WRN_RecordNamedDisallowed_Title" xml:space="preserve">
    <value>Types and aliases should not be named 'record'.</value>
  </data>
  <data name="ERR_NotOverridableAPIInRecord" xml:space="preserve">
    <value>'{0}' must allow overriding because the containing record is not sealed.</value>
  </data>
  <data name="ERR_NonPublicAPIInRecord" xml:space="preserve">
    <value>Record member '{0}' must be public.</value>
  </data>
  <data name="ERR_SignatureMismatchInRecord" xml:space="preserve">
    <value>Record member '{0}' must return '{1}'.</value>
  </data>
  <data name="ERR_NonProtectedAPIInRecord" xml:space="preserve">
    <value>Record member '{0}' must be protected.</value>
  </data>
  <data name="ERR_DoesNotOverrideBaseEqualityContract" xml:space="preserve">
    <value>'{0}' does not override expected property from '{1}'.</value>
  </data>
  <data name="ERR_StaticAPIInRecord" xml:space="preserve">
    <value>Record member '{0}' may not be static.</value>
  </data>
  <data name="ERR_CopyConstructorWrongAccessibility" xml:space="preserve">
    <value>A copy constructor '{0}' must be public or protected because the record is not sealed.</value>
  </data>
  <data name="ERR_NonPrivateAPIInRecord" xml:space="preserve">
    <value>Record member '{0}' must be private.</value>
  </data>
  <data name="WRN_PrecedenceInversion" xml:space="preserve">
    <value>Operator '{0}' cannot be used here due to precedence. Use parentheses to disambiguate.</value>
  </data>
  <data name="WRN_PrecedenceInversion_Title" xml:space="preserve">
    <value>Operator cannot be used here due to precedence.</value>
  </data>
  <data name="IDS_FeatureModuleInitializers" xml:space="preserve">
    <value>module initializers</value>
  </data>
  <data name="ERR_ModuleInitializerMethodMustBeAccessibleOutsideTopLevelType" xml:space="preserve">
    <value>Module initializer method '{0}' must be accessible at the module level</value>
  </data>
  <data name="ERR_ModuleInitializerMethodMustBeStaticParameterlessVoid" xml:space="preserve">
    <value>Module initializer method '{0}' must be static, and non-virtual, must have no parameters, and must return 'void'</value>
  </data>
  <data name="ERR_ModuleInitializerMethodAndContainingTypesMustNotBeGeneric" xml:space="preserve">
    <value>Module initializer method '{0}' must not be generic and must not be contained in a generic type</value>
  </data>
  <data name="ERR_ModuleInitializerMethodMustBeOrdinary" xml:space="preserve">
    <value>A module initializer must be an ordinary member method</value>
  </data>
  <data name="IDS_FeatureExtensionGetAsyncEnumerator" xml:space="preserve">
    <value>extension GetAsyncEnumerator</value>
  </data>
  <data name="IDS_FeatureExtensionGetEnumerator" xml:space="preserve">
    <value>extension GetEnumerator</value>
  </data>
  <data name="ERR_UnmanagedCallersOnlyRequiresStatic" xml:space="preserve">
    <value>'UnmanagedCallersOnly' can only be applied to ordinary static non-abstract, non-virtual methods or static local functions.</value>
    <comment>UnmanagedCallersOnly is not localizable.</comment>
  </data>
  <data name="ERR_InvalidUnmanagedCallersOnlyCallConv" xml:space="preserve">
    <value>'{0}' is not a valid calling convention type for 'UnmanagedCallersOnly'.</value>
    <comment>UnmanagedCallersOnly is not localizable.</comment>
  </data>
  <data name="ERR_CannotUseManagedTypeInUnmanagedCallersOnly" xml:space="preserve">
    <value>Cannot use '{0}' as a {1} type on a method attributed with 'UnmanagedCallersOnly'.</value>
    <comment>1 is the localized word for 'parameter' or 'return'. UnmanagedCallersOnly is not localizable.</comment>
  </data>
  <data name="ERR_UnmanagedCallersOnlyMethodOrTypeCannotBeGeneric" xml:space="preserve">
    <value>Methods attributed with 'UnmanagedCallersOnly' cannot have generic type parameters and cannot be declared in a generic type.</value>
    <comment>UnmanagedCallersOnly is not localizable.</comment>
  </data>
  <data name="ERR_UnmanagedCallersOnlyMethodsCannotBeCalledDirectly" xml:space="preserve">
    <value>'{0}' is attributed with 'UnmanagedCallersOnly' and cannot be called directly. Obtain a function pointer to this method.</value>
    <comment>UnmanagedCallersOnly is not localizable.</comment>
  </data>
  <data name="ERR_UnmanagedCallersOnlyMethodsCannotBeConvertedToDelegate" xml:space="preserve">
    <value>'{0}' is attributed with 'UnmanagedCallersOnly' and cannot be converted to a delegate type. Obtain a function pointer to this method.</value>
    <comment>UnmanagedCallersOnly is not localizable.</comment>
  </data>
  <data name="ERR_EntryPointCannotBeUnmanagedCallersOnly" xml:space="preserve">
    <value>Application entry points cannot be attributed with 'UnmanagedCallersOnly'.</value>
    <comment>UnmanagedCallersOnly is not localizable.</comment>
  </data>
  <data name="ERR_ModuleInitializerCannotBeUnmanagedCallersOnly" xml:space="preserve">
    <value>Module initializer cannot be attributed with 'UnmanagedCallersOnly'.</value>
    <comment>UnmanagedCallersOnly is not localizable.</comment>
  </data>
  <data name="WRN_RecordEqualsWithoutGetHashCode" xml:space="preserve">
    <value>'{0}' defines 'Equals' but not 'GetHashCode'</value>
    <comment>'GetHashCode' and 'Equals' are not localizable.</comment>
  </data>
  <data name="WRN_RecordEqualsWithoutGetHashCode_Title" xml:space="preserve">
    <value>Record defines 'Equals' but not 'GetHashCode'.</value>
    <comment>'GetHashCode' and 'Equals' are not localizable.</comment>
  </data>
  <data name="ERR_InitCannotBeReadonly" xml:space="preserve">
    <value>'init' accessors cannot be marked 'readonly'. Mark '{0}' readonly instead.</value>
  </data>
  <data name="IDS_FeatureDiscards" xml:space="preserve">
    <value>discards</value>
  </data>
  <data name="IDS_FeatureMixedDeclarationsAndExpressionsInDeconstruction" xml:space="preserve">
    <value>Mixed declarations and expressions in deconstruction</value>
  </data>
  <data name="IDS_FeatureRecordStructs" xml:space="preserve">
    <value>record structs</value>
    <comment>'record structs' is not localizable.</comment>
  </data>
  <data name="IDS_FeatureWithOnStructs" xml:space="preserve">
    <value>with on structs</value>
  </data>
  <data name="IDS_FeatureWithOnAnonymousTypes" xml:space="preserve">
    <value>with on anonymous types</value>
  </data>
  <data name="IDS_AsyncMethodBuilderOverride" xml:space="preserve">
    <value>async method builder override</value>
  </data>
  <data name="IDS_FeaturePositionalFieldsInRecords" xml:space="preserve">
    <value>positional fields in records</value>
  </data>
  <data name="IDS_FeatureParameterlessStructConstructors" xml:space="preserve">
    <value>parameterless struct constructors</value>
  </data>
  <data name="IDS_FeatureStructFieldInitializers" xml:space="preserve">
    <value>struct field initializers</value>
  </data>
  <data name="IDS_FeatureRefFields" xml:space="preserve">
    <value>ref fields</value>
  </data>
  <data name="IDS_FeatureVarianceSafetyForStaticInterfaceMembers" xml:space="preserve">
    <value>variance safety for static interface members</value>
  </data>
  <data name="IDS_FeatureCollectionExpressions" xml:space="preserve">
    <value>collection expressions</value>
  </data>
  <data name="ERR_CollectionExpressionTargetTypeNotConstructible" xml:space="preserve">
    <value>Cannot initialize type '{0}' with a collection expression because the type is not constructible.</value>
  </data>
  <data name="ERR_ExpressionTreeContainsCollectionExpression" xml:space="preserve">
    <value>An expression tree may not contain a collection expression.</value>
  </data>
  <data name="ERR_CollectionExpressionNoTargetType" xml:space="preserve">
    <value>There is no target type for the collection expression.</value>
  </data>
  <data name="ERR_CollectionBuilderAttributeMethodNotFound" xml:space="preserve">
    <value>Could not find an accessible '{0}' method with the expected signature: a static method with a single parameter of type 'ReadOnlySpan&lt;{1}&gt;' and return type '{2}'.</value>
  </data>
  <data name="ERR_CollectionBuilderNoElementType" xml:space="preserve">
    <value>'{0}' has a CollectionBuilderAttribute but no element type.</value>
  </data>
  <data name="ERR_CollectionBuilderAttributeInvalidType" xml:space="preserve">
    <value>The CollectionBuilderAttribute builder type must be a non-generic class or struct.</value>
  </data>
  <data name="ERR_CollectionBuilderAttributeInvalidMethodName" xml:space="preserve">
    <value>The CollectionBuilderAttribute method name is invalid.</value>
  </data>
  <data name="ERR_EqualityContractRequiresGetter" xml:space="preserve">
    <value>Record equality contract property '{0}' must have a get accessor.</value>
  </data>
  <data name="WRN_AnalyzerReferencesFramework" xml:space="preserve">
    <value>The assembly '{0}' containing type '{1}' references .NET Framework, which is not supported.</value>
    <comment>{1} is the type that was loaded, {0} is the containing assembly.</comment>
  </data>
  <data name="WRN_AnalyzerReferencesFramework_Title" xml:space="preserve">
    <value>The loaded assembly references .NET Framework, which is not supported.</value>
  </data>
  <data name="WRN_AnalyzerReferencesNewerCompiler" xml:space="preserve">
    <value>The analyzer assembly '{0}' references version '{1}' of the compiler, which is newer than the currently running version '{2}'.</value>
  </data>
  <data name="WRN_AnalyzerReferencesNewerCompiler_Title" xml:space="preserve">
    <value>The analyzer assembly references a newer version of the compiler than the currently running version.</value>
  </data>
  <data name="ERR_BadFieldTypeInRecord" xml:space="preserve">
    <value>The type '{0}' may not be used for a field of a record.</value>
  </data>
  <data name="ERR_FunctionPointersCannotBeCalledWithNamedArguments" xml:space="preserve">
    <value>A function pointer cannot be called with named arguments.</value>
  </data>
  <data name="IDS_FeatureFileScopedNamespace" xml:space="preserve">
    <value>file-scoped namespace</value>
  </data>
  <data name="ERR_MultipleFileScopedNamespace" xml:space="preserve">
    <value>Source file can only contain one file-scoped namespace declaration.</value>
  </data>
  <data name="ERR_FileScopedAndNormalNamespace" xml:space="preserve">
    <value>Source file can not contain both file-scoped and normal namespace declarations.</value>
  </data>
  <data name="ERR_FileScopedNamespaceNotBeforeAllMembers" xml:space="preserve">
    <value>File-scoped namespace must precede all other members in a file.</value>
  </data>
  <data name="WRN_UnreadRecordParameter" xml:space="preserve">
    <value>Parameter '{0}' is unread. Did you forget to use it to initialize the property with that name?</value>
  </data>
  <data name="WRN_UnreadRecordParameter_Title" xml:space="preserve">
    <value>Parameter is unread. Did you forget to use it to initialize the property with that name?</value>
  </data>
  <data name="IDS_FeatureInstanceMemberInNameof" xml:space="preserve">
    <value>instance member in 'nameof'</value>
  </data>
  <data name="ERR_RecordAmbigCtor" xml:space="preserve">
    <value>The primary constructor conflicts with the synthesized copy constructor.</value>
  </data>
  <data name="IDS_FeatureLambdaAttributes" xml:space="preserve">
    <value>lambda attributes</value>
  </data>
  <data name="IDS_FeatureLambdaReturnType" xml:space="preserve">
    <value>lambda return type</value>
  </data>
  <data name="IDS_FeatureInferredDelegateType" xml:space="preserve">
    <value>inferred delegate type</value>
  </data>
  <data name="IDS_FeatureAutoDefaultStructs" xml:space="preserve">
    <value>auto default struct fields</value>
  </data>
  <data name="ERR_LineSpanDirectiveInvalidValue" xml:space="preserve">
    <value>The #line directive value is missing or out of range</value>
  </data>
  <data name="ERR_LineSpanDirectiveEndLessThanStart" xml:space="preserve">
    <value>The #line directive end position must be greater than or equal to the start position</value>
  </data>
  <data name="ERR_LineSpanDirectiveRequiresSpace" xml:space="preserve">
    <value>The #line span directive requires space before the first parenthesis, before the character offset, and before the file name</value>
  </data>
  <data name="WRN_DoNotCompareFunctionPointers" xml:space="preserve">
    <value>Comparison of function pointers might yield an unexpected result, since pointers to the same function may be distinct.</value>
  </data>
  <data name="WRN_DoNotCompareFunctionPointers_Title" xml:space="preserve">
    <value>Do not compare function pointer values</value>
  </data>
  <data name="IDS_FeatureUsingTypeAlias" xml:space="preserve">
    <value>using type alias</value>
  </data>
  <data name="ERR_BadRefInUsingAlias" xml:space="preserve">
    <value>Using alias cannot be a 'ref' type.</value>
  </data>
  <data name="ERR_BadUnsafeInUsingDirective" xml:space="preserve">
    <value>Only a 'using static' or 'using alias' can be 'unsafe'.</value>
  </data>
  <data name="ERR_BadNullableReferenceTypeInUsingAlias" xml:space="preserve">
    <value>Using alias cannot be a nullable reference type.</value>
  </data>
  <data name="ERR_FunctionPointerTypesInAttributeNotSupported" xml:space="preserve">
    <value>Using a function pointer type in this context is not supported.</value>
  </data>
  <data name="ERR_BadCallerArgumentExpressionParamWithoutDefaultValue" xml:space="preserve">
    <value>The CallerArgumentExpressionAttribute may only be applied to parameters with default values</value>
  </data>
  <data name="ERR_NoConversionForCallerArgumentExpressionParam" xml:space="preserve">
    <value>CallerArgumentExpressionAttribute cannot be applied because there are no standard conversions from type '{0}' to type '{1}'</value>
  </data>
  <data name="WRN_CallerArgumentExpressionParamForUnconsumedLocation" xml:space="preserve">
    <value>The CallerArgumentExpressionAttribute applied to parameter '{0}' will have no effect because it applies to a member that is used in contexts that do not allow optional arguments</value>
  </data>
  <data name="WRN_CallerArgumentExpressionParamForUnconsumedLocation_Title" xml:space="preserve">
    <value>The CallerArgumentExpressionAttribute will have no effect because it applies to a member that is used in contexts that do not allow optional arguments</value>
  </data>
  <data name="WRN_CallerFilePathPreferredOverCallerArgumentExpression" xml:space="preserve">
    <value>The CallerArgumentExpressionAttribute applied to parameter '{0}' will have no effect. It is overridden by the CallerFilePathAttribute.</value>
  </data>
  <data name="WRN_CallerFilePathPreferredOverCallerArgumentExpression_Title" xml:space="preserve">
    <value>The CallerArgumentExpressionAttribute will have no effect; it is overridden by the CallerFilePathAttribute</value>
  </data>
  <data name="WRN_CallerLineNumberPreferredOverCallerArgumentExpression" xml:space="preserve">
    <value>The CallerArgumentExpressionAttribute applied to parameter '{0}' will have no effect. It is overridden by the CallerLineNumberAttribute.</value>
  </data>
  <data name="WRN_CallerLineNumberPreferredOverCallerArgumentExpression_Title" xml:space="preserve">
    <value>The CallerArgumentExpressionAttribute will have no effect; it is overridden by the CallerLineNumberAttribute</value>
  </data>
  <data name="WRN_CallerMemberNamePreferredOverCallerArgumentExpression" xml:space="preserve">
    <value>The CallerArgumentExpressionAttribute applied to parameter '{0}' will have no effect. It is overridden by the CallerMemberNameAttribute.</value>
  </data>
  <data name="WRN_CallerMemberNamePreferredOverCallerArgumentExpression_Title" xml:space="preserve">
    <value>The CallerArgumentExpressionAttribute will have no effect; it is overridden by the CallerMemberNameAttribute</value>
  </data>
  <data name="WRN_CallerArgumentExpressionAttributeHasInvalidParameterName" xml:space="preserve">
    <value>The CallerArgumentExpressionAttribute applied to parameter '{0}' will have no effect. It is applied with an invalid parameter name.</value>
  </data>
  <data name="WRN_CallerArgumentExpressionAttributeHasInvalidParameterName_Title" xml:space="preserve">
    <value>The CallerArgumentExpressionAttribute is applied with an invalid parameter name.</value>
  </data>
  <data name="WRN_CallerArgumentExpressionAttributeSelfReferential" xml:space="preserve">
    <value>The CallerArgumentExpressionAttribute applied to parameter '{0}' will have no effect because it's self-referential.</value>
  </data>
  <data name="WRN_CallerArgumentExpressionAttributeSelfReferential_Title" xml:space="preserve">
    <value>The CallerArgumentExpressionAttribute applied to parameter will have no effect because it's self-refential.</value>
  </data>
  <data name="IDS_FeatureSealedToStringInRecord" xml:space="preserve">
    <value>sealed ToString in record</value>
  </data>
  <data name="ERR_InheritingFromRecordWithSealedToString" xml:space="preserve">
    <value>Inheriting from a record with a sealed 'Object.ToString' is not supported in C# {0}. Please use language version '{1}' or greater.</value>
  </data>
  <data name="IDS_FeatureListPattern" xml:space="preserve">
    <value>list pattern</value>
  </data>
  <data name="ERR_UnsupportedTypeForListPattern" xml:space="preserve">
    <value>List patterns may not be used for a value of type '{0}'.</value>
  </data>
  <data name="ERR_ListPatternRequiresLength" xml:space="preserve">
    <value>List patterns may not be used for a value of type '{0}'. No suitable 'Length' or 'Count' property was found.</value>
  </data>
  <data name="ERR_ScopedRefAndRefStructOnly" xml:space="preserve">
    <value>The 'scoped' modifier can be used for refs and ref struct values only.</value>
  </data>
  <data name="ERR_ScopedMismatchInParameterOfOverrideOrImplementation" xml:space="preserve">
    <value>The 'scoped' modifier of parameter '{0}' doesn't match overridden or implemented member.</value>
  </data>
  <data name="WRN_ScopedMismatchInParameterOfOverrideOrImplementation" xml:space="preserve">
    <value>The 'scoped' modifier of parameter '{0}' doesn't match overridden or implemented member.</value>
  </data>
  <data name="WRN_ScopedMismatchInParameterOfOverrideOrImplementation_Title" xml:space="preserve">
    <value>The 'scoped' modifier of parameter doesn't match overridden or implemented member.</value>
  </data>
  <data name="ERR_ScopedMismatchInParameterOfTarget" xml:space="preserve">
    <value>The 'scoped' modifier of parameter '{0}' doesn't match target '{1}'.</value>
  </data>
  <data name="WRN_ScopedMismatchInParameterOfTarget" xml:space="preserve">
    <value>The 'scoped' modifier of parameter '{0}' doesn't match target '{1}'.</value>
  </data>
  <data name="WRN_ScopedMismatchInParameterOfTarget_Title" xml:space="preserve">
    <value>The 'scoped' modifier of parameter doesn't match target.</value>
  </data>
  <data name="ERR_ScopedMismatchInParameterOfPartial" xml:space="preserve">
    <value>The 'scoped' modifier of parameter '{0}' doesn't match partial method declaration.</value>
  </data>
  <data name="ERR_FixedFieldMustNotBeRef" xml:space="preserve">
    <value>A fixed field must not be a ref field.</value>
  </data>
  <data name="ERR_RefFieldCannotReferToRefStruct" xml:space="preserve">
    <value>A ref field cannot refer to a ref struct.</value>
  </data>
  <data name="ERR_RefFieldInNonRefStruct" xml:space="preserve">
    <value>A ref field can only be declared in a ref struct.</value>
  </data>
  <data name="WRN_UseDefViolationPropertySupportedVersion" xml:space="preserve">
    <value>Auto-implemented property '{0}' is read before being explicitly assigned, causing a preceding implicit assignment of 'default'.</value>
  </data>
  <data name="WRN_UseDefViolationPropertySupportedVersion_Title" xml:space="preserve">
    <value>Auto-implemented property is read before being explicitly assigned, causing a preceding implicit assignment of 'default'.</value>
  </data>
  <data name="WRN_UseDefViolationFieldSupportedVersion" xml:space="preserve">
    <value>Field '{0}' is read before being explicitly assigned, causing a preceding implicit assignment of 'default'.</value>
  </data>
  <data name="WRN_UseDefViolationFieldSupportedVersion_Title" xml:space="preserve">
    <value>Field is read before being explicitly assigned, causing a preceding implicit assignment of 'default'.</value>
  </data>
  <data name="WRN_UseDefViolationThisSupportedVersion" xml:space="preserve">
    <value>The 'this' object is read before all of its fields have been assigned, causing preceding implicit assignments of 'default' to non-explicitly assigned fields.</value>
  </data>
  <data name="WRN_UseDefViolationThisSupportedVersion_Title" xml:space="preserve">
    <value>The 'this' object is read before all of its fields have been assigned, causing preceding implicit assignments of 'default' to non-explicitly assigned fields.</value>
  </data>
  <data name="WRN_UnassignedThisAutoPropertySupportedVersion" xml:space="preserve">
    <value>Control is returned to caller before auto-implemented property '{0}' is explicitly assigned, causing a preceding implicit assignment of 'default'.</value>
  </data>
  <data name="WRN_UnassignedThisAutoPropertySupportedVersion_Title" xml:space="preserve">
    <value>Control is returned to caller before auto-implemented property is explicitly assigned, causing a preceding implicit assignment of 'default'.</value>
  </data>
  <data name="WRN_UnassignedThisSupportedVersion" xml:space="preserve">
    <value>Control is returned to caller before field '{0}' is explicitly assigned, causing a preceding implicit assignment of 'default'.</value>
  </data>
  <data name="WRN_UnassignedThisSupportedVersion_Title" xml:space="preserve">
    <value>Control is returned to caller before field is explicitly assigned, causing a preceding implicit assignment of 'default'.</value>
  </data>
  <data name="ERR_UseDefViolationFieldUnsupportedVersion" xml:space="preserve">
    <value>Use of possibly unassigned field '{0}'. Consider updating to language version '{1}' to auto-default the field.</value>
  </data>
  <data name="ERR_UseDefViolationPropertyUnsupportedVersion" xml:space="preserve">
    <value>Use of possibly unassigned auto-implemented property '{0}'. Consider updating to language version '{1}' to auto-default the property.</value>
  </data>
  <data name="WRN_UseDefViolationFieldUnsupportedVersion" xml:space="preserve">
    <value>Use of possibly unassigned field '{0}'. Consider updating to language version '{1}' to auto-default the field.</value>
  </data>
  <data name="WRN_UseDefViolationFieldUnsupportedVersion_Title" xml:space="preserve">
    <value>Use of possibly unassigned field. Consider updating the language version to auto-default the field.</value>
  </data>
  <data name="WRN_UseDefViolationPropertyUnsupportedVersion" xml:space="preserve">
    <value>Use of possibly unassigned auto-implemented property '{0}'. Consider updating to language version '{1}' to auto-default the property.</value>
  </data>
  <data name="WRN_UseDefViolationPropertyUnsupportedVersion_Title" xml:space="preserve">
    <value>Use of possibly unassigned auto-implemented property. Consider updating the language version to auto-default the property.</value>
  </data>
  <data name="ERR_UnsupportedTypeForSlicePattern" xml:space="preserve">
    <value>Slice patterns may not be used for a value of type '{0}'.</value>
  </data>
  <data name="ERR_MisplacedSlicePattern" xml:space="preserve">
    <value>Slice patterns may only be used once and directly inside a list pattern.</value>
  </data>
  <data name="ERR_HiddenPositionalMember" xml:space="preserve">
    <value>The positional member '{0}' found corresponding to this parameter is hidden.</value>
  </data>
  <data name="IDS_FeatureImprovedInterpolatedStrings" xml:space="preserve">
    <value>interpolated string handlers</value>
  </data>
  <data name="ERR_InterpolatedStringHandlerMethodReturnMalformed" xml:space="preserve">
    <value>Interpolated string handler method '{0}' is malformed. It does not return 'void' or 'bool'.</value>
    <comment>void and bool are keywords</comment>
  </data>
  <data name="ERR_InterpolatedStringHandlerMethodReturnInconsistent" xml:space="preserve">
    <value>Interpolated string handler method '{0}' has inconsistent return type. Expected to return '{1}'.</value>
  </data>
  <data name="ERR_InvalidNameInSubpattern" xml:space="preserve">
    <value>Identifier or a simple member access expected.</value>
  </data>
  <data name="IDS_FeatureExtendedPropertyPatterns" xml:space="preserve">
    <value>extended property patterns</value>
  </data>
  <data name="IDS_FeatureGlobalUsing" xml:space="preserve">
    <value>global using directive</value>
  </data>
  <data name="ERR_GlobalUsingInNamespace" xml:space="preserve">
    <value>A global using directive cannot be used in a namespace declaration.</value>
  </data>
  <data name="ERR_GlobalUsingOutOfOrder" xml:space="preserve">
    <value>A global using directive must precede all non-global using directives.</value>
  </data>
  <data name="ERR_NullInvalidInterpolatedStringHandlerArgumentName" xml:space="preserve">
    <value>null is not a valid parameter name. To get access to the receiver of an instance method, use the empty string as the parameter name.</value>
  </data>
  <data name="ERR_NotInstanceInvalidInterpolatedStringHandlerArgumentName" xml:space="preserve">
    <value>'{0}' is not an instance method, the receiver cannot be an interpolated string handler argument.</value>
  </data>
  <data name="ERR_InvalidInterpolatedStringHandlerArgumentName" xml:space="preserve">
    <value>'{0}' is not a valid parameter name from '{1}'.</value>
  </data>
  <data name="ERR_TypeIsNotAnInterpolatedStringHandlerType" xml:space="preserve">
    <value>'{0}' is not an interpolated string handler type.</value>
  </data>
  <data name="WRN_ParameterOccursAfterInterpolatedStringHandlerParameter" xml:space="preserve">
    <value>Parameter '{0}' occurs after '{1}' in the parameter list, but is used as an argument for interpolated string handler conversions. This will require the caller to reorder parameters with named arguments at the call site. Consider putting the interpolated string handler parameter after all arguments involved.</value>
  </data>
  <data name="WRN_ParameterOccursAfterInterpolatedStringHandlerParameter_Title" xml:space="preserve">
    <value>Parameter to interpolated string handler conversion occurs after handler parameter</value>
  </data>
  <data name="ERR_CannotUseSelfAsInterpolatedStringHandlerArgument" xml:space="preserve">
    <value>InterpolatedStringHandlerArgumentAttribute arguments cannot refer to the parameter the attribute is used on.</value>
    <comment>InterpolatedStringHandlerArgumentAttribute is a type name and should not be translated.</comment>
  </data>
  <data name="ERR_InterpolatedStringHandlerArgumentAttributeMalformed" xml:space="preserve">
    <value>The InterpolatedStringHandlerArgumentAttribute applied to parameter '{0}' is malformed and cannot be interpreted. Construct an instance of '{1}' manually.</value>
    <comment>InterpolatedStringHandlerArgumentAttribute is a type name and should not be translated.</comment>
  </data>
  <data name="ERR_InterpolatedStringHandlerArgumentLocatedAfterInterpolatedString" xml:space="preserve">
    <value>Parameter '{0}' is an argument to the interpolated string handler conversion on parameter '{1}', but the corresponding argument is specified after the interpolated string expression. Reorder the arguments to move '{0}' before '{1}'.</value>
  </data>
  <data name="ERR_InterpolatedStringHandlerArgumentOptionalNotSpecified" xml:space="preserve">
    <value>Parameter '{0}' is not explicitly provided, but is used as an argument to the interpolated string handler conversion on parameter '{1}'. Specify the value of '{0}' before '{1}'.</value>
  </data>
  <data name="ERR_ExpressionTreeContainsInterpolatedStringHandlerConversion" xml:space="preserve">
    <value>An expression tree may not contain an interpolated string handler conversion.</value>
  </data>
  <data name="ERR_InterpolatedStringHandlerCreationCannotUseDynamic" xml:space="preserve">
    <value>An interpolated string handler construction cannot use dynamic. Manually construct an instance of '{0}'.</value>
  </data>
  <data name="ERR_NonPublicParameterlessStructConstructor" xml:space="preserve">
    <value>The parameterless struct constructor must be 'public'.</value>
  </data>
  <data name="IDS_FeatureStaticAbstractMembersInInterfaces" xml:space="preserve">
    <value>static abstract members in interfaces</value>
  </data>
  <data name="ERR_RuntimeDoesNotSupportStaticAbstractMembersInInterfaces" xml:space="preserve">
    <value>Target runtime doesn't support static abstract members in interfaces.</value>
  </data>
  <data name="ERR_GenericConstraintNotSatisfiedInterfaceWithStaticAbstractMembers" xml:space="preserve">
    <value>The interface '{0}' cannot be used as type argument. Static member '{1}' does not have a most specific implementation in the interface.</value>
  </data>
  <data name="ERR_BadAbstractUnaryOperatorSignature" xml:space="preserve">
    <value>The parameter of a unary operator must be the containing type, or its type parameter constrained to it.</value>
  </data>
  <data name="ERR_BadAbstractIncDecSignature" xml:space="preserve">
    <value>The parameter type for ++ or -- operator must be the containing type, or its type parameter constrained to it.</value>
  </data>
  <data name="ERR_BadAbstractIncDecRetType" xml:space="preserve">
    <value>The return type for ++ or -- operator must either match the parameter type, or be derived from the parameter type, or be the containing type's type parameter constrained to it unless the parameter type is a different type parameter.</value>
  </data>
  <data name="ERR_BadAbstractBinaryOperatorSignature" xml:space="preserve">
    <value>One of the parameters of a binary operator must be the containing type, or its type parameter constrained to it.</value>
  </data>
  <data name="ERR_BadAbstractShiftOperatorSignature" xml:space="preserve">
    <value>The first operand of an overloaded shift operator must have the same type as the containing type or its type parameter constrained to it</value>
  </data>
  <data name="ERR_BadAbstractStaticMemberAccess" xml:space="preserve">
    <value>A static virtual or abstract interface member can be accessed only on a type parameter.</value>
  </data>
  <data name="ERR_ExpressionTreeContainsAbstractStaticMemberAccess" xml:space="preserve">
    <value>An expression tree may not contain an access of static virtual or abstract interface member</value>
  </data>
  <data name="ERR_CloseUnimplementedInterfaceMemberNotStatic" xml:space="preserve">
    <value>'{0}' does not implement static interface member '{1}'. '{2}' cannot implement the interface member because it is not static.</value>
  </data>
  <data name="ERR_RuntimeDoesNotSupportStaticAbstractMembersInInterfacesForMember" xml:space="preserve">
    <value>'{0}' cannot implement interface member '{1}' in type '{2}' because the target runtime doesn't support static abstract members in interfaces.</value>
  </data>
  <data name="ERR_ExplicitImplementationOfOperatorsMustBeStatic" xml:space="preserve">
    <value>Explicit implementation of a user-defined operator '{0}' must be declared static</value>
  </data>
  <data name="ERR_AbstractConversionNotInvolvingContainedType" xml:space="preserve">
    <value>User-defined conversion in an interface must convert to or from a type parameter on the enclosing type constrained to the enclosing type</value>
  </data>
  <data name="ERR_InterfaceImplementedByUnmanagedCallersOnlyMethod" xml:space="preserve">
    <value>'UnmanagedCallersOnly' method '{0}' cannot implement interface member '{1}' in type '{2}'</value>
    <comment>UnmanagedCallersOnly is not localizable.</comment>
  </data>
  <data name="HDN_DuplicateWithGlobalUsing" xml:space="preserve">
    <value>The using directive for '{0}' appeared previously as global using</value>
  </data>
  <data name="HDN_DuplicateWithGlobalUsing_Title" xml:space="preserve">
    <value>The using directive appeared previously as global using</value>
  </data>
  <data name="ERR_BuilderAttributeDisallowed" xml:space="preserve">
    <value>The AsyncMethodBuilder attribute is disallowed on anonymous methods without an explicit return type.</value>
  </data>
  <data name="ERR_SimpleProgramIsEmpty" xml:space="preserve">
    <value>At least one top-level statement must be non-empty.</value>
  </data>
  <data name="ERR_LineDoesNotStartWithSameWhitespace" xml:space="preserve">
    <value>Line does not start with the same whitespace as the closing line of the raw string literal.</value>
  </data>
  <data name="ERR_RawStringNotInDirectives" xml:space="preserve">
    <value>Raw string literals are not allowed in preprocessor directives.</value>
  </data>
  <data name="ERR_RawStringDelimiterOnOwnLine" xml:space="preserve">
    <value>Raw string literal delimiter must be on its own line.</value>
  </data>
  <data name="ERR_TooManyQuotesForRawString" xml:space="preserve">
    <value>The raw string literal does not start with enough quote characters to allow this many consecutive quote characters as content.</value>
  </data>
  <data name="ERR_TooManyOpenBracesForRawString" xml:space="preserve">
    <value>The interpolated raw string literal does not start with enough '$' characters to allow this many consecutive opening braces as content.</value>
  </data>
  <data name="ERR_TooManyCloseBracesForRawString" xml:space="preserve">
    <value>The interpolated raw string literal does not start with enough '$' characters to allow this many consecutive closing braces as content.</value>
  </data>
  <data name="ERR_NotEnoughQuotesForRawString" xml:space="preserve">
    <value>Not enough quotes for raw string literal.</value>
  </data>
  <data name="ERR_NotEnoughCloseBracesForRawString" xml:space="preserve">
    <value>The interpolation must end with the same number of closing braces as the number of '$' characters that the raw string literal started with.</value>
  </data>
  <data name="ERR_IllegalAtSequence" xml:space="preserve">
    <value>Sequence of '@' characters is not allowed. A verbatim string or identifier can only have one '@' character and a raw string cannot have any.</value>
  </data>
  <data name="ERR_StringMustStartWithQuoteCharacter" xml:space="preserve">
    <value>String must start with quote character: "</value>
  </data>
  <data name="ERR_UnterminatedRawString" xml:space="preserve">
    <value>Unterminated raw string literal.</value>
  </data>
  <data name="IDS_FeatureRawStringLiterals" xml:space="preserve">
    <value>raw string literals</value>
  </data>
  <data name="ERR_RawStringInVerbatimInterpolatedStrings" xml:space="preserve">
    <value>Multi-line raw string literals are only allowed in verbatim interpolated strings.</value>
  </data>
  <data name="ERR_RawStringMustContainContent" xml:space="preserve">
    <value>Multi-line raw string literals must contain at least one line of content.</value>
  </data>
  <data name="ERR_NewlinesAreNotAllowedInsideANonVerbatimInterpolatedString" xml:space="preserve">
    <value>Newlines inside a non-verbatim interpolated string are not supported in C# {0}. Please use language version {1} or greater.</value>
  </data>
  <data name="IDS_FeatureGenericAttributes" xml:space="preserve">
    <value>generic attributes</value>
  </data>
  <data name="WRN_InterpolatedStringHandlerArgumentAttributeIgnoredOnLambdaParameters" xml:space="preserve">
    <value>InterpolatedStringHandlerArgument has no effect when applied to lambda parameters and will be ignored at the call site.</value>
  </data>
  <data name="WRN_InterpolatedStringHandlerArgumentAttributeIgnoredOnLambdaParameters_Title" xml:space="preserve">
    <value>InterpolatedStringHandlerArgument has no effect when applied to lambda parameters and will be ignored at the call site.</value>
  </data>
  <data name="ERR_LambdaWithAttributesToExpressionTree" xml:space="preserve">
    <value>A lambda expression with attributes cannot be converted to an expression tree</value>
  </data>
  <data name="ERR_RecordStructConstructorCallsDefaultConstructor" xml:space="preserve">
    <value>A constructor declared in a 'struct' with parameter list must have a 'this' initializer that calls the primary constructor or an explicitly declared constructor.</value>
  </data>
  <data name="ERR_StructHasInitializersAndNoDeclaredConstructor" xml:space="preserve">
    <value>A 'struct' with field initializers must include an explicitly declared constructor.</value>
  </data>
  <data name="ERR_PatternSpanCharCannotBeStringNull" xml:space="preserve">
    <value>A string 'null' constant is not supported as a pattern for '{0}'. Use an empty string instead.</value>
  </data>
  <data name="ERR_EncUpdateFailedDelegateTypeChanged" xml:space="preserve">
    <value>Cannot update because an inferred delegate type has changed.</value>
  </data>
  <data name="WRN_CompileTimeCheckedOverflow" xml:space="preserve">
    <value>The operation may overflow '{0}' at runtime (use 'unchecked' syntax to override)</value>
  </data>
  <data name="WRN_CompileTimeCheckedOverflow_Title" xml:space="preserve">
    <value>The operation may overflow at runtime (use 'unchecked' syntax to override)</value>
  </data>
  <data name="ERR_CannotUseRefInUnmanagedCallersOnly" xml:space="preserve">
    <value>Cannot use 'ref', 'in', or 'out' in the signature of a method attributed with 'UnmanagedCallersOnly'.</value>
  </data>
  <data name="IDS_FeatureNewLinesInInterpolations" xml:space="preserve">
    <value>newlines in interpolations</value>
  </data>
  <data name="ERR_InterpolatedStringsReferencingInstanceCannotBeInObjectInitializers" xml:space="preserve">
    <value>Interpolated string handler conversions that reference the instance being indexed cannot be used in indexer member initializers.</value>
  </data>
  <data name="ERR_CannotBeMadeNullable" xml:space="preserve">
    <value>'{0}' cannot be made nullable.</value>
  </data>
  <data name="WRN_LowerCaseTypeName" xml:space="preserve">
    <value>The type name '{0}' only contains lower-cased ascii characters. Such names may become reserved for the language.</value>
  </data>
  <data name="WRN_LowerCaseTypeName_Title" xml:space="preserve">
    <value>The type name only contains lower-cased ascii characters. Such names may become reserved for the language.</value>
  </data>
  <data name="ERR_RequiredNameDisallowed" xml:space="preserve">
    <value>Types and aliases cannot be named 'required'.</value>
  </data>
  <data name="IDS_FeatureRequiredMembers" xml:space="preserve">
    <value>required members</value>
  </data>
  <data name="ERR_OverrideMustHaveRequired" xml:space="preserve">
    <value>'{0}' must be required because it overrides required member '{1}'</value>
  </data>
  <data name="ERR_RequiredMemberCannotBeHidden" xml:space="preserve">
    <value>Required member '{0}' cannot be hidden by '{1}'.</value>
  </data>
  <data name="ERR_RequiredMemberCannotBeLessVisibleThanContainingType" xml:space="preserve">
    <value>Required member '{0}' cannot be less visible or have a setter less visible than the containing type '{1}'.</value>
  </data>
  <data name="ERR_ExplicitRequiredMember" xml:space="preserve">
    <value>Do not use 'System.Runtime.CompilerServices.RequiredMemberAttribute'. Use the 'required' keyword on required fields and properties instead.</value>
  </data>
  <data name="ERR_RequiredMemberMustBeSettable" xml:space="preserve">
    <value>Required member '{0}' must be settable.</value>
  </data>
  <data name="ERR_RequiredMemberMustBeSet" xml:space="preserve">
    <value>Required member '{0}' must be set in the object initializer or attribute constructor.</value>
  </data>
  <data name="ERR_RequiredMembersMustBeAssignedValue" xml:space="preserve">
    <value>Required member '{0}' must be assigned a value, it cannot use a nested member or collection initializer.</value>
  </data>
  <data name="ERR_RequiredMembersInvalid" xml:space="preserve">
    <value>The required members list for '{0}' is malformed and cannot be interpreted.</value>
  </data>
  <data name="ERR_RequiredMembersBaseTypeInvalid" xml:space="preserve">
    <value>The required members list for the base type '{0}' is malformed and cannot be interpreted. To use this constructor, apply the 'SetsRequiredMembers' attribute.</value>
  </data>
  <data name="ERR_LineContainsDifferentWhitespace" xml:space="preserve">
    <value>Line contains different whitespace than the closing line of the raw string literal: '{0}' versus '{1}'</value>
  </data>
  <data name="ERR_NoEnumConstraint" xml:space="preserve">
    <value>Keyword 'enum' cannot be used as a constraint. Did you mean 'struct, System.Enum'?</value>
  </data>
  <data name="ERR_NoDelegateConstraint" xml:space="preserve">
    <value>Keyword 'delegate' cannot be used as a constraint. Did you mean 'System.Delegate'?</value>
  </data>
  <data name="ERR_MisplacedRecord" xml:space="preserve">
    <value>Unexpected keyword 'record'. Did you mean 'record struct' or 'record class'?</value>
  </data>
  <data name="IDS_FeatureCheckedUserDefinedOperators" xml:space="preserve">
    <value>checked user-defined operators</value>
  </data>
  <data name="ERR_OperatorCantBeChecked" xml:space="preserve">
    <value>User-defined operator '{0}' cannot be declared checked</value>
  </data>
  <data name="ERR_ImplicitConversionOperatorCantBeChecked" xml:space="preserve">
    <value>An 'implicit' user-defined conversion operator cannot be declared checked</value>
  </data>
  <data name="ERR_CheckedOperatorNeedsMatch" xml:space="preserve">
    <value>The operator '{0}' requires a matching non-checked version of the operator to also be defined</value>
  </data>
  <data name="ERR_CannotBeConvertedToUtf8" xml:space="preserve">
    <value>The input string cannot be converted into the equivalent UTF-8 byte representation. {0}</value>
  </data>
  <data name="IDS_FeatureUtf8StringLiterals" xml:space="preserve">
    <value>UTF-8 string literals</value>
  </data>
  <data name="ERR_ExpressionTreeContainsUtf8StringLiterals" xml:space="preserve">
    <value>An expression tree may not contain UTF-8 string conversion or literal.</value>
  </data>
  <data name="ERR_ChainingToSetsRequiredMembersRequiresSetsRequiredMembers" xml:space="preserve">
    <value>This constructor must add 'SetsRequiredMembers' because it chains to a constructor that has that attribute.</value>
  </data>
  <data name="ERR_NewConstraintCannotHaveRequiredMembers" xml:space="preserve">
    <value>'{2}' cannot satisfy the 'new()' constraint on parameter '{1}' in the generic type or or method '{0}' because '{2}' has required members.</value>
  </data>
  <data name="ERR_FileTypeDisallowedInSignature" xml:space="preserve">
    <value>File-local type '{0}' cannot be used in a member signature in non-file-local type '{1}'.</value>
  </data>
  <data name="ERR_FileTypeNoExplicitAccessibility" xml:space="preserve">
    <value>File-local type '{0}' cannot use accessibility modifiers.</value>
  </data>
  <data name="ERR_FileTypeBase" xml:space="preserve">
    <value>File-local type '{0}' cannot be used as a base type of non-file-local type '{1}'.</value>
  </data>
  <data name="ERR_FileTypeNested" xml:space="preserve">
    <value>File-local type '{0}' must be defined in a top level type; '{0}' is a nested type.</value>
  </data>
  <data name="ERR_FilePathCannotBeConvertedToUtf8" xml:space="preserve">
    <value>File-local type '{0}' cannot be used because the containing file path cannot be converted into the equivalent UTF-8 byte representation. {1}</value>
  </data>
  <data name="ERR_GlobalUsingStaticFileType" xml:space="preserve">
    <value>File-local type '{0}' cannot be used in a 'global using static' directive.</value>
  </data>
  <data name="ERR_FileTypeNameDisallowed" xml:space="preserve">
    <value>Types and aliases cannot be named 'file'.</value>
  </data>
  <data name="ERR_FileTypeNonUniquePath" xml:space="preserve">
    <value>File-local type '{0}' must be declared in a file with a unique path. Path '{1}' is used in multiple files.</value>
  </data>
  <data name="IDS_FeatureUnsignedRightShift" xml:space="preserve">
    <value>unsigned right shift</value>
  </data>
  <data name="IDS_FeatureRelaxedShiftOperator" xml:space="preserve">
    <value>relaxed shift operator</value>
  </data>
  <data name="ERR_UnsupportedCompilerFeature" xml:space="preserve">
    <value>'{0}' requires compiler feature '{1}', which is not supported by this version of the C# compiler.</value>
  </data>
  <data name="WRN_ObsoleteMembersShouldNotBeRequired" xml:space="preserve">
    <value>Required member '{0}' should not be attributed with 'ObsoleteAttribute' unless the containing type is obsolete or all constructors are obsolete.</value>
  </data>
  <data name="WRN_ObsoleteMembersShouldNotBeRequired_Title" xml:space="preserve">
    <value>Members attributed with 'ObsoleteAttribute' should not be required unless the containing type is obsolete or all constructors are obsolete.</value>
  </data>
  <data name="ERR_RefReturningPropertiesCannotBeRequired" xml:space="preserve">
    <value>Ref returning properties cannot be required.</value>
  </data>
  <data name="ERR_MisplacedUnchecked" xml:space="preserve">
    <value>Unexpected keyword 'unchecked'</value>
  </data>
  <data name="ERR_ImplicitImplementationOfInaccessibleInterfaceMember" xml:space="preserve">
    <value>'{0}' does not implement interface member '{1}'. '{2}' cannot implicitly implement an inaccessible member.</value>
  </data>
  <data name="ERR_ScriptsAndSubmissionsCannotHaveRequiredMembers" xml:space="preserve">
    <value>Required members are not allowed on the top level of a script or submission.</value>
  </data>
  <data name="ERR_BadAbstractEqualityOperatorSignature" xml:space="preserve">
    <value>One of the parameters of an equality, or inequality operator declared in interface '{0}' must be a type parameter on '{0}' constrained to '{0}'</value>
  </data>
  <data name="ERR_BadBinaryReadOnlySpanConcatenation" xml:space="preserve">
    <value>Operator '{0}' cannot be applied to operands of type '{1}' and '{2}' that are not UTF-8 byte representations</value>
  </data>
  <data name="ERR_ImplicitlyTypedDefaultParameter" xml:space="preserve">
    <value>Implicitly typed lambda parameter '{0}' cannot have a default value.</value>
  </data>
  <data name="WRN_OptionalParamValueMismatch" xml:space="preserve">
    <value>Parameter {0} has default value '{1:10}' in lambda but '{2:10}' in the target delegate type.</value>
  </data>
  <data name="WRN_OptionalParamValueMismatch_Title" xml:space="preserve">
    <value>The default parameter value does not match in the target delegate type.</value>
  </data>
  <data name="IDS_FeatureFileTypes" xml:space="preserve">
    <value>file types</value>
  </data>
  <data name="ERR_CannotMatchOnINumberBase" xml:space="preserve">
    <value>Cannot use a numeric constant or relational pattern on '{0}' because it inherits from or extends 'INumberBase&lt;T&gt;'. Consider using a type pattern to narrow to a specifc numeric type.</value>
  </data>
  <data name="IDS_ArrayAccess" xml:space="preserve">
    <value>array access</value>
  </data>
  <data name="IDS_PointerElementAccess" xml:space="preserve">
    <value>pointer element access</value>
  </data>
  <data name="ERR_ScopedTypeNameDisallowed" xml:space="preserve">
    <value>Types and aliases cannot be named 'scoped'.</value>
  </data>
  <data name="ERR_UnscopedRefAttributeUnsupportedTarget" xml:space="preserve">
    <value>UnscopedRefAttribute cannot be applied to this parameter because it is unscoped by default.</value>
  </data>
  <data name="ERR_UnscopedRefAttributeUnsupportedMemberTarget" xml:space="preserve">
    <value>UnscopedRefAttribute can only be applied to struct instance methods and properties, and cannot be applied to constructors or init-only members.</value>
  </data>
  <data name="ERR_UnscopedRefAttributeInterfaceImplementation" xml:space="preserve">
    <value>UnscopedRefAttribute cannot be applied to an interface implementation.</value>
  </data>
  <data name="ERR_UnrecognizedRefSafetyRulesAttributeVersion" xml:space="preserve">
    <value>'{0}' is defined in a module with an unrecognized RefSafetyRulesAttribute version, expecting '11'.</value>
  </data>
  <data name="ERR_RuntimeDoesNotSupportRefFields" xml:space="preserve">
    <value>Target runtime doesn't support ref fields.</value>
  </data>
  <data name="ERR_ExplicitScopedRef" xml:space="preserve">
    <value>Do not use 'System.Runtime.CompilerServices.ScopedRefAttribute'. Use the 'scoped' keyword instead.</value>
  </data>
  <data name="WRN_DuplicateAnalyzerReference" xml:space="preserve">
    <value>Analyzer reference '{0}' specified multiple times</value>
  </data>
  <data name="WRN_DuplicateAnalyzerReference_Title" xml:space="preserve">
    <value>Analyzer reference specified multiple times</value>
  </data>
  <data name="ERR_FileLocalDuplicateNameInNS" xml:space="preserve">
    <value>The namespace '{1}' already contains a definition for '{0}' in this file.</value>
  </data>
  <data name="ERR_UnscopedScoped" xml:space="preserve">
    <value>UnscopedRefAttribute cannot be applied to parameters that have a 'scoped' modifier.</value>
  </data>
  <data name="ERR_RefReadOnlyWrongOrdering" xml:space="preserve">
    <value>'readonly' modifier must be specified after 'ref'.</value>
  </data>
  <data name="ERR_ScopedDiscard" xml:space="preserve">
    <value>The 'scoped' modifier cannot be used with discard.</value>
  </data>
  <data name="ERR_DeconstructVariableCannotBeByRef" xml:space="preserve">
    <value>A deconstruction variable cannot be declared as a ref local</value>
  </data>
  <data name="IDS_FeatureLambdaOptionalParameters" xml:space="preserve">
    <value>lambda optional parameters</value>
  </data>
  <data name="IDS_FeatureLambdaParamsArray" xml:space="preserve">
    <value>lambda params array</value>
  </data>
  <data name="WRN_ParamsArrayInLambdaOnly" xml:space="preserve">
    <value>Parameter {0} has params modifier in lambda but not in target delegate type.</value>
  </data>
  <data name="WRN_ParamsArrayInLambdaOnly_Title" xml:space="preserve">
    <value>Parameter has params modifier in lambda but not in target delegate type.</value>
  </data>
  <data name="IDS_FeaturePrimaryConstructors" xml:space="preserve">
    <value>primary constructors</value>
  </data>
  <data name="ERR_InvalidPrimaryConstructorParameterReference" xml:space="preserve">
    <value>Cannot use primary constructor parameter '{0}' in this context.</value>
  </data>
  <data name="ERR_AmbiguousPrimaryConstructorParameterAsColorColorReceiver" xml:space="preserve">
    <value>Identifier '{0}' is ambiguous between type '{1}' and parameter '{2}' in this context.</value>
  </data>
  <data name="WRN_CapturedPrimaryConstructorParameterPassedToBase" xml:space="preserve">
    <value>Parameter '{0}' is captured into the state of the enclosing type and its value is also passed to the base constructor. The value might be captured by the base class as well.</value>
  </data>
  <data name="WRN_CapturedPrimaryConstructorParameterPassedToBase_Title" xml:space="preserve">
    <value>Parameter is captured into the state of the enclosing type and its value is also passed to the base constructor. The value might be captured by the base class as well.</value>
  </data>
  <data name="ERR_AnonDelegateCantUseRefLike" xml:space="preserve">
    <value>Cannot use parameter '{0}' that has ref-like type inside an anonymous method, lambda expression, query expression, or local function</value>
  </data>
  <data name="ERR_UnsupportedPrimaryConstructorParameterCapturingRef" xml:space="preserve">
    <value>Cannot use ref, out, or in primary constructor parameter '{0}' inside an instance member</value>
  </data>
  <data name="ERR_UnsupportedPrimaryConstructorParameterCapturingRefLike" xml:space="preserve">
    <value>Cannot use primary constructor parameter '{0}' that has ref-like type inside an instance member</value>
  </data>
  <data name="ERR_AnonDelegateCantUseStructPrimaryConstructorParameterInMember" xml:space="preserve">
    <value>Anonymous methods, lambda expressions, query expressions, and local functions inside an instance member of a struct cannot access primary constructor parameter</value>
  </data>
  <data name="ERR_AnonDelegateCantUseStructPrimaryConstructorParameterCaptured" xml:space="preserve">
    <value>Anonymous methods, lambda expressions, query expressions, and local functions inside a struct cannot access primary constructor parameter also used inside an instance member</value>
  </data>
  <data name="WRN_UnreadPrimaryConstructorParameter" xml:space="preserve">
    <value>Parameter '{0}' is unread.</value>
  </data>
  <data name="WRN_UnreadPrimaryConstructorParameter_Title" xml:space="preserve">
    <value>Parameter is unread.</value>
  </data>
  <data name="ERR_AssgReadonlyPrimaryConstructorParameter" xml:space="preserve">
    <value>A primary constructor parameter of a readonly type cannot be assigned to (except in init-only setter of the type or a variable initializer)</value>
  </data>
  <data name="ERR_RefReturnReadonlyPrimaryConstructorParameter" xml:space="preserve">
    <value>A primary constructor parameter of a readonly type cannot be returned by writable reference</value>
  </data>
  <data name="ERR_RefReadonlyPrimaryConstructorParameter" xml:space="preserve">
    <value>A primary constructor parameter of a readonly type cannot be used as a ref or out value (except in init-only setter of the type or a variable initializer)</value>
  </data>
  <data name="ERR_AssgReadonlyPrimaryConstructorParameter2" xml:space="preserve">
    <value>Members of primary constructor parameter '{0}' of a readonly type cannot be modified (except in init-only setter of the type or a variable initializer)</value>
  </data>
  <data name="ERR_RefReturnReadonlyPrimaryConstructorParameter2" xml:space="preserve">
    <value>Members of primary constructor parameter '{0}' of a readonly type cannot be returned by writable reference</value>
  </data>
  <data name="ERR_RefReadonlyPrimaryConstructorParameter2" xml:space="preserve">
    <value>Members of primary constructor parameter '{0}' of a readonly type cannot be used as a ref or out value (except in init-only setter of the type or a variable initializer)</value>
  </data>
  <data name="ERR_RefReturnPrimaryConstructorParameter" xml:space="preserve">
    <value>Cannot return primary constructor parameter '{0}' by reference.</value>
  </data>
  <data name="ERR_StructLayoutCyclePrimaryConstructorParameter" xml:space="preserve">
    <value>Struct primary constructor parameter '{0}' of type '{1}' causes a cycle in the struct layout</value>
  </data>
  <data name="ERR_UnexpectedParameterList" xml:space="preserve">
    <value>Unexpected parameter list.</value>
  </data>
  <data name="WRN_AddressOfInAsync" xml:space="preserve">
    <value>The '&amp;' operator should not be used on parameters or local variables in async methods.</value>
  </data>
  <data name="WRN_AddressOfInAsync_Title" xml:space="preserve">
    <value>The '&amp;' operator should not be used on parameters or local variables in async methods.</value>
  </data>
  <data name="ERR_BadStaticAfterUnsafe" xml:space="preserve">
    <value>'static' modifier must precede 'unsafe' modifier.</value>
  </data>
  <data name="ERR_BadCaseInSwitchArm" xml:space="preserve">
    <value>A switch expression arm does not begin with a 'case' keyword.</value>
  </data>
  <data name="ERR_InterceptorsFeatureNotEnabled" xml:space="preserve">
    <value>The 'interceptors' experimental feature is not enabled. Add '&lt;Features&gt;InterceptorsPreview&lt;/Features&gt;' to your project.</value>
  </data>
  <data name="ERR_InterceptorContainingTypeCannotBeGeneric" xml:space="preserve">
    <value>Method '{0}' cannot be used as an interceptor because its containing type has type parameters.</value>
  </data>
  <data name="ERR_InterceptorArityNotCompatible" xml:space="preserve">
    <value>Method '{0}' must be non-generic or have arity {1} to match '{2}'.</value>
  </data>
  <data name="ERR_InterceptorCannotBeGeneric" xml:space="preserve">
    <value>Method '{0}' must be non-generic to match '{1}'.</value>
  </data>
  <data name="ERR_InterceptorPathNotInCompilation" xml:space="preserve">
    <value>Cannot intercept: compilation does not contain a file with path '{0}'.</value>
  </data>
  <data name="ERR_InterceptorPathNotInCompilationWithCandidate" xml:space="preserve">
    <value>Cannot intercept: compilation does not contain a file with path '{0}'. Did you mean to use path '{1}'?</value>
  </data>
  <data name="ERR_InterceptorPathNotInCompilationWithUnmappedCandidate" xml:space="preserve">
    <value>Cannot intercept: Path '{0}' is unmapped. Expected mapped path '{1}'.</value>
  </data>
  <data name="ERR_InterceptorLineOutOfRange" xml:space="preserve">
    <value>The given file has '{0}' lines, which is fewer than the provided line number '{1}'.</value>
  </data>
  <data name="ERR_InterceptorCharacterOutOfRange" xml:space="preserve">
    <value>The given line is '{0}' characters long, which is fewer than the provided character number '{1}'.</value>
  </data>
  <data name="ERR_InterceptorLineCharacterMustBePositive" xml:space="preserve">
    <value>Line and character numbers provided to InterceptsLocationAttribute must be positive.</value>
  </data>
  <data name="ERR_InterceptorPositionBadToken" xml:space="preserve">
    <value>The provided line and character number does not refer to an interceptable method name, but rather to token '{0}'.</value>
  </data>
  <data name="ERR_InterceptorMustReferToStartOfTokenPosition" xml:space="preserve">
    <value>The provided line and character number does not refer to the start of token '{0}'. Did you mean to use line '{1}' and character '{2}'?</value>
  </data>
  <data name="ERR_InterceptorSignatureMismatch" xml:space="preserve">
    <value>Cannot intercept method '{0}' with interceptor '{1}' because the signatures do not match.</value>
  </data>
  <data name="WRN_InterceptorSignatureMismatch" xml:space="preserve">
    <value>Intercepting a call to '{0}' with interceptor '{1}', but the signatures do not match.</value>
  </data>
  <data name="WRN_InterceptorSignatureMismatch_Title" xml:space="preserve">
    <value>Signatures of interceptable and interceptor methods do not match.</value>
  </data>
  <data name="ERR_InterceptorMethodMustBeOrdinary" xml:space="preserve">
    <value>An interceptor method must be an ordinary member method.</value>
  </data>
  <data name="ERR_InterceptorMustHaveMatchingThisParameter" xml:space="preserve">
    <value>Interceptor must have a 'this' parameter matching parameter '{0}' on '{1}'.</value>
  </data>
  <data name="ERR_InterceptorMustNotHaveThisParameter" xml:space="preserve">
    <value>Interceptor must not have a 'this' parameter because '{0}' does not have a 'this' parameter.</value>
  </data>
  <data name="ERR_InterceptorFilePathCannotBeNull" xml:space="preserve">
    <value>Interceptor cannot have a 'null' file path.</value>
  </data>
  <data name="ERR_InterceptorNameNotInvoked" xml:space="preserve">
    <value>Possible method name '{0}' cannot be intercepted because it is not being invoked.</value>
  </data>
  <data name="ERR_InterceptorNonUniquePath" xml:space="preserve">
    <value>Cannot intercept a call in file with path '{0}' because multiple files in the compilation have this path.</value>
  </data>
  <data name="ERR_DuplicateInterceptor" xml:space="preserve">
    <value>The indicated call is intercepted multiple times.</value>
  </data>
  <data name="ERR_InterceptorNotAccessible" xml:space="preserve">
    <value>Cannot intercept call with '{0}' because it is not accessible within '{1}'.</value>
  </data>
  <data name="ERR_InterceptorScopedMismatch" xml:space="preserve">
    <value>Cannot intercept call to '{0}' with '{1}' because of a difference in 'scoped' modifiers or '[UnscopedRef]' attributes.</value>
  </data>
  <data name="ERR_ConstantValueOfTypeExpected" xml:space="preserve">
    <value>A constant value of type '{0}' is expected</value>
  </data>
  <data name="ERR_UnsupportedPrimaryConstructorParameterCapturingRefAny" xml:space="preserve">
    <value>Cannot use primary constructor parameter of type '{0}' inside an instance member</value>
  </data>
  <data name="WRN_NullabilityMismatchInParameterTypeOnInterceptor" xml:space="preserve">
    <value>Nullability of reference types in type of parameter '{0}' doesn't match interceptable method '{1}'.</value>
  </data>
  <data name="WRN_NullabilityMismatchInParameterTypeOnInterceptor_Title" xml:space="preserve">
    <value>Nullability of reference types in type of parameter doesn't match interceptable method.</value>
  </data>
  <data name="WRN_NullabilityMismatchInReturnTypeOnInterceptor" xml:space="preserve">
    <value>Nullability of reference types in return type doesn't match interceptable method '{0}'.</value>
  </data>
  <data name="WRN_NullabilityMismatchInReturnTypeOnInterceptor_Title" xml:space="preserve">
    <value>Nullability of reference types in return type doesn't match interceptable method.</value>
  </data>
  <data name="ERR_InterceptorCannotInterceptNameof" xml:space="preserve">
    <value>A nameof operator cannot be intercepted.</value>
  </data>
  <data name="ERR_InterceptorCannotUseUnmanagedCallersOnly" xml:space="preserve">
    <value>An interceptor cannot be marked with 'UnmanagedCallersOnlyAttribute'.</value>
  </data>
  <data name="ERR_BadUsingStaticType" xml:space="preserve">
    <value>'{0}' type is not valid for 'using static'. Only a class, struct, interface, enum, delegate, or namespace can be used.</value>
  </data>
  <data name="ERR_SymbolDefinedInAssembly" xml:space="preserve">
    <value>'{0}' is defined in assembly '{1}'.</value>
  </data>
  <data name="WRN_CapturedPrimaryConstructorParameterInFieldInitializer" xml:space="preserve">
    <value>Parameter '{0}' is captured into the state of the enclosing type and its value is also used to initialize a field, property, or event.</value>
  </data>
  <data name="WRN_CapturedPrimaryConstructorParameterInFieldInitializer_Title" xml:space="preserve">
    <value>Parameter is captured into the state of the enclosing type and its value is also used to initialize a field, property, or event.</value>
  </data>
  <data name="ERR_InlineArrayConversionToSpanNotSupported" xml:space="preserve">
    <value>Cannot convert expression to '{0}' because it is not an assignable variable</value>
  </data>
  <data name="ERR_InlineArrayConversionToReadOnlySpanNotSupported" xml:space="preserve">
    <value>Cannot convert expression to '{0}' because it may not be passed or returned by reference</value>
  </data>
  <data name="IDS_FeatureInlineArrays" xml:space="preserve">
    <value>inline arrays</value>
  </data>
  <data name="ERR_InlineArrayIndexOutOfRange" xml:space="preserve">
    <value>Index is outside the bounds of the inline array</value>
  </data>
  <data name="ERR_InvalidInlineArrayLength" xml:space="preserve">
    <value>Inline array length must be greater than 0.</value>
  </data>
  <data name="ERR_InvalidInlineArrayLayout" xml:space="preserve">
    <value>Inline array struct must not have explicit layout.</value>
  </data>
  <data name="ERR_InvalidInlineArrayFields" xml:space="preserve">
    <value>Inline array struct must declare one and only one instance field.</value>
  </data>
  <data name="ERR_ExpressionTreeContainsInlineArrayOperation" xml:space="preserve">
    <value>An expression tree may not contain an inline array access or conversion</value>
  </data>
  <data name="ERR_RuntimeDoesNotSupportInlineArrayTypes" xml:space="preserve">
    <value>Target runtime doesn't support inline array types.</value>
  </data>
  <data name="ERR_InlineArrayBadIndex" xml:space="preserve">
    <value>Elements of an inline array type can be accessed only with a single argument implicitly convertible to 'int', 'System.Index', or 'System.Range'.</value>
  </data>
  <data name="ERR_NamedArgumentForInlineArray" xml:space="preserve">
    <value>An inline array access may not have a named argument specifier</value>
  </data>
<<<<<<< HEAD
  <data name="IDS_FeatureRefReadonlyParameters" xml:space="preserve">
    <value>ref readonly parameters</value>
  </data>
  <data name="WRN_OverridingDifferentRefness" xml:space="preserve">
    <value>Reference kind modifier of parameter '{0}' doesn't match the corresponding parameter '{1}' in overridden or implemented member.</value>
  </data>
  <data name="WRN_OverridingDifferentRefness_Title" xml:space="preserve">
    <value>Reference kind modifier of parameter doesn't match the corresponding parameter in overridden or implemented member.</value>
  </data>
  <data name="WRN_HidingDifferentRefness" xml:space="preserve">
    <value>Reference kind modifier of parameter '{0}' doesn't match the corresponding parameter '{1}' in hidden member.</value>
  </data>
  <data name="WRN_HidingDifferentRefness_Title" xml:space="preserve">
    <value>Reference kind modifier of parameter doesn't match the corresponding parameter in hidden member.</value>
  </data>
  <data name="WRN_TargetDifferentRefness" xml:space="preserve">
    <value>Reference kind modifier of parameter '{0}' doesn't match the corresponding parameter '{1}' in target.</value>
  </data>
  <data name="WRN_TargetDifferentRefness_Title" xml:space="preserve">
    <value>Reference kind modifier of parameter doesn't match the corresponding parameter in target.</value>
=======
  <data name="WRN_PrimaryConstructorParameterIsShadowedAndNotPassedToBase" xml:space="preserve">
    <value>Primary constructor parameter '{0}' is shadowed by a member from base.</value>
  </data>
  <data name="WRN_PrimaryConstructorParameterIsShadowedAndNotPassedToBase_Title" xml:space="preserve">
    <value>Primary constructor parameter is shadowed by a member from base</value>
  </data>
  <data name="ERR_InlineArrayUnsupportedElementFieldModifier" xml:space="preserve">
    <value>Inline array element field cannot be declared as required, readonly, volatile, or as a fixed size buffer.</value>
  </data>
  <data name="WRN_InlineArrayIndexerNotUsed" xml:space="preserve">
    <value>Inline array indexer will not be used for element access expression.</value>
  </data>
  <data name="WRN_InlineArrayIndexerNotUsed_Title" xml:space="preserve">
    <value>Inline array indexer will not be used for element access expression.</value>
  </data>
  <data name="WRN_InlineArraySliceNotUsed" xml:space="preserve">
    <value>Inline array 'Slice' method will not be used for element access expression.</value>
  </data>
  <data name="WRN_InlineArraySliceNotUsed_Title" xml:space="preserve">
    <value>Inline array 'Slice' method will not be used for element access expression.</value>
  </data>
  <data name="WRN_InlineArrayConversionOperatorNotUsed" xml:space="preserve">
    <value>Inline array conversion operator will not be used for conversion from expression of the declaring type.</value>
  </data>
  <data name="WRN_InlineArrayConversionOperatorNotUsed_Title" xml:space="preserve">
    <value>Inline array conversion operator will not be used for conversion from expression of the declaring type.</value>
  </data>
  <data name="WRN_InlineArrayNotSupportedByLanguage" xml:space="preserve">
    <value>'Inline arrays' language feature is not supported for inline array types with element field which is either a 'ref' field, or has type that is not valid as a type argument.</value>
  </data>
  <data name="WRN_InlineArrayNotSupportedByLanguage_Title" xml:space="preserve">
    <value>'Inline arrays' language feature is not supported for inline array types with element field which is either a 'ref' field, or has type that is not valid as a type argument.</value>
  </data>
  <data name="ERR_InlineArrayForEachNotSupported" xml:space="preserve">
    <value>foreach statement on an inline array of type '{0}' is not supported</value>
>>>>>>> d0c8767e
  </data>
</root><|MERGE_RESOLUTION|>--- conflicted
+++ resolved
@@ -7721,7 +7721,42 @@
   <data name="ERR_NamedArgumentForInlineArray" xml:space="preserve">
     <value>An inline array access may not have a named argument specifier</value>
   </data>
-<<<<<<< HEAD
+  <data name="WRN_PrimaryConstructorParameterIsShadowedAndNotPassedToBase" xml:space="preserve">
+    <value>Primary constructor parameter '{0}' is shadowed by a member from base.</value>
+  </data>
+  <data name="WRN_PrimaryConstructorParameterIsShadowedAndNotPassedToBase_Title" xml:space="preserve">
+    <value>Primary constructor parameter is shadowed by a member from base</value>
+  </data>
+  <data name="ERR_InlineArrayUnsupportedElementFieldModifier" xml:space="preserve">
+    <value>Inline array element field cannot be declared as required, readonly, volatile, or as a fixed size buffer.</value>
+  </data>
+  <data name="WRN_InlineArrayIndexerNotUsed" xml:space="preserve">
+    <value>Inline array indexer will not be used for element access expression.</value>
+  </data>
+  <data name="WRN_InlineArrayIndexerNotUsed_Title" xml:space="preserve">
+    <value>Inline array indexer will not be used for element access expression.</value>
+  </data>
+  <data name="WRN_InlineArraySliceNotUsed" xml:space="preserve">
+    <value>Inline array 'Slice' method will not be used for element access expression.</value>
+  </data>
+  <data name="WRN_InlineArraySliceNotUsed_Title" xml:space="preserve">
+    <value>Inline array 'Slice' method will not be used for element access expression.</value>
+  </data>
+  <data name="WRN_InlineArrayConversionOperatorNotUsed" xml:space="preserve">
+    <value>Inline array conversion operator will not be used for conversion from expression of the declaring type.</value>
+  </data>
+  <data name="WRN_InlineArrayConversionOperatorNotUsed_Title" xml:space="preserve">
+    <value>Inline array conversion operator will not be used for conversion from expression of the declaring type.</value>
+  </data>
+  <data name="WRN_InlineArrayNotSupportedByLanguage" xml:space="preserve">
+    <value>'Inline arrays' language feature is not supported for inline array types with element field which is either a 'ref' field, or has type that is not valid as a type argument.</value>
+  </data>
+  <data name="WRN_InlineArrayNotSupportedByLanguage_Title" xml:space="preserve">
+    <value>'Inline arrays' language feature is not supported for inline array types with element field which is either a 'ref' field, or has type that is not valid as a type argument.</value>
+  </data>
+  <data name="ERR_InlineArrayForEachNotSupported" xml:space="preserve">
+    <value>foreach statement on an inline array of type '{0}' is not supported</value>
+  </data>
   <data name="IDS_FeatureRefReadonlyParameters" xml:space="preserve">
     <value>ref readonly parameters</value>
   </data>
@@ -7742,42 +7777,5 @@
   </data>
   <data name="WRN_TargetDifferentRefness_Title" xml:space="preserve">
     <value>Reference kind modifier of parameter doesn't match the corresponding parameter in target.</value>
-=======
-  <data name="WRN_PrimaryConstructorParameterIsShadowedAndNotPassedToBase" xml:space="preserve">
-    <value>Primary constructor parameter '{0}' is shadowed by a member from base.</value>
-  </data>
-  <data name="WRN_PrimaryConstructorParameterIsShadowedAndNotPassedToBase_Title" xml:space="preserve">
-    <value>Primary constructor parameter is shadowed by a member from base</value>
-  </data>
-  <data name="ERR_InlineArrayUnsupportedElementFieldModifier" xml:space="preserve">
-    <value>Inline array element field cannot be declared as required, readonly, volatile, or as a fixed size buffer.</value>
-  </data>
-  <data name="WRN_InlineArrayIndexerNotUsed" xml:space="preserve">
-    <value>Inline array indexer will not be used for element access expression.</value>
-  </data>
-  <data name="WRN_InlineArrayIndexerNotUsed_Title" xml:space="preserve">
-    <value>Inline array indexer will not be used for element access expression.</value>
-  </data>
-  <data name="WRN_InlineArraySliceNotUsed" xml:space="preserve">
-    <value>Inline array 'Slice' method will not be used for element access expression.</value>
-  </data>
-  <data name="WRN_InlineArraySliceNotUsed_Title" xml:space="preserve">
-    <value>Inline array 'Slice' method will not be used for element access expression.</value>
-  </data>
-  <data name="WRN_InlineArrayConversionOperatorNotUsed" xml:space="preserve">
-    <value>Inline array conversion operator will not be used for conversion from expression of the declaring type.</value>
-  </data>
-  <data name="WRN_InlineArrayConversionOperatorNotUsed_Title" xml:space="preserve">
-    <value>Inline array conversion operator will not be used for conversion from expression of the declaring type.</value>
-  </data>
-  <data name="WRN_InlineArrayNotSupportedByLanguage" xml:space="preserve">
-    <value>'Inline arrays' language feature is not supported for inline array types with element field which is either a 'ref' field, or has type that is not valid as a type argument.</value>
-  </data>
-  <data name="WRN_InlineArrayNotSupportedByLanguage_Title" xml:space="preserve">
-    <value>'Inline arrays' language feature is not supported for inline array types with element field which is either a 'ref' field, or has type that is not valid as a type argument.</value>
-  </data>
-  <data name="ERR_InlineArrayForEachNotSupported" xml:space="preserve">
-    <value>foreach statement on an inline array of type '{0}' is not supported</value>
->>>>>>> d0c8767e
   </data>
 </root>