--- conflicted
+++ resolved
@@ -7511,7 +7511,15 @@
   <data name="WRN_AddressOfInAsync_Title" xml:space="preserve">
     <value>The '&amp;' operator should not be used on parameters or local variables in async methods.</value>
   </data>
-<<<<<<< HEAD
+  <data name="ERR_BadStaticAfterUnsafe" xml:space="preserve">
+    <value>'static' modifier must precede 'unsafe' modifier.</value>
+  </data>
+  <data name="ERR_BadCaseInSwitchArm" xml:space="preserve">
+    <value>A switch expression arm does not begin with a 'case' keyword.</value>
+  </data>
+  <data name="ERR_ConstantValueOfTypeExpected" xml:space="preserve">
+    <value>A constant value of type '{0}' is expected</value>
+  </data>
   <data name="ERR_BadExtensionUnderlyingType" xml:space="preserve">
     <value>The extended type may not be dynamic, a pointer, a ref struct, or an extension.</value>
   </data>
@@ -7553,15 +7561,5 @@
   </data>
   <data name="ERR_ExtensionMethodInExtension" xml:space="preserve">
     <value>Extension methods are not allowed in extension types.</value>
-=======
-  <data name="ERR_BadStaticAfterUnsafe" xml:space="preserve">
-    <value>'static' modifier must precede 'unsafe' modifier.</value>
-  </data>
-  <data name="ERR_BadCaseInSwitchArm" xml:space="preserve">
-    <value>A switch expression arm does not begin with a 'case' keyword.</value>
-  </data>
-  <data name="ERR_ConstantValueOfTypeExpected" xml:space="preserve">
-    <value>A constant value of type '{0}' is expected</value>
->>>>>>> cbcd873c
   </data>
 </root>