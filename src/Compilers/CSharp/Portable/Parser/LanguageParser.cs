--- conflicted
+++ resolved
@@ -7767,9 +7767,6 @@
                         decl.Designation);
                 }
 
-<<<<<<< HEAD
-                return _syntaxFactory.ForEachStatement(@foreach, awaitToken, openParen, decl.Type, identifier, @in, expression, closeParen, statement);
-=======
 
                 if (decl.designation.Kind != SyntaxKind.ParenthesizedVariableDesignation)
                 {
@@ -7790,9 +7787,8 @@
                             throw ExceptionUtilities.UnexpectedValue(decl.designation.Kind);
                     }
 
-                    return _syntaxFactory.ForEachStatement(@foreach, openParen, decl.Type, identifier, @in, expression, closeParen, statement);
-                }
->>>>>>> 06393e4e
+                    return _syntaxFactory.ForEachStatement(@foreach, awaitToken, openParen, decl.Type, identifier, @in, expression, closeParen, statement);
+                }
             }
 
             return _syntaxFactory.ForEachVariableStatement(@foreach, awaitToken, openParen, variable, @in, expression, closeParen, statement);
