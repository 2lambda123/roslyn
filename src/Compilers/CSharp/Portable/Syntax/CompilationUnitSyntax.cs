--- conflicted
+++ resolved
@@ -44,7 +44,6 @@
         internal bool HasReferenceDirectives
             // #r and #load directives are always on the first token of the compilation unit.
             => HasFirstTokenDirective(static n => n is ReferenceDirectiveTriviaSyntax);
-<<<<<<< HEAD
 
         internal bool HasLoadDirectives
             // #r and #load directives are always on the first token of the compilation unit.
@@ -71,43 +70,40 @@
             return false;
         }
 
-        internal Syntax.InternalSyntax.DirectiveStack GetConditionalDirectivesStack()
-        {
-            IEnumerable<DirectiveTriviaSyntax> directives = this.GetDirectives(filter: IsActiveConditionalDirective);
-            var directiveStack = Syntax.InternalSyntax.DirectiveStack.Empty;
-            foreach (DirectiveTriviaSyntax directive in directives)
-            {
-                var internalDirective = (Syntax.InternalSyntax.DirectiveTriviaSyntax)directive.Green;
-                directiveStack = internalDirective.ApplyDirectives(directiveStack);
-            }
-            return directiveStack;
-        }
-=======
->>>>>>> 4a876955
+        //internal Syntax.InternalSyntax.DirectiveStack GetConditionalDirectivesStack()
+        //{
+        //    IEnumerable<DirectiveTriviaSyntax> directives = this.GetDirectives(filter: IsActiveConditionalDirective);
+        //    var directiveStack = Syntax.InternalSyntax.DirectiveStack.Empty;
+        //    foreach (DirectiveTriviaSyntax directive in directives)
+        //    {
+        //        var internalDirective = (Syntax.InternalSyntax.DirectiveTriviaSyntax)directive.Green;
+        //        directiveStack = internalDirective.ApplyDirectives(directiveStack);
+        //    }
+        //    return directiveStack;
+        //}
 
-        internal bool HasLoadDirectives
-            // #r and #load directives are always on the first token of the compilation unit.
-            => HasFirstTokenDirective(static n => n is LoadDirectiveTriviaSyntax);
+        //internal bool HasLoadDirectives
+        //    // #r and #load directives are always on the first token of the compilation unit.
+        //    => HasFirstTokenDirective(static n => n is LoadDirectiveTriviaSyntax);
 
-        private bool HasFirstTokenDirective(Func<SyntaxNode, bool> predicate)
-        {
-            if (this.ContainsDirectives)
-            {
-                var firstToken = this.GetFirstToken(includeZeroWidth: true);
-                if (firstToken.ContainsDirectives)
-                {
-                    foreach (var trivia in firstToken.LeadingTrivia)
-                    {
-                        if (trivia.GetStructure() is { } structure &&
-                            predicate(structure))
-                        {
-                            return true;
-                        }
-                    }
-                }
-            }
+        //private bool HasFirstTokenDirective(Func<SyntaxNode, bool> predicate)
+        //{
+        //    if (this.ContainsDirectives)
+        //    {
+        //        var firstToken = this.GetFirstToken(includeZeroWidth: true);
+        //        if (firstToken.ContainsDirectives)
+        //        {
+        //            foreach (var trivia in firstToken.LeadingTrivia)
+        //            {
+        //                if (trivia.GetStructure() is { } structure &&
+        //                    predicate(structure))
+        //                {
+        //                    return true;
+        //                }
+        //            }
+        //        }
+        //    }
 
-            return false;
-        }
+        //    return false;
     }
 }