﻿// Copyright (c) Microsoft.  All Rights Reserved.  Licensed under the Apache License, Version 2.0.  See License.txt in the project root for license information.

using System;
using System.Collections.Generic;
using System.Collections.Immutable;
using System.Diagnostics;
using System.IO;
using System.Linq;
using System.Threading;
using System.Threading.Tasks;
using Microsoft.CodeAnalysis.Collections;
using Microsoft.CodeAnalysis.Diagnostics;
using Microsoft.CodeAnalysis.Text;
using Roslyn.Utilities;
using Microsoft.CodeAnalysis.CSharp.Syntax;

namespace Microsoft.CodeAnalysis.CSharp
{
    internal abstract class CSharpCompiler : CommonCompiler
    {
        internal const string ResponseFileName = "csc.rsp";

        private readonly CommandLineDiagnosticFormatter _diagnosticFormatter;
        private readonly string _tempDirectory;

        protected CSharpCompiler(CSharpCommandLineParser parser, string responseFile, string[] args, BuildPaths buildPaths, string additionalReferenceDirectories, IAnalyzerAssemblyLoader assemblyLoader)
            : base(parser, responseFile, args, buildPaths, additionalReferenceDirectories, assemblyLoader)
        {
            _diagnosticFormatter = new CommandLineDiagnosticFormatter(buildPaths.WorkingDirectory, Arguments.PrintFullPaths, Arguments.ShouldIncludeErrorEndLocation);
            _tempDirectory = buildPaths.TempDirectory;
        }

        public override DiagnosticFormatter DiagnosticFormatter { get { return _diagnosticFormatter; } }
        protected internal new CSharpCommandLineArguments Arguments { get { return (CSharpCommandLineArguments)base.Arguments; } }

        public override Compilation CreateCompilation(
            TextWriter consoleOutput,
            TouchedFileLogger touchedFilesLogger,
            ErrorLogger errorLogger,
            ImmutableArray<ImmutableDictionary<string, ReportDiagnostic>> syntaxDiagOptionsOpt)
        {
            var parseOptions = Arguments.ParseOptions;

            // We compute script parse options once so we don't have to do it repeatedly in
            // case there are many script files.
            var scriptParseOptions = parseOptions.WithKind(SourceCodeKind.Script);

            bool hadErrors = false;

            var sourceFiles = Arguments.SourceFiles;
            var trees = new SyntaxTree[sourceFiles.Length];
            var normalizedFilePaths = new string[sourceFiles.Length];
            var diagnosticBag = DiagnosticBag.GetInstance();

            if (Arguments.CompilationOptions.ConcurrentBuild)
            {
                Parallel.For(0, sourceFiles.Length, UICultureUtilities.WithCurrentUICulture<int>(i =>
                {
<<<<<<< HEAD
                    //NOTE: order of trees is important!!
                    trees[i] = ParseFile(
                        parseOptions,
                        scriptParseOptions,
                        syntaxDiagOptionsOpt.IsDefault
                            ? null
                            : syntaxDiagOptionsOpt[i],
                        ref hadErrors,
                        sourceFiles[i],
                        diagnosticBag,
                        out normalizedFilePaths[i]);
=======
                    try
                    {
                        //NOTE: order of trees is important!!
                        trees[i] = ParseFile(parseOptions, scriptParseOptions, ref hadErrors, sourceFiles[i], diagnosticBag, out normalizedFilePaths[i]);
                    }
                    catch (Exception e) when (FatalError.Report(e))
                    {
                        throw ExceptionUtilities.Unreachable;
                    }
>>>>>>> e9b3a75f
                }));
            }
            else
            {
                for (int i = 0; i < sourceFiles.Length; i++)
                {
                    //NOTE: order of trees is important!!
                    trees[i] = ParseFile(
                        parseOptions,
                        scriptParseOptions,
                        syntaxDiagOptionsOpt.IsDefault
                            ? null
                            : syntaxDiagOptionsOpt[i],
                        ref hadErrors,
                        sourceFiles[i],
                        diagnosticBag,
                        out normalizedFilePaths[i]);
                }
            }

            // If errors had been reported in ParseFile, while trying to read files, then we should simply exit.
            if (ReportDiagnostics(diagnosticBag.ToReadOnlyAndFree(), consoleOutput, errorLogger))
            {
                Debug.Assert(hadErrors);
                return null;
            }

            var diagnostics = new List<DiagnosticInfo>();
            var uniqueFilePaths = new HashSet<string>(StringComparer.OrdinalIgnoreCase);
            for (int i = 0; i < sourceFiles.Length; i++)
            {
                var normalizedFilePath = normalizedFilePaths[i];
                Debug.Assert(normalizedFilePath != null);
                Debug.Assert(PathUtilities.IsAbsolute(normalizedFilePath));

                if (!uniqueFilePaths.Add(normalizedFilePath))
                {
                    // warning CS2002: Source file '{0}' specified multiple times
                    diagnostics.Add(new DiagnosticInfo(MessageProvider, (int)ErrorCode.WRN_FileAlreadyIncluded,
                        Arguments.PrintFullPaths ? normalizedFilePath : _diagnosticFormatter.RelativizeNormalizedPath(normalizedFilePath)));

                    trees[i] = null;
                }
            }

            if (Arguments.TouchedFilesPath != null)
            {
                foreach (var path in uniqueFilePaths)
                {
                    touchedFilesLogger.AddRead(path);
                }
            }

            var assemblyIdentityComparer = DesktopAssemblyIdentityComparer.Default;
            var appConfigPath = this.Arguments.AppConfigPath;
            if (appConfigPath != null)
            {
                try
                {
                    using (var appConfigStream = new FileStream(appConfigPath, FileMode.Open, FileAccess.Read))
                    {
                        assemblyIdentityComparer = DesktopAssemblyIdentityComparer.LoadFromXml(appConfigStream);
                    }

                    if (touchedFilesLogger != null)
                    {
                        touchedFilesLogger.AddRead(appConfigPath);
                    }
                }
                catch (Exception ex)
                {
                    diagnostics.Add(new DiagnosticInfo(MessageProvider, (int)ErrorCode.ERR_CantReadConfigFile, appConfigPath, ex.Message));
                }
            }

            var xmlFileResolver = new LoggingXmlFileResolver(Arguments.BaseDirectory, touchedFilesLogger);
            var sourceFileResolver = new LoggingSourceFileResolver(ImmutableArray<string>.Empty, Arguments.BaseDirectory, Arguments.PathMap, touchedFilesLogger);

            MetadataReferenceResolver referenceDirectiveResolver;
            var resolvedReferences = ResolveMetadataReferences(diagnostics, touchedFilesLogger, out referenceDirectiveResolver);
            if (ReportDiagnostics(diagnostics, consoleOutput, errorLogger))
            {
                return null;
            }

            var loggingFileSystem = new LoggingStrongNameFileSystem(touchedFilesLogger, _tempDirectory);

            return CSharpCompilation.Create(
                Arguments.CompilationName,
                trees.WhereNotNull(),
                resolvedReferences,
                Arguments.CompilationOptions.
                    WithMetadataReferenceResolver(referenceDirectiveResolver).
                    WithAssemblyIdentityComparer(assemblyIdentityComparer).
                    WithXmlReferenceResolver(xmlFileResolver).
                    WithStrongNameProvider(Arguments.GetStrongNameProvider(loggingFileSystem)).
                    WithSourceReferenceResolver(sourceFileResolver));
        }

        private SyntaxTree ParseFile(
            CSharpParseOptions parseOptions,
            CSharpParseOptions scriptParseOptions,
            ImmutableDictionary<string, ReportDiagnostic> diagnosticOptions,
            ref bool addedDiagnostics,
            CommandLineSourceFile file,
            DiagnosticBag diagnostics,
            out string normalizedFilePath)
        {
            var fileDiagnostics = new List<DiagnosticInfo>();
            var content = TryReadFileContent(file, fileDiagnostics, out normalizedFilePath);

            if (content == null)
            {
                foreach (var info in fileDiagnostics)
                {
                    diagnostics.Add(MessageProvider.CreateDiagnostic(info));
                }
                fileDiagnostics.Clear();
                addedDiagnostics = true;
                return null;
            }
            else
            {
                Debug.Assert(fileDiagnostics.Count == 0);
                return ParseFile(parseOptions, scriptParseOptions, content, file, diagnosticOptions);
            }
        }

        private static SyntaxTree ParseFile(
            CSharpParseOptions parseOptions,
            CSharpParseOptions scriptParseOptions,
            SourceText content,
            CommandLineSourceFile file,
            ImmutableDictionary<string, ReportDiagnostic> diagnosticOptions)
        {
            var tree = SyntaxFactory.ParseSyntaxTree(
                content,
                file.IsScript ? scriptParseOptions : parseOptions,
                file.Path,
                diagnosticOptions);

            // prepopulate line tables.
            // we will need line tables anyways and it is better to not wait until we are in emit
            // where things run sequentially.
            bool isHiddenDummy;
            tree.GetMappedLineSpanAndVisibility(default(TextSpan), out isHiddenDummy);

            return tree;
        }

        /// <summary>
        /// Given a compilation and a destination directory, determine three names:
        ///   1) The name with which the assembly should be output.
        ///   2) The path of the assembly/module file.
        ///   3) The path of the pdb file.
        ///
        /// When csc produces an executable, but the name of the resulting assembly
        /// is not specified using the "/out" switch, the name is taken from the name
        /// of the file (note: file, not class) containing the assembly entrypoint
        /// (as determined by binding and the "/main" switch).
        ///
        /// For example, if the command is "csc /target:exe a.cs b.cs" and b.cs contains the
        /// entrypoint, then csc will produce "b.exe" and "b.pdb" in the output directory,
        /// with assembly name "b" and module name "b.exe" embedded in the file.
        /// </summary>
        protected override string GetOutputFileName(Compilation compilation, CancellationToken cancellationToken)
        {
            if (Arguments.OutputFileName == null)
            {
                Debug.Assert(Arguments.CompilationOptions.OutputKind.IsApplication());

                var comp = (CSharpCompilation)compilation;

                Symbol entryPoint = comp.ScriptClass;
                if ((object)entryPoint == null)
                {
                    var method = comp.GetEntryPoint(cancellationToken);
                    if ((object)method != null)
                    {
                        entryPoint = method.PartialImplementationPart ?? method;
                    }
                }

                if ((object)entryPoint != null)
                {
                    string entryPointFileName = PathUtilities.GetFileName(entryPoint.Locations.First().SourceTree.FilePath);
                    return Path.ChangeExtension(entryPointFileName, ".exe");
                }
                else
                {
                    // no entrypoint found - an error will be reported and the compilation won't be emitted
                    return "error";
                }
            }
            else
            {
                return base.GetOutputFileName(compilation, cancellationToken);
            }
        }

        internal override bool SuppressDefaultResponseFile(IEnumerable<string> args)
        {
            return args.Any(arg => new[] { "/noconfig", "-noconfig" }.Contains(arg.ToLowerInvariant()));
        }

        /// <summary>
        /// Print compiler logo
        /// </summary>
        /// <param name="consoleOutput"></param>
        public override void PrintLogo(TextWriter consoleOutput)
        {
            consoleOutput.WriteLine(ErrorFacts.GetMessage(MessageID.IDS_LogoLine1, Culture), GetToolName(), GetAssemblyFileVersion());
            consoleOutput.WriteLine(ErrorFacts.GetMessage(MessageID.IDS_LogoLine2, Culture));
            consoleOutput.WriteLine();
        }

        public override void PrintLangVersions(TextWriter consoleOutput)
        {
            consoleOutput.WriteLine(ErrorFacts.GetMessage(MessageID.IDS_LangVersions, Culture));
            var defaultVersion = LanguageVersion.Default.MapSpecifiedToEffectiveVersion();
            var latestVersion = LanguageVersion.Latest.MapSpecifiedToEffectiveVersion();
            foreach (LanguageVersion v in Enum.GetValues(typeof(LanguageVersion)))
            {
                if (v == defaultVersion)
                {
                    consoleOutput.WriteLine($"{v.ToDisplayString()} (default)");
                }
                else if (v == latestVersion)
                {
                    consoleOutput.WriteLine($"{v.ToDisplayString()} (latest)");
                }
                else if (v == LanguageVersion.CSharp8)
                {
                    // https://github.com/dotnet/roslyn/issues/29819 This should be removed once we are ready to move C# 8.0 out of beta
                    consoleOutput.WriteLine($"{v.ToDisplayString()} *beta*");
                }
                else
                {
                    consoleOutput.WriteLine(v.ToDisplayString());
                }
            }
            consoleOutput.WriteLine();
        }

        internal override Type Type
        {
            get
            {
                // We do not use this.GetType() so that we don't break mock subtypes
                return typeof(CSharpCompiler);
            }
        }

        internal override string GetToolName()
        {
            return ErrorFacts.GetMessage(MessageID.IDS_ToolName, Culture);
        }

        /// <summary>
        /// Print Commandline help message (up to 80 English characters per line)
        /// </summary>
        /// <param name="consoleOutput"></param>
        public override void PrintHelp(TextWriter consoleOutput)
        {
            consoleOutput.WriteLine(ErrorFacts.GetMessage(MessageID.IDS_CSCHelp, Culture));
        }

        protected override bool TryGetCompilerDiagnosticCode(string diagnosticId, out uint code)
        {
            return CommonCompiler.TryGetCompilerDiagnosticCode(diagnosticId, "CS", out code);
        }

        protected override ImmutableArray<DiagnosticAnalyzer> ResolveAnalyzersFromArguments(
            List<DiagnosticInfo> diagnostics,
            CommonMessageProvider messageProvider)
        {
            return Arguments.ResolveAnalyzersFromArguments(LanguageNames.CSharp, diagnostics, messageProvider, AssemblyLoader);
        }

        protected override void ResolveEmbeddedFilesFromExternalSourceDirectives(
            SyntaxTree tree,
            SourceReferenceResolver resolver,
            OrderedSet<string> embeddedFiles,
            DiagnosticBag diagnostics)
        {
            foreach (LineDirectiveTriviaSyntax directive in tree.GetRoot().GetDirectives(
                d => d.IsActive && !d.HasErrors && d.Kind() == SyntaxKind.LineDirectiveTrivia))
            {
                string path = (string)directive.File.Value;
                if (path == null)
                {
                    continue;
                }

                string resolvedPath = resolver.ResolveReference(path, tree.FilePath);
                if (resolvedPath == null)
                {
                    diagnostics.Add(
                        MessageProvider.CreateDiagnostic(
                            (int)ErrorCode.ERR_NoSourceFile,
                            directive.File.GetLocation(),
                            path,
                            CSharpResources.CouldNotFindFile));

                    continue;
                }

                embeddedFiles.Add(resolvedPath);
            }
        }
    }
}<|MERGE_RESOLUTION|>--- conflicted
+++ resolved
@@ -56,29 +56,24 @@
             {
                 Parallel.For(0, sourceFiles.Length, UICultureUtilities.WithCurrentUICulture<int>(i =>
                 {
-<<<<<<< HEAD
-                    //NOTE: order of trees is important!!
-                    trees[i] = ParseFile(
-                        parseOptions,
-                        scriptParseOptions,
-                        syntaxDiagOptionsOpt.IsDefault
-                            ? null
-                            : syntaxDiagOptionsOpt[i],
-                        ref hadErrors,
-                        sourceFiles[i],
-                        diagnosticBag,
-                        out normalizedFilePaths[i]);
-=======
                     try
                     {
                         //NOTE: order of trees is important!!
-                        trees[i] = ParseFile(parseOptions, scriptParseOptions, ref hadErrors, sourceFiles[i], diagnosticBag, out normalizedFilePaths[i]);
+                        trees[i] = ParseFile(
+                            parseOptions,
+                            scriptParseOptions,
+                            syntaxDiagOptionsOpt.IsDefault
+                                ? null
+                                : syntaxDiagOptionsOpt[i],
+                            ref hadErrors,
+                            sourceFiles[i],
+                            diagnosticBag,
+                            out normalizedFilePaths[i]);
                     }
                     catch (Exception e) when (FatalError.Report(e))
                     {
                         throw ExceptionUtilities.Unreachable;
                     }
->>>>>>> e9b3a75f
                 }));
             }
             else
