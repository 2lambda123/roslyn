﻿// Copyright (c) Microsoft.  All Rights Reserved.  Licensed under the Apache License, Version 2.0.  See License.txt in the project root for license information.

using System;
using System.Collections.Generic;
using System.Collections.Immutable;
using System.Diagnostics;
using System.Linq;
using Microsoft.CodeAnalysis.CSharp.Syntax;
using Microsoft.CodeAnalysis.CSharp.Symbols;
using Roslyn.Utilities;

namespace Microsoft.CodeAnalysis.CSharp
{
    /// <summary>
    /// Helper class for (1) finding reachable and unreachable switch cases in binding, and (2)
    /// building a decision tree for lowering. As switch labels are added to the decision tree
    /// being built, a data structure (decision tree) representing the sequence of operations
    /// required to select the applicable case branch is constructed. See <see cref="DecisionTree"/>
    /// for the kinds of decisions that can appear in a decision tree.
    /// 
    /// The strategy for building the decision tree is: the top node is a ByType if the input
    /// could possibly be null. Otherwise it is a ByValue. Then, based on the type of switch
    /// label, we navigate to the appropriate node of the existing decision tree and insert
    /// a new decision tree node representing the condition associated with the new switch case.
    /// </summary>
    internal abstract class DecisionTreeBuilder
    {
        protected readonly Symbol _enclosingSymbol;
        protected readonly Conversions _conversions;
        protected HashSet<DiagnosticInfo> _useSiteDiagnostics = new HashSet<DiagnosticInfo>();
        protected readonly SwitchStatementSyntax _switchSyntax;
        private Dictionary<TypeSymbol, LocalSymbol> localByType = new Dictionary<TypeSymbol, LocalSymbol>();

        protected DecisionTreeBuilder(
            Symbol enclosingSymbol,
            SwitchStatementSyntax switchSyntax,
            Conversions conversions)
        {
            _enclosingSymbol = enclosingSymbol;
            _switchSyntax = switchSyntax;
            _conversions = conversions;
        }

        private BoundLocal GetBoundPatternMatchingLocal(TypeSymbol type)
        {
            // All synthesized pattern matching locals are associated with the Switch statement syntax node.
            // Their ordinals are zero.
            // EnC local slot variable matching logic find the right slot based on the type of the local.

            if (!localByType.TryGetValue(type, out var localSymbol))
            {
                localSymbol = new SynthesizedLocal(_enclosingSymbol as MethodSymbol, type, SynthesizedLocalKind.SwitchCasePatternMatching, _switchSyntax);
                localByType.Add(type, localSymbol);
            }

            return new BoundLocal(_switchSyntax, localSymbol, null, type);
        }

        /// <summary>
        /// Create a fresh decision tree for the given input expression of the given type.
        /// </summary>
        protected DecisionTree CreateEmptyDecisionTree(BoundExpression expression)
        {
            var type = expression.Type;

            LocalSymbol localSymbol = null;
            if (expression.ConstantValue == null)
            {
                // Unless it is a constant, the decision tree acts on a copy of the input expression.
                // We create a temp to represent that copy. Lowering will assign into this temp.
                var local = GetBoundPatternMatchingLocal(type);
                expression = local;
                localSymbol = local.LocalSymbol;
            }

            if (type.CanContainNull() || type.SpecialType == SpecialType.None)
            {
                // We need the ByType decision tree to separate null from non-null values.
                // Note that, for the purpose of the decision tree (and subsumption), we
                // ignore the fact that the input may be a constant, and therefore always
                // or never null.
                return new DecisionTree.ByType(expression, type, localSymbol);
            }
            else
            {
                // If it is a (e.g. builtin) value type, we can switch on its (constant) values.
                return new DecisionTree.ByValue(expression, type, localSymbol);
            }
        }

        protected DecisionTree AddToDecisionTree(DecisionTree decisionTree, SyntaxNode sectionSyntax, BoundPatternSwitchLabel label)
        {
            var pattern = label.Pattern;
            var guard = label.Guard;
            if (guard?.ConstantValue == ConstantValue.False)
            {
                return null;
            }

            switch (pattern.Kind)
            {
                case BoundKind.ConstantPattern:
                    {
                        var constantPattern = (BoundConstantPattern)pattern;
                        DecisionMaker makeDecision = (e, t) => new DecisionTree.Guarded(e, t, default(ImmutableArray<KeyValuePair<BoundExpression, BoundExpression>>), sectionSyntax, guard, label);
                        if (constantPattern.ConstantValue == ConstantValue.Null)
                        {
                            return AddByNull(decisionTree, makeDecision);
                        }
                        else
                        {
                            return AddByValue(decisionTree, constantPattern, makeDecision);
                        }
                    }
                case BoundKind.DeclarationPattern:
                    {
                        var declarationPattern = (BoundDeclarationPattern)pattern;
                        DecisionMaker maker =
                            (e, t) => new DecisionTree.Guarded(e, t, ImmutableArray.Create(new KeyValuePair<BoundExpression, BoundExpression>(e, declarationPattern.VariableAccess)), sectionSyntax, guard, label);
                        if (declarationPattern.IsVar)
                        {
                            return Add(decisionTree, maker);
                        }
                        else
                        {
                            return AddByType(decisionTree, declarationPattern.DeclaredType.Type, maker);
                        }
                    }
                case BoundKind.WildcardPattern:
                // We do not yet support a wildcard pattern syntax. It is used exclusively
                // to model the "default:" case, which is handled specially in the caller.
                default:
                    throw ExceptionUtilities.UnexpectedValue(pattern.Kind);
            }
        }

        /// <summary>
        /// A delegate to create the final (guarded) decision in a path when adding to the decision tree.
        /// </summary>
        /// <param name="expression">The input expression, cast to the required type if needed</param>
        /// <param name="type">The type of the input expression</param>
        protected delegate DecisionTree.Guarded DecisionMaker(
            BoundExpression expression,
            TypeSymbol type);

        private DecisionTree AddByValue(DecisionTree decision, BoundConstantPattern value, DecisionMaker makeDecision)
        {
            Debug.Assert(!decision.MatchIsComplete); // otherwise we would have given a subsumption error
            if (value.ConstantValue == null)
            {
                // If value.ConstantValue == null, we have a bad expression in a case label.
                // The case label is considered unreachable.
                return null;
            }

            switch (decision.Kind)
            {
                case DecisionTree.DecisionKind.ByType:
                    return AddByValue((DecisionTree.ByType)decision, value, makeDecision);
                case DecisionTree.DecisionKind.ByValue:
                    return AddByValue((DecisionTree.ByValue)decision, value, makeDecision);
                case DecisionTree.DecisionKind.Guarded:
                    return AddByValue((DecisionTree.Guarded)decision, value, makeDecision);
                default:
                    throw ExceptionUtilities.UnexpectedValue(decision.Kind);
            }
        }

        private DecisionTree AddByValue(DecisionTree.Guarded guarded, BoundConstantPattern value, DecisionMaker makeDecision)
        {
            if (guarded.Default != null)
            {
                Debug.Assert(!guarded.Default.MatchIsComplete); // otherwise we would have given a subsumption error
            }
            else
            {
                // There is no default at this branch of the decision tree, so we create one.
                // Before the decision tree can match by value, it needs to test if the input is of the required type.
                // So we create a ByType node to represent that test.
                guarded.Default = new DecisionTree.ByType(guarded.Expression, guarded.Type, null);
            }

            return AddByValue(guarded.Default, value, makeDecision);
        }

        private DecisionTree AddByValue(DecisionTree.ByValue byValue, BoundConstantPattern value, DecisionMaker makeDecision)
        {
            Debug.Assert(value.Value.Type.Equals(byValue.Type, TypeCompareKind.IgnoreDynamicAndTupleNames));
            if (byValue.Default != null)
            {
                return AddByValue(byValue.Default, value, makeDecision);
            }

            Debug.Assert(value.ConstantValue != null);
            object valueKey = value.ConstantValue.Value;
            DecisionTree valueDecision;
            if (byValue.ValueAndDecision.TryGetValue(valueKey, out valueDecision))
            {
                valueDecision = Add(valueDecision, makeDecision);
            }
            else
            {
                valueDecision = makeDecision(byValue.Expression, byValue.Type);
                byValue.ValueAndDecision.Add(valueKey, valueDecision);
            }

            if (byValue.Type.SpecialType == SpecialType.System_Boolean &&
                byValue.ValueAndDecision.Count == 2 &&
                byValue.ValueAndDecision.Values.All(d => d.MatchIsComplete))
            {
                byValue.MatchIsComplete = true;
            }

            return valueDecision;
        }

        private DecisionTree AddByValue(DecisionTree.ByType byType, BoundConstantPattern value, DecisionMaker makeDecision)
        {
            if (byType.Default != null)
            {
                try
                {
                    return AddByValue(byType.Default, value, makeDecision);
                }
                finally
                {
                    if (byType.Default.MatchIsComplete)
                    {
                        // This code may be unreachable due to https://github.com/dotnet/roslyn/issues/16878
                        byType.MatchIsComplete = true;
                    }
                }
            }

            if (value.ConstantValue == ConstantValue.Null)
            {
                // This should not occur, as the caller will have invoked AddByNull instead.
                throw ExceptionUtilities.Unreachable;
            }

            if ((object)value.Value.Type == null || value.ConstantValue == null)
            {
                return null;
            }

            foreach (var kvp in byType.TypeAndDecision)
            {
                var matchedType = kvp.Key;
                var decision = kvp.Value;

                // See if the test is already subsumed
                switch (ExpressionOfTypeMatchesPatternType(value.Value.Type, matchedType, ref _useSiteDiagnostics))
                {
                    case true:
                        if (decision.MatchIsComplete)
                        {
                            // Subsumed case have been eliminated by semantic analysis.
                            Debug.Assert(false);
                            return null;
                        }

                        continue;
                    case false:
                    case null:
                        continue;
                }
            }

            DecisionTree forType = null;

            // This new type test should logically be last. However it might be the same type as the one that is already
            // last. In that case we can produce better code by piggy-backing our new case on to the last decision.
            // Also, the last one might be a non-overlapping type, in which case we can piggy-back onto the second-last
            // type test.
            for (int i = byType.TypeAndDecision.Count - 1; i >= 0; i--)
            {
                var kvp = byType.TypeAndDecision[i];
                var matchedType = kvp.Key;
                var decision = kvp.Value;
                if (matchedType.Equals(value.Value.Type, TypeCompareKind.IgnoreDynamicAndTupleNames))
                {
                    forType = decision;
                    break;
                }
                switch (ExpressionOfTypeMatchesPatternType(value.Value.Type, matchedType, ref _useSiteDiagnostics))
                {
                    case true:
                        if (decision.MatchIsComplete)
                        {
                            // we should have reported this case as subsumed already.
                            Debug.Assert(false);
                            return null;
                        }
                        else
                        {
                            goto case null;
                        }
                    case false:
                        continue;
                    case null:
                        // because there is overlap, we cannot reuse some earlier entry
                        goto noReuse;
                }
            }
            noReuse:;

            // if we did not piggy-back, then create a new decision tree node for the type.
            if (forType == null)
            {
                var type = value.Value.Type;
<<<<<<< HEAD
                var localSymbol = new SynthesizedLocal(_enclosingSymbol as MethodSymbol, TypeSymbolWithAnnotations.Create(type), SynthesizedLocalKind.PatternMatching, Syntax, false, RefKind.None);
                var narrowedExpression = new BoundLocal(Syntax, localSymbol, null, type);
                forType = new DecisionTree.ByValue(narrowedExpression, value.Value.Type.TupleUnderlyingTypeOrSelf(), localSymbol);
                byType.TypeAndDecision.Add(new KeyValuePair<TypeSymbol, DecisionTree>(value.Value.Type, forType));
=======
                if (byType.Type.Equals(type, TypeCompareKind.AllIgnoreOptions))
                {
                    // reuse the input expression when we have an equivalent type to reduce the number of generated temps
                    forType = new DecisionTree.ByValue(byType.Expression, type.TupleUnderlyingTypeOrSelf(), null);
                }
                else
                {
                    var narrowedExpression = GetBoundPatternMatchingLocal(type);
                    forType = new DecisionTree.ByValue(narrowedExpression, type.TupleUnderlyingTypeOrSelf(), narrowedExpression.LocalSymbol);
                }

                byType.TypeAndDecision.Add(new KeyValuePair<TypeSymbol, DecisionTree>(type, forType));
>>>>>>> 16ea9949
            }

            return AddByValue(forType, value, makeDecision);
        }

        /// <summary>
        /// Does an expression of type <paramref name="expressionType"/> "match" a pattern that looks for
        /// type <paramref name="patternType"/>?
        /// 'true' if the matched type catches all of them, 'false' if it catches none of them, and
        /// 'null' if it might catch some of them. For this test we assume the expression's value
        /// isn't null.
        /// </summary>
        internal bool? ExpressionOfTypeMatchesPatternType(TypeSymbol expressionType, TypeSymbol patternType, ref HashSet<DiagnosticInfo> useSiteDiagnostics)
        {
            return Binder.ExpressionOfTypeMatchesPatternType(this._conversions, expressionType, patternType, ref _useSiteDiagnostics, out Conversion conversion, null, false);
        }

        private DecisionTree AddByType(DecisionTree decision, TypeSymbol type, DecisionMaker makeDecision)
        {
            if (decision.MatchIsComplete || decision.Expression.ConstantValue?.IsNull == true)
            {
                return null;
            }

            switch (decision.Kind)
            {
                case DecisionTree.DecisionKind.ByType:
                    return AddByType((DecisionTree.ByType)decision, type, makeDecision);
                case DecisionTree.DecisionKind.ByValue:
                    {
                        var byValue = (DecisionTree.ByValue)decision;
                        DecisionTree result;
                        if (byValue.Default == null)
                        {
                            if (byValue.Type.Equals(type, TypeCompareKind.IgnoreDynamicAndTupleNames))
                            {
                                result = byValue.Default = makeDecision(byValue.Expression, byValue.Type);
                            }
                            else
                            {
                                byValue.Default = new DecisionTree.ByType(byValue.Expression, byValue.Type, null);
                                result = AddByType(byValue.Default, type, makeDecision);
                            }
                        }
                        else
                        {
                            result = AddByType(byValue.Default, type, makeDecision);
                        }

                        if (byValue.Default.MatchIsComplete)
                        {
                            byValue.MatchIsComplete = true;
                        }

                        return result;
                    }
                case DecisionTree.DecisionKind.Guarded:
                    return AddByType((DecisionTree.Guarded)decision, type, makeDecision);
                default:
                    throw ExceptionUtilities.UnexpectedValue(decision.Kind);
            }
        }

        private DecisionTree AddByType(DecisionTree.Guarded guarded, TypeSymbol type, DecisionMaker makeDecision)
        {
            if (guarded.Default == null)
            {
                guarded.Default = new DecisionTree.ByType(guarded.Expression, guarded.Type, null);
            }

            var result = AddByType(guarded.Default, type, makeDecision);
            if (guarded.Default.MatchIsComplete)
            {
                guarded.MatchIsComplete = true;
            }

            return result;
        }

        private DecisionTree AddByType(DecisionTree.ByType byType, TypeSymbol type, DecisionMaker makeDecision)
        {
            if (byType.Default != null)
            {
                try
                {
                    return AddByType(byType.Default, type, makeDecision);
                }
                finally
                {
                    if (byType.Default.MatchIsComplete)
                    {
                        byType.MatchIsComplete = true;
                    }
                }
            }

            // if the last type is the type we need, add to it
            DecisionTree result = null;
            if (byType.TypeAndDecision.Count != 0)
            {
                var lastTypeAndDecision = byType.TypeAndDecision.Last();
                if (lastTypeAndDecision.Key.Equals(type, TypeCompareKind.IgnoreDynamicAndTupleNames))
                {
                    result = Add(lastTypeAndDecision.Value, makeDecision);
                }
            }

            if (result == null)
            {
<<<<<<< HEAD
                var localSymbol = new SynthesizedLocal(_enclosingSymbol as MethodSymbol, TypeSymbolWithAnnotations.Create(type), SynthesizedLocalKind.PatternMatching, Syntax, false, RefKind.None);
                var expression = new BoundLocal(Syntax, localSymbol, null, type);
=======
                var expression = GetBoundPatternMatchingLocal(type);
>>>>>>> 16ea9949
                result = makeDecision(expression, type);
                Debug.Assert(result.Temp == null);
                result.Temp = expression.LocalSymbol;
                byType.TypeAndDecision.Add(new KeyValuePair<TypeSymbol, DecisionTree>(type, result));
            }

            if (ExpressionOfTypeMatchesPatternType(byType.Type, type, ref _useSiteDiagnostics) == true &&
                result.MatchIsComplete &&
                byType.WhenNull?.MatchIsComplete == true)
            {
                byType.MatchIsComplete = true;
            }

            return result;
        }

        private DecisionTree AddByNull(DecisionTree decision, DecisionMaker makeDecision)
        {
            // the decision tree cannot be complete, as if that were so we would have considered this decision subsumed.
            Debug.Assert(!decision.MatchIsComplete);

            switch (decision.Kind)
            {
                case DecisionTree.DecisionKind.ByType:
                    return AddByNull((DecisionTree.ByType)decision, makeDecision);
                case DecisionTree.DecisionKind.ByValue:
                    throw ExceptionUtilities.Unreachable;
                case DecisionTree.DecisionKind.Guarded:
                    return AddByNull((DecisionTree.Guarded)decision, makeDecision);
                default:
                    throw ExceptionUtilities.UnexpectedValue(decision.Kind);
            }
        }

        private DecisionTree AddByNull(DecisionTree.ByType byType, DecisionMaker makeDecision)
        {
            // these tree cannot be complete, as if that were so we would have considered this decision subsumed.
            Debug.Assert(byType.WhenNull?.MatchIsComplete != true);
            Debug.Assert(byType.Default?.MatchIsComplete != true);

            if (byType.Default != null)
            {
                try
                {
                    return AddByNull(byType.Default, makeDecision);
                }
                finally
                {
                    if (byType.Default.MatchIsComplete)
                    {
                        byType.MatchIsComplete = true;
                    }
                }
            }
            DecisionTree result;
            if (byType.WhenNull == null)
            {
                result = byType.WhenNull = makeDecision(byType.Expression, byType.Type);
            }
            else
            {
                result = Add(byType.WhenNull, makeDecision);
            }

            if (byType.WhenNull.MatchIsComplete && NonNullHandled(byType))
            {
                byType.MatchIsComplete = true;
            }

            return result;
        }

        private bool NonNullHandled(DecisionTree.ByType byType)
        {
            var inputType = byType.Type.StrippedType().TupleUnderlyingTypeOrSelf();
            foreach (var td in byType.TypeAndDecision)
            {
                var type = td.Key;
                var decision = td.Value;
                if (ExpressionOfTypeMatchesPatternType(inputType, type, ref _useSiteDiagnostics) == true &&
                    decision.MatchIsComplete)
                {
                    return true;
                }
            }

            return false;
        }

        private DecisionTree AddByNull(DecisionTree.Guarded guarded, DecisionMaker makeDecision)
        {
            if (guarded.Default == null)
            {
                guarded.Default = new DecisionTree.ByType(guarded.Expression, guarded.Type, null);
            }

            var result = AddByNull(guarded.Default, makeDecision);
            if (guarded.Default.MatchIsComplete)
            {
                guarded.MatchIsComplete = true;
            }

            return result;
        }

        protected DecisionTree Add(DecisionTree decision, DecisionMaker makeDecision)
        {
            // the decision tree cannot be complete, otherwise we would have given a subsumption error for this case.
            Debug.Assert(!decision.MatchIsComplete);

            switch (decision.Kind)
            {
                case DecisionTree.DecisionKind.ByType:
                    return Add((DecisionTree.ByType)decision, makeDecision);
                case DecisionTree.DecisionKind.ByValue:
                    return Add((DecisionTree.ByValue)decision, makeDecision);
                case DecisionTree.DecisionKind.Guarded:
                    return Add((DecisionTree.Guarded)decision, makeDecision);
                default:
                    throw ExceptionUtilities.UnexpectedValue(decision.Kind);
            }
        }

        private DecisionTree Add(DecisionTree.Guarded guarded, DecisionMaker makeDecision)
        {
            if (guarded.Default != null)
            {
                Debug.Assert(!guarded.Default.MatchIsComplete); // otherwise we would have given a subsumption error
                var result = Add(guarded.Default, makeDecision);
                if (guarded.Default.MatchIsComplete)
                {
                    guarded.MatchIsComplete = true;
                }

                return result;
            }
            else
            {
                var result = guarded.Default = makeDecision(guarded.Expression, guarded.Type);
                if (guarded.Default.MatchIsComplete)
                {
                    guarded.MatchIsComplete = true;
                }

                return result;
            }
        }

        private DecisionTree Add(DecisionTree.ByValue byValue, DecisionMaker makeDecision)
        {
            DecisionTree result;
            if (byValue.Default != null)
            {
                result = Add(byValue.Default, makeDecision);
            }
            else
            {
                result = byValue.Default = makeDecision(byValue.Expression, byValue.Type);
            }
            if (byValue.Default.MatchIsComplete)
            {
                byValue.MatchIsComplete = true;
            }

            return result;
        }

        private DecisionTree Add(DecisionTree.ByType byType, DecisionMaker makeDecision)
        {
            try
            {
                if (byType.Default == null)
                {
                    byType.Default = makeDecision(byType.Expression, byType.Type);
                    return byType.Default;
                }
                else
                {
                    return Add(byType.Default, makeDecision);
                }
            }
            finally
            {
                if (byType.Default.MatchIsComplete)
                {
                    byType.MatchIsComplete = true;
                }
            }
        }
    }
}<|MERGE_RESOLUTION|>--- conflicted
+++ resolved
@@ -308,12 +308,6 @@
             if (forType == null)
             {
                 var type = value.Value.Type;
-<<<<<<< HEAD
-                var localSymbol = new SynthesizedLocal(_enclosingSymbol as MethodSymbol, TypeSymbolWithAnnotations.Create(type), SynthesizedLocalKind.PatternMatching, Syntax, false, RefKind.None);
-                var narrowedExpression = new BoundLocal(Syntax, localSymbol, null, type);
-                forType = new DecisionTree.ByValue(narrowedExpression, value.Value.Type.TupleUnderlyingTypeOrSelf(), localSymbol);
-                byType.TypeAndDecision.Add(new KeyValuePair<TypeSymbol, DecisionTree>(value.Value.Type, forType));
-=======
                 if (byType.Type.Equals(type, TypeCompareKind.AllIgnoreOptions))
                 {
                     // reuse the input expression when we have an equivalent type to reduce the number of generated temps
@@ -326,7 +320,6 @@
                 }
 
                 byType.TypeAndDecision.Add(new KeyValuePair<TypeSymbol, DecisionTree>(type, forType));
->>>>>>> 16ea9949
             }
 
             return AddByValue(forType, value, makeDecision);
@@ -436,12 +429,7 @@
 
             if (result == null)
             {
-<<<<<<< HEAD
-                var localSymbol = new SynthesizedLocal(_enclosingSymbol as MethodSymbol, TypeSymbolWithAnnotations.Create(type), SynthesizedLocalKind.PatternMatching, Syntax, false, RefKind.None);
-                var expression = new BoundLocal(Syntax, localSymbol, null, type);
-=======
                 var expression = GetBoundPatternMatchingLocal(type);
->>>>>>> 16ea9949
                 result = makeDecision(expression, type);
                 Debug.Assert(result.Temp == null);
                 result.Temp = expression.LocalSymbol;
