--- conflicted
+++ resolved
@@ -715,20 +715,6 @@
             BoundExpression operand,
             MethodSymbol? methodOpt,
             TypeSymbol? constrainedToTypeOpt,
-<<<<<<< HEAD
-            Conversion operandConversion,
-            Conversion resultConversion,
-            LookupResultKind resultKind,
-            TypeSymbol type,
-            bool hasErrors = false) :
-            this(syntax, operatorKind, operand, methodOpt, constrainedToTypeOpt, operandConversion, resultConversion, resultKind, originalUserDefinedOperatorsOpt: default, type, hasErrors)
-        {
-        }
-
-        public BoundIncrementOperator Update(UnaryOperatorKind operatorKind, BoundExpression operand, MethodSymbol? methodOpt, TypeSymbol? constrainedToTypeOpt, Conversion operandConversion, Conversion resultConversion, LookupResultKind resultKind, TypeSymbol type)
-        {
-            return Update(operatorKind, operand, methodOpt, constrainedToTypeOpt, operandConversion, resultConversion, resultKind, this.OriginalUserDefinedOperatorsOpt, type);
-=======
             BoundValuePlaceholder? operandPlaceholder,
             BoundExpression? operandConversion,
             BoundValuePlaceholder? resultPlaceholder,
@@ -743,7 +729,6 @@
         public BoundIncrementOperator Update(UnaryOperatorKind operatorKind, BoundExpression operand, MethodSymbol? methodOpt, TypeSymbol? constrainedToTypeOpt, BoundValuePlaceholder? operandPlaceholder, BoundExpression? operandConversion, BoundValuePlaceholder? resultPlaceholder, BoundExpression? resultConversion, LookupResultKind resultKind, TypeSymbol type)
         {
             return Update(operatorKind, operand, methodOpt, constrainedToTypeOpt, operandPlaceholder, operandConversion, resultPlaceholder, resultConversion, resultKind, this.OriginalUserDefinedOperatorsOpt, type);
->>>>>>> 67d940c4
         }
     }
 }