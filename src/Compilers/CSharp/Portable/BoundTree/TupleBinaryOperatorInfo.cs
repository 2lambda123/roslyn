﻿// Licensed to the .NET Foundation under one or more agreements.
// The .NET Foundation licenses this file to you under the MIT license.
// See the LICENSE file in the project root for more information.

using System.Collections.Generic;
using System.Collections.Immutable;
using System.Diagnostics;
using Microsoft.CodeAnalysis.CSharp.Symbols;

namespace Microsoft.CodeAnalysis.CSharp
{
    internal enum TupleBinaryOperatorInfoKind
    {
        Single,
        NullNull,
        Multiple
    }

    /// <summary>
    /// A tree of binary operators for tuple comparisons.
    ///
    /// For <c>(a, (b, c)) == (d, (e, f))</c> we'll hold a Multiple with two elements.
    /// The first element is a Single (describing the binary operator and conversions that are involved in <c>a == d</c>).
    /// The second element is a Multiple containing two Singles (one for the <c>b == e</c> comparison and the other for <c>c == f</c>).
    /// </summary>
    internal abstract class TupleBinaryOperatorInfo
    {
        internal abstract TupleBinaryOperatorInfoKind InfoKind { get; }
        internal readonly TypeSymbol? LeftConvertedTypeOpt;
        internal readonly TypeSymbol? RightConvertedTypeOpt;
#if DEBUG
        internal abstract TreeDumperNode DumpCore();
        internal string Dump() => TreeDumper.DumpCompact(DumpCore());
#endif

        private TupleBinaryOperatorInfo(TypeSymbol? leftConvertedTypeOpt, TypeSymbol? rightConvertedTypeOpt)
        {
            LeftConvertedTypeOpt = leftConvertedTypeOpt;
            RightConvertedTypeOpt = rightConvertedTypeOpt;
        }

        /// <summary>
        /// Holds the information for an element-wise comparison (like <c>a == b</c> as part of <c>(a, ...) == (b, ...)</c>)
        /// </summary>
        internal class Single : TupleBinaryOperatorInfo
        {
            internal readonly BinaryOperatorKind Kind;
            internal readonly MethodSymbol? MethodSymbolOpt; // User-defined comparison operator, if applicable
            internal readonly TypeSymbol? ConstrainedToTypeOpt;
<<<<<<< HEAD
=======

            internal readonly BoundValuePlaceholder? ConversionForBoolPlaceholder;
            internal readonly BoundExpression? ConversionForBool; // If a conversion to bool exists, then no operator needed. If an operator is needed, this holds the conversion for input to that operator.
>>>>>>> 67d940c4

            internal readonly UnaryOperatorSignature BoolOperator; // Information for op_true or op_false

            internal Single(
                TypeSymbol? leftConvertedTypeOpt,
                TypeSymbol? rightConvertedTypeOpt,
                BinaryOperatorKind kind,
                MethodSymbol? methodSymbolOpt,
                TypeSymbol? constrainedToTypeOpt,
<<<<<<< HEAD
                Conversion conversionForBool, UnaryOperatorSignature boolOperator) : base(leftConvertedTypeOpt, rightConvertedTypeOpt)
=======
                BoundValuePlaceholder? conversionForBoolPlaceholder,
                BoundExpression? conversionForBool,
                UnaryOperatorSignature boolOperator) : base(leftConvertedTypeOpt, rightConvertedTypeOpt)
>>>>>>> 67d940c4
            {
                Kind = kind;
                MethodSymbolOpt = methodSymbolOpt;
                ConstrainedToTypeOpt = constrainedToTypeOpt;
<<<<<<< HEAD
=======
                ConversionForBoolPlaceholder = conversionForBoolPlaceholder;
>>>>>>> 67d940c4
                ConversionForBool = conversionForBool;
                BoolOperator = boolOperator;

                Debug.Assert(Kind.IsUserDefined() == (MethodSymbolOpt is { }));
            }

            internal override TupleBinaryOperatorInfoKind InfoKind
                => TupleBinaryOperatorInfoKind.Single;

            public override string ToString()
                => $"binaryOperatorKind: {Kind}";

#if DEBUG
            internal override TreeDumperNode DumpCore()
            {
                var sub = new List<TreeDumperNode>();
                if (MethodSymbolOpt is { })
                {
                    sub.Add(new TreeDumperNode("methodSymbolOpt", MethodSymbolOpt.ToDisplayString(), null));
                }
                sub.Add(new TreeDumperNode("leftConversion", LeftConvertedTypeOpt?.ToDisplayString(), null));
                sub.Add(new TreeDumperNode("rightConversion", RightConvertedTypeOpt?.ToDisplayString(), null));

                return new TreeDumperNode("nested", Kind, sub);
            }
#endif
        }

        /// <summary>
        /// Holds the information for a tuple comparison, either at the top-level (like <c>(a, b) == ...</c>) or nested (like <c>(..., (a, b)) == (..., ...)</c>).
        /// </summary>
        internal class Multiple : TupleBinaryOperatorInfo
        {
            internal readonly ImmutableArray<TupleBinaryOperatorInfo> Operators;

            internal static readonly Multiple ErrorInstance =
                new Multiple(operators: ImmutableArray<TupleBinaryOperatorInfo>.Empty, leftConvertedTypeOpt: null, rightConvertedTypeOpt: null);

            internal Multiple(ImmutableArray<TupleBinaryOperatorInfo> operators, TypeSymbol? leftConvertedTypeOpt, TypeSymbol? rightConvertedTypeOpt)
                : base(leftConvertedTypeOpt, rightConvertedTypeOpt)
            {
                Debug.Assert(leftConvertedTypeOpt is null || leftConvertedTypeOpt.StrippedType().IsTupleType);
                Debug.Assert(rightConvertedTypeOpt is null || rightConvertedTypeOpt.StrippedType().IsTupleType);
                Debug.Assert(!operators.IsDefault);
                Debug.Assert(operators.IsEmpty || operators.Length > 1); // an empty array is used for error cases, otherwise tuples must have cardinality > 1

                Operators = operators;
            }

            internal override TupleBinaryOperatorInfoKind InfoKind
                => TupleBinaryOperatorInfoKind.Multiple;

#if DEBUG
            internal override TreeDumperNode DumpCore()
            {
                var sub = new List<TreeDumperNode>();
                sub.Add(new TreeDumperNode($"nestedOperators[{Operators.Length}]", null,
                    Operators.SelectAsArray(c => c.DumpCore())));

                return new TreeDumperNode("nested", null, sub);
            }
#endif
        }

        /// <summary>
        /// Represents an element-wise null/null comparison.
        /// For instance, <c>(null, ...) == (null, ...)</c>.
        /// </summary>
        internal class NullNull : TupleBinaryOperatorInfo
        {
            internal readonly BinaryOperatorKind Kind;

            internal NullNull(BinaryOperatorKind kind)
                : base(leftConvertedTypeOpt: null, rightConvertedTypeOpt: null)
            {
                Kind = kind;
            }

            internal override TupleBinaryOperatorInfoKind InfoKind
                => TupleBinaryOperatorInfoKind.NullNull;

#if DEBUG
            internal override TreeDumperNode DumpCore()
            {
                return new TreeDumperNode("nullnull", value: Kind, children: null);
            }
#endif
        }
    }
}<|MERGE_RESOLUTION|>--- conflicted
+++ resolved
@@ -47,12 +47,9 @@
             internal readonly BinaryOperatorKind Kind;
             internal readonly MethodSymbol? MethodSymbolOpt; // User-defined comparison operator, if applicable
             internal readonly TypeSymbol? ConstrainedToTypeOpt;
-<<<<<<< HEAD
-=======
 
             internal readonly BoundValuePlaceholder? ConversionForBoolPlaceholder;
             internal readonly BoundExpression? ConversionForBool; // If a conversion to bool exists, then no operator needed. If an operator is needed, this holds the conversion for input to that operator.
->>>>>>> 67d940c4
 
             internal readonly UnaryOperatorSignature BoolOperator; // Information for op_true or op_false
 
@@ -62,21 +59,14 @@
                 BinaryOperatorKind kind,
                 MethodSymbol? methodSymbolOpt,
                 TypeSymbol? constrainedToTypeOpt,
-<<<<<<< HEAD
-                Conversion conversionForBool, UnaryOperatorSignature boolOperator) : base(leftConvertedTypeOpt, rightConvertedTypeOpt)
-=======
                 BoundValuePlaceholder? conversionForBoolPlaceholder,
                 BoundExpression? conversionForBool,
                 UnaryOperatorSignature boolOperator) : base(leftConvertedTypeOpt, rightConvertedTypeOpt)
->>>>>>> 67d940c4
             {
                 Kind = kind;
                 MethodSymbolOpt = methodSymbolOpt;
                 ConstrainedToTypeOpt = constrainedToTypeOpt;
-<<<<<<< HEAD
-=======
                 ConversionForBoolPlaceholder = conversionForBoolPlaceholder;
->>>>>>> 67d940c4
                 ConversionForBool = conversionForBool;
                 BoolOperator = boolOperator;
 
