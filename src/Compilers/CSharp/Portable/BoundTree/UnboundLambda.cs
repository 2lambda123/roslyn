﻿// Licensed to the .NET Foundation under one or more agreements.
// The .NET Foundation licenses this file to you under the MIT license.
// See the LICENSE file in the project root for more information.

using System;
using System.Collections.Concurrent;
using System.Collections.Generic;
using System.Collections.Immutable;
using System.Diagnostics;
using System.Diagnostics.CodeAnalysis;
using System.Linq;
using System.Threading;
using Microsoft.CodeAnalysis.CSharp.Symbols;
using Microsoft.CodeAnalysis.CSharp.Syntax;
using Microsoft.CodeAnalysis.PooledObjects;
using Roslyn.Utilities;

namespace Microsoft.CodeAnalysis.CSharp
{
    internal interface IBoundLambdaOrFunction
    {
        MethodSymbol Symbol { get; }
        SyntaxNode Syntax { get; }
        BoundBlock? Body { get; }
        bool WasCompilerGenerated { get; }
    }

    internal sealed partial class BoundLocalFunctionStatement : IBoundLambdaOrFunction
    {
        MethodSymbol IBoundLambdaOrFunction.Symbol { get { return Symbol; } }

        SyntaxNode IBoundLambdaOrFunction.Syntax { get { return Syntax; } }

        BoundBlock? IBoundLambdaOrFunction.Body { get => this.Body; }
    }

    internal readonly struct InferredLambdaReturnType
    {
        internal readonly int NumExpressions;
        internal readonly bool IsExplicitType;
        internal readonly bool HadExpressionlessReturn;
        internal readonly RefKind RefKind;
        internal readonly TypeWithAnnotations TypeWithAnnotations;
        internal readonly bool InferredFromFunctionType;
        internal readonly ImmutableArray<DiagnosticInfo> UseSiteDiagnostics;
        internal readonly ImmutableArray<AssemblySymbol> Dependencies;

        internal InferredLambdaReturnType(
            int numExpressions,
            bool isExplicitType,
            bool hadExpressionlessReturn,
            RefKind refKind,
            TypeWithAnnotations typeWithAnnotations,
            bool inferredFromFunctionType,
            ImmutableArray<DiagnosticInfo> useSiteDiagnostics,
            ImmutableArray<AssemblySymbol> dependencies)
        {
            NumExpressions = numExpressions;
            IsExplicitType = isExplicitType;
            HadExpressionlessReturn = hadExpressionlessReturn;
            RefKind = refKind;
            TypeWithAnnotations = typeWithAnnotations;
            InferredFromFunctionType = inferredFromFunctionType;
            UseSiteDiagnostics = useSiteDiagnostics;
            Dependencies = dependencies;
        }
    }

    internal sealed partial class BoundLambda : IBoundLambdaOrFunction
    {
        public MessageID MessageID { get { return Syntax.Kind() == SyntaxKind.AnonymousMethodExpression ? MessageID.IDS_AnonMethod : MessageID.IDS_Lambda; } }

        internal InferredLambdaReturnType InferredReturnType { get; }

        MethodSymbol IBoundLambdaOrFunction.Symbol { get { return Symbol; } }

        SyntaxNode IBoundLambdaOrFunction.Syntax { get { return Syntax; } }

        public BoundLambda(SyntaxNode syntax, UnboundLambda unboundLambda, BoundBlock body, ImmutableBindingDiagnostic<AssemblySymbol> diagnostics, Binder binder, TypeSymbol? delegateType, InferredLambdaReturnType inferredReturnType)
            : this(syntax, unboundLambda.WithNoCache(), (LambdaSymbol)binder.ContainingMemberOrLambda!, body, diagnostics, binder, delegateType)
        {
            InferredReturnType = inferredReturnType;

            Debug.Assert(
                syntax.IsAnonymousFunction() ||                                                                 // lambda expressions
                syntax is ExpressionSyntax && LambdaUtilities.IsLambdaBody(syntax, allowReducedLambdas: true) || // query lambdas
                LambdaUtilities.IsQueryPairLambda(syntax)                                                       // "pair" lambdas in queries
            );
        }

        public TypeWithAnnotations GetInferredReturnType(ref CompoundUseSiteInfo<AssemblySymbol> useSiteInfo, out bool inferredFromFunctionType)
        {
            // Nullability (and conversions) are ignored.
            return GetInferredReturnType(conversions: null, nullableState: null, ref useSiteInfo, out inferredFromFunctionType);
        }

        /// <summary>
        /// Infer return type. If `nullableState` is non-null, nullability is also inferred and `NullableWalker.Analyze`
        /// uses that state to set the inferred nullability of variables in the enclosing scope. `conversions` is
        /// only needed when nullability is inferred.
        /// </summary>
        public TypeWithAnnotations GetInferredReturnType(ConversionsBase? conversions, NullableWalker.VariableState? nullableState, ref CompoundUseSiteInfo<AssemblySymbol> useSiteInfo, out bool inferredFromFunctionType)
        {
            if (!InferredReturnType.UseSiteDiagnostics.IsEmpty)
            {
                useSiteInfo.AddDiagnostics(InferredReturnType.UseSiteDiagnostics);
            }

            if (!InferredReturnType.Dependencies.IsEmpty)
            {
                useSiteInfo.AddDependencies(InferredReturnType.Dependencies);
            }

            InferredLambdaReturnType inferredReturnType;

            if (nullableState == null || InferredReturnType.IsExplicitType)
            {
                inferredReturnType = InferredReturnType;
            }
            else
            {
                Debug.Assert(!UnboundLambda.HasExplicitReturnType(out _, out _));
                Debug.Assert(conversions != null);
                // Diagnostics from NullableWalker.Analyze can be dropped here since Analyze
                // will be called again from NullableWalker.ApplyConversion when the
                // BoundLambda is converted to an anonymous function.
                // https://github.com/dotnet/roslyn/issues/31752: Can we avoid generating extra
                // diagnostics? And is this exponential when there are nested lambdas?
                var returnTypes = ArrayBuilder<(BoundReturnStatement, TypeWithAnnotations)>.GetInstance();
                var diagnostics = DiagnosticBag.GetInstance();
                var delegateType = Type.GetDelegateType();
                var compilation = Binder.Compilation;
                NullableWalker.Analyze(compilation,
                                       lambda: this,
                                       (Conversions)conversions,
                                       diagnostics,
                                       delegateInvokeMethodOpt: delegateType?.DelegateInvokeMethod,
                                       initialState: nullableState,
                                       returnTypes);
                diagnostics.Free();
                inferredReturnType = InferReturnType(returnTypes, node: this, Binder, delegateType, Symbol.IsAsync, conversions);
                returnTypes.Free();
            }

            inferredFromFunctionType = inferredReturnType.InferredFromFunctionType;
            return inferredReturnType.TypeWithAnnotations;
        }

        internal LambdaSymbol CreateLambdaSymbol(NamedTypeSymbol delegateType, Symbol containingSymbol) =>
            UnboundLambda.Data.CreateLambdaSymbol(delegateType, containingSymbol);

        internal LambdaSymbol CreateLambdaSymbol(
            Symbol containingSymbol,
            TypeWithAnnotations returnType,
            ImmutableArray<TypeWithAnnotations> parameterTypes,
            ImmutableArray<RefKind> parameterRefKinds,
            RefKind refKind)
            => UnboundLambda.Data.CreateLambdaSymbol(
                containingSymbol,
                returnType,
                parameterTypes,
                parameterRefKinds.IsDefault ? Enumerable.Repeat(RefKind.None, parameterTypes.Length).ToImmutableArray() : parameterRefKinds,
                refKind);

        /// <summary>
        /// Indicates the type of return statement with no expression. Used in InferReturnType.
        /// </summary>
        internal static readonly TypeSymbol NoReturnExpression = new UnsupportedMetadataTypeSymbol();

        internal static InferredLambdaReturnType InferReturnType(ArrayBuilder<(BoundReturnStatement, TypeWithAnnotations)> returnTypes,
            BoundLambda node, Binder binder, TypeSymbol? delegateType, bool isAsync, ConversionsBase conversions)
        {
            Debug.Assert(!node.UnboundLambda.HasExplicitReturnType(out _, out _));
            return InferReturnTypeImpl(returnTypes, node, binder, delegateType, isAsync, conversions, node.UnboundLambda.WithDependencies);
        }

        internal static InferredLambdaReturnType InferReturnType(ArrayBuilder<(BoundReturnStatement, TypeWithAnnotations)> returnTypes,
            UnboundLambda node, Binder binder, TypeSymbol? delegateType, bool isAsync, ConversionsBase conversions)
        {
            Debug.Assert(!node.HasExplicitReturnType(out _, out _));
            return InferReturnTypeImpl(returnTypes, node, binder, delegateType, isAsync, conversions, node.WithDependencies);
        }

        /// <summary>
        /// Behavior of this function should be kept aligned with <see cref="UnboundLambdaState.ReturnInferenceCacheKey"/>.
        /// </summary>
        private static InferredLambdaReturnType InferReturnTypeImpl(ArrayBuilder<(BoundReturnStatement, TypeWithAnnotations)> returnTypes,
            BoundNode node, Binder binder, TypeSymbol? delegateType, bool isAsync, ConversionsBase conversions, bool withDependencies)
        {
            var types = ArrayBuilder<(BoundExpression, TypeWithAnnotations)>.GetInstance();
            bool hasReturnWithoutArgument = false;
            RefKind refKind = RefKind.None;
            foreach (var (returnStatement, type) in returnTypes)
            {
                RefKind rk = returnStatement.RefKind;
                if (rk != RefKind.None)
                {
                    refKind = rk;
                }

                if ((object)type.Type == NoReturnExpression)
                {
                    hasReturnWithoutArgument = true;
                }
                else
                {
                    types.Add((returnStatement.ExpressionOpt!, type));
                }
            }

            var useSiteInfo = withDependencies ? new CompoundUseSiteInfo<AssemblySymbol>(binder.Compilation.Assembly) : CompoundUseSiteInfo<AssemblySymbol>.DiscardedDependencies;
            var bestType = CalculateReturnType(binder, conversions, delegateType, types, isAsync, node, ref useSiteInfo, out bool inferredFromFunctionType);
            Debug.Assert(bestType.Type is not FunctionTypeSymbol);
            int numExpressions = types.Count;
            types.Free();
            return new InferredLambdaReturnType(
                numExpressions,
                isExplicitType: false,
                hadExpressionlessReturn: hasReturnWithoutArgument,
                refKind,
                bestType,
                inferredFromFunctionType: inferredFromFunctionType,
                useSiteInfo.Diagnostics.AsImmutableOrEmpty(),
                useSiteInfo.AccumulatesDependencies ? useSiteInfo.Dependencies.AsImmutableOrEmpty() : ImmutableArray<AssemblySymbol>.Empty);
        }

        private static TypeWithAnnotations CalculateReturnType(
            Binder binder,
            ConversionsBase conversions,
            TypeSymbol? delegateType,
            ArrayBuilder<(BoundExpression expr, TypeWithAnnotations resultType)> returns,
            bool isAsync,
            BoundNode node,
            ref CompoundUseSiteInfo<AssemblySymbol> useSiteInfo,
            out bool inferredFromFunctionType)
        {
            TypeWithAnnotations bestResultType;
            int n = returns.Count;
            switch (n)
            {
                case 0:
                    inferredFromFunctionType = false;
                    bestResultType = default;
                    break;
                case 1:
                    if (conversions.IncludeNullability)
                    {
                        inferredFromFunctionType = false;
                        bestResultType = returns[0].resultType;
                    }
                    else
                    {
                        var bestType = returns[0].expr.GetTypeOrFunctionType();
                        if (bestType is FunctionTypeSymbol functionType)
                        {
                            bestType = functionType.GetInternalDelegateType();
                            inferredFromFunctionType = bestType is { };
                        }
                        else
                        {
                            inferredFromFunctionType = false;
                        }
                        bestResultType = TypeWithAnnotations.Create(bestType);
                    }
                    break;
                default:
                    // Need to handle ref returns. See https://github.com/dotnet/roslyn/issues/30432
                    if (conversions.IncludeNullability)
                    {
                        bestResultType = NullableWalker.BestTypeForLambdaReturns(returns, binder, node, (Conversions)conversions, out inferredFromFunctionType);
                    }
                    else
                    {
                        var bestType = BestTypeInferrer.InferBestType(returns.SelectAsArray(pair => pair.expr), conversions, ref useSiteInfo, out inferredFromFunctionType);
                        bestResultType = TypeWithAnnotations.Create(bestType);
                    }
                    break;
            }

            if (!isAsync)
            {
                return bestResultType;
            }

            // For async lambdas, the return type is the return type of the
            // delegate Invoke method if Invoke has a Task-like return type.
            // Otherwise the return type is Task or Task<T>.
            NamedTypeSymbol? taskType = null;
            var delegateReturnType = delegateType?.GetDelegateType()?.DelegateInvokeMethod?.ReturnType as NamedTypeSymbol;
            if (delegateReturnType?.IsVoidType() == false)
            {
                if (delegateReturnType.IsCustomTaskType(builderArgument: out _))
                {
                    taskType = delegateReturnType.ConstructedFrom;
                }
            }

            if (n == 0)
            {
                // No return statements have expressions; use delegate InvokeMethod
                // or infer type Task if delegate type not available.
                var resultType = taskType?.Arity == 0 ?
                    taskType :
                    binder.Compilation.GetWellKnownType(WellKnownType.System_Threading_Tasks_Task);
                return TypeWithAnnotations.Create(resultType);
            }

            if (!bestResultType.HasType || bestResultType.IsVoidType())
            {
                // If the best type was 'void', ERR_CantReturnVoid is reported while binding the "return void"
                // statement(s).
                return default;
            }

            // Some non-void best type T was found; use delegate InvokeMethod
            // or infer type Task<T> if delegate type not available.
            var taskTypeT = taskType?.Arity == 1 ?
                taskType :
                binder.Compilation.GetWellKnownType(WellKnownType.System_Threading_Tasks_Task_T);
            return TypeWithAnnotations.Create(taskTypeT.Construct(ImmutableArray.Create(bestResultType)));
        }

        internal sealed class BlockReturns : BoundTreeWalker
        {
            private readonly ArrayBuilder<(BoundReturnStatement, TypeWithAnnotations)> _builder;

            private BlockReturns(ArrayBuilder<(BoundReturnStatement, TypeWithAnnotations)> builder)
            {
                _builder = builder;
            }

            public static void GetReturnTypes(ArrayBuilder<(BoundReturnStatement, TypeWithAnnotations)> builder, BoundBlock block)
            {
                var visitor = new BlockReturns(builder);
                visitor.Visit(block);
            }

            public override BoundNode? Visit(BoundNode node)
            {
                if (!(node is BoundExpression))
                {
                    return base.Visit(node);
                }

                return null;
            }

            protected override BoundExpression VisitExpressionWithoutStackGuard(BoundExpression node)
            {
                throw ExceptionUtilities.Unreachable;
            }

            public override BoundNode? VisitLocalFunctionStatement(BoundLocalFunctionStatement node)
            {
                // Do not recurse into local functions; we don't want their returns.
                return null;
            }

            public override BoundNode? VisitReturnStatement(BoundReturnStatement node)
            {
                var expression = node.ExpressionOpt;
                var type = (expression is null) ?
                    NoReturnExpression :
                    expression.Type?.SetUnknownNullabilityForReferenceTypes();
                _builder.Add((node, TypeWithAnnotations.Create(type)));
                return null;
            }
        }
    }

    internal partial class UnboundLambda
    {
        private readonly NullableWalker.VariableState? _nullableState;

        public static UnboundLambda Create(
            CSharpSyntaxNode syntax,
            Binder binder,
            bool withDependencies,
            RefKind returnRefKind,
            TypeWithAnnotations returnType,
            ImmutableArray<SyntaxList<AttributeListSyntax>> parameterAttributes,
            ImmutableArray<RefKind> refKinds,
            ImmutableArray<TypeWithAnnotations> types,
            ImmutableArray<string> names,
            ImmutableArray<bool> discardsOpt,
            ImmutableArray<bool> nullCheckedOpt,
            bool isAsync,
            bool isStatic)
        {
            Debug.Assert(binder != null);
            Debug.Assert(syntax.IsAnonymousFunction());
            bool hasErrors = !types.IsDefault && types.Any(t => t.Type?.Kind == SymbolKind.ErrorType);

<<<<<<< HEAD
            var functionType = FunctionTypeSymbol.Lazy.CreateIfFeatureEnabled(syntax, binder, static (binder, expr) => ((UnboundLambda)expr).Data.InferDelegateType());
            var data = new PlainUnboundLambdaState(binder, returnRefKind, returnType, parameterAttributes, names, discardsOpt, nullCheckedOpt, types, refKinds, isAsync, isStatic, includeCache: true);
=======
            var functionType = FunctionTypeSymbol.CreateIfFeatureEnabled(syntax, binder, static (binder, expr) => ((UnboundLambda)expr).Data.InferDelegateType());
            var data = new PlainUnboundLambdaState(binder, returnRefKind, returnType, parameterAttributes, names, discardsOpt, types, refKinds, isAsync, isStatic, includeCache: true);
>>>>>>> 506fc4d4
            var lambda = new UnboundLambda(syntax, data, functionType, withDependencies, hasErrors: hasErrors);
            data.SetUnboundLambda(lambda);
            functionType?.SetExpression(lambda.WithNoCache());
            return lambda;
        }

        private UnboundLambda(SyntaxNode syntax, UnboundLambdaState state, FunctionTypeSymbol? functionType, bool withDependencies, NullableWalker.VariableState? nullableState, bool hasErrors) :
            this(syntax, state, functionType, withDependencies, hasErrors)
        {
            this._nullableState = nullableState;
        }

        internal UnboundLambda WithNullableState(NullableWalker.VariableState nullableState)
        {
            var data = Data.WithCaching(true);
            var lambda = new UnboundLambda(Syntax, data, FunctionType, WithDependencies, nullableState, HasErrors);
            data.SetUnboundLambda(lambda);
            return lambda;
        }

        internal UnboundLambda WithNoCache()
        {
            var data = Data.WithCaching(false);
            if ((object)data == Data)
            {
                return this;
            }

            var lambda = new UnboundLambda(Syntax, data, FunctionType, WithDependencies, _nullableState, HasErrors);
            data.SetUnboundLambda(lambda);
            return lambda;
        }

        public MessageID MessageID { get { return Data.MessageID; } }

        public BoundLambda Bind(NamedTypeSymbol delegateType, bool isExpressionTree)
            => SuppressIfNeeded(Data.Bind(delegateType, isExpressionTree));

        public BoundLambda BindForErrorRecovery()
            => SuppressIfNeeded(Data.BindForErrorRecovery());

        public BoundLambda BindForReturnTypeInference(NamedTypeSymbol delegateType)
            => SuppressIfNeeded(Data.BindForReturnTypeInference(delegateType));

        private BoundLambda SuppressIfNeeded(BoundLambda lambda)
            => this.IsSuppressed ? (BoundLambda)lambda.WithSuppression() : lambda;

        public bool HasSignature { get { return Data.HasSignature; } }
        public bool HasExplicitReturnType(out RefKind refKind, out TypeWithAnnotations returnType)
            => Data.HasExplicitReturnType(out refKind, out returnType);
        public bool HasExplicitlyTypedParameterList { get { return Data.HasExplicitlyTypedParameterList; } }
        public int ParameterCount { get { return Data.ParameterCount; } }
        public TypeWithAnnotations InferReturnType(ConversionsBase conversions, NamedTypeSymbol delegateType, ref CompoundUseSiteInfo<AssemblySymbol> useSiteInfo, out bool inferredFromFunctionType)
            => BindForReturnTypeInference(delegateType).GetInferredReturnType(conversions, _nullableState, ref useSiteInfo, out inferredFromFunctionType);

        public RefKind RefKind(int index) { return Data.RefKind(index); }
        public void GenerateAnonymousFunctionConversionError(BindingDiagnosticBag diagnostics, TypeSymbol targetType) { Data.GenerateAnonymousFunctionConversionError(diagnostics, targetType); }
        public bool GenerateSummaryErrors(BindingDiagnosticBag diagnostics) { return Data.GenerateSummaryErrors(diagnostics); }
        public bool IsAsync { get { return Data.IsAsync; } }
        public bool IsStatic => Data.IsStatic;
        public SyntaxList<AttributeListSyntax> ParameterAttributes(int index) { return Data.ParameterAttributes(index); }
        public TypeWithAnnotations ParameterTypeWithAnnotations(int index) { return Data.ParameterTypeWithAnnotations(index); }
        public TypeSymbol ParameterType(int index) { return ParameterTypeWithAnnotations(index).Type; }
        public Location ParameterLocation(int index) { return Data.ParameterLocation(index); }
        public string ParameterName(int index) { return Data.ParameterName(index); }
        public bool ParameterIsDiscard(int index) { return Data.ParameterIsDiscard(index); }
        public bool ParameterIsNullChecked(int index) { return Data.ParameterIsNullChecked(index); }
    }

    internal abstract class UnboundLambdaState
    {
        private UnboundLambda _unboundLambda = null!; // we would prefer this readonly, but we have an initialization cycle.
        internal readonly Binder Binder;

        [PerformanceSensitive(
            "https://github.com/dotnet/roslyn/issues/23582",
            Constraint = "Avoid " + nameof(ConcurrentDictionary<(NamedTypeSymbol, bool), BoundLambda>) + " which has a large default size, but this cache is normally small.")]
        private ImmutableDictionary<(NamedTypeSymbol Type, bool IsExpressionLambda), BoundLambda>? _bindingCache;

        [PerformanceSensitive(
            "https://github.com/dotnet/roslyn/issues/23582",
            Constraint = "Avoid " + nameof(ConcurrentDictionary<ReturnInferenceCacheKey, BoundLambda>) + " which has a large default size, but this cache is normally small.")]
        private ImmutableDictionary<ReturnInferenceCacheKey, BoundLambda>? _returnInferenceCache;

        private BoundLambda? _errorBinding;

        public UnboundLambdaState(Binder binder, bool includeCache)
        {
            Debug.Assert(binder != null);
            Debug.Assert(binder.ContainingMemberOrLambda != null);

            if (includeCache)
            {
                _bindingCache = ImmutableDictionary<(NamedTypeSymbol Type, bool IsExpressionLambda), BoundLambda>.Empty.WithComparers(BindingCacheComparer.Instance);
                _returnInferenceCache = ImmutableDictionary<ReturnInferenceCacheKey, BoundLambda>.Empty;
            }

            this.Binder = binder;
        }

        public void SetUnboundLambda(UnboundLambda unbound)
        {
            Debug.Assert(unbound != null);
            Debug.Assert(_unboundLambda == null || (object)_unboundLambda == unbound);
            _unboundLambda = unbound;
        }

        protected abstract UnboundLambdaState WithCachingCore(bool includeCache);

        internal UnboundLambdaState WithCaching(bool includeCache)
        {
            if ((_bindingCache == null) != includeCache)
            {
                return this;
            }

            var state = WithCachingCore(includeCache);
            Debug.Assert((state._bindingCache == null) != includeCache);
            return state;
        }

        public UnboundLambda UnboundLambda => _unboundLambda;

        public abstract MessageID MessageID { get; }
        public abstract string ParameterName(int index);
        public abstract bool ParameterIsDiscard(int index);
        public abstract bool ParameterIsNullChecked(int index);
        public abstract SyntaxList<AttributeListSyntax> ParameterAttributes(int index);
        public abstract bool HasSignature { get; }
        public abstract bool HasExplicitReturnType(out RefKind refKind, out TypeWithAnnotations returnType);
        public abstract bool HasExplicitlyTypedParameterList { get; }
        public abstract int ParameterCount { get; }
        public abstract bool IsAsync { get; }
        public abstract bool HasNames { get; }
        public abstract bool IsStatic { get; }
        public abstract Location ParameterLocation(int index);
        public abstract TypeWithAnnotations ParameterTypeWithAnnotations(int index);
        public abstract RefKind RefKind(int index);
        protected abstract BoundBlock BindLambdaBody(LambdaSymbol lambdaSymbol, Binder lambdaBodyBinder, BindingDiagnosticBag diagnostics);

        /// <summary>
        /// Return the bound expression if the lambda has an expression body and can be reused easily.
        /// This is an optimization only. Implementations can return null to skip reuse.
        /// </summary>
        protected abstract BoundExpression? GetLambdaExpressionBody(BoundBlock body);

        /// <summary>
        /// Produce a bound block for the expression returned from GetLambdaExpressionBody.
        /// </summary>
        protected abstract BoundBlock CreateBlockFromLambdaExpressionBody(Binder lambdaBodyBinder, BoundExpression expression, BindingDiagnosticBag diagnostics);

        public virtual void GenerateAnonymousFunctionConversionError(BindingDiagnosticBag diagnostics, TypeSymbol targetType)
        {
            this.Binder.GenerateAnonymousFunctionConversionError(diagnostics, _unboundLambda.Syntax, _unboundLambda, targetType);
        }

        // Returns the inferred return type, or null if none can be inferred.
        public BoundLambda Bind(NamedTypeSymbol delegateType, bool isTargetExpressionTree)
        {
            bool inExpressionTree = Binder.InExpressionTree || isTargetExpressionTree;

            if (!_bindingCache!.TryGetValue((delegateType, inExpressionTree), out BoundLambda? result))
            {
                result = ReallyBind(delegateType, inExpressionTree);
                result = ImmutableInterlocked.GetOrAdd(ref _bindingCache, (delegateType, inExpressionTree), result);
            }

            return result;
        }

        internal IEnumerable<TypeSymbol> InferredReturnTypes()
        {
            bool any = false;
            foreach (var lambda in _returnInferenceCache!.Values)
            {
                var type = lambda.InferredReturnType.TypeWithAnnotations;
                if (type.HasType)
                {
                    any = true;
                    yield return type.Type;
                }
            }

            if (!any)
            {
                var type = BindForErrorRecovery().InferredReturnType.TypeWithAnnotations;
                if (type.HasType)
                {
                    yield return type.Type;
                }
            }
        }

        private static MethodSymbol? DelegateInvokeMethod(NamedTypeSymbol? delegateType)
        {
            return delegateType.GetDelegateType()?.DelegateInvokeMethod;
        }

        private static TypeWithAnnotations DelegateReturnTypeWithAnnotations(MethodSymbol? invokeMethod, out RefKind refKind)
        {
            if (invokeMethod is null)
            {
                refKind = CodeAnalysis.RefKind.None;
                return default;
            }
            refKind = invokeMethod.RefKind;
            return invokeMethod.ReturnTypeWithAnnotations;
        }

        internal NamedTypeSymbol? InferDelegateType()
        {
            Debug.Assert(Binder.ContainingMemberOrLambda is { });

            if (!HasExplicitlyTypedParameterList)
            {
                return null;
            }

            var parameterRefKindsBuilder = ArrayBuilder<RefKind>.GetInstance(ParameterCount);
            var parameterTypesBuilder = ArrayBuilder<TypeWithAnnotations>.GetInstance(ParameterCount);
            for (int i = 0; i < ParameterCount; i++)
            {
                parameterRefKindsBuilder.Add(RefKind(i));
                parameterTypesBuilder.Add(ParameterTypeWithAnnotations(i));
            }
            var parameterRefKinds = parameterRefKindsBuilder.ToImmutableAndFree();
            var parameterTypes = parameterTypesBuilder.ToImmutableAndFree();

            if (!HasExplicitReturnType(out var returnRefKind, out var returnType))
            {
                var lambdaSymbol = new LambdaSymbol(
                    Binder,
                    Binder.Compilation,
                    Binder.ContainingMemberOrLambda,
                    _unboundLambda,
                    parameterTypes,
                    parameterRefKinds,
                    refKind: default,
                    returnType: default);
                var lambdaBodyBinder = new ExecutableCodeBinder(_unboundLambda.Syntax, lambdaSymbol, ParameterBinder(lambdaSymbol, Binder));
                var block = BindLambdaBody(lambdaSymbol, lambdaBodyBinder, BindingDiagnosticBag.Discarded);
                var returnTypes = ArrayBuilder<(BoundReturnStatement, TypeWithAnnotations)>.GetInstance();
                BoundLambda.BlockReturns.GetReturnTypes(returnTypes, block);
                var inferredReturnType = BoundLambda.InferReturnType(
                    returnTypes,
                    _unboundLambda,
                    lambdaBodyBinder,
                    delegateType: null,
                    isAsync: IsAsync,
                    Binder.Conversions);

                returnType = inferredReturnType.TypeWithAnnotations;
                returnRefKind = inferredReturnType.RefKind;

                if (!returnType.HasType && inferredReturnType.NumExpressions > 0)
                {
                    return null;
                }
            }

            if (!returnType.HasType)
            {
                // Binder.GetMethodGroupOrLambdaDelegateType() expects a non-null return type.
                returnType = TypeWithAnnotations.Create(Binder.Compilation.GetSpecialType(SpecialType.System_Void));
            }

            return Binder.GetMethodGroupOrLambdaDelegateType(
                _unboundLambda.Syntax,
                returnRefKind,
                returnType,
                parameterRefKinds,
                parameterTypes);
        }

        private BoundLambda ReallyBind(NamedTypeSymbol delegateType, bool inExpressionTree)
        {
            Debug.Assert(Binder.ContainingMemberOrLambda is { });

            var invokeMethod = DelegateInvokeMethod(delegateType);
            var returnType = DelegateReturnTypeWithAnnotations(invokeMethod, out RefKind refKind);

            LambdaSymbol lambdaSymbol;
            Binder lambdaBodyBinder;
            BoundBlock block;

            var diagnostics = BindingDiagnosticBag.GetInstance(withDiagnostics: true, _unboundLambda.WithDependencies);
            var compilation = Binder.Compilation;
            var cacheKey = ReturnInferenceCacheKey.Create(delegateType, IsAsync);

            // When binding for real (not for return inference), there is still a good chance
            // we could reuse a body of a lambda previous bound for return type inference.
            // For simplicity, reuse is limited to expression-bodied lambdas. In those cases,
            // we reuse the bound expression and apply any conversion to the return value
            // since the inferred return type was not used when binding for return inference.
            // We don't reuse the body if we're binding in an expression tree, because we didn't
            // know that we were binding for an expression tree when originally binding the lambda
            // for return inference.
            if (!inExpressionTree &&
                refKind == CodeAnalysis.RefKind.None &&
                _returnInferenceCache!.TryGetValue(cacheKey, out BoundLambda? returnInferenceLambda) &&
                GetLambdaExpressionBody(returnInferenceLambda.Body) is BoundExpression expression &&
                (lambdaSymbol = returnInferenceLambda.Symbol).RefKind == refKind &&
                (object)LambdaSymbol.InferenceFailureReturnType != lambdaSymbol.ReturnType &&
                lambdaSymbol.ReturnTypeWithAnnotations.Equals(returnType, TypeCompareKind.ConsiderEverything))
            {
                lambdaBodyBinder = returnInferenceLambda.Binder;
                block = CreateBlockFromLambdaExpressionBody(lambdaBodyBinder, expression, diagnostics);
                diagnostics.AddRange(returnInferenceLambda.Diagnostics);
            }
            else
            {
                lambdaSymbol = CreateLambdaSymbol(Binder.ContainingMemberOrLambda, returnType, cacheKey.ParameterTypes, cacheKey.ParameterRefKinds, refKind);
                lambdaBodyBinder = new ExecutableCodeBinder(_unboundLambda.Syntax, lambdaSymbol, ParameterBinder(lambdaSymbol, Binder), inExpressionTree ? BinderFlags.InExpressionTree : BinderFlags.None);
                block = BindLambdaBody(lambdaSymbol, lambdaBodyBinder, diagnostics);
            }

            lambdaSymbol.GetDeclarationDiagnostics(diagnostics);

            if (lambdaSymbol.RefKind == CodeAnalysis.RefKind.RefReadOnly)
            {
                compilation.EnsureIsReadOnlyAttributeExists(diagnostics, lambdaSymbol.DiagnosticLocation, modifyCompilation: false);
            }

            var lambdaParameters = lambdaSymbol.Parameters;
            ParameterHelpers.EnsureIsReadOnlyAttributeExists(compilation, lambdaParameters, diagnostics, modifyCompilation: false);

            if (returnType.HasType)
            {
                if (returnType.Type.ContainsNativeInteger())
                {
                    compilation.EnsureNativeIntegerAttributeExists(diagnostics, lambdaSymbol.DiagnosticLocation, modifyCompilation: false);
                }

                if (compilation.ShouldEmitNullableAttributes(lambdaSymbol) &&
                    returnType.NeedsNullableAttribute())
                {
                    compilation.EnsureNullableAttributeExists(diagnostics, lambdaSymbol.DiagnosticLocation, modifyCompilation: false);
                    // Note: we don't need to warn on annotations used in #nullable disable context for lambdas, as this is handled in binding already
                }
            }

            ParameterHelpers.EnsureNativeIntegerAttributeExists(compilation, lambdaParameters, diagnostics, modifyCompilation: false);
            ParameterHelpers.EnsureNullableAttributeExists(compilation, lambdaSymbol, lambdaParameters, diagnostics, modifyCompilation: false);
            // Note: we don't need to warn on annotations used in #nullable disable context for lambdas, as this is handled in binding already

            ValidateUnsafeParameters(diagnostics, cacheKey.ParameterTypes);

            bool reachableEndpoint = ControlFlowPass.Analyze(compilation, lambdaSymbol, block, diagnostics.DiagnosticBag);
            if (reachableEndpoint)
            {
                if (Binder.MethodOrLambdaRequiresValue(lambdaSymbol, this.Binder.Compilation))
                {
                    // Not all code paths return a value in {0} of type '{1}'
                    diagnostics.Add(ErrorCode.ERR_AnonymousReturnExpected, lambdaSymbol.DiagnosticLocation, this.MessageID.Localize(), delegateType);
                }
                else
                {
                    block = FlowAnalysisPass.AppendImplicitReturn(block, lambdaSymbol);
                }
            }

            if (IsAsync && !ErrorFacts.PreventsSuccessfulDelegateConversion(diagnostics.DiagnosticBag))
            {
                if (returnType.HasType && // Can be null if "delegateType" is not actually a delegate type.
                    !returnType.IsVoidType() &&
                    !lambdaSymbol.IsAsyncEffectivelyReturningTask(compilation) &&
                    !lambdaSymbol.IsAsyncEffectivelyReturningGenericTask(compilation))
                {
                    // Cannot convert async {0} to delegate type '{1}'. An async {0} may return void, Task or Task&lt;T&gt;, none of which are convertible to '{1}'.
                    diagnostics.Add(ErrorCode.ERR_CantConvAsyncAnonFuncReturns, lambdaSymbol.DiagnosticLocation, lambdaSymbol.MessageID.Localize(), delegateType);
                }
            }

            var result = new BoundLambda(_unboundLambda.Syntax, _unboundLambda, block, diagnostics.ToReadOnlyAndFree(), lambdaBodyBinder, delegateType, inferredReturnType: default)
            { WasCompilerGenerated = _unboundLambda.WasCompilerGenerated };

            return result;
        }

        internal LambdaSymbol CreateLambdaSymbol(
            Symbol containingSymbol,
            TypeWithAnnotations returnType,
            ImmutableArray<TypeWithAnnotations> parameterTypes,
            ImmutableArray<RefKind> parameterRefKinds,
            RefKind refKind)
            => new LambdaSymbol(
                Binder,
                Binder.Compilation,
                containingSymbol,
                _unboundLambda,
                parameterTypes,
                parameterRefKinds,
                refKind,
                returnType);

        internal LambdaSymbol CreateLambdaSymbol(NamedTypeSymbol delegateType, Symbol containingSymbol)
        {
            var invokeMethod = DelegateInvokeMethod(delegateType);
            var returnType = DelegateReturnTypeWithAnnotations(invokeMethod, out RefKind refKind);
            ReturnInferenceCacheKey.GetFields(delegateType, IsAsync, out var parameterTypes, out var parameterRefKinds, out _);
            return CreateLambdaSymbol(containingSymbol, returnType, parameterTypes, parameterRefKinds, refKind);
        }

        private void ValidateUnsafeParameters(BindingDiagnosticBag diagnostics, ImmutableArray<TypeWithAnnotations> targetParameterTypes)
        {
            // It is legal to use a delegate type that has unsafe parameter types inside
            // a safe context if the anonymous method has no parameter list!
            //
            // unsafe delegate void D(int* p);
            // class C { D d = delegate {}; }
            //
            // is legal even if C is not an unsafe context because no int* is actually used.

            if (this.HasSignature)
            {
                // NOTE: we can get here with targetParameterTypes.Length > ParameterCount
                // in a case where we are binding for error reporting purposes 
                var numParametersToCheck = Math.Min(targetParameterTypes.Length, ParameterCount);
                for (int i = 0; i < numParametersToCheck; i++)
                {
                    if (targetParameterTypes[i].Type.IsUnsafe())
                    {
                        this.Binder.ReportUnsafeIfNotAllowed(this.ParameterLocation(i), diagnostics);
                    }
                }
            }
        }

        private BoundLambda ReallyInferReturnType(
            NamedTypeSymbol? delegateType,
            ImmutableArray<TypeWithAnnotations> parameterTypes,
            ImmutableArray<RefKind> parameterRefKinds)
        {
            bool hasExplicitReturnType = HasExplicitReturnType(out var refKind, out var returnType);
            (var lambdaSymbol, var block, var lambdaBodyBinder, var diagnostics) = BindWithParameterAndReturnType(parameterTypes, parameterRefKinds, returnType, refKind);
            InferredLambdaReturnType inferredReturnType;
            if (hasExplicitReturnType)
            {
                // The InferredLambdaReturnType fields other than RefKind and ReturnType
                // are only used when actually inferring a type, not when the type is explicit.
                inferredReturnType = new InferredLambdaReturnType(
                    numExpressions: 0,
                    isExplicitType: true,
                    hadExpressionlessReturn: false,
                    refKind,
                    returnType,
                    inferredFromFunctionType: false,
                    ImmutableArray<DiagnosticInfo>.Empty,
                    ImmutableArray<AssemblySymbol>.Empty);
            }
            else
            {
                var returnTypes = ArrayBuilder<(BoundReturnStatement, TypeWithAnnotations)>.GetInstance();
                BoundLambda.BlockReturns.GetReturnTypes(returnTypes, block);
                inferredReturnType = BoundLambda.InferReturnType(returnTypes, _unboundLambda, lambdaBodyBinder, delegateType, lambdaSymbol.IsAsync, lambdaBodyBinder.Conversions);
                // TODO: Should InferredReturnType.UseSiteDiagnostics be merged into BoundLambda.Diagnostics?
                refKind = inferredReturnType.RefKind;
                returnType = inferredReturnType.TypeWithAnnotations;
                if (!returnType.HasType)
                {
                    bool forErrorRecovery = delegateType is null;
                    returnType = (forErrorRecovery && returnTypes.Count == 0)
                        ? TypeWithAnnotations.Create(this.Binder.Compilation.GetSpecialType(SpecialType.System_Void))
                        : TypeWithAnnotations.Create(LambdaSymbol.InferenceFailureReturnType);
                }
                returnTypes.Free();
            }

            var result = new BoundLambda(
                _unboundLambda.Syntax,
                _unboundLambda,
                block,
                diagnostics.ToReadOnlyAndFree(),
                lambdaBodyBinder,
                delegateType,
                inferredReturnType)
            { WasCompilerGenerated = _unboundLambda.WasCompilerGenerated };

            if (!hasExplicitReturnType)
            {
                lambdaSymbol.SetInferredReturnType(refKind, returnType);
            }

            return result;
        }

        private (LambdaSymbol lambdaSymbol, BoundBlock block, ExecutableCodeBinder lambdaBodyBinder, BindingDiagnosticBag diagnostics) BindWithParameterAndReturnType(
            ImmutableArray<TypeWithAnnotations> parameterTypes,
            ImmutableArray<RefKind> parameterRefKinds,
            TypeWithAnnotations returnType,
            RefKind refKind)
        {
            var diagnostics = BindingDiagnosticBag.GetInstance(withDiagnostics: true, _unboundLambda.WithDependencies);
            var lambdaSymbol = CreateLambdaSymbol(Binder.ContainingMemberOrLambda!,
                                                  returnType,
                                                  parameterTypes,
                                                  parameterRefKinds,
                                                  refKind);
            var lambdaBodyBinder = new ExecutableCodeBinder(_unboundLambda.Syntax, lambdaSymbol, ParameterBinder(lambdaSymbol, Binder));
            var block = BindLambdaBody(lambdaSymbol, lambdaBodyBinder, diagnostics);
            lambdaSymbol.GetDeclarationDiagnostics(diagnostics);
            return (lambdaSymbol, block, lambdaBodyBinder, diagnostics);
        }

        public BoundLambda BindForReturnTypeInference(NamedTypeSymbol delegateType)
        {
            var cacheKey = ReturnInferenceCacheKey.Create(delegateType, IsAsync);

            BoundLambda? result;
            if (!_returnInferenceCache!.TryGetValue(cacheKey, out result))
            {
                result = ReallyInferReturnType(delegateType, cacheKey.ParameterTypes, cacheKey.ParameterRefKinds);
                result = ImmutableInterlocked.GetOrAdd(ref _returnInferenceCache, cacheKey, result);
            }

            return result;
        }

        /// <summary>
        /// Behavior of this key should be kept aligned with <see cref="BoundLambda.InferReturnTypeImpl"/>.
        /// </summary>
        private sealed class ReturnInferenceCacheKey
        {
            public readonly ImmutableArray<TypeWithAnnotations> ParameterTypes;
            public readonly ImmutableArray<RefKind> ParameterRefKinds;
            public readonly NamedTypeSymbol? TaskLikeReturnTypeOpt;

            public static readonly ReturnInferenceCacheKey Empty = new ReturnInferenceCacheKey(ImmutableArray<TypeWithAnnotations>.Empty, ImmutableArray<RefKind>.Empty, null);

            private ReturnInferenceCacheKey(ImmutableArray<TypeWithAnnotations> parameterTypes, ImmutableArray<RefKind> parameterRefKinds, NamedTypeSymbol? taskLikeReturnTypeOpt)
            {
                Debug.Assert(parameterTypes.Length == parameterRefKinds.Length);
                Debug.Assert(taskLikeReturnTypeOpt is null || ((object)taskLikeReturnTypeOpt == taskLikeReturnTypeOpt.ConstructedFrom && taskLikeReturnTypeOpt.IsCustomTaskType(out var builderArgument)));
                this.ParameterTypes = parameterTypes;
                this.ParameterRefKinds = parameterRefKinds;
                this.TaskLikeReturnTypeOpt = taskLikeReturnTypeOpt;
            }

            public override bool Equals(object? obj)
            {
                if ((object)this == obj)
                {
                    return true;
                }

                var other = obj as ReturnInferenceCacheKey;

                if (other is null ||
                    other.ParameterTypes.Length != this.ParameterTypes.Length ||
                    !TypeSymbol.Equals(other.TaskLikeReturnTypeOpt, this.TaskLikeReturnTypeOpt, TypeCompareKind.ConsiderEverything2))
                {
                    return false;
                }

                for (int i = 0; i < this.ParameterTypes.Length; i++)
                {
                    if (!other.ParameterTypes[i].Equals(this.ParameterTypes[i], TypeCompareKind.ConsiderEverything) ||
                        other.ParameterRefKinds[i] != this.ParameterRefKinds[i])
                    {
                        return false;
                    }
                }

                return true;
            }

            public override int GetHashCode()
            {
                var value = TaskLikeReturnTypeOpt?.GetHashCode() ?? 0;
                foreach (var type in ParameterTypes)
                {
                    value = Hash.Combine(type.Type, value);
                }
                return value;
            }

            public static ReturnInferenceCacheKey Create(NamedTypeSymbol? delegateType, bool isAsync)
            {
                GetFields(delegateType, isAsync, out var parameterTypes, out var parameterRefKinds, out var taskLikeReturnTypeOpt);
                if (parameterTypes.IsEmpty && parameterRefKinds.IsEmpty && taskLikeReturnTypeOpt is null)
                {
                    return Empty;
                }
                return new ReturnInferenceCacheKey(parameterTypes, parameterRefKinds, taskLikeReturnTypeOpt);
            }

            public static void GetFields(
                NamedTypeSymbol? delegateType,
                bool isAsync,
                out ImmutableArray<TypeWithAnnotations> parameterTypes,
                out ImmutableArray<RefKind> parameterRefKinds,
                out NamedTypeSymbol? taskLikeReturnTypeOpt)
            {
                // delegateType or DelegateInvokeMethod can be null in cases of malformed delegates
                // in such case we would want something trivial with no parameters
                parameterTypes = ImmutableArray<TypeWithAnnotations>.Empty;
                parameterRefKinds = ImmutableArray<RefKind>.Empty;
                taskLikeReturnTypeOpt = null;
                MethodSymbol? invoke = DelegateInvokeMethod(delegateType);
                if (invoke is not null)
                {
                    int parameterCount = invoke.ParameterCount;
                    if (parameterCount > 0)
                    {
                        var typesBuilder = ArrayBuilder<TypeWithAnnotations>.GetInstance(parameterCount);
                        var refKindsBuilder = ArrayBuilder<RefKind>.GetInstance(parameterCount);

                        foreach (var p in invoke.Parameters)
                        {
                            refKindsBuilder.Add(p.RefKind);
                            typesBuilder.Add(p.TypeWithAnnotations);
                        }

                        parameterTypes = typesBuilder.ToImmutableAndFree();
                        parameterRefKinds = refKindsBuilder.ToImmutableAndFree();
                    }

                    if (isAsync)
                    {
                        var delegateReturnType = invoke.ReturnType as NamedTypeSymbol;
                        if (delegateReturnType?.IsVoidType() == false)
                        {
                            if (delegateReturnType.IsCustomTaskType(out var builderType))
                            {
                                taskLikeReturnTypeOpt = delegateReturnType.ConstructedFrom;
                            }
                        }
                    }
                }
            }
        }

        public virtual Binder ParameterBinder(LambdaSymbol lambdaSymbol, Binder binder)
        {
            return new WithLambdaParametersBinder(lambdaSymbol, binder);
        }

        // UNDONE: [MattWar]
        // UNDONE: Here we enable the consumer of an unbound lambda that could not be 
        // UNDONE: successfully converted to a best bound lambda to do error recovery 
        // UNDONE: by either picking an existing binding, or by binding the body using
        // UNDONE: error types for parameter types as necessary. This is not exactly
        // UNDONE: the strategy we discussed in the design meeting; rather there we
        // UNDONE: decided to do this more the way we did it in the native compiler:
        // UNDONE: there we wrote a post-processing pass that searched the tree for
        // UNDONE: unbound lambdas and did this sort of replacement on them, so that
        // UNDONE: we never observed an unbound lambda in the tree.
        // UNDONE:
        // UNDONE: I think that is a reasonable approach but it is not implemented yet.
        // UNDONE: When we figure out precisely where that rewriting pass should go, 
        // UNDONE: we can use the gear implemented in this method as an implementation
        // UNDONE: detail of it.
        // UNDONE:
        // UNDONE: Note: that rewriting can now be done in BindToTypeForErrorRecovery.
        public BoundLambda BindForErrorRecovery()
        {
            // It is possible that either (1) we never did a binding, because
            // we've got code like "var x = (z)=>{int y = 123; M(y, z);};" or 
            // (2) we did a bunch of bindings but none of them turned out to
            // be the one we wanted. In such a situation we still want 
            // IntelliSense to work on y in the body of the lambda, and 
            // possibly to make a good guess as to what M means even if we
            // don't know the type of z.

            if (_errorBinding == null)
            {
                Interlocked.CompareExchange(ref _errorBinding, ReallyBindForErrorRecovery(), null);
            }

            return _errorBinding;
        }

        private BoundLambda ReallyBindForErrorRecovery()
        {
            // If we have bindings, we can use heuristics to choose one.
            // If not, we can assign error types to all the parameters
            // and bind.

            return
                GuessBestBoundLambda(_bindingCache!)
                ?? rebind(GuessBestBoundLambda(_returnInferenceCache!))
                ?? rebind(ReallyInferReturnType(delegateType: null, ImmutableArray<TypeWithAnnotations>.Empty, ImmutableArray<RefKind>.Empty));

            // Rebind a lambda to push target conversions through the return/result expressions
            [return: NotNullIfNotNull("lambda")] BoundLambda? rebind(BoundLambda? lambda)
            {
                if (lambda is null)
                    return null;
                var delegateType = (NamedTypeSymbol?)lambda.Type;
                ReturnInferenceCacheKey.GetFields(delegateType, IsAsync, out var parameterTypes, out var parameterRefKinds, out _);
                return ReallyBindForErrorRecovery(delegateType, lambda.InferredReturnType, parameterTypes, parameterRefKinds);
            }
        }

        private BoundLambda ReallyBindForErrorRecovery(
            NamedTypeSymbol? delegateType,
            InferredLambdaReturnType inferredReturnType,
            ImmutableArray<TypeWithAnnotations> parameterTypes,
            ImmutableArray<RefKind> parameterRefKinds)
        {
            var returnType = inferredReturnType.TypeWithAnnotations;
            var refKind = inferredReturnType.RefKind;
            if (!returnType.HasType)
            {
                Debug.Assert(!inferredReturnType.IsExplicitType);
                var invokeMethod = DelegateInvokeMethod(delegateType);
                returnType = DelegateReturnTypeWithAnnotations(invokeMethod, out refKind);
                if (!returnType.HasType || returnType.Type.ContainsTypeParameter())
                {
                    var t = (inferredReturnType.HadExpressionlessReturn || inferredReturnType.NumExpressions == 0)
                        ? this.Binder.Compilation.GetSpecialType(SpecialType.System_Void)
                        : this.Binder.CreateErrorType();
                    returnType = TypeWithAnnotations.Create(t);
                    refKind = CodeAnalysis.RefKind.None;
                }
            }

            (var lambdaSymbol, var block, var lambdaBodyBinder, var diagnostics) = BindWithParameterAndReturnType(parameterTypes, parameterRefKinds, returnType, refKind);
            return new BoundLambda(
                _unboundLambda.Syntax,
                _unboundLambda,
                block,
                diagnostics.ToReadOnlyAndFree(),
                lambdaBodyBinder,
                delegateType,
                new InferredLambdaReturnType(
                    inferredReturnType.NumExpressions,
                    isExplicitType: inferredReturnType.IsExplicitType,
                    inferredReturnType.HadExpressionlessReturn,
                    refKind,
                    returnType,
                    inferredFromFunctionType: inferredReturnType.InferredFromFunctionType,
                    ImmutableArray<DiagnosticInfo>.Empty,
                    ImmutableArray<AssemblySymbol>.Empty))
            { WasCompilerGenerated = _unboundLambda.WasCompilerGenerated };
        }

        private static BoundLambda? GuessBestBoundLambda<T>(ImmutableDictionary<T, BoundLambda> candidates)
            where T : notnull
        {
            switch (candidates.Count)
            {
                case 0:
                    return null;
                case 1:
                    return candidates.First().Value;
                default:
                    // Prefer candidates with fewer diagnostics.
                    IEnumerable<KeyValuePair<T, BoundLambda>> minDiagnosticsGroup = candidates.GroupBy(lambda => lambda.Value.Diagnostics.Diagnostics.Length).OrderBy(group => group.Key).First();

                    // If multiple candidates have the same number of diagnostics, order them by delegate type name.
                    // It's not great, but it should be stable.
                    return minDiagnosticsGroup
                        .OrderBy(lambda => GetLambdaSortString(lambda.Value.Symbol))
                        .FirstOrDefault()
                        .Value;
            }
        }

        private static string GetLambdaSortString(LambdaSymbol lambda)
        {
            var builder = PooledStringBuilder.GetInstance();

            foreach (var parameter in lambda.Parameters)
            {
                builder.Builder.Append(parameter.ToDisplayString(SymbolDisplayFormat.CSharpErrorMessageFormat));
            }

            if (lambda.ReturnTypeWithAnnotations.HasType)
            {
                builder.Builder.Append(lambda.ReturnTypeWithAnnotations.ToDisplayString(SymbolDisplayFormat.FullyQualifiedFormat));
            }

            var result = builder.ToStringAndFree();
            return result;
        }

        public bool GenerateSummaryErrors(BindingDiagnosticBag diagnostics)
        {
            // It is highly likely that "the same" error will be given for two different
            // bindings of the same lambda but with different values for the parameters
            // of the error. For example, if we have x=>x.Blah() where x could be int
            // or string, then the two errors will be "int does not have member Blah" and 
            // "string does not have member Blah", but the locations and errors numbers
            // will be the same.
            //
            // We should first see if there is a set of errors that are "the same" by
            // this definition that occur in every lambda binding; if there are then
            // those are the errors we should report.
            //
            // If there are no errors that are common to *every* binding then we
            // can report the complete set of errors produced by every binding. However,
            // we still wish to avoid duplicates, so we will use the same logic for
            // building the union as the intersection; two errors with the same code
            // and location are to be treated as the same error and only reported once,
            // regardless of how that error is parameterized.
            //
            // The question then rears its head: when given two of "the same" error
            // to report that are nevertheless different in their arguments, which one
            // do we choose? To the user it hardly matters; either one points to the
            // right location in source code. But it surely matters to our testing team;
            // we do not want to be in a position where some small change to our internal
            // representation of lambdas causes tests to break because errors are reported
            // differently.
            //
            // What we need to do is find a *repeatable* arbitrary way to choose between
            // two errors; we can for example simply take the one that is lower in alphabetical
            // order when converted to a string.

            var convBags = from boundLambda in _bindingCache select boundLambda.Value.Diagnostics;
            var retBags = from boundLambda in _returnInferenceCache!.Values select boundLambda.Diagnostics;
            var allBags = convBags.Concat(retBags);

            FirstAmongEqualsSet<Diagnostic>? intersection = null;
            foreach (ImmutableBindingDiagnostic<AssemblySymbol> bag in allBags)
            {
                if (intersection == null)
                {
                    intersection = CreateFirstAmongEqualsSet(bag.Diagnostics);
                }
                else
                {
                    intersection.IntersectWith(bag.Diagnostics);
                }
            }

            if (intersection != null)
            {
                if (PreventsSuccessfulDelegateConversion(intersection))
                {
                    diagnostics.AddRange(intersection);
                    return true;
                }
            }

            FirstAmongEqualsSet<Diagnostic>? union = null;

            foreach (ImmutableBindingDiagnostic<AssemblySymbol> bag in allBags)
            {
                if (union == null)
                {
                    union = CreateFirstAmongEqualsSet(bag.Diagnostics);
                }
                else
                {
                    union.UnionWith(bag.Diagnostics);
                }
            }

            if (union != null)
            {
                if (PreventsSuccessfulDelegateConversion(union))
                {
                    diagnostics.AddRange(union);
                    return true;
                }
            }

            return false;
        }

        private static bool PreventsSuccessfulDelegateConversion(FirstAmongEqualsSet<Diagnostic> set)
        {
            foreach (var diagnostic in set)
            {
                if (ErrorFacts.PreventsSuccessfulDelegateConversion((ErrorCode)diagnostic.Code))
                {
                    return true;
                }
            }
            return false;
        }

        private static FirstAmongEqualsSet<Diagnostic> CreateFirstAmongEqualsSet(ImmutableArray<Diagnostic> bag)
        {
            // For the purposes of lambda error reporting we wish to compare 
            // diagnostics for equality only considering their code and location,
            // but not other factors such as the values supplied for the 
            // parameters of the diagnostic.
            return new FirstAmongEqualsSet<Diagnostic>(
                bag,
                CommonDiagnosticComparer.Instance,
                CanonicallyCompareDiagnostics);
        }

        /// <summary>
        /// What we need to do is find a *repeatable* arbitrary way to choose between
        /// two errors; we can for example simply take the one whose arguments are lower in alphabetical
        /// order when converted to a string.  As an optimization, we compare error codes
        /// first and skip string comparison if they differ.
        /// </summary>
        private static int CanonicallyCompareDiagnostics(Diagnostic x, Diagnostic y)
        {
            // Optimization: don't bother 
            if (x.Code != y.Code)
                return x.Code - y.Code;

            var nx = x.Arguments?.Count ?? 0;
            var ny = y.Arguments?.Count ?? 0;
            for (int i = 0, n = Math.Min(nx, ny); i < n; i++)
            {
                object? argx = x.Arguments![i];
                object? argy = y.Arguments![i];

                int argCompare = string.CompareOrdinal(argx?.ToString(), argy?.ToString());
                if (argCompare != 0)
                    return argCompare;
            }

            return nx - ny;
        }

        private sealed class BindingCacheComparer : IEqualityComparer<(NamedTypeSymbol Type, bool IsExpressionTree)>
        {
            public static readonly BindingCacheComparer Instance = new BindingCacheComparer();

            public bool Equals([AllowNull] (NamedTypeSymbol Type, bool IsExpressionTree) x, [AllowNull] (NamedTypeSymbol Type, bool IsExpressionTree) y)
                => x.IsExpressionTree == y.IsExpressionTree && Symbol.Equals(x.Type, y.Type, TypeCompareKind.ConsiderEverything);

            public int GetHashCode([DisallowNull] (NamedTypeSymbol Type, bool IsExpressionTree) obj)
                => Hash.Combine(obj.Type, obj.IsExpressionTree.GetHashCode());
        }
    }

    internal sealed class PlainUnboundLambdaState : UnboundLambdaState
    {
        private readonly RefKind _returnRefKind;
        private readonly TypeWithAnnotations _returnType;
        private readonly ImmutableArray<SyntaxList<AttributeListSyntax>> _parameterAttributes;
        private readonly ImmutableArray<string> _parameterNames;
        private readonly ImmutableArray<bool> _parameterIsDiscardOpt;
        private readonly ImmutableArray<bool> _parameterIsNullCheckedOpt;
        private readonly ImmutableArray<TypeWithAnnotations> _parameterTypesWithAnnotations;
        private readonly ImmutableArray<RefKind> _parameterRefKinds;
        private readonly bool _isAsync;
        private readonly bool _isStatic;

        internal PlainUnboundLambdaState(
            Binder binder,
            RefKind returnRefKind,
            TypeWithAnnotations returnType,
            ImmutableArray<SyntaxList<AttributeListSyntax>> parameterAttributes,
            ImmutableArray<string> parameterNames,
            ImmutableArray<bool> parameterIsDiscardOpt,
            ImmutableArray<bool> parameterIsNullCheckedOpt,
            ImmutableArray<TypeWithAnnotations> parameterTypesWithAnnotations,
            ImmutableArray<RefKind> parameterRefKinds,
            bool isAsync,
            bool isStatic,
            bool includeCache)
            : base(binder, includeCache)
        {
            _returnRefKind = returnRefKind;
            _returnType = returnType;
            _parameterAttributes = parameterAttributes;
            _parameterNames = parameterNames;
            _parameterIsDiscardOpt = parameterIsDiscardOpt;
            _parameterIsNullCheckedOpt = parameterIsNullCheckedOpt;
            _parameterTypesWithAnnotations = parameterTypesWithAnnotations;
            _parameterRefKinds = parameterRefKinds;
            _isAsync = isAsync;
            _isStatic = isStatic;
        }

        public override bool HasNames { get { return !_parameterNames.IsDefault; } }

        public override bool HasSignature { get { return !_parameterNames.IsDefault; } }

        public override bool HasExplicitReturnType(out RefKind refKind, out TypeWithAnnotations returnType)
        {
            refKind = _returnRefKind;
            returnType = _returnType;
            return _returnType.HasType;
        }

        public override bool HasExplicitlyTypedParameterList { get { return !_parameterTypesWithAnnotations.IsDefault; } }

        public override int ParameterCount { get { return _parameterNames.IsDefault ? 0 : _parameterNames.Length; } }

        public override bool IsAsync { get { return _isAsync; } }

        public override bool IsStatic => _isStatic;

        public override MessageID MessageID { get { return this.UnboundLambda.Syntax.Kind() == SyntaxKind.AnonymousMethodExpression ? MessageID.IDS_AnonMethod : MessageID.IDS_Lambda; } }

        private CSharpSyntaxNode Body
        {
            get
            {
                return UnboundLambda.Syntax.AnonymousFunctionBody();
            }
        }

        public override Location ParameterLocation(int index)
        {
            Debug.Assert(HasSignature && 0 <= index && index < ParameterCount);
            var syntax = UnboundLambda.Syntax;
            switch (syntax.Kind())
            {
                default:
                case SyntaxKind.SimpleLambdaExpression:
                    return ((SimpleLambdaExpressionSyntax)syntax).Parameter.Identifier.GetLocation();
                case SyntaxKind.ParenthesizedLambdaExpression:
                    return ((ParenthesizedLambdaExpressionSyntax)syntax).ParameterList.Parameters[index].Identifier.GetLocation();
                case SyntaxKind.AnonymousMethodExpression:
                    return ((AnonymousMethodExpressionSyntax)syntax).ParameterList!.Parameters[index].Identifier.GetLocation();
            }
        }

        private bool IsExpressionLambda { get { return Body.Kind() != SyntaxKind.Block; } }

        public override SyntaxList<AttributeListSyntax> ParameterAttributes(int index)
        {
            return _parameterAttributes.IsDefault ? default : _parameterAttributes[index];
        }

        public override string ParameterName(int index)
        {
            Debug.Assert(!_parameterNames.IsDefault && 0 <= index && index < _parameterNames.Length);
            return _parameterNames[index];
        }

        public override bool ParameterIsDiscard(int index)
        {
            return _parameterIsDiscardOpt.IsDefault ? false : _parameterIsDiscardOpt[index];
        }

        public override bool ParameterIsNullChecked(int index)
        {
            return _parameterIsNullCheckedOpt.IsDefault ? false : _parameterIsNullCheckedOpt[index];
        }

        public override RefKind RefKind(int index)
        {
            Debug.Assert(0 <= index && index < _parameterTypesWithAnnotations.Length);
            return _parameterRefKinds.IsDefault ? Microsoft.CodeAnalysis.RefKind.None : _parameterRefKinds[index];
        }

        public override TypeWithAnnotations ParameterTypeWithAnnotations(int index)
        {
            Debug.Assert(this.HasExplicitlyTypedParameterList);
            Debug.Assert(0 <= index && index < _parameterTypesWithAnnotations.Length);
            return _parameterTypesWithAnnotations[index];
        }

        protected override UnboundLambdaState WithCachingCore(bool includeCache)
        {
            return new PlainUnboundLambdaState(Binder, _returnRefKind, _returnType, _parameterAttributes, _parameterNames, _parameterIsDiscardOpt, _parameterIsNullCheckedOpt, _parameterTypesWithAnnotations, _parameterRefKinds, _isAsync, _isStatic, includeCache);
        }

        protected override BoundExpression? GetLambdaExpressionBody(BoundBlock body)
        {
            if (IsExpressionLambda)
            {
                var statements = body.Statements;
                if (statements.Length == 1 &&
                    // To simplify Binder.CreateBlockFromExpression (used below), we only reuse by-value return values.
                    statements[0] is BoundReturnStatement { RefKind: Microsoft.CodeAnalysis.RefKind.None, ExpressionOpt: BoundExpression expr })
                {
                    return expr;
                }
            }
            return null;
        }

        protected override BoundBlock CreateBlockFromLambdaExpressionBody(Binder lambdaBodyBinder, BoundExpression expression, BindingDiagnosticBag diagnostics)
        {
            return lambdaBodyBinder.CreateBlockFromExpression((ExpressionSyntax)this.Body, expression, diagnostics);
        }

        protected override BoundBlock BindLambdaBody(LambdaSymbol lambdaSymbol, Binder lambdaBodyBinder, BindingDiagnosticBag diagnostics)
        {
            if (this.IsExpressionLambda)
            {
                return lambdaBodyBinder.BindLambdaExpressionAsBlock((ExpressionSyntax)this.Body, diagnostics);
            }
            else
            {
                return lambdaBodyBinder.BindEmbeddedBlock((BlockSyntax)this.Body, diagnostics);
            }
        }
    }
}<|MERGE_RESOLUTION|>--- conflicted
+++ resolved
@@ -391,13 +391,8 @@
             Debug.Assert(syntax.IsAnonymousFunction());
             bool hasErrors = !types.IsDefault && types.Any(t => t.Type?.Kind == SymbolKind.ErrorType);
 
-<<<<<<< HEAD
-            var functionType = FunctionTypeSymbol.Lazy.CreateIfFeatureEnabled(syntax, binder, static (binder, expr) => ((UnboundLambda)expr).Data.InferDelegateType());
+            var functionType = FunctionTypeSymbol.CreateIfFeatureEnabled(syntax, binder, static (binder, expr) => ((UnboundLambda)expr).Data.InferDelegateType());
             var data = new PlainUnboundLambdaState(binder, returnRefKind, returnType, parameterAttributes, names, discardsOpt, nullCheckedOpt, types, refKinds, isAsync, isStatic, includeCache: true);
-=======
-            var functionType = FunctionTypeSymbol.CreateIfFeatureEnabled(syntax, binder, static (binder, expr) => ((UnboundLambda)expr).Data.InferDelegateType());
-            var data = new PlainUnboundLambdaState(binder, returnRefKind, returnType, parameterAttributes, names, discardsOpt, types, refKinds, isAsync, isStatic, includeCache: true);
->>>>>>> 506fc4d4
             var lambda = new UnboundLambda(syntax, data, functionType, withDependencies, hasErrors: hasErrors);
             data.SetUnboundLambda(lambda);
             functionType?.SetExpression(lambda.WithNoCache());
