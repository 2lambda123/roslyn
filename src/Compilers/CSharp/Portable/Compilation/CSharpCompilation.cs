--- conflicted
+++ resolved
@@ -1627,13 +1627,8 @@
                 {
                     if (simpleProgramEntryPointSymbol is object)
                     {
-<<<<<<< HEAD
                         var diagnostics = BindingDiagnosticBag.GetInstance();
-                        diagnostics.Add(ErrorCode.ERR_SimpleProgramNotAnExecutable, NoLocation.Singleton);
-=======
-                        var diagnostics = DiagnosticBag.GetInstance();
                         diagnostics.Add(ErrorCode.ERR_SimpleProgramNotAnExecutable, simpleProgramEntryPointSymbol.ReturnTypeSyntax.Location);
->>>>>>> c59d44c2
                         entryPoint = new EntryPoint(null, diagnostics.ToReadOnlyAndFree());
                     }
                     else
