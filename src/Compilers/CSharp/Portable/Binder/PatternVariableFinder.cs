--- conflicted
+++ resolved
@@ -12,13 +12,8 @@
 {
     class PatternVariableFinder : CSharpSyntaxWalker
     {
-<<<<<<< HEAD
-        private ArrayBuilder<DeclarationPatternSyntax> declarationPatterns;
-        private ArrayBuilder<ExpressionSyntax> expressions = ArrayBuilder<ExpressionSyntax>.GetInstance();
-=======
         ArrayBuilder<DeclarationPatternSyntax> declarationPatterns;
         ArrayBuilder<ExpressionSyntax> expressionsToVisit = ArrayBuilder<ExpressionSyntax>.GetInstance();
->>>>>>> 903d3347
         internal static ArrayBuilder<DeclarationPatternSyntax> FindPatternVariables(
             ExpressionSyntax expression = null,
             ImmutableArray<ExpressionSyntax> expressions = default(ImmutableArray<ExpressionSyntax>),
@@ -26,27 +21,15 @@
         {
             var finder = s_poolInstance.Allocate();
             finder.declarationPatterns = ArrayBuilder<DeclarationPatternSyntax>.GetInstance();
-<<<<<<< HEAD
-            var expressionsToProcess = finder.expressions;
-            Debug.Assert(expressionsToProcess.Count == 0);
-
-            // push expressions onto the stack to be processed.
-            if (expression != null) expressionsToProcess.Add(expression);
-=======
 
             // push expressions to be visited onto a stack
             var expressionsToVisit = finder.expressionsToVisit;
             if (expression != null) expressionsToVisit.Add(expression);
->>>>>>> 903d3347
             if (!expressions.IsDefaultOrEmpty)
             {
                 foreach (var subExpression in expressions)
                 {
-<<<<<<< HEAD
-                    expressionsToProcess.Add(subExpression);
-=======
                     if (subExpression != null) expressionsToVisit.Add(subExpression);
->>>>>>> 903d3347
                 }
             }
             finder.VisitExpressions();
@@ -58,7 +41,6 @@
                     finder.Visit(pattern);
                 }
             }
-            finder.VisitExpressions();
 
             var result = finder.declarationPatterns;
             finder.declarationPatterns = null;
@@ -69,18 +51,10 @@
 
         private void VisitExpressions()
         {
-<<<<<<< HEAD
-            // process expressions from the stack until none remain.
-            while (expressions.Count != 0)
-            {
-                var e = expressions[expressions.Count - 1];
-                expressions.RemoveLast();
-=======
             while (expressionsToVisit.Count != 0)
             {
                 var e = expressionsToVisit[expressionsToVisit.Count - 1];
                 expressionsToVisit.RemoveLast();
->>>>>>> 903d3347
                 Visit(e);
             }
         }
@@ -96,11 +70,6 @@
         public override void VisitQueryExpression(QueryExpressionSyntax node) { }
         public override void VisitBinaryExpression(BinaryExpressionSyntax node)
         {
-<<<<<<< HEAD
-            // push subexpressions onto the stack to be processed.
-            expressions.Add(node.Left);
-            expressions.Add(node.Right);
-=======
             expressionsToVisit.Add(node.Left);
             expressionsToVisit.Add(node.Right);
         }
@@ -111,7 +80,6 @@
         public override void VisitPrefixUnaryExpression(PrefixUnaryExpressionSyntax node)
         {
             expressionsToVisit.Add(node.Operand);
->>>>>>> 903d3347
         }
         public override void VisitMatchExpression(MatchExpressionSyntax node)
         {
