--- conflicted
+++ resolved
@@ -8,10 +8,6 @@
 using Microsoft.CodeAnalysis.CSharp.Syntax;
 using Microsoft.CodeAnalysis.PooledObjects;
 using Roslyn.Utilities;
-<<<<<<< HEAD
-using System.Collections.Generic;
-=======
->>>>>>> 4904a145
 
 namespace Microsoft.CodeAnalysis.CSharp
 {
@@ -69,26 +65,19 @@
 
             Debug.Assert((expressionSyntax == null) ^ (declarationSyntax == null)); // Can't have both or neither.
 
-<<<<<<< HEAD
-            bool hasErrors = false;
-            BoundMultipleLocalDeclarations declarationsOpt = null;
-            BoundExpression expressionOpt = null;
-            MethodSymbol disposeMethod = null;
-            Conversion iDisposableConversion = Conversion.NoConversion;
-            TypeSymbol iDisposable = this.Compilation.GetSpecialType(SpecialType.System_IDisposable); // no need for diagnostics, so use the Compilation version
-=======
             TypeSymbol iDisposable = hasAwait
                 ? this.Compilation.GetWellKnownType(WellKnownType.System_IAsyncDisposable)
                 : this.Compilation.GetSpecialType(SpecialType.System_IDisposable);
 
->>>>>>> 4904a145
             Debug.Assert((object)iDisposable != null);
             bool hasErrors = ReportUseSiteDiagnostics(iDisposable, diagnostics, hasAwait ? _syntax.AwaitKeyword : _syntax.UsingKeyword);
 
             Conversion iDisposableConversion = Conversion.NoConversion;
             BoundMultipleLocalDeclarations declarationsOpt = null;
             BoundExpression expressionOpt = null;
+            MethodSymbol disposeMethod = null;
             AwaitableInfo awaitOpt = null;
+
             if (expressionSyntax != null)
             {
                 expressionOpt = this.BindTargetExpression(diagnostics, originalBinder);
@@ -98,31 +87,21 @@
                 diagnostics.Add(expressionSyntax, useSiteDiagnostics);
 
                 TypeSymbol expressionType = expressionOpt.Type;
-               
+
                 if (!iDisposableConversion.IsImplicit)
                 {
                     if (!(expressionType is null))
                     {
-<<<<<<< HEAD
                         disposeMethod = TryFindDisposePatternMethod(expressionOpt, expressionSyntax, diagnostics);
-=======
-                        Error(diagnostics, hasAwait ? ErrorCode.ERR_NoConvToIAsyncDisp : ErrorCode.ERR_NoConvToIDisp, expressionSyntax, expressionOpt.Display);
->>>>>>> 4904a145
                     }
                     if (disposeMethod is null)
                     {
                         if (expressionType is null || !expressionType.IsErrorType())
                         {
-<<<<<<< HEAD
-                            Error(diagnostics, ErrorCode.ERR_NoConvToIDisp, expressionSyntax, expressionOpt.Display);
-                        } 
-=======
-                            Error(diagnostics, hasAwait ? ErrorCode.ERR_NoConvToIAsyncDisp : ErrorCode.ERR_NoConvToIDisp, declarationSyntax, declType);
+                            Error(diagnostics, hasAwait ? ErrorCode.ERR_NoConvToIAsyncDisp : ErrorCode.ERR_NoConvToIDisp, expressionSyntax, expressionOpt.Display);
                         }
-
->>>>>>> 4904a145
                         hasErrors = true;
-                    }       
+                    }
                 }
             }
             else
@@ -151,11 +130,8 @@
                 expressionOpt,
                 iDisposableConversion,
                 boundBody,
-<<<<<<< HEAD
+                awaitOpt,
                 disposeMethod,
-=======
-                awaitOpt,
->>>>>>> 4904a145
                 hasErrors);
         }        
         
