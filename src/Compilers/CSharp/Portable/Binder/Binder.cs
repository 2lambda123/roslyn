--- conflicted
+++ resolved
@@ -773,8 +773,6 @@
             return new PatternVariableBinder(initializerArgumentListOpt, initializerArgumentListOpt.Arguments, this);
         }
 
-<<<<<<< HEAD
-=======
         internal void BuildAndAddPatternVariables(
             ArrayBuilder<LocalSymbol> builder,
             CSharpSyntaxNode node = null,
@@ -789,7 +787,6 @@
             patterns.Free();
         }
 
->>>>>>> 42321199
         internal BoundExpression WrapWithVariablesIfAny(BoundExpression expression)
         {
             return (Locals.Length == 0)
