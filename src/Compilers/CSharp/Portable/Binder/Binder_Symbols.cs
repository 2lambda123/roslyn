﻿// Licensed to the .NET Foundation under one or more agreements.
// The .NET Foundation licenses this file to you under the MIT license.
// See the LICENSE file in the project root for more information.

using System;
using System.Collections.Generic;
using System.Collections.Immutable;
using System.Diagnostics;
using System.Linq;
using System.Runtime.CompilerServices;
using Microsoft.CodeAnalysis.CSharp.Symbols;
using Microsoft.CodeAnalysis.CSharp.Syntax;
using Microsoft.CodeAnalysis.PooledObjects;
using Microsoft.CodeAnalysis.RuntimeMembers;
using Microsoft.CodeAnalysis.Text;
using Roslyn.Utilities;

namespace Microsoft.CodeAnalysis.CSharp
{
    internal partial class Binder
    {
        /// <summary>
        /// Binds the type for the syntax taking into account possibility of "var" type.
        /// </summary>
        /// <param name="syntax">Type syntax to bind.</param>
        /// <param name="diagnostics">Diagnostics.</param>
        /// <param name="isVar">
        /// Set to false if syntax binds to a type in the current context and true if
        /// syntax is "var" and it binds to "var" keyword in the current context.
        /// </param>
        /// <returns>
        /// Bound type if syntax binds to a type in the current context and
        /// null if syntax binds to "var" keyword in the current context.
        /// </returns>
        internal TypeWithAnnotations BindTypeOrVarKeyword(TypeSyntax syntax, DiagnosticBag diagnostics, out bool isVar)
        {
            var symbol = BindTypeOrAliasOrVarKeyword(syntax, diagnostics, out isVar);
            Debug.Assert(isVar == symbol.IsDefault);
            return isVar ? default : UnwrapAlias(symbol, diagnostics, syntax).TypeWithAnnotations;
        }

        /// <summary>
        /// Binds the type for the syntax taking into account possibility of "unmanaged" type.
        /// </summary>
        /// <param name="syntax">Type syntax to bind.</param>
        /// <param name="diagnostics">Diagnostics.</param>
        /// <param name="keyword">
        /// Set to <see cref="ConstraintContextualKeyword.None"/> if syntax binds to a type in the current context, otherwise
        /// syntax binds to the corresponding keyword in the current context.
        /// </param>
        /// <returns>
        /// Bound type if syntax binds to a type in the current context and
        /// null if syntax binds to a contextual constraint keyword.
        /// </returns>
        private TypeWithAnnotations BindTypeOrConstraintKeyword(TypeSyntax syntax, DiagnosticBag diagnostics, out ConstraintContextualKeyword keyword)
        {
            var symbol = BindTypeOrAliasOrConstraintKeyword(syntax, diagnostics, out keyword);
            Debug.Assert((keyword != ConstraintContextualKeyword.None) == symbol.IsDefault);
            return (keyword != ConstraintContextualKeyword.None) ? default : UnwrapAlias(symbol, diagnostics, syntax).TypeWithAnnotations;
        }

        /// <summary>
        /// Binds the type for the syntax taking into account possibility of "var" type.
        /// </summary>
        /// <param name="syntax">Type syntax to bind.</param>
        /// <param name="diagnostics">Diagnostics.</param>
        /// <param name="isVar">
        /// Set to false if syntax binds to a type in the current context and true if
        /// syntax is "var" and it binds to "var" keyword in the current context.
        /// </param>
        /// <param name="alias">Alias symbol if syntax binds to an alias.</param>
        /// <returns>
        /// Bound type if syntax binds to a type in the current context and
        /// null if syntax binds to "var" keyword in the current context.
        /// </returns>
        internal TypeWithAnnotations BindTypeOrVarKeyword(TypeSyntax syntax, DiagnosticBag diagnostics, out bool isVar, out AliasSymbol alias)
        {
            var symbol = BindTypeOrAliasOrVarKeyword(syntax, diagnostics, out isVar);
            Debug.Assert(isVar == symbol.IsDefault);
            if (isVar)
            {
                alias = null;
                return default;
            }
            else
            {
                return UnwrapAlias(symbol, out alias, diagnostics, syntax).TypeWithAnnotations;
            }
        }

        /// <summary>
        /// Binds the type for the syntax taking into account possibility of "var" type.
        /// If the syntax binds to an alias symbol to a type, it returns the alias symbol.
        /// </summary>
        /// <param name="syntax">Type syntax to bind.</param>
        /// <param name="diagnostics">Diagnostics.</param>
        /// <param name="isVar">
        /// Set to false if syntax binds to a type or alias to a type in the current context and true if
        /// syntax is "var" and it binds to "var" keyword in the current context.
        /// </param>
        /// <returns>
        /// Bound type or alias if syntax binds to a type or alias to a type in the current context and
        /// null if syntax binds to "var" keyword in the current context.
        /// </returns>
        private NamespaceOrTypeOrAliasSymbolWithAnnotations BindTypeOrAliasOrVarKeyword(TypeSyntax syntax, DiagnosticBag diagnostics, out bool isVar)
        {
            if (syntax.IsVar)
            {
                var symbol = BindTypeOrAliasOrKeyword((IdentifierNameSyntax)syntax, diagnostics, out isVar);

                if (isVar)
                {
                    CheckFeatureAvailability(syntax, MessageID.IDS_FeatureImplicitLocal, diagnostics);
                }

                return symbol;
            }
            else
            {
                isVar = false;
                return BindTypeOrAlias(syntax, diagnostics, basesBeingResolved: null);
            }
        }

        private enum ConstraintContextualKeyword
        {
            None,
            Unmanaged,
            NotNull,
        }

        private NamespaceOrTypeOrAliasSymbolWithAnnotations BindTypeOrAliasOrConstraintKeyword(TypeSyntax syntax, DiagnosticBag diagnostics, out ConstraintContextualKeyword keyword)
        {
            if (syntax.IsUnmanaged)
            {
                keyword = ConstraintContextualKeyword.Unmanaged;
            }
            else if (syntax.IsNotNull)
            {
                keyword = ConstraintContextualKeyword.NotNull;
            }
            else
            {
                keyword = ConstraintContextualKeyword.None;
            }

            if (keyword != ConstraintContextualKeyword.None)
            {
                var identifierSyntax = (IdentifierNameSyntax)syntax;
                var symbol = BindTypeOrAliasOrKeyword(identifierSyntax, diagnostics, out bool isKeyword);

                if (isKeyword)
                {
                    switch (keyword)
                    {
                        case ConstraintContextualKeyword.Unmanaged:
                            CheckFeatureAvailability(syntax, MessageID.IDS_FeatureUnmanagedGenericTypeConstraint, diagnostics);
                            break;
                        case ConstraintContextualKeyword.NotNull:
                            CheckFeatureAvailability(identifierSyntax, MessageID.IDS_FeatureNotNullGenericTypeConstraint, diagnostics);
                            break;
                        default:
                            throw ExceptionUtilities.UnexpectedValue(keyword);
                    }
                }
                else
                {
                    keyword = ConstraintContextualKeyword.None;
                }

                return symbol;
            }
            else
            {
                return BindTypeOrAlias(syntax, diagnostics, basesBeingResolved: null);
            }
        }

        /// <summary>
        /// Binds the type for the syntax taking into account possibility of the type being a keyword.
        /// If the syntax binds to an alias symbol to a type, it returns the alias symbol.
        /// PREREQUISITE: syntax should be checked to match the keyword, like <see cref="TypeSyntax.IsVar"/> or <see cref="TypeSyntax.IsUnmanaged"/>.
        /// Otherwise, call <see cref="Binder.BindTypeOrAlias(ExpressionSyntax, DiagnosticBag, ConsList{TypeSymbol}, bool)"/> instead.
        /// </summary>
        private NamespaceOrTypeOrAliasSymbolWithAnnotations BindTypeOrAliasOrKeyword(IdentifierNameSyntax syntax, DiagnosticBag diagnostics, out bool isKeyword)
        {
            return BindTypeOrAliasOrKeyword(((IdentifierNameSyntax)syntax).Identifier, syntax, diagnostics, out isKeyword);
        }

        private NamespaceOrTypeOrAliasSymbolWithAnnotations BindTypeOrAliasOrKeyword(SyntaxToken identifier, SyntaxNode syntax, DiagnosticBag diagnostics, out bool isKeyword)
        {
            // Keywords can only be IdentifierNameSyntax
            var identifierValueText = identifier.ValueText;
            Symbol symbol = null;

            // Perform name lookup without generating diagnostics as it could possibly be a keyword in the current context.
            var lookupResult = LookupResult.GetInstance();
            HashSet<DiagnosticInfo> useSiteDiagnostics = null;
            this.LookupSymbolsInternal(lookupResult, identifierValueText, arity: 0, useSiteDiagnostics: ref useSiteDiagnostics, basesBeingResolved: null, options: LookupOptions.NamespacesOrTypesOnly, diagnose: false);

            // We have following possible cases for lookup:

            //  1) LookupResultKind.Empty: must be a keyword

            //  2) LookupResultKind.Viable:
            //      a) Single viable result that corresponds to 1) a non-error type: cannot be a keyword
            //                                                  2) an error type: must be a keyword
            //      b) Single viable result that corresponds to namespace: must be a keyword
            //      c) Multi viable result (ambiguous result), we must return an error type: cannot be a keyword

            // 3) Non viable, non empty lookup result: must be a keyword

            // BREAKING CHANGE:     Case (2)(c) is a breaking change from the native compiler.
            // BREAKING CHANGE:     Native compiler interprets lookup with ambiguous result to correspond to bind
            // BREAKING CHANGE:     to "var" keyword (isVar = true), rather than reporting an error.
            // BREAKING CHANGE:     See test SemanticErrorTests.ErrorMeansSuccess_var() for an example.

            switch (lookupResult.Kind)
            {
                case LookupResultKind.Empty:
                    // Case (1)
                    isKeyword = true;
                    symbol = null;
                    break;

                case LookupResultKind.Viable:
                    // Case (2)
                    var resultDiagnostics = DiagnosticBag.GetInstance();
                    bool wasError;
                    symbol = ResultSymbol(
                        lookupResult,
                        identifierValueText,
                        arity: 0,
                        where: syntax,
                        diagnostics: resultDiagnostics,
                        suppressUseSiteDiagnostics: false,
                        wasError: out wasError);

                    // Here, we're mimicking behavior of dev10.  If the identifier fails to bind
                    // as a type, even if the reason is (e.g.) a type/alias conflict, then treat
                    // it as the contextual keyword.
                    if (wasError && lookupResult.IsSingleViable)
                    {
                        // NOTE: don't report diagnostics - we're not going to use the lookup result.
                        resultDiagnostics.Free();
                        // Case (2)(a)(2)
                        goto default;
                    }

                    diagnostics.AddRange(resultDiagnostics);
                    resultDiagnostics.Free();

                    if (lookupResult.IsSingleViable)
                    {
                        var type = UnwrapAlias(symbol, diagnostics, syntax) as TypeSymbol;

                        if ((object)type != null)
                        {
                            // Case (2)(a)(1)
                            isKeyword = false;
                        }
                        else
                        {
                            // Case (2)(b)
                            Debug.Assert(UnwrapAliasNoDiagnostics(symbol) is NamespaceSymbol);
                            isKeyword = true;
                            symbol = null;
                        }
                    }
                    else
                    {
                        // Case (2)(c)
                        isKeyword = false;
                    }

                    break;

                default:
                    // Case (3)
                    isKeyword = true;
                    symbol = null;
                    break;
            }

            lookupResult.Free();

            return NamespaceOrTypeOrAliasSymbolWithAnnotations.CreateUnannotated(AreNullableAnnotationsEnabled(identifier), symbol);
        }

        // Binds the given expression syntax as Type.
        // If the resulting symbol is an Alias to a Type, it unwraps the alias
        // and returns it's target type.
        internal TypeWithAnnotations BindType(ExpressionSyntax syntax, DiagnosticBag diagnostics, ConsList<TypeSymbol> basesBeingResolved = null, bool suppressUseSiteDiagnostics = false)
        {
            var symbol = BindTypeOrAlias(syntax, diagnostics, basesBeingResolved, suppressUseSiteDiagnostics);
            return UnwrapAlias(symbol, diagnostics, syntax, basesBeingResolved).TypeWithAnnotations;
        }

        // Binds the given expression syntax as Type.
        // If the resulting symbol is an Alias to a Type, it stores the AliasSymbol in
        // the alias parameter, unwraps the alias and returns it's target type.
        internal TypeWithAnnotations BindType(ExpressionSyntax syntax, DiagnosticBag diagnostics, out AliasSymbol alias, ConsList<TypeSymbol> basesBeingResolved = null)
        {
            var symbol = BindTypeOrAlias(syntax, diagnostics, basesBeingResolved);
            return UnwrapAlias(symbol, out alias, diagnostics, syntax, basesBeingResolved).TypeWithAnnotations;
        }

        // Binds the given expression syntax as Type or an Alias to Type
        // and returns the resultant symbol.
        // NOTE: This method doesn't unwrap aliases.
        internal NamespaceOrTypeOrAliasSymbolWithAnnotations BindTypeOrAlias(ExpressionSyntax syntax, DiagnosticBag diagnostics, ConsList<TypeSymbol> basesBeingResolved = null, bool suppressUseSiteDiagnostics = false)
        {
            Debug.Assert(diagnostics != null);

            var symbol = BindNamespaceOrTypeOrAliasSymbol(syntax, diagnostics, basesBeingResolved, basesBeingResolved != null || suppressUseSiteDiagnostics);

            // symbol must be a TypeSymbol or an Alias to a TypeSymbol
            if (symbol.IsType ||
                (symbol.IsAlias && UnwrapAliasNoDiagnostics(symbol.Symbol, basesBeingResolved) is TypeSymbol))
            {
                if (symbol.IsType)
                {
                    // Obsolete alias targets are reported in UnwrapAlias, but if it was a type (not an
                    // alias to a type) we report the obsolete type here.
                    symbol.TypeWithAnnotations.ReportDiagnosticsIfObsolete(this, syntax, diagnostics);
                }

                return symbol;
            }

            var diagnosticInfo = diagnostics.Add(ErrorCode.ERR_BadSKknown, syntax.Location, syntax, symbol.Symbol.GetKindText(), MessageID.IDS_SK_TYPE.Localize());
            return TypeWithAnnotations.Create(new ExtendedErrorTypeSymbol(GetContainingNamespaceOrType(symbol.Symbol), symbol.Symbol, LookupResultKind.NotATypeOrNamespace, diagnosticInfo));
        }

        /// <summary>
        /// The immediately containing namespace or named type, or the global
        /// namespace if containing symbol is neither a namespace or named type.
        /// </summary>
        private NamespaceOrTypeSymbol GetContainingNamespaceOrType(Symbol symbol)
        {
            return symbol.ContainingNamespaceOrType() ?? this.Compilation.Assembly.GlobalNamespace;
        }

        internal Symbol BindNamespaceAliasSymbol(IdentifierNameSyntax node, DiagnosticBag diagnostics)
        {
            if (node.Identifier.Kind() == SyntaxKind.GlobalKeyword)
            {
                return this.Compilation.GlobalNamespaceAlias;
            }
            else
            {
                bool wasError;
                var plainName = node.Identifier.ValueText;
                var result = LookupResult.GetInstance();
                HashSet<DiagnosticInfo> useSiteDiagnostics = null;
                this.LookupSymbolsWithFallback(result, plainName, 0, ref useSiteDiagnostics, null, LookupOptions.NamespaceAliasesOnly);
                diagnostics.Add(node, useSiteDiagnostics);

                Symbol bindingResult = ResultSymbol(result, plainName, 0, node, diagnostics, false, out wasError, options: LookupOptions.NamespaceAliasesOnly);
                result.Free();

                return bindingResult;
            }
        }

        internal NamespaceOrTypeOrAliasSymbolWithAnnotations BindNamespaceOrTypeSymbol(ExpressionSyntax syntax, DiagnosticBag diagnostics, ConsList<TypeSymbol> basesBeingResolved = null)
        {
            return BindNamespaceOrTypeSymbol(syntax, diagnostics, basesBeingResolved, basesBeingResolved != null);
        }

        /// <summary>
        /// This method is used in deeply recursive parts of the compiler and requires a non-trivial amount of stack
        /// space to execute. Preventing inlining here to keep recursive frames small.
        /// </summary>
        [MethodImpl(MethodImplOptions.NoInlining)]
        internal NamespaceOrTypeOrAliasSymbolWithAnnotations BindNamespaceOrTypeSymbol(ExpressionSyntax syntax, DiagnosticBag diagnostics, ConsList<TypeSymbol> basesBeingResolved, bool suppressUseSiteDiagnostics)
        {
            var result = BindNamespaceOrTypeOrAliasSymbol(syntax, diagnostics, basesBeingResolved, suppressUseSiteDiagnostics);
            Debug.Assert(!result.IsDefault);

            return UnwrapAlias(result, diagnostics, syntax, basesBeingResolved);
        }

#nullable enable
        /// <summary>
        /// Bind the syntax into a namespace, type or alias symbol. 
        /// </summary>
        /// <remarks>
        /// This method is used in deeply recursive parts of the compiler. Specifically this and
        /// <see cref="BindQualifiedName(ExpressionSyntax, SimpleNameSyntax, DiagnosticBag, ConsList{TypeSymbol}, bool)"/>
        /// are mutually recursive. The non-recursive parts of this method tend to reserve significantly large 
        /// stack frames due to their use of large struct like <see cref="TypeWithAnnotations"/>.
        ///
        /// To keep the stack frame size on recursive paths small the non-recursive parts are factored into local 
        /// functions. This means we pay their stack penalty only when they are used. They are themselves big 
        /// enough they should be disqualified from inlining. In the future when attributes are allowed on 
        /// local functions we should explicitly mark them as <see cref="MethodImplOptions.NoInlining"/>
        /// </remarks>
        internal NamespaceOrTypeOrAliasSymbolWithAnnotations BindNamespaceOrTypeOrAliasSymbol(ExpressionSyntax syntax, DiagnosticBag diagnostics, ConsList<TypeSymbol> basesBeingResolved, bool suppressUseSiteDiagnostics)
        {
            switch (syntax.Kind())
            {
                case SyntaxKind.NullableType:
                    return bindNullable();

                case SyntaxKind.PredefinedType:
                    return bindPredefined();

                case SyntaxKind.IdentifierName:
                    return BindNonGenericSimpleNamespaceOrTypeOrAliasSymbol((IdentifierNameSyntax)syntax, diagnostics, basesBeingResolved, suppressUseSiteDiagnostics, qualifierOpt: null);

                case SyntaxKind.GenericName:
                    return BindGenericSimpleNamespaceOrTypeOrAliasSymbol((GenericNameSyntax)syntax, diagnostics, basesBeingResolved, qualifierOpt: null);

                case SyntaxKind.AliasQualifiedName:
                    return bindAlias();

                case SyntaxKind.QualifiedName:
                    {
                        var node = (QualifiedNameSyntax)syntax;
                        return BindQualifiedName(node.Left, node.Right, diagnostics, basesBeingResolved, suppressUseSiteDiagnostics);
                    }

                case SyntaxKind.SimpleMemberAccessExpression:
                    {
                        var node = (MemberAccessExpressionSyntax)syntax;
                        return BindQualifiedName(node.Expression, node.Name, diagnostics, basesBeingResolved, suppressUseSiteDiagnostics);
                    }

                case SyntaxKind.ArrayType:
                    {
                        return BindArrayType((ArrayTypeSyntax)syntax, diagnostics, permitDimensions: false, basesBeingResolved, disallowRestrictedTypes: true);
                    }

                case SyntaxKind.PointerType:
                    return bindPointer();

                case SyntaxKind.FunctionPointerType:
                    var functionPointerTypeSyntax = (FunctionPointerTypeSyntax)syntax;
                    if (GetUnsafeDiagnosticInfo(sizeOfTypeOpt: null) is CSDiagnosticInfo info)
                    {
                        var @delegate = functionPointerTypeSyntax.DelegateKeyword;
                        var asterisk = functionPointerTypeSyntax.AsteriskToken;
                        RoslynDebug.Assert(@delegate.SyntaxTree is object);
                        diagnostics.Add(info, Location.Create(@delegate.SyntaxTree, TextSpan.FromBounds(@delegate.SpanStart, asterisk.Span.End)));
                    }

                    return TypeWithAnnotations.Create(
                        FunctionPointerTypeSymbol.CreateFromSource(
                            functionPointerTypeSyntax,
                            this,
                            diagnostics,
                            basesBeingResolved,
                            suppressUseSiteDiagnostics));

                case SyntaxKind.OmittedTypeArgument:
                    {
                        return BindTypeArgument((TypeSyntax)syntax, diagnostics, basesBeingResolved);
                    }

                case SyntaxKind.TupleType:
                    {
                        var tupleTypeSyntax = (TupleTypeSyntax)syntax;
                        return TypeWithAnnotations.Create(AreNullableAnnotationsEnabled(tupleTypeSyntax.CloseParenToken), BindTupleType(tupleTypeSyntax, diagnostics, basesBeingResolved));
                    }

                case SyntaxKind.RefType:
                    {
                        // ref needs to be handled by the caller
                        var refTypeSyntax = (RefTypeSyntax)syntax;
                        var refToken = refTypeSyntax.RefKeyword;
                        if (!syntax.HasErrors)
                        {
                            diagnostics.Add(ErrorCode.ERR_UnexpectedToken, refToken.GetLocation(), refToken.ToString());
                        }

                        return BindNamespaceOrTypeOrAliasSymbol(refTypeSyntax.Type, diagnostics, basesBeingResolved, suppressUseSiteDiagnostics);
                    }

                default:
                    {
                        // This is invalid syntax for a type.  This arises when a constant pattern that fails to bind
                        // is attempted to be bound as a type pattern.
                        diagnostics.Add(ErrorCode.ERR_TypeExpected, syntax.GetLocation());
                        return TypeWithAnnotations.Create(CreateErrorType());
                    }
            }

            void reportNullableReferenceTypesIfNeeded(SyntaxToken questionToken, TypeWithAnnotations typeArgument = default)
            {
                bool isNullableEnabled = AreNullableAnnotationsEnabled(questionToken);
                var location = questionToken.GetLocation();

                // Inside a method body or other executable code, we can question IsValueType without causing cycles.
                if (typeArgument.HasType && !ShouldCheckConstraints)
                {
                    LazyMissingNonNullTypesContextDiagnosticInfo.AddAll(isNullableEnabled, typeArgument, location, diagnostics);
                }
                else
                {
                    LazyMissingNonNullTypesContextDiagnosticInfo.ReportNullableReferenceTypesIfNeeded(isNullableEnabled, typeArgument, location, diagnostics);
                }
            }

            NamespaceOrTypeOrAliasSymbolWithAnnotations bindNullable()
            {
                var nullableSyntax = (NullableTypeSyntax)syntax;
                TypeSyntax typeArgumentSyntax = nullableSyntax.ElementType;
                TypeWithAnnotations typeArgument = BindType(typeArgumentSyntax, diagnostics, basesBeingResolved);
                TypeWithAnnotations constructedType = typeArgument.SetIsAnnotated(Compilation);

                reportNullableReferenceTypesIfNeeded(nullableSyntax.QuestionToken, typeArgument);

                if (!ShouldCheckConstraints)
                {
                    diagnostics.Add(new LazyUseSiteDiagnosticsInfoForNullableType(constructedType), syntax.GetLocation());
                }
                else if (constructedType.IsNullableType())
                {
                    ReportUseSiteDiagnostics(constructedType.Type.OriginalDefinition, diagnostics, syntax);
                    var type = (NamedTypeSymbol)constructedType.Type;
                    var location = syntax.Location;
                    type.CheckConstraints(new ConstraintsHelper.CheckConstraintsArgs(this.Compilation, this.Conversions, includeNullability: true, location, diagnostics));
                }
                else if (constructedType.Type.IsTypeParameterDisallowingAnnotation())
                {
                    diagnostics.Add(ErrorCode.ERR_NullableUnconstrainedTypeParameter, syntax.Location);
                }

                return constructedType;
            }

            NamespaceOrTypeOrAliasSymbolWithAnnotations bindPredefined()
            {
                var predefinedType = (PredefinedTypeSyntax)syntax;
                var type = BindPredefinedTypeSymbol(predefinedType, diagnostics);
                return TypeWithAnnotations.Create(AreNullableAnnotationsEnabled(predefinedType.Keyword), type);
            }

            NamespaceOrTypeOrAliasSymbolWithAnnotations bindAlias()
            {
                var node = (AliasQualifiedNameSyntax)syntax;
                var bindingResult = BindNamespaceAliasSymbol(node.Alias, diagnostics);
                var alias = bindingResult as AliasSymbol;
                NamespaceOrTypeSymbol left = (alias is object) ? alias.Target : (NamespaceOrTypeSymbol)bindingResult;

                if (left.Kind == SymbolKind.NamedType)
                {
                    return TypeWithAnnotations.Create(new ExtendedErrorTypeSymbol(left, LookupResultKind.NotATypeOrNamespace, diagnostics.Add(ErrorCode.ERR_ColColWithTypeAlias, node.Alias.Location, node.Alias.Identifier.Text)));
                }

                return this.BindSimpleNamespaceOrTypeOrAliasSymbol(node.Name, diagnostics, basesBeingResolved, suppressUseSiteDiagnostics, left);
            }

            NamespaceOrTypeOrAliasSymbolWithAnnotations bindPointer()
            {
                var node = (PointerTypeSyntax)syntax;
                var elementType = BindType(node.ElementType, diagnostics, basesBeingResolved);
                ReportUnsafeIfNotAllowed(node, diagnostics);

                if (!Flags.HasFlag(BinderFlags.SuppressConstraintChecks))
                {
                    CheckManagedAddr(Compilation, elementType.Type, node.Location, diagnostics);
                }

                return TypeWithAnnotations.Create(new PointerTypeSymbol(elementType));
            }
        }
#nullable restore

        private TypeWithAnnotations BindArrayType(
            ArrayTypeSyntax node,
            DiagnosticBag diagnostics,
            bool permitDimensions,
            ConsList<TypeSymbol> basesBeingResolved,
            bool disallowRestrictedTypes)
        {
            TypeWithAnnotations type = BindType(node.ElementType, diagnostics, basesBeingResolved);
            if (type.IsStatic)
            {
                // CS0719: '{0}': array elements cannot be of static type
                Error(diagnostics, ErrorCode.ERR_ArrayOfStaticClass, node.ElementType, type.Type);
            }

            if (disallowRestrictedTypes)
            {
                // Restricted types cannot be on the heap, but they can be on the stack, so are allowed in a stackalloc
                if (ShouldCheckConstraints)
                {
                    if (type.IsRestrictedType())
                    {
                        // CS0611: Array elements cannot be of type '{0}'
                        Error(diagnostics, ErrorCode.ERR_ArrayElementCantBeRefAny, node.ElementType, type.Type);
                    }
                }
                else
                {
                    diagnostics.Add(new LazyArrayElementCantBeRefAnyDiagnosticInfo(type), node.ElementType.GetLocation());
                }
            }

            for (int i = node.RankSpecifiers.Count - 1; i >= 0; i--)
            {
                var rankSpecifier = node.RankSpecifiers[i];
                var dimension = rankSpecifier.Sizes;
                if (!permitDimensions && dimension.Count != 0 && dimension[0].Kind() != SyntaxKind.OmittedArraySizeExpression)
                {
                    // https://github.com/dotnet/roslyn/issues/32464
                    // Should capture invalid dimensions for use in `SemanticModel` and `IOperation`.
                    Error(diagnostics, ErrorCode.ERR_ArraySizeInDeclaration, rankSpecifier);
                }

                var array = ArrayTypeSymbol.CreateCSharpArray(this.Compilation.Assembly, type, rankSpecifier.Rank);
                type = TypeWithAnnotations.Create(AreNullableAnnotationsEnabled(rankSpecifier.CloseBracketToken), array);
            }

            return type;
        }

        private TypeSymbol BindTupleType(TupleTypeSyntax syntax, DiagnosticBag diagnostics, ConsList<TypeSymbol> basesBeingResolved)
        {
            int numElements = syntax.Elements.Count;
            var types = ArrayBuilder<TypeWithAnnotations>.GetInstance(numElements);
            var locations = ArrayBuilder<Location>.GetInstance(numElements);
            ArrayBuilder<string> elementNames = null;

            // set of names already used
            var uniqueFieldNames = PooledHashSet<string>.GetInstance();
            bool hasExplicitNames = false;

            for (int i = 0; i < numElements; i++)
            {
                var argumentSyntax = syntax.Elements[i];

                var argumentType = BindType(argumentSyntax.Type, diagnostics, basesBeingResolved);
                types.Add(argumentType);

                string name = null;
                SyntaxToken nameToken = argumentSyntax.Identifier;

                if (nameToken.Kind() == SyntaxKind.IdentifierToken)
                {
                    name = nameToken.ValueText;

                    // validate name if we have one
                    hasExplicitNames = true;
                    CheckTupleMemberName(name, i, nameToken, diagnostics, uniqueFieldNames);
                    locations.Add(nameToken.GetLocation());
                }
                else
                {
                    locations.Add(argumentSyntax.Location);
                }

                CollectTupleFieldMemberName(name, i, numElements, ref elementNames);
            }

            uniqueFieldNames.Free();

            if (hasExplicitNames)
            {
                // If the tuple type with names is bound we must have the TupleElementNamesAttribute to emit
                // it is typically there though, if we have ValueTuple at all
                // and we need System.String as well

                // Report diagnostics if System.String doesn't exist
                this.GetSpecialType(SpecialType.System_String, diagnostics, syntax);

                ReportMissingTupleElementNamesAttributesIfNeeded(Compilation, syntax.GetLocation(), diagnostics);
            }

            var typesArray = types.ToImmutableAndFree();
            var locationsArray = locations.ToImmutableAndFree();

            if (typesArray.Length < 2)
            {
                throw ExceptionUtilities.UnexpectedValue(typesArray.Length);
            }

            bool includeNullability = Compilation.IsFeatureEnabled(MessageID.IDS_FeatureNullableReferenceTypes);
            return NamedTypeSymbol.CreateTuple(syntax.Location,
                                          typesArray,
                                          locationsArray,
                                          elementNames == null ?
                                            default(ImmutableArray<string>) :
                                            elementNames.ToImmutableAndFree(),
                                          this.Compilation,
                                          this.ShouldCheckConstraints,
                                          includeNullability: this.ShouldCheckConstraints && includeNullability,
                                          errorPositions: default(ImmutableArray<bool>),
                                          syntax: syntax,
                                          diagnostics: diagnostics);
        }

        internal static void ReportMissingTupleElementNamesAttributesIfNeeded(CSharpCompilation compilation, Location location, DiagnosticBag diagnostics)
        {
            if (!compilation.HasTupleNamesAttributes)
            {
                var info = new CSDiagnosticInfo(ErrorCode.ERR_TupleElementNamesAttributeMissing,
                    AttributeDescription.TupleElementNamesAttribute.FullName);
                Error(diagnostics, info, location);
            }
        }

        private static void CollectTupleFieldMemberName(string name, int elementIndex, int tupleSize, ref ArrayBuilder<string> elementNames)
        {
            // add the name to the list
            // names would typically all be there or none at all
            // but in case we need to handle this in error cases
            if (elementNames != null)
            {
                elementNames.Add(name);
            }
            else
            {
                if (name != null)
                {
                    elementNames = ArrayBuilder<string>.GetInstance(tupleSize);
                    for (int j = 0; j < elementIndex; j++)
                    {
                        elementNames.Add(null);
                    }
                    elementNames.Add(name);
                }
            }
        }

        private static bool CheckTupleMemberName(string name, int index, SyntaxNodeOrToken syntax, DiagnosticBag diagnostics, PooledHashSet<string> uniqueFieldNames)
        {
            int reserved = NamedTypeSymbol.IsTupleElementNameReserved(name);
            if (reserved == 0)
            {
                Error(diagnostics, ErrorCode.ERR_TupleReservedElementNameAnyPosition, syntax, name);
                return false;
            }
            else if (reserved > 0 && reserved != index + 1)
            {
                Error(diagnostics, ErrorCode.ERR_TupleReservedElementName, syntax, name, reserved);
                return false;
            }
            else if (!uniqueFieldNames.Add(name))
            {
                Error(diagnostics, ErrorCode.ERR_TupleDuplicateElementName, syntax);
                return false;
            }
            return true;
        }

        private NamedTypeSymbol BindPredefinedTypeSymbol(PredefinedTypeSyntax node, DiagnosticBag diagnostics)
        {
            return GetSpecialType(node.Keyword.Kind().GetSpecialType(), diagnostics, node);
        }

        /// <summary>
        /// Binds a simple name or the simple name portion of a qualified name. 
        /// </summary>
        private NamespaceOrTypeOrAliasSymbolWithAnnotations BindSimpleNamespaceOrTypeOrAliasSymbol(
            SimpleNameSyntax syntax,
            DiagnosticBag diagnostics,
            ConsList<TypeSymbol> basesBeingResolved,
            bool suppressUseSiteDiagnostics,
            NamespaceOrTypeSymbol qualifierOpt = null)
        {
            // Note that the comment above is a small lie; there is no such thing as the "simple name portion" of 
            // a qualified alias member expression. A qualified alias member expression has the form
            // "identifier :: identifier optional-type-arguments" -- the right hand side of which
            // happens to match  the syntactic form of a simple name. As a convenience, we analyze the 
            // right hand side of the "::" here because it is so similar to a simple name; the left hand
            // side is in qualifierOpt.

            switch (syntax.Kind())
            {
                default:
                    return TypeWithAnnotations.Create(new ExtendedErrorTypeSymbol(qualifierOpt ?? this.Compilation.Assembly.GlobalNamespace, string.Empty, arity: 0, errorInfo: null));

                case SyntaxKind.IdentifierName:
                    return BindNonGenericSimpleNamespaceOrTypeOrAliasSymbol((IdentifierNameSyntax)syntax, diagnostics, basesBeingResolved, suppressUseSiteDiagnostics, qualifierOpt);

                case SyntaxKind.GenericName:
                    return BindGenericSimpleNamespaceOrTypeOrAliasSymbol((GenericNameSyntax)syntax, diagnostics, basesBeingResolved, qualifierOpt);
            }
        }

        private static bool IsViableType(LookupResult result)
        {
            if (!result.IsMultiViable)
            {
                return false;
            }

            foreach (var s in result.Symbols)
            {
                switch (s.Kind)
                {
                    case SymbolKind.Alias:
                        if (((AliasSymbol)s).Target.Kind == SymbolKind.NamedType) return true;
                        break;
                    case SymbolKind.NamedType:
                    case SymbolKind.TypeParameter:
                        return true;
                }
            }

            return false;
        }

        protected NamespaceOrTypeOrAliasSymbolWithAnnotations BindNonGenericSimpleNamespaceOrTypeOrAliasSymbol(
            IdentifierNameSyntax node,
            DiagnosticBag diagnostics,
            ConsList<TypeSymbol> basesBeingResolved,
            bool suppressUseSiteDiagnostics,
            NamespaceOrTypeSymbol qualifierOpt)
        {
            var identifierValueText = node.Identifier.ValueText;

            // If we are here in an error-recovery scenario, say, "goo<int, >(123);" then
            // we might have an 'empty' simple name. In that case do not report an 
            // 'unable to find ""' error; we've already reported an error in the parser so
            // just bail out with an error symbol.

            if (string.IsNullOrWhiteSpace(identifierValueText))
            {
                return TypeWithAnnotations.Create(new ExtendedErrorTypeSymbol(
                    Compilation.Assembly.GlobalNamespace, identifierValueText, 0,
                    new CSDiagnosticInfo(ErrorCode.ERR_SingleTypeNameNotFound)));
            }

            var errorResult = CreateErrorIfLookupOnTypeParameter(node.Parent, qualifierOpt, identifierValueText, 0, diagnostics);
            if ((object)errorResult != null)
            {
                return TypeWithAnnotations.Create(errorResult);
            }

            var result = LookupResult.GetInstance();
            LookupOptions options = GetSimpleNameLookupOptions(node, node.Identifier.IsVerbatimIdentifier());

            HashSet<DiagnosticInfo> useSiteDiagnostics = null;
            this.LookupSymbolsSimpleName(result, qualifierOpt, identifierValueText, 0, basesBeingResolved, options, diagnose: true, useSiteDiagnostics: ref useSiteDiagnostics);
            diagnostics.Add(node, useSiteDiagnostics);

            Symbol bindingResult = null;

            // If we were looking up "dynamic" or "nint" at the topmost level and didn't find anything good,
            // use that particular type (assuming the /langversion is supported).
            if ((object)qualifierOpt == null &&
                !IsViableType(result))
            {
                if (node.Identifier.ValueText == "dynamic")
                {

                    if ((node.Parent == null ||
                          node.Parent.Kind() != SyntaxKind.Attribute && // dynamic not allowed as attribute type
                          SyntaxFacts.IsInTypeOnlyContext(node)) &&
                         Compilation.LanguageVersion >= MessageID.IDS_FeatureDynamic.RequiredVersion())
                    {
                        bindingResult = Compilation.DynamicType;
                        ReportUseSiteDiagnosticForDynamic(diagnostics, node);
                    }
                }
                else
                {
                    bindingResult = BindNativeIntegerSymbolIfAny(node, diagnostics);
                }
            }

            if (bindingResult is null)
            {
                bool wasError;

                bindingResult = ResultSymbol(result, identifierValueText, 0, node, diagnostics, suppressUseSiteDiagnostics, out wasError, qualifierOpt, options);
                if (bindingResult.Kind == SymbolKind.Alias)
                {
                    var aliasTarget = ((AliasSymbol)bindingResult).GetAliasTarget(basesBeingResolved);
                    if (aliasTarget.Kind == SymbolKind.NamedType && ((NamedTypeSymbol)aliasTarget).ContainsDynamic())
                    {
                        ReportUseSiteDiagnosticForDynamic(diagnostics, node);
                    }
                }
            }

            result.Free();
            return NamespaceOrTypeOrAliasSymbolWithAnnotations.CreateUnannotated(AreNullableAnnotationsEnabled(node.Identifier), bindingResult);
        }

        /// <summary>
        /// If the node is "nint" or "nuint", return the corresponding native integer symbol.
        /// Otherwise return null.
        /// </summary>
        private NamedTypeSymbol BindNativeIntegerSymbolIfAny(IdentifierNameSyntax node, DiagnosticBag diagnostics)
        {
            SpecialType specialType;
            switch (node.Identifier.Text)
            {
                case "nint":
                    specialType = SpecialType.System_IntPtr;
                    break;
                case "nuint":
                    specialType = SpecialType.System_UIntPtr;
                    break;
                default:
                    return null;
            }
            CheckFeatureAvailability(node, MessageID.IDS_FeatureNativeInt, diagnostics);
            return this.GetSpecialType(specialType, diagnostics, node).AsNativeInteger();
        }

        private void ReportUseSiteDiagnosticForDynamic(DiagnosticBag diagnostics, IdentifierNameSyntax node)
        {
            // Dynamic type might be bound in a declaration context where we need to synthesize the DynamicAttribute.
            // Here we report the use site error (ERR_DynamicAttributeMissing) for missing DynamicAttribute type or it's constructors.
            //
            // BREAKING CHANGE: Native compiler reports ERR_DynamicAttributeMissing at emit time when synthesizing DynamicAttribute.
            //                  Currently, in Roslyn we don't support reporting diagnostics while synthesizing attributes, these diagnostics are reported at bind time.
            //                  Hence, we report this diagnostic here. Note that DynamicAttribute has two constructors, and either of them may be used while
            //                  synthesizing the DynamicAttribute (see DynamicAttributeEncoder.Encode method for details).
            //                  However, unlike the native compiler which reports use site diagnostic only for the specific DynamicAttribute constructor which is going to be used,
            //                  we report it for both the constructors and also for boolean type (used by the second constructor).
            //                  This is a breaking change for the case where only one of the two constructor of DynamicAttribute is missing, but we never use it for any of the synthesized DynamicAttributes.
            //                  However, this seems like a very unlikely scenario and an acceptable break.

            if (node.IsTypeInContextWhichNeedsDynamicAttribute())
            {
                if (!Compilation.HasDynamicEmitAttributes())
                {
                    // CONSIDER:    Native compiler reports error CS1980 for each syntax node which binds to dynamic type, we do the same by reporting a diagnostic here.
                    //              However, this means we generate multiple duplicate diagnostics, when a single one would suffice.
                    //              We may want to consider adding an "Unreported" flag to the DynamicTypeSymbol to suppress duplicate CS1980.

                    // CS1980: Cannot define a class or member that utilizes 'dynamic' because the compiler required type '{0}' cannot be found. Are you missing a reference?
                    var info = new CSDiagnosticInfo(ErrorCode.ERR_DynamicAttributeMissing, AttributeDescription.DynamicAttribute.FullName);
                    Symbol.ReportUseSiteDiagnostic(info, diagnostics, node.Location);
                }

                this.GetSpecialType(SpecialType.System_Boolean, diagnostics, node);
            }
        }

        // Gets the name lookup options for simple generic or non-generic name.
        private static LookupOptions GetSimpleNameLookupOptions(NameSyntax node, bool isVerbatimIdentifier)
        {
            if (SyntaxFacts.IsAttributeName(node))
            {
                //  SPEC:   By convention, attribute classes are named with a suffix of Attribute. 
                //  SPEC:   An attribute-name of the form type-name may either include or omit this suffix.
                //  SPEC:   If an attribute class is found both with and without this suffix, an ambiguity 
                //  SPEC:   is present, and a compile-time error results. If the attribute-name is spelled
                //  SPEC:   such that its right-most identifier is a verbatim identifier (§2.4.2), then only
                //  SPEC:   an attribute without a suffix is matched, thus enabling such an ambiguity to be resolved.

                return isVerbatimIdentifier ? LookupOptions.VerbatimNameAttributeTypeOnly : LookupOptions.AttributeTypeOnly;
            }
            else
            {
                return LookupOptions.NamespacesOrTypesOnly;
            }
        }

        private static Symbol UnwrapAliasNoDiagnostics(Symbol symbol, ConsList<TypeSymbol> basesBeingResolved = null)
        {
            if (symbol.Kind == SymbolKind.Alias)
            {
                return ((AliasSymbol)symbol).GetAliasTarget(basesBeingResolved);
            }

            return symbol;
        }

        private NamespaceOrTypeOrAliasSymbolWithAnnotations UnwrapAlias(NamespaceOrTypeOrAliasSymbolWithAnnotations symbol, DiagnosticBag diagnostics, SyntaxNode syntax, ConsList<TypeSymbol> basesBeingResolved = null)
        {
            if (symbol.IsAlias)
            {
                AliasSymbol discarded;
                return NamespaceOrTypeOrAliasSymbolWithAnnotations.CreateUnannotated(symbol.IsNullableEnabled, (NamespaceOrTypeSymbol)UnwrapAlias(symbol.Symbol, out discarded, diagnostics, syntax, basesBeingResolved));
            }

            return symbol;
        }

        private NamespaceOrTypeOrAliasSymbolWithAnnotations UnwrapAlias(NamespaceOrTypeOrAliasSymbolWithAnnotations symbol, out AliasSymbol alias, DiagnosticBag diagnostics, SyntaxNode syntax, ConsList<TypeSymbol> basesBeingResolved = null)
        {
            if (symbol.IsAlias)
            {
                return NamespaceOrTypeOrAliasSymbolWithAnnotations.CreateUnannotated(symbol.IsNullableEnabled, (NamespaceOrTypeSymbol)UnwrapAlias(symbol.Symbol, out alias, diagnostics, syntax, basesBeingResolved));
            }

            alias = null;
            return symbol;
        }

        private Symbol UnwrapAlias(Symbol symbol, DiagnosticBag diagnostics, SyntaxNode syntax, ConsList<TypeSymbol> basesBeingResolved = null)
        {
            AliasSymbol discarded;
            return UnwrapAlias(symbol, out discarded, diagnostics, syntax, basesBeingResolved);
        }

        private Symbol UnwrapAlias(Symbol symbol, out AliasSymbol alias, DiagnosticBag diagnostics, SyntaxNode syntax, ConsList<TypeSymbol> basesBeingResolved = null)
        {
            Debug.Assert(syntax != null);
            Debug.Assert(diagnostics != null);

            if (symbol.Kind == SymbolKind.Alias)
            {
                alias = (AliasSymbol)symbol;
                var result = alias.GetAliasTarget(basesBeingResolved);
                var type = result as TypeSymbol;
                if ((object)type != null)
                {
                    // pass args in a value tuple to avoid allocating a closure
                    var args = (this, diagnostics, syntax);
                    type.VisitType((typePart, argTuple, isNested) =>
                    {
                        argTuple.Item1.ReportDiagnosticsIfObsolete(argTuple.diagnostics, typePart, argTuple.syntax, hasBaseReceiver: false);
                        return false;
                    }, args);
                }

                return result;
            }

            alias = null;
            return symbol;
        }

        private TypeWithAnnotations BindGenericSimpleNamespaceOrTypeOrAliasSymbol(
            GenericNameSyntax node,
            DiagnosticBag diagnostics,
            ConsList<TypeSymbol> basesBeingResolved,
            NamespaceOrTypeSymbol qualifierOpt)
        {
            // We are looking for a namespace, alias or type name and the user has given
            // us an identifier followed by a type argument list. Therefore they
            // must expect the result to be a generic type, and not a namespace or alias.

            // The result of this method will therefore always be a type symbol of the 
            // correct arity, though it might have to be an error type.

            // We might be asked to bind a generic simple name of the form "T<,,,>", 
            // which is only legal in the context of "typeof(T<,,,>)". If we are given
            // no type arguments and we are not in such a context, we'll give an error.

            // If we do have type arguments, then the result of this method will always
            // be a generic type symbol constructed with the given type arguments.

            // There are a number of possible error conditions. First, errors involving lookup:
            //
            // * Lookup could fail to find anything at all.
            // * Lookup could find a type of the wrong arity
            // * Lookup could find something but it is not a type.
            // 
            // Second, we could be asked to resolve an unbound type T<,,,> when
            // not in a context where it is legal to do so. Note that this is 
            // intended an improvement over the analysis performed by the 
            // native compiler; in the native compiler we catch bad uses of unbound 
            // types at parse time, not at semantic analysis time. That means that
            // we end up giving confusing "unexpected comma" or "expected type"
            // errors when it would be more informative to the user to simply
            // tell them that an unbound type is not legal in this position. 
            //
            // This also means that we can get semantic analysis of the open
            // type in the IDE even in what would have been a syntax error case
            // in the native compiler.
            //
            // We need a heuristic to deal with the situation where both kinds of errors
            // are potentially in play: what if someone says "typeof(Bogus<>.Blah<int>)"?
            // There are two errors there: first, that Bogus is not found, not a type,
            // or not of the appropriate arity, and second, that it is illegal to make
            // a partially unbound type.
            //
            // The heuristic we will use is that the former kind of error takes priority
            // over the latter; if the meaning of "Bogus<>" cannot be successfully 
            // determined then there is no point telling the user that in addition,
            // it is syntactically wrong. Moreover, at this point we do not know what they
            // mean by the remainder ".Blah<int>" of the expression and so it seems wrong to 
            // deduce more errors from it. 

            var plainName = node.Identifier.ValueText;

            SeparatedSyntaxList<TypeSyntax> typeArguments = node.TypeArgumentList.Arguments;

            bool isUnboundTypeExpr = node.IsUnboundGenericName;
            LookupOptions options = GetSimpleNameLookupOptions(node, isVerbatimIdentifier: false);

            NamedTypeSymbol unconstructedType = LookupGenericTypeName(
                diagnostics, basesBeingResolved, qualifierOpt, node, plainName, node.Arity, options);
            NamedTypeSymbol resultType;

            if (isUnboundTypeExpr)
            {
                if (!IsUnboundTypeAllowed(node))
                {
                    // If we already have an error type then skip reporting that the unbound type is illegal.
                    if (!unconstructedType.IsErrorType())
                    {
                        // error CS7003: Unexpected use of an unbound generic name
                        diagnostics.Add(ErrorCode.ERR_UnexpectedUnboundGenericName, node.Location);
                    }

                    resultType = unconstructedType.Construct(
                        UnboundArgumentErrorTypeSymbol.CreateTypeArguments(
                            unconstructedType.TypeParameters,
                            node.Arity,
                            errorInfo: null),
                        unbound: false);
                }
                else
                {
                    resultType = unconstructedType.AsUnboundGenericType();
                }
            }
            else
            {
                // It's not an unbound type expression, so we must have type arguments, and we have a 
                // generic type of the correct arity in hand (possibly an error type). Bind the type 
                // arguments and construct the final result. 
                resultType = ConstructNamedType(
                    unconstructedType,
                    node,
                    typeArguments,
                    BindTypeArguments(typeArguments, diagnostics, basesBeingResolved),
                    basesBeingResolved,
                    diagnostics);
            }

            if (options.IsAttributeTypeLookup())
            {
                // Generic type cannot be an attribute type.
                // Parser error has already been reported, just wrap the result type with error type symbol.
                Debug.Assert(unconstructedType.IsErrorType());
                Debug.Assert(resultType.IsErrorType());
                resultType = new ExtendedErrorTypeSymbol(GetContainingNamespaceOrType(resultType), resultType,
                    LookupResultKind.NotAnAttributeType, errorInfo: null);
            }

            return TypeWithAnnotations.Create(AreNullableAnnotationsEnabled(node.TypeArgumentList.GreaterThanToken), resultType);
        }

        private NamedTypeSymbol LookupGenericTypeName(
            DiagnosticBag diagnostics,
            ConsList<TypeSymbol> basesBeingResolved,
            NamespaceOrTypeSymbol qualifierOpt,
            GenericNameSyntax node,
            string plainName,
            int arity,
            LookupOptions options)
        {
            var errorResult = CreateErrorIfLookupOnTypeParameter(node.Parent, qualifierOpt, plainName, arity, diagnostics);
            if ((object)errorResult != null)
            {
                return errorResult;
            }

            var lookupResult = LookupResult.GetInstance();
            HashSet<DiagnosticInfo> useSiteDiagnostics = null;
            this.LookupSymbolsSimpleName(lookupResult, qualifierOpt, plainName, arity, basesBeingResolved, options, diagnose: true, useSiteDiagnostics: ref useSiteDiagnostics);
            diagnostics.Add(node, useSiteDiagnostics);

            bool wasError;
            Symbol lookupResultSymbol = ResultSymbol(lookupResult, plainName, arity, node, diagnostics, (basesBeingResolved != null), out wasError, qualifierOpt, options);

            // As we said in the method above, there are three cases here:
            //
            // * Lookup could fail to find anything at all.
            // * Lookup could find a type of the wrong arity
            // * Lookup could find something but it is not a type.
            //
            // In the first two cases we will be given back an error type symbol of the appropriate arity.
            // In the third case we will be given back the symbol -- say, a local variable symbol.
            //
            // In all three cases the appropriate error has already been reported. (That the
            // type was not found, that the generic type found does not have that arity, that 
            // the non-generic type found cannot be used with a type argument list, or that
            // the symbol found is not something that takes type arguments. )

            // The first thing to do is to make sure that we have some sort of generic type in hand.
            // (Note that an error type symbol is always a generic type.) 

            NamedTypeSymbol type = lookupResultSymbol as NamedTypeSymbol;

            if ((object)type == null)
            {
                // We did a lookup with a generic arity, filtered to types and namespaces. If
                // we got back something other than a type, there had better be an error info
                // for us.
                Debug.Assert(lookupResult.Error != null);
                type = new ExtendedErrorTypeSymbol(
                    GetContainingNamespaceOrType(lookupResultSymbol),
                    ImmutableArray.Create<Symbol>(lookupResultSymbol),
                    lookupResult.Kind,
                    lookupResult.Error,
                    arity);
            }

            lookupResult.Free();

            return type;
        }

        private ExtendedErrorTypeSymbol CreateErrorIfLookupOnTypeParameter(
            CSharpSyntaxNode node,
            NamespaceOrTypeSymbol qualifierOpt,
            string name,
            int arity,
            DiagnosticBag diagnostics)
        {
            if (((object)qualifierOpt != null) && (qualifierOpt.Kind == SymbolKind.TypeParameter))
            {
                var diagnosticInfo = new CSDiagnosticInfo(ErrorCode.ERR_LookupInTypeVariable, qualifierOpt);
                diagnostics.Add(diagnosticInfo, node.Location);
                return new ExtendedErrorTypeSymbol(this.Compilation, name, arity, diagnosticInfo, unreported: false);
            }

            return null;
        }

        private ImmutableArray<TypeWithAnnotations> BindTypeArguments(SeparatedSyntaxList<TypeSyntax> typeArguments, DiagnosticBag diagnostics, ConsList<TypeSymbol> basesBeingResolved = null)
        {
            Debug.Assert(typeArguments.Count > 0);
            var args = ArrayBuilder<TypeWithAnnotations>.GetInstance();
            foreach (var argSyntax in typeArguments)
            {
                args.Add(BindTypeArgument(argSyntax, diagnostics, basesBeingResolved));
            }

            return args.ToImmutableAndFree();
        }

        private TypeWithAnnotations BindTypeArgument(TypeSyntax typeArgument, DiagnosticBag diagnostics, ConsList<TypeSymbol> basesBeingResolved = null)
        {
            // Unsafe types can never be type arguments, but there's a special error code for that.
            var binder = this.WithAdditionalFlags(BinderFlags.SuppressUnsafeDiagnostics);

            var arg = typeArgument.Kind() == SyntaxKind.OmittedTypeArgument
                ? TypeWithAnnotations.Create(UnboundArgumentErrorTypeSymbol.Instance)
                : binder.BindType(typeArgument, diagnostics, basesBeingResolved);

            return arg;
        }

        /// <remarks>
        /// Keep check and error in sync with ConstructBoundMethodGroupAndReportOmittedTypeArguments.
        /// </remarks>
        private NamedTypeSymbol ConstructNamedTypeUnlessTypeArgumentOmitted(SyntaxNode typeSyntax, NamedTypeSymbol type, SeparatedSyntaxList<TypeSyntax> typeArgumentsSyntax, ImmutableArray<TypeWithAnnotations> typeArguments, DiagnosticBag diagnostics)
        {
            if (typeArgumentsSyntax.Any(SyntaxKind.OmittedTypeArgument))
            {
                // Note: lookup won't have reported this, since the arity was correct.
                // CONSIDER: the text of this error message makes sense, but we might want to add a separate code.
                Error(diagnostics, ErrorCode.ERR_BadArity, typeSyntax, type, MessageID.IDS_SK_TYPE.Localize(), typeArgumentsSyntax.Count);

                // If the syntax looks like an unbound generic type, then they probably wanted the definition.
                // Give an error indicating that the syntax is incorrect and then use the definition.
                // CONSIDER: we could construct an unbound generic type symbol, but that would probably be confusing
                // outside a typeof.
                return type;
            }
            else
            {
                // we pass an empty basesBeingResolved here because this invocation is not on any possible path of
                // infinite recursion in binding base clauses.
                return ConstructNamedType(type, typeSyntax, typeArgumentsSyntax, typeArguments, basesBeingResolved: null, diagnostics: diagnostics);
            }
        }

        /// <remarks>
        /// Keep check and error in sync with ConstructNamedTypeUnlessTypeArgumentOmitted.
        /// </remarks>
        private static BoundMethodOrPropertyGroup ConstructBoundMemberGroupAndReportOmittedTypeArguments(
            SyntaxNode syntax,
            SeparatedSyntaxList<TypeSyntax> typeArgumentsSyntax,
            ImmutableArray<TypeWithAnnotations> typeArguments,
            BoundExpression receiver,
            string plainName,
            ArrayBuilder<Symbol> members,
            LookupResult lookupResult,
            BoundMethodGroupFlags methodGroupFlags,
            bool hasErrors,
            DiagnosticBag diagnostics)
        {
            if (!hasErrors && lookupResult.IsMultiViable && typeArgumentsSyntax.Any(SyntaxKind.OmittedTypeArgument))
            {
                // Note: lookup won't have reported this, since the arity was correct.
                // CONSIDER: the text of this error message makes sense, but we might want to add a separate code.
                Error(diagnostics, ErrorCode.ERR_BadArity, syntax, plainName, MessageID.IDS_MethodGroup.Localize(), typeArgumentsSyntax.Count);
                hasErrors = true;
            }

            Debug.Assert(members.Count > 0);

            switch (members[0].Kind)
            {
                case SymbolKind.Method:
                    return new BoundMethodGroup(
                        syntax,
                        typeArguments,
                        receiver,
                        plainName,
                        members.SelectAsArray(s_toMethodSymbolFunc),
                        lookupResult,
                        methodGroupFlags,
                        hasErrors);

                case SymbolKind.Property:
                    return new BoundPropertyGroup(
                        syntax,
                        members.SelectAsArray(s_toPropertySymbolFunc),
                        receiver,
                        lookupResult.Kind,
                        hasErrors);

                default:
                    throw ExceptionUtilities.UnexpectedValue(members[0].Kind);
            }
        }

        private static readonly Func<Symbol, MethodSymbol> s_toMethodSymbolFunc = s => (MethodSymbol)s;
        private static readonly Func<Symbol, PropertySymbol> s_toPropertySymbolFunc = s => (PropertySymbol)s;

        private NamedTypeSymbol ConstructNamedType(
            NamedTypeSymbol type,
            SyntaxNode typeSyntax,
            SeparatedSyntaxList<TypeSyntax> typeArgumentsSyntax,
            ImmutableArray<TypeWithAnnotations> typeArguments,
            ConsList<TypeSymbol> basesBeingResolved,
            DiagnosticBag diagnostics)
        {
            Debug.Assert(!typeArguments.IsEmpty);
            type = type.Construct(typeArguments);

            if (ShouldCheckConstraints && ConstraintsHelper.RequiresChecking(type))
            {
                bool includeNullability = Compilation.IsFeatureEnabled(MessageID.IDS_FeatureNullableReferenceTypes);
                type.CheckConstraintsForNamedType(this.Conversions, includeNullability, typeSyntax, typeArgumentsSyntax, this.Compilation, basesBeingResolved, diagnostics);
            }

            return type;
        }

        /// <summary>
        /// Check generic type constraints unless the type is used as part of a type or method
        /// declaration. In those cases, constraints checking is handled by the caller.
        /// </summary>
        private bool ShouldCheckConstraints
        {
            get
            {
                return !this.Flags.Includes(BinderFlags.SuppressConstraintChecks);
            }
        }

        private NamespaceOrTypeOrAliasSymbolWithAnnotations BindQualifiedName(
            ExpressionSyntax leftName,
            SimpleNameSyntax rightName,
            DiagnosticBag diagnostics,
            ConsList<TypeSymbol> basesBeingResolved,
            bool suppressUseSiteDiagnostics)
        {
            var left = BindNamespaceOrTypeSymbol(leftName, diagnostics, basesBeingResolved, suppressUseSiteDiagnostics: false).NamespaceOrTypeSymbol;
            ReportDiagnosticsIfObsolete(diagnostics, left, leftName, hasBaseReceiver: false);

            bool isLeftUnboundGenericType = left.Kind == SymbolKind.NamedType &&
                ((NamedTypeSymbol)left).IsUnboundGenericType;

            if (isLeftUnboundGenericType)
            {
                // If left name bound to an unbound generic type,
                // we want to perform right name lookup within
                // left's original named type definition.
                left = ((NamedTypeSymbol)left).OriginalDefinition;
            }

            // since the name is qualified, it cannot result in a using alias symbol, only a type or namespace
            var right = this.BindSimpleNamespaceOrTypeOrAliasSymbol(rightName, diagnostics, basesBeingResolved, suppressUseSiteDiagnostics, left);

            // If left name bound to an unbound generic type
            // and right name bound to a generic type, we must
            // convert right to an unbound generic type.
            if (isLeftUnboundGenericType)
            {
                var namedTypeRight = right.Symbol as NamedTypeSymbol;
                if ((object)namedTypeRight != null && namedTypeRight.IsGenericType)
                {
                    TypeWithAnnotations type = right.TypeWithAnnotations;
                    right = type.WithTypeAndModifiers(namedTypeRight.AsUnboundGenericType(), type.CustomModifiers);
                }
            }

            return right;
        }

        internal NamedTypeSymbol GetSpecialType(SpecialType typeId, DiagnosticBag diagnostics, SyntaxNode node)
        {
            return GetSpecialType(this.Compilation, typeId, node, diagnostics);
        }

        internal static NamedTypeSymbol GetSpecialType(CSharpCompilation compilation, SpecialType typeId, SyntaxNode node, DiagnosticBag diagnostics)
        {
            NamedTypeSymbol typeSymbol = compilation.GetSpecialType(typeId);
            Debug.Assert((object)typeSymbol != null, "Expect an error type if special type isn't found");
            ReportUseSiteDiagnostics(typeSymbol, diagnostics, node);
            return typeSymbol;
        }

        internal static NamedTypeSymbol GetSpecialType(CSharpCompilation compilation, SpecialType typeId, Location location, DiagnosticBag diagnostics)
        {
            NamedTypeSymbol typeSymbol = compilation.GetSpecialType(typeId);
            Debug.Assert((object)typeSymbol != null, "Expect an error type if special type isn't found");
            ReportUseSiteDiagnostics(typeSymbol, diagnostics, location);
            return typeSymbol;
        }

        /// <summary>
        /// This is a layer on top of the Compilation version that generates a diagnostic if the special
        /// member isn't found.
        /// </summary>
        internal Symbol GetSpecialTypeMember(SpecialMember member, DiagnosticBag diagnostics, SyntaxNode syntax)
        {
            Symbol memberSymbol;
            return TryGetSpecialTypeMember(this.Compilation, member, syntax, diagnostics, out memberSymbol)
                ? memberSymbol
                : null;
        }

        internal static bool TryGetSpecialTypeMember<TSymbol>(CSharpCompilation compilation, SpecialMember specialMember, SyntaxNode syntax, DiagnosticBag diagnostics, out TSymbol symbol)
            where TSymbol : Symbol
        {
            symbol = (TSymbol)compilation.GetSpecialTypeMember(specialMember);
            if ((object)symbol == null)
            {
                MemberDescriptor descriptor = SpecialMembers.GetDescriptor(specialMember);
                diagnostics.Add(ErrorCode.ERR_MissingPredefinedMember, syntax.Location, descriptor.DeclaringTypeMetadataName, descriptor.Name);
                return false;
            }

            var useSiteDiagnostic = symbol.GetUseSiteDiagnosticForSymbolOrContainingType();
            if (useSiteDiagnostic != null)
            {
                Symbol.ReportUseSiteDiagnostic(useSiteDiagnostic, diagnostics, new SourceLocation(syntax));
            }

            return true;
        }

        /// <summary>
        /// Reports use-site diagnostics for the specified symbol.
        /// </summary>
        /// <returns>
        /// True if there was an error among the reported diagnostics
        /// </returns>
        internal static bool ReportUseSiteDiagnostics(Symbol symbol, DiagnosticBag diagnostics, SyntaxNode node)
        {
            DiagnosticInfo info = symbol.GetUseSiteDiagnostic();
            return info != null && Symbol.ReportUseSiteDiagnostic(info, diagnostics, node.Location);
        }

        internal static bool ReportUseSiteDiagnostics(Symbol symbol, DiagnosticBag diagnostics, SyntaxToken token)
        {
            DiagnosticInfo info = symbol.GetUseSiteDiagnostic();
            return info != null && Symbol.ReportUseSiteDiagnostic(info, diagnostics, token.GetLocation());
        }

        /// <summary>
        /// Reports use-site diagnostics for the specified symbol.
        /// </summary>
        /// <returns>
        /// True if there was an error among the reported diagnostics
        /// </returns>
        internal static bool ReportUseSiteDiagnostics(Symbol symbol, DiagnosticBag diagnostics, Location location)
        {
            DiagnosticInfo info = symbol.GetUseSiteDiagnostic();
            return info != null && Symbol.ReportUseSiteDiagnostic(info, diagnostics, location);
        }

        /// <summary>
        /// This is a layer on top of the Compilation version that generates a diagnostic if the well-known
        /// type isn't found.
        /// </summary>
        internal NamedTypeSymbol GetWellKnownType(WellKnownType type, DiagnosticBag diagnostics, SyntaxNode node)
        {
<<<<<<< HEAD
            return GetWellKnownType(this.Compilation, type, diagnostics, node.Location);
        }

        /// <summary>
        /// This is a layer on top of the Compilation version that generates a diagnostic if the well-known
        /// type isn't found.
        /// </summary>
        internal static NamedTypeSymbol GetWellKnownType(CSharpCompilation compilation, WellKnownType type, DiagnosticBag diagnostics, Location location)
=======
            return GetWellKnownType(this.Compilation, type, diagnostics, node);
        }

        internal static NamedTypeSymbol GetWellKnownType(CSharpCompilation compilation, WellKnownType type, DiagnosticBag diagnostics, SyntaxNode node)
>>>>>>> 884fdff6
        {
            NamedTypeSymbol typeSymbol = compilation.GetWellKnownType(type);
            Debug.Assert((object)typeSymbol != null, "Expect an error type if well-known type isn't found");
            ReportUseSiteDiagnostics(typeSymbol, diagnostics, location);
            return typeSymbol;
        }

        internal static NamedTypeSymbol GetWellKnownType(CSharpCompilation compilation, WellKnownType type, DiagnosticBag diagnostics, Location location)
        {
            NamedTypeSymbol typeSymbol = compilation.GetWellKnownType(type);
            Debug.Assert((object)typeSymbol != null, "Expect an error type if well-known type isn't found");
            ReportUseSiteDiagnostics(typeSymbol, diagnostics, location);
            return typeSymbol;
        }

        /// <summary>
        /// This is a layer on top of the Compilation version that generates a diagnostic if the well-known
        /// type isn't found.
        /// </summary>
        internal NamedTypeSymbol GetWellKnownType(WellKnownType type, ref HashSet<DiagnosticInfo> useSiteDiagnostics)
        {
            NamedTypeSymbol typeSymbol = this.Compilation.GetWellKnownType(type);
            Debug.Assert((object)typeSymbol != null, "Expect an error type if well-known type isn't found");
            HashSetExtensions.InitializeAndAdd(ref useSiteDiagnostics, typeSymbol.GetUseSiteDiagnostic());
            return typeSymbol;
        }

        /// <summary>
        /// Retrieves a well-known type member and reports diagnostics.
        /// </summary>
        /// <returns>Null if the symbol is missing.</returns>
        internal static Symbol GetWellKnownTypeMember(CSharpCompilation compilation, WellKnownMember member, DiagnosticBag diagnostics, Location location = null, SyntaxNode syntax = null, bool isOptional = false)
        {
            Debug.Assert((syntax != null) ^ (location != null));

            DiagnosticInfo useSiteDiagnostic;
            Symbol memberSymbol = GetWellKnownTypeMember(compilation, member, out useSiteDiagnostic, isOptional);

            if (useSiteDiagnostic != null)
            {
                // report the diagnostic only for non-optional members:
                Symbol.ReportUseSiteDiagnostic(useSiteDiagnostic, diagnostics, location ?? syntax.Location);
            }

            return memberSymbol;
        }

        internal static Symbol GetWellKnownTypeMember(CSharpCompilation compilation, WellKnownMember member, out DiagnosticInfo diagnosticInfo, bool isOptional = false)
        {
            Symbol memberSymbol = compilation.GetWellKnownTypeMember(member);

            if ((object)memberSymbol != null)
            {
                diagnosticInfo = memberSymbol.GetUseSiteDiagnosticForSymbolOrContainingType();
                if (diagnosticInfo != null)
                {
                    // Dev11 reports use-site diagnostics even for optional symbols that are found.
                    // We decided to silently ignore bad optional symbols.

                    // Report errors only for non-optional members:
                    if (isOptional)
                    {
                        var severity = diagnosticInfo.Severity;

                        // ignore warnings:
                        diagnosticInfo = null;

                        // if the member is optional and bad for whatever reason ignore it:
                        if (severity == DiagnosticSeverity.Error)
                        {
                            return null;
                        }
                    }
                }
            }
            else if (!isOptional)
            {
                // member is missing
                MemberDescriptor memberDescriptor = WellKnownMembers.GetDescriptor(member);
                diagnosticInfo = new CSDiagnosticInfo(ErrorCode.ERR_MissingPredefinedMember, memberDescriptor.DeclaringTypeMetadataName, memberDescriptor.Name);
            }
            else
            {
                diagnosticInfo = null;
            }

            return memberSymbol;
        }

        private class ConsistentSymbolOrder : IComparer<Symbol>
        {
            public static readonly ConsistentSymbolOrder Instance = new ConsistentSymbolOrder();
            public int Compare(Symbol fst, Symbol snd)
            {
                if (snd == fst) return 0;
                if ((object)fst == null) return -1;
                if ((object)snd == null) return 1;
                if (snd.Name != fst.Name) return string.CompareOrdinal(fst.Name, snd.Name);
                if (snd.Kind != fst.Kind) return (int)fst.Kind - (int)snd.Kind;
                int aLocationsCount = !snd.Locations.IsDefault ? snd.Locations.Length : 0;
                int bLocationsCount = fst.Locations.Length;
                if (aLocationsCount != bLocationsCount) return aLocationsCount - bLocationsCount;
                if (aLocationsCount == 0 && bLocationsCount == 0) return Compare(fst.ContainingSymbol, snd.ContainingSymbol);
                Location la = snd.Locations[0];
                Location lb = fst.Locations[0];
                if (la.IsInSource != lb.IsInSource) return la.IsInSource ? 1 : -1;
                int containerResult = Compare(fst.ContainingSymbol, snd.ContainingSymbol);
                if (!la.IsInSource) return containerResult;
                if (containerResult == 0 && la.SourceTree == lb.SourceTree) return lb.SourceSpan.Start - la.SourceSpan.Start;
                return containerResult;
            }
        }

        // return the type or namespace symbol in a lookup result, or report an error.
        internal Symbol ResultSymbol(
            LookupResult result,
            string simpleName,
            int arity,
            SyntaxNode where,
            DiagnosticBag diagnostics,
            bool suppressUseSiteDiagnostics,
            out bool wasError,
            NamespaceOrTypeSymbol qualifierOpt = null,
            LookupOptions options = default(LookupOptions))
        {
            Symbol symbol = resultSymbol(result, simpleName, arity, where, diagnostics, suppressUseSiteDiagnostics, out wasError, qualifierOpt, options);

            if (symbol.Kind == SymbolKind.NamedType)
            {
                CheckRuntimeSupportForSymbolAccess(where, receiverOpt: null, symbol, diagnostics);
            }

            return symbol;

            Symbol resultSymbol(
                LookupResult result,
                string simpleName,
                int arity,
                SyntaxNode where,
                DiagnosticBag diagnostics,
                bool suppressUseSiteDiagnostics,
                out bool wasError,
                NamespaceOrTypeSymbol qualifierOpt,
                LookupOptions options)
            {
                Debug.Assert(where != null);
                Debug.Assert(diagnostics != null);

                var symbols = result.Symbols;
                wasError = false;

                if (result.IsMultiViable)
                {
                    if (symbols.Count > 1)
                    {
                        // gracefully handle symbols.Count > 2
                        symbols.Sort(ConsistentSymbolOrder.Instance);

                        var originalSymbols = symbols.ToImmutable();

                        for (int i = 0; i < symbols.Count; i++)
                        {
                            symbols[i] = UnwrapAlias(symbols[i], diagnostics, where);
                        }

                        BestSymbolInfo secondBest;
                        BestSymbolInfo best = GetBestSymbolInfo(symbols, out secondBest);

                        Debug.Assert(!best.IsNone);
                        Debug.Assert(!secondBest.IsNone);

                        if (best.IsFromCompilation && !secondBest.IsFromCompilation)
                        {
                            var srcSymbol = symbols[best.Index];
                            var mdSymbol = symbols[secondBest.Index];

                            object arg0;

                            if (best.IsFromSourceModule)
                            {
                                arg0 = srcSymbol.Locations.First().SourceTree.FilePath;
                            }
                            else
                            {
                                Debug.Assert(best.IsFromAddedModule);
                                arg0 = srcSymbol.ContainingModule;
                            }

                            //if names match, arities match, and containing symbols match (recursively), ...
                            if (NameAndArityMatchRecursively(srcSymbol, mdSymbol))
                            {
                                if (srcSymbol.Kind == SymbolKind.Namespace && mdSymbol.Kind == SymbolKind.NamedType)
                                {
                                    // ErrorCode.WRN_SameFullNameThisNsAgg: The namespace '{1}' in '{0}' conflicts with the imported type '{3}' in '{2}'. Using the namespace defined in '{0}'.
                                    diagnostics.Add(ErrorCode.WRN_SameFullNameThisNsAgg, where.Location, originalSymbols,
                                        arg0,
                                        srcSymbol,
                                        mdSymbol.ContainingAssembly,
                                        mdSymbol);

                                    return originalSymbols[best.Index];
                                }
                                else if (srcSymbol.Kind == SymbolKind.NamedType && mdSymbol.Kind == SymbolKind.Namespace)
                                {
                                    // ErrorCode.WRN_SameFullNameThisAggNs: The type '{1}' in '{0}' conflicts with the imported namespace '{3}' in '{2}'. Using the type defined in '{0}'.
                                    diagnostics.Add(ErrorCode.WRN_SameFullNameThisAggNs, where.Location, originalSymbols,
                                        arg0,
                                        srcSymbol,
                                        GetContainingAssembly(mdSymbol),
                                        mdSymbol);

                                    return originalSymbols[best.Index];
                                }
                                else if (srcSymbol.Kind == SymbolKind.NamedType && mdSymbol.Kind == SymbolKind.NamedType)
                                {
                                    // WRN_SameFullNameThisAggAgg: The type '{1}' in '{0}' conflicts with the imported type '{3}' in '{2}'. Using the type defined in '{0}'.
                                    diagnostics.Add(ErrorCode.WRN_SameFullNameThisAggAgg, where.Location, originalSymbols,
                                        arg0,
                                        srcSymbol,
                                        mdSymbol.ContainingAssembly,
                                        mdSymbol);

                                    return originalSymbols[best.Index];
                                }
                                else
                                {
                                    // namespace would be merged with the source namespace:
                                    Debug.Assert(!(srcSymbol.Kind == SymbolKind.Namespace && mdSymbol.Kind == SymbolKind.Namespace));
                                }
                            }
                        }

                        var first = symbols[best.Index];
                        var second = symbols[secondBest.Index];

                        Debug.Assert(!Symbol.Equals(originalSymbols[best.Index], originalSymbols[secondBest.Index], TypeCompareKind.ConsiderEverything) || options.IsAttributeTypeLookup(),
                            "This kind of ambiguity is only possible for attributes.");

                        Debug.Assert(!Symbol.Equals(first, second, TypeCompareKind.ConsiderEverything) || !Symbol.Equals(originalSymbols[best.Index], originalSymbols[secondBest.Index], TypeCompareKind.ConsiderEverything),
                            "Why does the LookupResult contain the same symbol twice?");

                        CSDiagnosticInfo info;
                        bool reportError;

                        //if names match, arities match, and containing symbols match (recursively), ...
                        if (first != second &&
                            NameAndArityMatchRecursively(first, second))
                        {
                            // suppress reporting the error if we found multiple symbols from source module
                            // since an error has already been reported from the declaration
                            reportError = !(best.IsFromSourceModule && secondBest.IsFromSourceModule);

                            if (first.Kind == SymbolKind.NamedType && second.Kind == SymbolKind.NamedType)
                            {
                                if (first.OriginalDefinition == second.OriginalDefinition)
                                {
                                    // We imported different generic instantiations of the same generic type
                                    // and have an ambiguous reference to a type nested in it
                                    reportError = true;

                                    // '{0}' is an ambiguous reference between '{1}' and '{2}'
                                    info = new CSDiagnosticInfo(ErrorCode.ERR_AmbigContext, originalSymbols,
                                        new object[] {
                                        (where as NameSyntax)?.ErrorDisplayName() ?? simpleName,
                                        new FormattedSymbol(first, SymbolDisplayFormat.CSharpErrorMessageFormat),
                                        new FormattedSymbol(second, SymbolDisplayFormat.CSharpErrorMessageFormat) });
                                }
                                else
                                {
                                    Debug.Assert(!best.IsFromCorLibrary);

                                    // ErrorCode.ERR_SameFullNameAggAgg: The type '{1}' exists in both '{0}' and '{2}'
                                    info = new CSDiagnosticInfo(ErrorCode.ERR_SameFullNameAggAgg, originalSymbols,
                                        new object[] { first.ContainingAssembly, first, second.ContainingAssembly });

                                    // Do not report this error if the first is declared in source and the second is declared in added module,
                                    // we already reported declaration error about this name collision.
                                    // Do not report this error if both are declared in added modules,
                                    // we will report assembly level declaration error about this name collision.
                                    if (secondBest.IsFromAddedModule)
                                    {
                                        Debug.Assert(best.IsFromCompilation);
                                        reportError = false;
                                    }
                                    else if (this.Flags.Includes(BinderFlags.IgnoreCorLibraryDuplicatedTypes) &&
                                        secondBest.IsFromCorLibrary)
                                    {
                                        // Ignore duplicate types from the cor library if necessary.
                                        // (Specifically the framework assemblies loaded at runtime in
                                        // the EE may contain types also available from mscorlib.dll.)
                                        return first;
                                    }
                                }
                            }
                            else if (first.Kind == SymbolKind.Namespace && second.Kind == SymbolKind.NamedType)
                            {
                                // ErrorCode.ERR_SameFullNameNsAgg: The namespace '{1}' in '{0}' conflicts with the type '{3}' in '{2}'
                                info = new CSDiagnosticInfo(ErrorCode.ERR_SameFullNameNsAgg, originalSymbols,
                                    new object[] { GetContainingAssembly(first), first, second.ContainingAssembly, second });

                                // Do not report this error if namespace is declared in source and the type is declared in added module,
                                // we already reported declaration error about this name collision.
                                if (best.IsFromSourceModule && secondBest.IsFromAddedModule)
                                {
                                    reportError = false;
                                }
                            }
                            else if (first.Kind == SymbolKind.NamedType && second.Kind == SymbolKind.Namespace)
                            {
                                if (!secondBest.IsFromCompilation || secondBest.IsFromSourceModule)
                                {
                                    // ErrorCode.ERR_SameFullNameNsAgg: The namespace '{1}' in '{0}' conflicts with the type '{3}' in '{2}'
                                    info = new CSDiagnosticInfo(ErrorCode.ERR_SameFullNameNsAgg, originalSymbols,
                                        new object[] { GetContainingAssembly(second), second, first.ContainingAssembly, first });
                                }
                                else
                                {
                                    Debug.Assert(secondBest.IsFromAddedModule);

                                    // ErrorCode.ERR_SameFullNameThisAggThisNs: The type '{1}' in '{0}' conflicts with the namespace '{3}' in '{2}'
                                    object arg0;

                                    if (best.IsFromSourceModule)
                                    {
                                        arg0 = first.Locations.First().SourceTree.FilePath;
                                    }
                                    else
                                    {
                                        Debug.Assert(best.IsFromAddedModule);
                                        arg0 = first.ContainingModule;
                                    }

                                    ModuleSymbol arg2 = second.ContainingModule;

                                    // Merged namespaces that span multiple modules don't have a containing module,
                                    // so just use module with the smallest ordinal from the containing assembly.
                                    if ((object)arg2 == null)
                                    {
                                        foreach (NamespaceSymbol ns in ((NamespaceSymbol)second).ConstituentNamespaces)
                                        {
                                            if (ns.ContainingAssembly == Compilation.Assembly)
                                            {
                                                ModuleSymbol module = ns.ContainingModule;

                                                if ((object)arg2 == null || arg2.Ordinal > module.Ordinal)
                                                {
                                                    arg2 = module;
                                                }
                                            }
                                        }
                                    }

                                    Debug.Assert(arg2.ContainingAssembly == Compilation.Assembly);

                                    info = new CSDiagnosticInfo(ErrorCode.ERR_SameFullNameThisAggThisNs, originalSymbols,
                                        new object[] { arg0, first, arg2, second });
                                }
                            }
                            else if (first.Kind == SymbolKind.RangeVariable && second.Kind == SymbolKind.RangeVariable)
                            {
                                // We will already have reported a conflicting range variable declaration.
                                info = new CSDiagnosticInfo(ErrorCode.ERR_AmbigMember, originalSymbols,
                                    new object[] { first, second });
                            }
                            else
                            {
                                // TODO: this is not an appropriate error message here, but used as a fallback until the
                                // appropriate diagnostics are implemented.
                                // '{0}' is an ambiguous reference between '{1}' and '{2}'
                                //info = diagnostics.Add(ErrorCode.ERR_AmbigContext, location, readOnlySymbols,
                                //    whereText,
                                //    first,
                                //    second);

                                // CS0229: Ambiguity between '{0}' and '{1}'
                                info = new CSDiagnosticInfo(ErrorCode.ERR_AmbigMember, originalSymbols,
                                    new object[] { first, second });

                                reportError = true;
                            }
                        }
                        else
                        {
                            Debug.Assert(originalSymbols[best.Index].Name != originalSymbols[secondBest.Index].Name ||
                                         !Symbol.Equals(originalSymbols[best.Index], originalSymbols[secondBest.Index], TypeCompareKind.ConsiderEverything),
                                "Why was the lookup result viable if it contained non-equal symbols with the same name?");

                            reportError = true;

                            if (first is NamespaceOrTypeSymbol && second is NamespaceOrTypeSymbol)
                            {
                                if (options.IsAttributeTypeLookup() &&
                                    first.Kind == SymbolKind.NamedType &&
                                    second.Kind == SymbolKind.NamedType &&
                                    originalSymbols[best.Index].Name != originalSymbols[secondBest.Index].Name && // Use alias names, if available.
                                    Compilation.IsAttributeType((NamedTypeSymbol)first) &&
                                    Compilation.IsAttributeType((NamedTypeSymbol)second))
                                {
                                    //  SPEC:   If an attribute class is found both with and without Attribute suffix, an ambiguity 
                                    //  SPEC:   is present, and a compile-time error results.

                                    info = new CSDiagnosticInfo(ErrorCode.ERR_AmbiguousAttribute, originalSymbols,
                                        new object[] { (where as NameSyntax)?.ErrorDisplayName() ?? simpleName, first, second });
                                }
                                else
                                {
                                    // '{0}' is an ambiguous reference between '{1}' and '{2}'
                                    info = new CSDiagnosticInfo(ErrorCode.ERR_AmbigContext, originalSymbols,
                                        new object[] {
                                        (where as NameSyntax)?.ErrorDisplayName() ?? simpleName,
                                        new FormattedSymbol(first, SymbolDisplayFormat.CSharpErrorMessageFormat),
                                        new FormattedSymbol(second, SymbolDisplayFormat.CSharpErrorMessageFormat) });
                                }
                            }
                            else
                            {
                                // CS0229: Ambiguity between '{0}' and '{1}'
                                info = new CSDiagnosticInfo(ErrorCode.ERR_AmbigMember, originalSymbols,
                                    new object[] { first, second });
                            }
                        }

                        wasError = true;

                        if (reportError)
                        {
                            diagnostics.Add(info, where.Location);
                        }

                        return new ExtendedErrorTypeSymbol(
                            GetContainingNamespaceOrType(originalSymbols[0]),
                            originalSymbols,
                            LookupResultKind.Ambiguous,
                            info,
                            arity);
                    }
                    else
                    {
                        // Single viable result.
                        var singleResult = symbols[0];

                        // Cannot reference System.Void directly.
                        var singleType = singleResult as TypeSymbol;
                        if ((object)singleType != null && singleType.PrimitiveTypeCode == Cci.PrimitiveTypeCode.Void && simpleName == "Void")
                        {
                            wasError = true;
                            var errorInfo = new CSDiagnosticInfo(ErrorCode.ERR_SystemVoid);
                            diagnostics.Add(errorInfo, where.Location);
                            singleResult = new ExtendedErrorTypeSymbol(GetContainingNamespaceOrType(singleResult), singleResult, LookupResultKind.NotReferencable, errorInfo); // UNDONE: Review resultkind.
                        }
                        // Check for bad symbol.
                        else
                        {
                            if (singleResult.Kind == SymbolKind.NamedType &&
                                ((SourceModuleSymbol)this.Compilation.SourceModule).AnyReferencedAssembliesAreLinked)
                            {
                                // Complain about unembeddable types from linked assemblies.
                                Emit.NoPia.EmbeddedTypesManager.IsValidEmbeddableType((NamedTypeSymbol)singleResult, where, diagnostics);
                            }

                            if (!suppressUseSiteDiagnostics)
                            {
                                wasError = ReportUseSiteDiagnostics(singleResult, diagnostics, where);
                            }
                            else if (singleResult.Kind == SymbolKind.ErrorType)
                            {
                                // We want to report ERR_CircularBase error on the spot to make sure 
                                // that the right location is used for it.
                                var errorType = (ErrorTypeSymbol)singleResult;

                                if (errorType.Unreported)
                                {
                                    DiagnosticInfo errorInfo = errorType.ErrorInfo;

                                    if (errorInfo != null && errorInfo.Code == (int)ErrorCode.ERR_CircularBase)
                                    {
                                        wasError = true;
                                        diagnostics.Add(errorInfo, where.Location);
                                        singleResult = new ExtendedErrorTypeSymbol(GetContainingNamespaceOrType(errorType), errorType.Name, errorType.Arity, errorInfo, unreported: false);
                                    }
                                }
                            }
                        }

                        return singleResult;
                    }
                }

                // Below here is the error case; no viable symbols found (but maybe one or more non-viable.)
                wasError = true;

                if (result.Kind == LookupResultKind.Empty)
                {
                    string aliasOpt = null;
                    SyntaxNode node = where;
                    while (node is ExpressionSyntax)
                    {
                        if (node.Kind() == SyntaxKind.AliasQualifiedName)
                        {
                            aliasOpt = ((AliasQualifiedNameSyntax)node).Alias.Identifier.ValueText;
                            break;
                        }
                        node = node.Parent;
                    }

                    CSDiagnosticInfo info = NotFound(where, simpleName, arity, (where as NameSyntax)?.ErrorDisplayName() ?? simpleName, diagnostics, aliasOpt, qualifierOpt, options);
                    return new ExtendedErrorTypeSymbol(qualifierOpt ?? Compilation.Assembly.GlobalNamespace, simpleName, arity, info);
                }

                Debug.Assert(symbols.Count > 0);

                // Report any errors we encountered with the symbol we looked up.
                if (!suppressUseSiteDiagnostics)
                {
                    for (int i = 0; i < symbols.Count; i++)
                    {
                        ReportUseSiteDiagnostics(symbols[i], diagnostics, where);
                    }
                }

                // result.Error might be null if we have already generated parser errors,
                // e.g. when generic name is used for attribute name.
                if (result.Error != null &&
                    ((object)qualifierOpt == null || qualifierOpt.Kind != SymbolKind.ErrorType)) // Suppress cascading.
                {
                    diagnostics.Add(new CSDiagnostic(result.Error, where.Location));
                }

                if ((symbols.Count > 1) || (symbols[0] is NamespaceOrTypeSymbol || symbols[0] is AliasSymbol) ||
                    result.Kind == LookupResultKind.NotATypeOrNamespace || result.Kind == LookupResultKind.NotAnAttributeType)
                {
                    // Bad type or namespace (or things expected as types/namespaces) are packaged up as error types, preserving the symbols and the result kind.
                    // We do this if there are multiple symbols too, because just returning one would be losing important information, and they might
                    // be of different kinds.
                    return new ExtendedErrorTypeSymbol(GetContainingNamespaceOrType(symbols[0]), symbols.ToImmutable(), result.Kind, result.Error, arity);
                }
                else
                {
                    // It's a single non-type-or-namespace; error was already reported, so just return it.
                    return symbols[0];
                }
            }
        }

        private static AssemblySymbol GetContainingAssembly(Symbol symbol)
        {
            // Merged namespaces that span multiple assemblies don't have a containing assembly,
            // so just use the containing assembly of the first constituent.
            return symbol.ContainingAssembly ?? ((NamespaceSymbol)symbol).ConstituentNamespaces.First().ContainingAssembly;
        }

        [Flags]
        private enum BestSymbolLocation
        {
            None,
            FromSourceModule,
            FromAddedModule,
            FromReferencedAssembly,
            FromCorLibrary,
        }

        [DebuggerDisplay("Location = {_location}, Index = {_index}")]
        private struct BestSymbolInfo
        {
            private readonly BestSymbolLocation _location;
            private readonly int _index;

            /// <summary>
            /// Returns -1 if None.
            /// </summary>
            public int Index
            {
                get
                {
                    return IsNone ? -1 : _index;
                }
            }

            public bool IsFromSourceModule
            {
                get
                {
                    return _location == BestSymbolLocation.FromSourceModule;
                }
            }

            public bool IsFromAddedModule
            {
                get
                {
                    return _location == BestSymbolLocation.FromAddedModule;
                }
            }

            public bool IsFromCompilation
            {
                get
                {
                    return (_location == BestSymbolLocation.FromSourceModule) || (_location == BestSymbolLocation.FromAddedModule);
                }
            }

            public bool IsNone
            {
                get
                {
                    return _location == BestSymbolLocation.None;
                }
            }

            public bool IsFromCorLibrary
            {
                get
                {
                    return _location == BestSymbolLocation.FromCorLibrary;
                }
            }

            public BestSymbolInfo(BestSymbolLocation location, int index)
            {
                Debug.Assert(location != BestSymbolLocation.None);
                _location = location;
                _index = index;
            }

            /// <summary>
            /// Prefers symbols from source module, then from added modules, then from referenced assemblies.
            /// Returns true if values were swapped.
            /// </summary>
            public static bool Sort(ref BestSymbolInfo first, ref BestSymbolInfo second)
            {
                if (IsSecondLocationBetter(first._location, second._location))
                {
                    BestSymbolInfo temp = first;
                    first = second;
                    second = temp;
                    return true;
                }

                return false;
            }

            /// <summary>
            /// Returns true if the second is a better location than the first.
            /// </summary>
            public static bool IsSecondLocationBetter(BestSymbolLocation firstLocation, BestSymbolLocation secondLocation)
            {
                Debug.Assert(secondLocation != 0);
                return (firstLocation == BestSymbolLocation.None) || (firstLocation > secondLocation);
            }
        }

        /// <summary>
        /// Prefer symbols from source module, then from added modules, then from referenced assemblies.
        /// </summary>
        private BestSymbolInfo GetBestSymbolInfo(ArrayBuilder<Symbol> symbols, out BestSymbolInfo secondBest)
        {
            BestSymbolInfo first = default(BestSymbolInfo);
            BestSymbolInfo second = default(BestSymbolInfo);
            var compilation = this.Compilation;

            for (int i = 0; i < symbols.Count; i++)
            {
                var symbol = symbols[i];
                BestSymbolLocation location;

                if (symbol.Kind == SymbolKind.Namespace)
                {
                    location = BestSymbolLocation.None;
                    foreach (var ns in ((NamespaceSymbol)symbol).ConstituentNamespaces)
                    {
                        var current = GetLocation(compilation, ns);
                        if (BestSymbolInfo.IsSecondLocationBetter(location, current))
                        {
                            location = current;
                            if (location == BestSymbolLocation.FromSourceModule)
                            {
                                break;
                            }
                        }
                    }
                }
                else
                {
                    location = GetLocation(compilation, symbol);
                }

                var third = new BestSymbolInfo(location, i);
                if (BestSymbolInfo.Sort(ref second, ref third))
                {
                    BestSymbolInfo.Sort(ref first, ref second);
                }
            }

            Debug.Assert(!first.IsNone);
            Debug.Assert(!second.IsNone);

            secondBest = second;
            return first;
        }

        private static BestSymbolLocation GetLocation(CSharpCompilation compilation, Symbol symbol)
        {
            var containingAssembly = symbol.ContainingAssembly;
            if (containingAssembly == compilation.SourceAssembly)
            {
                return (symbol.ContainingModule == compilation.SourceModule) ?
                    BestSymbolLocation.FromSourceModule :
                    BestSymbolLocation.FromAddedModule;
            }
            else
            {
                return (containingAssembly == containingAssembly.CorLibrary) ?
                    BestSymbolLocation.FromCorLibrary :
                    BestSymbolLocation.FromReferencedAssembly;
            }
        }

        /// <remarks>
        /// This is only intended to be called when the type isn't found (i.e. not when it is found but is inaccessible, has the wrong arity, etc).
        /// </remarks>
        private CSDiagnosticInfo NotFound(SyntaxNode where, string simpleName, int arity, string whereText, DiagnosticBag diagnostics, string aliasOpt, NamespaceOrTypeSymbol qualifierOpt, LookupOptions options)
        {
            var location = where.Location;
            // Lookup totally ignores type forwarders, but we want the type lookup diagnostics
            // to distinguish between a type that can't be found and a type that is only present
            // as a type forwarder.  We'll look for type forwarders in the containing and
            // referenced assemblies and report more specific diagnostics if they are found.
            AssemblySymbol forwardedToAssembly;

            // for attributes, suggest both, but not for verbatim name
            if (options.IsAttributeTypeLookup() && !options.IsVerbatimNameAttributeTypeLookup())
            {
                // just recurse one level, so cheat and OR verbatim name option :)
                NotFound(where, simpleName, arity, whereText + "Attribute", diagnostics, aliasOpt, qualifierOpt, options | LookupOptions.VerbatimNameAttributeTypeOnly);
            }

            if ((object)qualifierOpt != null)
            {
                if (qualifierOpt.IsType)
                {
                    var errorQualifier = qualifierOpt as ErrorTypeSymbol;
                    if ((object)errorQualifier != null && errorQualifier.ErrorInfo != null)
                    {
                        return (CSDiagnosticInfo)errorQualifier.ErrorInfo;
                    }

                    return diagnostics.Add(ErrorCode.ERR_DottedTypeNameNotFoundInAgg, location, whereText, qualifierOpt);
                }
                else
                {
                    Debug.Assert(qualifierOpt.IsNamespace);

                    forwardedToAssembly = GetForwardedToAssembly(simpleName, arity, ref qualifierOpt, diagnostics, location);

                    if (ReferenceEquals(qualifierOpt, Compilation.GlobalNamespace))
                    {
                        Debug.Assert(aliasOpt == null || aliasOpt == SyntaxFacts.GetText(SyntaxKind.GlobalKeyword));
                        return (object)forwardedToAssembly == null
                            ? diagnostics.Add(ErrorCode.ERR_GlobalSingleTypeNameNotFound, location, whereText, qualifierOpt)
                            : diagnostics.Add(ErrorCode.ERR_GlobalSingleTypeNameNotFoundFwd, location, whereText, forwardedToAssembly);
                    }
                    else
                    {
                        object container = qualifierOpt;

                        // If there was an alias (e.g. A::C) and the given qualifier is the global namespace of the alias,
                        // then use the alias name in the error message, since it's more helpful than "<global namespace>".
                        if (aliasOpt != null && qualifierOpt.IsNamespace && ((NamespaceSymbol)qualifierOpt).IsGlobalNamespace)
                        {
                            container = aliasOpt;
                        }

                        return (object)forwardedToAssembly == null
                            ? diagnostics.Add(ErrorCode.ERR_DottedTypeNameNotFoundInNS, location, whereText, container)
                            : diagnostics.Add(ErrorCode.ERR_DottedTypeNameNotFoundInNSFwd, location, whereText, container, forwardedToAssembly);
                    }
                }
            }

            if (options == LookupOptions.NamespaceAliasesOnly)
            {
                return diagnostics.Add(ErrorCode.ERR_AliasNotFound, location, whereText);
            }

            if ((where as IdentifierNameSyntax)?.Identifier.Text == "var" && !options.IsAttributeTypeLookup())
            {
                var code = (where.Parent is QueryClauseSyntax) ? ErrorCode.ERR_TypeVarNotFoundRangeVariable : ErrorCode.ERR_TypeVarNotFound;
                return diagnostics.Add(code, location);
            }

            forwardedToAssembly = GetForwardedToAssembly(simpleName, arity, ref qualifierOpt, diagnostics, location);

            if ((object)forwardedToAssembly != null)
            {
                return qualifierOpt == null
                    ? diagnostics.Add(ErrorCode.ERR_SingleTypeNameNotFoundFwd, location, whereText, forwardedToAssembly)
                    : diagnostics.Add(ErrorCode.ERR_DottedTypeNameNotFoundInNSFwd, location, whereText, qualifierOpt, forwardedToAssembly);
            }

            return diagnostics.Add(ErrorCode.ERR_SingleTypeNameNotFound, location, whereText);
        }

        protected virtual AssemblySymbol GetForwardedToAssemblyInUsingNamespaces(string metadataName, ref NamespaceOrTypeSymbol qualifierOpt, DiagnosticBag diagnostics, Location location)
        {
            return Next?.GetForwardedToAssemblyInUsingNamespaces(metadataName, ref qualifierOpt, diagnostics, location);
        }

        protected AssemblySymbol GetForwardedToAssembly(string fullName, DiagnosticBag diagnostics, Location location)
        {
            var metadataName = MetadataTypeName.FromFullName(fullName);
            foreach (var referencedAssembly in
                Compilation.Assembly.Modules[0].GetReferencedAssemblySymbols())
            {
                var forwardedType =
                    referencedAssembly.TryLookupForwardedMetadataType(ref metadataName);
                if ((object)forwardedType != null)
                {
                    if (forwardedType.Kind == SymbolKind.ErrorType)
                    {
                        DiagnosticInfo diagInfo = ((ErrorTypeSymbol)forwardedType).ErrorInfo;

                        if (diagInfo.Code == (int)ErrorCode.ERR_CycleInTypeForwarder)
                        {
                            Debug.Assert((object)forwardedType.ContainingAssembly != null, "How did we find a cycle if there was no forwarding?");
                            diagnostics.Add(ErrorCode.ERR_CycleInTypeForwarder, location, fullName, forwardedType.ContainingAssembly.Name);
                        }
                        else if (diagInfo.Code == (int)ErrorCode.ERR_TypeForwardedToMultipleAssemblies)
                        {
                            diagnostics.Add(diagInfo, location);
                            return null; // Cannot determine a suitable forwarding assembly
                        }
                    }

                    return forwardedType.ContainingAssembly;
                }
            }

            return null;
        }

        /// <summary>
        /// Look for a type forwarder for the given type in the containing assembly and any referenced assemblies.
        /// </summary>
        /// <param name="name">The name of the (potentially) forwarded type.</param>
        /// <param name="arity">The arity of the forwarded type.</param>
        /// <param name="qualifierOpt">The namespace of the potentially forwarded type. If none is provided, will
        /// try Usings of the current import for eligible namespaces and return the namespace of the found forwarder, 
        /// if any.</param>
        /// <param name="diagnostics">Will be used to report non-fatal errors during look up.</param>
        /// <param name="location">Location to report errors on.</param>
        /// <returns>Returns the Assembly to which the type is forwarded, or null if none is found.</returns>
        /// <remarks>
        /// Since this method is intended to be used for error reporting, it stops as soon as it finds
        /// any type forwarder (or an error to report). It does not check other assemblies for consistency or better results.
        /// </remarks>
        protected AssemblySymbol GetForwardedToAssembly(string name, int arity, ref NamespaceOrTypeSymbol qualifierOpt, DiagnosticBag diagnostics, Location location)
        {
            // If we are in the process of binding assembly level attributes, we might get into an infinite cycle
            // if any of the referenced assemblies forwards type to this assembly. Since forwarded types
            // are specified through assembly level attributes, an attempt to resolve the forwarded type
            // might require us to examine types forwarded by this assembly, thus binding assembly level 
            // attributes again. And the cycle continues. 
            // So, we won't do the analysis in this case, at the expense of better diagnostics.
            if ((this.Flags & BinderFlags.InContextualAttributeBinder) != 0)
            {
                var current = this;

                do
                {
                    var contextualAttributeBinder = current as ContextualAttributeBinder;

                    if (contextualAttributeBinder != null)
                    {
                        if ((object)contextualAttributeBinder.AttributeTarget != null &&
                            contextualAttributeBinder.AttributeTarget.Kind == SymbolKind.Assembly)
                        {
                            return null;
                        }

                        break;
                    }

                    current = current.Next;
                }
                while (current != null);
            }

            // NOTE: This won't work if the type isn't using CLS-style generic naming (i.e. `arity), but this code is
            // only intended to improve diagnostic messages, so false negatives in corner cases aren't a big deal.
            var metadataName = MetadataHelpers.ComposeAritySuffixedMetadataName(name, arity);
            var fullMetadataName = MetadataHelpers.BuildQualifiedName(qualifierOpt?.ToDisplayString(SymbolDisplayFormat.QualifiedNameOnlyFormat), metadataName);
            var result = GetForwardedToAssembly(fullMetadataName, diagnostics, location);
            if ((object)result != null)
            {
                return result;
            }

            if ((object)qualifierOpt == null)
            {
                return GetForwardedToAssemblyInUsingNamespaces(metadataName, ref qualifierOpt, diagnostics, location);
            }

            return null;
        }

#nullable enable
        internal static bool CheckFeatureAvailability(SyntaxNode syntax, MessageID feature, DiagnosticBag diagnostics, Location? location = null)
        {
            return CheckFeatureAvailability(syntax.SyntaxTree, feature, diagnostics, location ?? syntax.GetLocation());
        }

        internal static bool CheckFeatureAvailability(SyntaxTree tree, MessageID feature, DiagnosticBag diagnostics, Location location)
        {
            if (feature.GetFeatureAvailabilityDiagnosticInfo((CSharpParseOptions)tree.Options) is { } diagInfo)
            {
                diagnostics.Add(diagInfo, location);
                return false;
            }
            return true;
        }
    }
}<|MERGE_RESOLUTION|>--- conflicted
+++ resolved
@@ -1476,7 +1476,6 @@
         /// </summary>
         internal NamedTypeSymbol GetWellKnownType(WellKnownType type, DiagnosticBag diagnostics, SyntaxNode node)
         {
-<<<<<<< HEAD
             return GetWellKnownType(this.Compilation, type, diagnostics, node.Location);
         }
 
@@ -1484,18 +1483,9 @@
         /// This is a layer on top of the Compilation version that generates a diagnostic if the well-known
         /// type isn't found.
         /// </summary>
-        internal static NamedTypeSymbol GetWellKnownType(CSharpCompilation compilation, WellKnownType type, DiagnosticBag diagnostics, Location location)
-=======
-            return GetWellKnownType(this.Compilation, type, diagnostics, node);
-        }
-
-        internal static NamedTypeSymbol GetWellKnownType(CSharpCompilation compilation, WellKnownType type, DiagnosticBag diagnostics, SyntaxNode node)
->>>>>>> 884fdff6
-        {
-            NamedTypeSymbol typeSymbol = compilation.GetWellKnownType(type);
-            Debug.Assert((object)typeSymbol != null, "Expect an error type if well-known type isn't found");
-            ReportUseSiteDiagnostics(typeSymbol, diagnostics, location);
-            return typeSymbol;
+        internal NamedTypeSymbol GetWellKnownType(CSharpCompilation compilation, WellKnownType type, DiagnosticBag diagnostics, SyntaxNode node)
+        {
+            return GetWellKnownType(this.Compilation, type, diagnostics, node.Location);
         }
 
         internal static NamedTypeSymbol GetWellKnownType(CSharpCompilation compilation, WellKnownType type, DiagnosticBag diagnostics, Location location)
