﻿// Licensed to the .NET Foundation under one or more agreements.
// The .NET Foundation licenses this file to you under the MIT license.
// See the LICENSE file in the project root for more information.

#nullable disable

using System;
using System.Collections.Generic;
using System.Collections.Immutable;
using System.Diagnostics;
using Microsoft.CodeAnalysis.CSharp.Symbols;
using Microsoft.CodeAnalysis.CSharp.Syntax;
using Microsoft.CodeAnalysis.PooledObjects;
using Roslyn.Utilities;

namespace Microsoft.CodeAnalysis.CSharp
{
    internal partial class Binder
    {
        private BoundExpression BindCompoundAssignment(AssignmentExpressionSyntax node, BindingDiagnosticBag diagnostics)
        {
            node.Left.CheckDeconstructionCompatibleArgument(diagnostics);

            BoundExpression left = BindValue(node.Left, diagnostics, GetBinaryAssignmentKind(node.Kind()));
            ReportSuppressionIfNeeded(left, diagnostics);
            BoundExpression right = BindValue(node.Right, diagnostics, BindValueKind.RValue);
            BinaryOperatorKind kind = SyntaxKindToBinaryOperatorKind(node.Kind());

            // If either operand is bad, don't try to do binary operator overload resolution; that will just
            // make cascading errors.

            if (left.Kind == BoundKind.EventAccess)
            {
                BinaryOperatorKind kindOperator = kind.Operator();
                switch (kindOperator)
                {
                    case BinaryOperatorKind.Addition:
                    case BinaryOperatorKind.Subtraction:
                        return BindEventAssignment(node, (BoundEventAccess)left, right, kindOperator, diagnostics);

                        // fall-through for other operators, if RHS is dynamic we produce dynamic operation, otherwise we'll report an error ...
                }
            }

            if (left.HasAnyErrors || right.HasAnyErrors)
            {
                // NOTE: no overload resolution candidates.
                left = BindToTypeForErrorRecovery(left);
                right = BindToTypeForErrorRecovery(right);
                return new BoundCompoundAssignmentOperator(node, BinaryOperatorSignature.Error, left, right,
                    leftPlaceholder: null, leftConversion: null, finalPlaceholder: null, finalConversion: null, LookupResultKind.Empty, CreateErrorType(), hasErrors: true);
            }

            CompoundUseSiteInfo<AssemblySymbol> useSiteInfo = GetNewCompoundUseSiteInfo(diagnostics);

            if (left.HasDynamicType() || right.HasDynamicType())
            {
                if (IsLegalDynamicOperand(right) && IsLegalDynamicOperand(left))
                {
                    left = BindToNaturalType(left, diagnostics);
                    right = BindToNaturalType(right, diagnostics);
                    var placeholder = new BoundValuePlaceholder(right.Syntax, left.HasDynamicType() ? left.Type : right.Type).MakeCompilerGenerated();
                    var finalDynamicConversion = this.Compilation.Conversions.ClassifyConversionFromExpression(placeholder, left.Type, isChecked: CheckOverflowAtRuntime, ref useSiteInfo);
                    diagnostics.Add(node, useSiteInfo);
                    var conversion = (BoundConversion)CreateConversion(node, placeholder, finalDynamicConversion, isCast: true, conversionGroupOpt: null, left.Type, diagnostics);

                    conversion = conversion.Update(conversion.Operand, conversion.Conversion, conversion.IsBaseConversion, conversion.Checked,
                                                   explicitCastInCode: true, conversion.ConstantValueOpt, conversion.ConversionGroupOpt, conversion.Type);

                    return new BoundCompoundAssignmentOperator(
                        node,
                        new BinaryOperatorSignature(
                            kind.WithType(BinaryOperatorKind.Dynamic).WithOverflowChecksIfApplicable(CheckOverflowAtRuntime),
                            left.Type,
                            right.Type,
                            Compilation.DynamicType),
                        left,
                        right,
                        leftPlaceholder: null, leftConversion: null,
                        finalPlaceholder: placeholder,
                        finalConversion: conversion,
                        LookupResultKind.Viable,
                        left.Type,
                        hasErrors: false);
                }
                else
                {
                    Error(diagnostics, ErrorCode.ERR_BadBinaryOps, node, node.OperatorToken.Text, left.Display, right.Display);

                    // error: operator can't be applied on dynamic and a type that is not convertible to dynamic:
                    left = BindToTypeForErrorRecovery(left);
                    right = BindToTypeForErrorRecovery(right);
                    return new BoundCompoundAssignmentOperator(node, BinaryOperatorSignature.Error, left, right,
                        leftPlaceholder: null, leftConversion: null, finalPlaceholder: null, finalConversion: null, LookupResultKind.Empty, CreateErrorType(), hasErrors: true);
                }
            }

            if (left.Kind == BoundKind.EventAccess && !CheckEventValueKind((BoundEventAccess)left, BindValueKind.Assignable, diagnostics))
            {
                // If we're in a place where the event can be assigned, then continue so that we give errors
                // about the types and operator not lining up.  Otherwise, just report that the event can't
                // be used here.

                // NOTE: no overload resolution candidates.
                left = BindToTypeForErrorRecovery(left);
                right = BindToTypeForErrorRecovery(right);
                return new BoundCompoundAssignmentOperator(node, BinaryOperatorSignature.Error, left, right,
                    leftPlaceholder: null, leftConversion: null, finalPlaceholder: null, finalConversion: null, LookupResultKind.NotAVariable, CreateErrorType(), hasErrors: true);
            }

            // A compound operator, say, x |= y, is bound as x = (X)( ((T)x) | ((T)y) ). We must determine
            // the binary operator kind, the type conversions from each side to the types expected by
            // the operator, and the type conversion from the return type of the operand to the left hand side.
            //
            // We can get away with binding the right-hand-side of the operand into its converted form early.
            // This is convenient because first, it is never rewritten into an access to a temporary before
            // the conversion, and second, because that is more convenient for the "d += lambda" case.
            // We want to have the converted (bound) lambda in the bound tree, not the unconverted unbound lambda.

            LookupResultKind resultKind;
            ImmutableArray<MethodSymbol> originalUserDefinedOperators;
            BinaryOperatorAnalysisResult best = this.BinaryOperatorOverloadResolution(kind, isChecked: CheckOverflowAtRuntime, left, right, node, diagnostics, out resultKind, out originalUserDefinedOperators);
            if (!best.HasValue)
            {
                ReportAssignmentOperatorError(node, diagnostics, left, right, resultKind);
                left = BindToTypeForErrorRecovery(left);
                right = BindToTypeForErrorRecovery(right);
                return new BoundCompoundAssignmentOperator(node, BinaryOperatorSignature.Error, left, right,
                    leftPlaceholder: null, leftConversion: null, finalPlaceholder: null, finalConversion: null, resultKind, originalUserDefinedOperators, CreateErrorType(), hasErrors: true);
            }

            // The rules in the spec for determining additional errors are bit confusing. In particular
            // this line is misleading:
            //
            // "for predefined operators ... x op= y is permitted if both x op y and x = y are permitted"
            //
            // That's not accurate in many cases. For example, "x += 1" is permitted if x is string or
            // any enum type, but x = 1 is not legal for strings or enums.
            //
            // The correct rules are spelled out in the spec:
            //
            // Spec §7.17.2:
            // An operation of the form x op= y is processed by applying binary operator overload
            // resolution (§7.3.4) as if the operation was written x op y.
            // Let R be the return type of the selected operator, and T the type of x. Then,
            //
            // * If an implicit conversion from an expression of type R to the type T exists,
            //   the operation is evaluated as x = (T)(x op y), except that x is evaluated only once.
            //   [no cast is inserted, unless the conversion is implicit dynamic]
            // * Otherwise, if
            //   (1) the selected operator is a predefined operator,
            //   (2) if R is explicitly convertible to T, and
            //   (3.1) if y is implicitly convertible to T or
            //   (3.2) the operator is a shift operator... [then cast the result to T]
            // * Otherwise ... a binding-time error occurs.

            // So let's tease that out. There are two possible errors: the conversion from the
            // operator result type to the left hand type could be bad, and the conversion
            // from the right hand side to the left hand type could be bad.
            //
            // We report the first error under the following circumstances:
            //
            // * The final conversion is bad, or
            // * The final conversion is explicit and the selected operator is not predefined
            //
            // We report the second error under the following circumstances:
            //
            // * The final conversion is explicit, and
            // * The selected operator is predefined, and
            // * the selected operator is not a shift, and
            // * the right-to-left conversion is not implicit

            bool hasError = false;

            BinaryOperatorSignature bestSignature = best.Signature;

            CheckNativeIntegerFeatureAvailability(bestSignature.Kind, node, diagnostics);
            CheckConstraintLanguageVersionAndRuntimeSupportForOperator(node, bestSignature.Method, bestSignature.ConstrainedToTypeOpt, diagnostics);

            if (CheckOverflowAtRuntime)
            {
                bestSignature = new BinaryOperatorSignature(
                    bestSignature.Kind.WithOverflowChecksIfApplicable(CheckOverflowAtRuntime),
                    bestSignature.LeftType,
                    bestSignature.RightType,
                    bestSignature.ReturnType,
                    bestSignature.Method,
                    bestSignature.ConstrainedToTypeOpt);
            }

            BoundExpression rightConverted = CreateConversion(right, best.RightConversion, bestSignature.RightType, diagnostics);

            bool isPredefinedOperator = !bestSignature.Kind.IsUserDefined();

            var leftType = left.Type;

            var finalPlaceholder = new BoundValuePlaceholder(node, bestSignature.ReturnType);

            BoundExpression finalConversion = GenerateConversionForAssignment(leftType, finalPlaceholder, diagnostics,
                            ConversionForAssignmentFlags.CompoundAssignment |
                            (isPredefinedOperator ? ConversionForAssignmentFlags.PredefinedOperator : ConversionForAssignmentFlags.None));

            if (finalConversion.HasErrors)
            {
                hasError = true;
            }

            if (finalConversion is not BoundConversion final)
            {
                Debug.Assert(finalConversion.HasErrors || (object)finalConversion == finalPlaceholder);
                if ((object)finalConversion != finalPlaceholder)
                {
                    finalPlaceholder = null;
                    finalConversion = null;
                }
            }
            else if (final.Conversion.IsExplicit &&
                isPredefinedOperator &&
                !kind.IsShift())
            {
                Conversion rightToLeftConversion = this.Conversions.ClassifyConversionFromExpression(right, leftType, isChecked: CheckOverflowAtRuntime, ref useSiteInfo);
                if (!rightToLeftConversion.IsImplicit || !rightToLeftConversion.IsValid)
                {
                    hasError = true;
                    GenerateImplicitConversionError(diagnostics, node, rightToLeftConversion, right, leftType);
                }
            }

            diagnostics.Add(node, useSiteInfo);

            if (!hasError && leftType.IsVoidPointer())
            {
                Error(diagnostics, ErrorCode.ERR_VoidError, node);
                hasError = true;
            }

            // Any events that weren't handled above (by BindEventAssignment) are bad - we just followed this
            // code path for the diagnostics.  Make sure we don't report success.
            Debug.Assert(left.Kind != BoundKind.EventAccess || hasError);

            var leftPlaceholder = new BoundValuePlaceholder(left.Syntax, leftType).MakeCompilerGenerated();
            var leftConversion = CreateConversion(node, leftPlaceholder, best.LeftConversion, isCast: false, conversionGroupOpt: null, best.Signature.LeftType, diagnostics);

            return new BoundCompoundAssignmentOperator(node, bestSignature, left, rightConverted,
                leftPlaceholder, leftConversion, finalPlaceholder, finalConversion, resultKind, originalUserDefinedOperators, leftType, hasError);
        }

        /// <summary>
        /// For "receiver.event += expr", produce "receiver.add_event(expr)".
        /// For "receiver.event -= expr", produce "receiver.remove_event(expr)".
        /// </summary>
        /// <remarks>
        /// Performs some validation of the accessor that couldn't be done in CheckEventValueKind, because
        /// the specific accessor wasn't known.
        /// </remarks>
        private BoundExpression BindEventAssignment(AssignmentExpressionSyntax node, BoundEventAccess left, BoundExpression right, BinaryOperatorKind opKind, BindingDiagnosticBag diagnostics)
        {
            Debug.Assert(opKind == BinaryOperatorKind.Addition || opKind == BinaryOperatorKind.Subtraction);

            bool hasErrors = false;

            EventSymbol eventSymbol = left.EventSymbol;
            BoundExpression receiverOpt = left.ReceiverOpt;

            TypeSymbol delegateType = left.Type;

            CompoundUseSiteInfo<AssemblySymbol> useSiteInfo = GetNewCompoundUseSiteInfo(diagnostics);
            Conversion argumentConversion = this.Conversions.ClassifyConversionFromExpression(right, delegateType, isChecked: CheckOverflowAtRuntime, ref useSiteInfo);

            if (!argumentConversion.IsImplicit || !argumentConversion.IsValid) // NOTE: dev10 appears to allow user-defined conversions here.
            {
                hasErrors = true;
                if (delegateType.IsDelegateType()) // Otherwise, suppress cascading.
                {
                    GenerateImplicitConversionError(diagnostics, node, argumentConversion, right, delegateType);
                }
            }

            BoundExpression argument = CreateConversion(right, argumentConversion, delegateType, diagnostics);

            bool isAddition = opKind == BinaryOperatorKind.Addition;
            MethodSymbol method = isAddition ? eventSymbol.AddMethod : eventSymbol.RemoveMethod;

            TypeSymbol type;
            if ((object)method == null)
            {
                type = this.GetSpecialType(SpecialType.System_Void, diagnostics, node); //we know the return type would have been void

                // There will be a diagnostic on the declaration if it is from source.
                if (!eventSymbol.OriginalDefinition.IsFromCompilation(this.Compilation))
                {
                    // CONSIDER: better error code?  ERR_EventNeedsBothAccessors?
                    Error(diagnostics, ErrorCode.ERR_MissingPredefinedMember, node, delegateType, SourceEventSymbol.GetAccessorName(eventSymbol.Name, isAddition));
                }
            }
            else
            {
                CheckImplicitThisCopyInReadOnlyMember(receiverOpt, method, diagnostics);

                if (!this.IsAccessible(method, ref useSiteInfo, this.GetAccessThroughType(receiverOpt)))
                {
                    // CONSIDER: depending on the accessibility (e.g. if it's private), dev10 might just report the whole event bogus.
                    Error(diagnostics, ErrorCode.ERR_BadAccess, node, method);
                    hasErrors = true;
                }
                else if (IsBadBaseAccess(node, receiverOpt, method, diagnostics, eventSymbol))
                {
                    hasErrors = true;
                }
                else
                {
                    CheckReceiverAndRuntimeSupportForSymbolAccess(node, receiverOpt, method, diagnostics);
                }

                if (eventSymbol.IsWindowsRuntimeEvent)
                {
                    // Return type is actually void because this call will be later encapsulated in a call
                    // to WindowsRuntimeMarshal.AddEventHandler or RemoveEventHandler, which has the return
                    // type of void.
                    type = this.GetSpecialType(SpecialType.System_Void, diagnostics, node);
                }
                else
                {
                    type = method.ReturnType;
                }
            }

            diagnostics.Add(node, useSiteInfo);

            return new BoundEventAssignmentOperator(
                syntax: node,
                @event: eventSymbol,
                isAddition: isAddition,
                isDynamic: right.HasDynamicType(),
                receiverOpt: receiverOpt,
                argument: argument,
                type: type,
                hasErrors: hasErrors);
        }

        private static bool IsLegalDynamicOperand(BoundExpression operand)
        {
            Debug.Assert(operand != null);

            TypeSymbol type = operand.Type;

            // Literal null is a legal operand to a dynamic operation. The other typeless expressions --
            // method groups, lambdas, anonymous methods -- are not.

            // If the operand is of a class, interface, delegate, array, struct, enum, nullable
            // or type param types, it's legal to use in a dynamic expression. In short, the type
            // must be one that is convertible to object.

            if ((object)type == null)
            {
                return operand.IsLiteralNull();
            }

            // Pointer types and very special types are not convertible to object.

            return !type.IsPointerOrFunctionPointer() && !type.IsRestrictedType() && !type.IsVoidType();
        }

        private BoundExpression BindDynamicBinaryOperator(
            BinaryExpressionSyntax node,
            BinaryOperatorKind kind,
            BoundExpression left,
            BoundExpression right,
            BindingDiagnosticBag diagnostics)
        {
            // This method binds binary * / % + - << >> < > <= >= == != & ! ^ && || operators where one or both
            // of the operands are dynamic.
            Debug.Assert((object)left.Type != null && left.Type.IsDynamic() || (object)right.Type != null && right.Type.IsDynamic());

            bool hasError = false;
            bool leftValidOperand = IsLegalDynamicOperand(left);
            bool rightValidOperand = IsLegalDynamicOperand(right);

            if (!leftValidOperand || !rightValidOperand)
            {
                // Operator '{0}' cannot be applied to operands of type '{1}' and '{2}'
                Error(diagnostics, ErrorCode.ERR_BadBinaryOps, node, node.OperatorToken.Text, left.Display, right.Display);
                hasError = true;
            }

            MethodSymbol userDefinedOperator = null;

            if (kind.IsLogical() && leftValidOperand)
            {
                // We need to make sure left is either implicitly convertible to Boolean or has user defined truth operator.
                //   left && right is lowered to {op_False|op_Implicit}(left) ? left : And(left, right)
                //   left || right is lowered to {op_True|!op_Implicit}(left) ? left : Or(left, right)
                if (!IsValidDynamicCondition(left, isNegative: kind == BinaryOperatorKind.LogicalAnd, diagnostics, userDefinedOperator: out userDefinedOperator))
                {
                    // Dev11 reports ERR_MustHaveOpTF. The error was shared between this case and user-defined binary Boolean operators.
                    // We report two distinct more specific error messages.
                    Error(diagnostics, ErrorCode.ERR_InvalidDynamicCondition, node.Left, left.Type, kind == BinaryOperatorKind.LogicalAnd ? "false" : "true");

                    hasError = true;
                }
                else
                {
                    Debug.Assert(left.Type is not TypeParameterSymbol);
                    CheckConstraintLanguageVersionAndRuntimeSupportForOperator(node, userDefinedOperator, constrainedToTypeOpt: null, diagnostics);
                }
            }

            return new BoundBinaryOperator(
                syntax: node,
                operatorKind: (hasError ? kind : kind.WithType(BinaryOperatorKind.Dynamic)).WithOverflowChecksIfApplicable(CheckOverflowAtRuntime),
                left: BindToNaturalType(left, diagnostics),
                right: BindToNaturalType(right, diagnostics),
                constantValueOpt: ConstantValue.NotAvailable,
                methodOpt: userDefinedOperator,
                constrainedToTypeOpt: null,
                resultKind: LookupResultKind.Viable,
                type: Compilation.DynamicType,
                hasErrors: hasError);
        }

        protected static bool IsSimpleBinaryOperator(SyntaxKind kind)
        {
            // We deliberately exclude &&, ||, ??, etc.
            switch (kind)
            {
                case SyntaxKind.AddExpression:
                case SyntaxKind.MultiplyExpression:
                case SyntaxKind.SubtractExpression:
                case SyntaxKind.DivideExpression:
                case SyntaxKind.ModuloExpression:
                case SyntaxKind.EqualsExpression:
                case SyntaxKind.NotEqualsExpression:
                case SyntaxKind.GreaterThanExpression:
                case SyntaxKind.LessThanExpression:
                case SyntaxKind.GreaterThanOrEqualExpression:
                case SyntaxKind.LessThanOrEqualExpression:
                case SyntaxKind.BitwiseAndExpression:
                case SyntaxKind.BitwiseOrExpression:
                case SyntaxKind.ExclusiveOrExpression:
                case SyntaxKind.LeftShiftExpression:
                case SyntaxKind.RightShiftExpression:
                    return true;
            }
            return false;
        }

        private BoundExpression BindSimpleBinaryOperator(BinaryExpressionSyntax node, BindingDiagnosticBag diagnostics)
        {
            // The simple binary operators are left-associative, and expressions of the form
            // a + b + c + d .... are relatively common in machine-generated code. The parser can handle
            // creating a deep-on-the-left syntax tree no problem, and then we promptly blow the stack during
            // semantic analysis. Here we build an explicit stack to handle the left-hand recursion.

            Debug.Assert(IsSimpleBinaryOperator(node.Kind()));

            var syntaxNodes = ArrayBuilder<BinaryExpressionSyntax>.GetInstance();

            ExpressionSyntax current = node;
            while (IsSimpleBinaryOperator(current.Kind()))
            {
                var binOp = (BinaryExpressionSyntax)current;
                syntaxNodes.Push(binOp);
                current = binOp.Left;
            }

            BoundExpression result = BindExpression(current, diagnostics);

            if (node.IsKind(SyntaxKind.SubtractExpression)
                && current.IsKind(SyntaxKind.ParenthesizedExpression))
            {
                if (result.Kind == BoundKind.TypeExpression
                    && !((ParenthesizedExpressionSyntax)current).Expression.IsKind(SyntaxKind.ParenthesizedExpression))
                {
                    Error(diagnostics, ErrorCode.ERR_PossibleBadNegCast, node);
                }
                else if (result.Kind == BoundKind.BadExpression)
                {
                    var parenthesizedExpression = (ParenthesizedExpressionSyntax)current;

                    if (parenthesizedExpression.Expression.IsKind(SyntaxKind.IdentifierName)
                        && ((IdentifierNameSyntax)parenthesizedExpression.Expression).Identifier.ValueText == "dynamic")
                    {
                        Error(diagnostics, ErrorCode.ERR_PossibleBadNegCast, node);
                    }
                }
            }

            while (syntaxNodes.Count > 0)
            {
                BinaryExpressionSyntax syntaxNode = syntaxNodes.Pop();
                BindValueKind bindValueKind = GetBinaryAssignmentKind(syntaxNode.Kind());
                BoundExpression left = CheckValue(result, bindValueKind, diagnostics);
                BoundExpression right = BindValue(syntaxNode.Right, diagnostics, BindValueKind.RValue);
                BoundExpression boundOp = BindSimpleBinaryOperator(syntaxNode, diagnostics, left, right, leaveUnconvertedIfInterpolatedString: true);
                result = boundOp;
            }

            syntaxNodes.Free();
            return result;
        }

        private BoundExpression BindSimpleBinaryOperator(BinaryExpressionSyntax node, BindingDiagnosticBag diagnostics,
            BoundExpression left, BoundExpression right, bool leaveUnconvertedIfInterpolatedString)
        {
            BinaryOperatorKind kind = SyntaxKindToBinaryOperatorKind(node.Kind());

            // If either operand is bad, don't try to do binary operator overload resolution; that would just
            // make cascading errors.

            if (left.HasAnyErrors || right.HasAnyErrors)
            {
                // NOTE: no user-defined conversion candidates
                left = BindToTypeForErrorRecovery(left);
                right = BindToTypeForErrorRecovery(right);
                return new BoundBinaryOperator(node, kind, ConstantValue.NotAvailable, methodOpt: null, constrainedToTypeOpt: null, LookupResultKind.Empty, left, right, GetBinaryOperatorErrorType(kind, diagnostics, node), true);
            }

            TypeSymbol leftType = left.Type;
            TypeSymbol rightType = right.Type;

            if ((object)leftType != null && leftType.IsDynamic() || (object)rightType != null && rightType.IsDynamic())
            {
                return BindDynamicBinaryOperator(node, kind, left, right, diagnostics);
            }

            // SPEC OMISSION: The C# 2.0 spec had a line in it that noted that the expressions "null == null"
            // SPEC OMISSION: and "null != null" were to be automatically treated as the appropriate constant;
            // SPEC OMISSION: overload resolution was to be skipped.  That's because a strict reading
            // SPEC OMISSION: of the overload resolution spec shows that overload resolution would give an
            // SPEC OMISSION: ambiguity error for this case; the expression is ambiguous between the int?,
            // SPEC OMISSION: bool? and string versions of equality.  This line was accidentally edited
            // SPEC OMISSION: out of the C# 3 specification; we should re-insert it.

            bool leftNull = left.IsLiteralNull();
            bool rightNull = right.IsLiteralNull();
            bool isEquality = kind == BinaryOperatorKind.Equal || kind == BinaryOperatorKind.NotEqual;
            if (isEquality && leftNull && rightNull)
            {
                return new BoundLiteral(node, ConstantValue.Create(kind == BinaryOperatorKind.Equal), GetSpecialType(SpecialType.System_Boolean, diagnostics, node));
            }

            if (IsTupleBinaryOperation(left, right) &&
                (kind == BinaryOperatorKind.Equal || kind == BinaryOperatorKind.NotEqual))
            {
                CheckFeatureAvailability(node, MessageID.IDS_FeatureTupleEquality, diagnostics);
                return BindTupleBinaryOperator(node, kind, left, right, diagnostics);
            }

            if (leaveUnconvertedIfInterpolatedString
                && kind == BinaryOperatorKind.Addition
                && left is BoundUnconvertedInterpolatedString or BoundBinaryOperator { IsUnconvertedInterpolatedStringAddition: true }
                && right is BoundUnconvertedInterpolatedString or BoundBinaryOperator { IsUnconvertedInterpolatedStringAddition: true })
            {
                Debug.Assert(right.Type.SpecialType == SpecialType.System_String);
                var stringConstant = FoldBinaryOperator(node, BinaryOperatorKind.StringConcatenation, left, right, right.Type, diagnostics);
                return new BoundBinaryOperator(node, BinaryOperatorKind.StringConcatenation, BoundBinaryOperator.UncommonData.UnconvertedInterpolatedStringAddition(stringConstant), LookupResultKind.Empty, left, right, right.Type);
            }

            // SPEC: For an operation of one of the forms x == null, null == x, x != null, null != x,
            // SPEC: where x is an expression of nullable type, if operator overload resolution
            // SPEC: fails to find an applicable operator, the result is instead computed from
            // SPEC: the HasValue property of x.

            // Note that the spec says "fails to find an applicable operator", not "fails to
            // find a unique best applicable operator." For example:
            // struct X {
            //   public static bool operator ==(X? x, double? y) {...}
            //   public static bool operator ==(X? x, decimal? y) {...}
            //
            // The comparison "x == null" should produce an ambiguity error rather
            // that being bound as !x.HasValue.
            //

            LookupResultKind resultKind;
            ImmutableArray<MethodSymbol> originalUserDefinedOperators;
            BinaryOperatorSignature signature;
            BinaryOperatorAnalysisResult best;
            bool foundOperator = BindSimpleBinaryOperatorParts(node, diagnostics, left, right, kind,
                out resultKind, out originalUserDefinedOperators, out signature, out best);

            BinaryOperatorKind resultOperatorKind = signature.Kind;
            bool hasErrors = false;
            if (!foundOperator)
            {
                ReportBinaryOperatorError(node, diagnostics, node.OperatorToken, left, right, resultKind);
                resultOperatorKind &= ~BinaryOperatorKind.TypeMask;
                hasErrors = true;
            }

            switch (node.Kind())
            {
                case SyntaxKind.EqualsExpression:
                case SyntaxKind.NotEqualsExpression:
                case SyntaxKind.LessThanExpression:
                case SyntaxKind.LessThanOrEqualExpression:
                case SyntaxKind.GreaterThanExpression:
                case SyntaxKind.GreaterThanOrEqualExpression:
                    // Function pointer comparisons are defined on `void*` with implicit conversions to `void*` on both sides. So if this is a
                    // pointer comparison operation, and the underlying types of the left and right are both function pointers, then we need to
                    // warn about them because of JIT recompilation. If either side is explicitly cast to void*, that side's type will be void*,
                    // not delegate*, and we won't warn.
                    if ((resultOperatorKind & BinaryOperatorKind.Pointer) == BinaryOperatorKind.Pointer &&
                        leftType?.TypeKind == TypeKind.FunctionPointer && rightType?.TypeKind == TypeKind.FunctionPointer)
                    {
                        // Comparison of function pointers might yield an unexpected result, since pointers to the same function may be distinct.
                        Error(diagnostics, ErrorCode.WRN_DoNotCompareFunctionPointers, node.OperatorToken);
                    }

                    break;
                default:
                    if (leftType.IsVoidPointer() || rightType.IsVoidPointer())
                    {
                        // CONSIDER: dev10 cascades this, but roslyn doesn't have to.
                        Error(diagnostics, ErrorCode.ERR_VoidError, node);
                        hasErrors = true;
                    }
                    break;
            }

            CheckNativeIntegerFeatureAvailability(resultOperatorKind, node, diagnostics);
            CheckConstraintLanguageVersionAndRuntimeSupportForOperator(node, signature.Method, signature.ConstrainedToTypeOpt, diagnostics);

            TypeSymbol resultType = signature.ReturnType;
            BoundExpression resultLeft = left;
            BoundExpression resultRight = right;
            ConstantValue resultConstant = null;

            if (foundOperator && (resultOperatorKind.OperandTypes() != BinaryOperatorKind.NullableNull))
            {
                Debug.Assert((object)signature.LeftType != null);
                Debug.Assert((object)signature.RightType != null);

                resultLeft = CreateConversion(left, best.LeftConversion, signature.LeftType, diagnostics);
                resultRight = CreateConversion(right, best.RightConversion, signature.RightType, diagnostics);
                resultConstant = FoldBinaryOperator(node, resultOperatorKind, resultLeft, resultRight, resultType, diagnostics);
            }
            else
            {
                // If we found an operator, we'll have given the `default` literal a type.
                // Otherwise, we'll have reported the problem in ReportBinaryOperatorError.
                resultLeft = BindToNaturalType(resultLeft, diagnostics, reportNoTargetType: false);
                resultRight = BindToNaturalType(resultRight, diagnostics, reportNoTargetType: false);
            }

            hasErrors = hasErrors || resultConstant != null && resultConstant.IsBad;

            return new BoundBinaryOperator(
                node,
                resultOperatorKind.WithOverflowChecksIfApplicable(CheckOverflowAtRuntime),
                resultLeft,
                resultRight,
                resultConstant,
                signature.Method,
                signature.ConstrainedToTypeOpt,
                resultKind,
                originalUserDefinedOperators,
                resultType,
                hasErrors);
        }

        private bool BindSimpleBinaryOperatorParts(BinaryExpressionSyntax node, BindingDiagnosticBag diagnostics, BoundExpression left, BoundExpression right, BinaryOperatorKind kind,
            out LookupResultKind resultKind, out ImmutableArray<MethodSymbol> originalUserDefinedOperators,
            out BinaryOperatorSignature resultSignature, out BinaryOperatorAnalysisResult best)
        {
            bool foundOperator;
            best = this.BinaryOperatorOverloadResolution(kind, isChecked: CheckOverflowAtRuntime, left, right, node, diagnostics, out resultKind, out originalUserDefinedOperators);

            // However, as an implementation detail, we never "fail to find an applicable
            // operator" during overload resolution if we have x == null, x == default, etc. We always
            // find at least the reference conversion object == object; the overload resolution
            // code does not reject that.  Therefore what we should do is only bind
            // "x == null" as a nullable-to-null comparison if overload resolution chooses
            // the reference conversion.

            if (!best.HasValue)
            {
                resultSignature = new BinaryOperatorSignature(kind, leftType: null, rightType: null, CreateErrorType());
                foundOperator = false;
            }
            else
            {
                var signature = best.Signature;

                bool isObjectEquality = signature.Kind == BinaryOperatorKind.ObjectEqual || signature.Kind == BinaryOperatorKind.ObjectNotEqual;

                bool leftNull = left.IsLiteralNull();
                bool rightNull = right.IsLiteralNull();

                TypeSymbol leftType = left.Type;
                TypeSymbol rightType = right.Type;

                bool isNullableEquality = (object)signature.Method == null &&
                    (signature.Kind.Operator() == BinaryOperatorKind.Equal || signature.Kind.Operator() == BinaryOperatorKind.NotEqual) &&
                    (leftNull && (object)rightType != null && rightType.IsNullableType() ||
                        rightNull && (object)leftType != null && leftType.IsNullableType());

                if (isNullableEquality)
                {
                    resultSignature = new BinaryOperatorSignature(kind | BinaryOperatorKind.NullableNull, leftType: null, rightType: null,
                        GetSpecialType(SpecialType.System_Boolean, diagnostics, node));

                    foundOperator = true;
                }
                else
                {
                    resultSignature = signature;
                    CompoundUseSiteInfo<AssemblySymbol> useSiteInfo = GetNewCompoundUseSiteInfo(diagnostics);
                    bool leftDefault = left.IsLiteralDefault();
                    bool rightDefault = right.IsLiteralDefault();
                    foundOperator = !isObjectEquality || BuiltInOperators.IsValidObjectEquality(Conversions, leftType, leftNull, leftDefault, rightType, rightNull, rightDefault, ref useSiteInfo);
                    diagnostics.Add(node, useSiteInfo);
                }
            }
            return foundOperator;
        }

#nullable enable
        private BoundExpression RebindSimpleBinaryOperatorAsConverted(BoundBinaryOperator unconvertedBinaryOperator, BindingDiagnosticBag diagnostics)
        {
            if (TryBindUnconvertedBinaryOperatorToDefaultInterpolatedStringHandler(unconvertedBinaryOperator, diagnostics, out var convertedBinaryOperator))
            {
                return convertedBinaryOperator;
            }

            var result = doRebind(diagnostics, unconvertedBinaryOperator);
            return result;

            BoundExpression doRebind(BindingDiagnosticBag diagnostics, BoundBinaryOperator? current)
            {
                var stack = ArrayBuilder<BoundBinaryOperator>.GetInstance();
                while (current != null)
                {
                    Debug.Assert(current.IsUnconvertedInterpolatedStringAddition);
                    stack.Push(current);
                    current = current.Left as BoundBinaryOperator;
                }

                Debug.Assert(stack.Count > 0 && stack.Peek().Left is BoundUnconvertedInterpolatedString);

                BoundExpression? left = null;
                while (stack.TryPop(out current))
                {
                    var right = current.Right switch
                    {
                        BoundUnconvertedInterpolatedString s => s,
                        BoundBinaryOperator b => doRebind(diagnostics, b),
                        _ => throw ExceptionUtilities.UnexpectedValue(current.Right.Kind)
                    };
                    left = BindSimpleBinaryOperator((BinaryExpressionSyntax)current.Syntax, diagnostics, left ?? current.Left, right, leaveUnconvertedIfInterpolatedString: false);
                }

                Debug.Assert(left != null);
                Debug.Assert(stack.Count == 0);
                stack.Free();
                return left;
            }
        }
#nullable disable

        private static void ReportUnaryOperatorError(CSharpSyntaxNode node, BindingDiagnosticBag diagnostics, string operatorName, BoundExpression operand, LookupResultKind resultKind)
        {
            if (operand.IsLiteralDefault())
            {
                // We'll have reported an error for not being able to target-type `default` so we can avoid a cascading diagnostic
                return;
            }

            ErrorCode errorCode = resultKind == LookupResultKind.Ambiguous ?
                ErrorCode.ERR_AmbigUnaryOp : // Operator '{0}' is ambiguous on an operand of type '{1}'
                ErrorCode.ERR_BadUnaryOp;    // Operator '{0}' cannot be applied to operand of type '{1}'

            Error(diagnostics, errorCode, node, operatorName, operand.Display);
        }

        private void ReportAssignmentOperatorError(AssignmentExpressionSyntax node, BindingDiagnosticBag diagnostics, BoundExpression left, BoundExpression right, LookupResultKind resultKind)
        {
            if (((SyntaxKind)node.OperatorToken.RawKind == SyntaxKind.PlusEqualsToken || (SyntaxKind)node.OperatorToken.RawKind == SyntaxKind.MinusEqualsToken) &&
                (object)left.Type != null && left.Type.TypeKind == TypeKind.Delegate)
            {
                // Special diagnostic for delegate += and -= about wrong right-hand-side
                var discardedUseSiteInfo = CompoundUseSiteInfo<AssemblySymbol>.Discarded;
                var conversion = this.Conversions.ClassifyConversionFromExpression(right, left.Type, isChecked: CheckOverflowAtRuntime, ref discardedUseSiteInfo);
                Debug.Assert(!conversion.IsImplicit);
                GenerateImplicitConversionError(diagnostics, right.Syntax, conversion, right, left.Type);
                // discard use-site diagnostics
            }
            else
            {
                ReportBinaryOperatorError(node, diagnostics, node.OperatorToken, left, right, resultKind);
            }
        }

        private static void ReportBinaryOperatorError(ExpressionSyntax node, BindingDiagnosticBag diagnostics, SyntaxToken operatorToken, BoundExpression left, BoundExpression right, LookupResultKind resultKind)
        {
            bool isEquality = operatorToken.Kind() == SyntaxKind.EqualsEqualsToken || operatorToken.Kind() == SyntaxKind.ExclamationEqualsToken;
            switch (left.Kind, right.Kind)
            {
                case (BoundKind.DefaultLiteral, _) when !isEquality:
                case (_, BoundKind.DefaultLiteral) when !isEquality:
                    // other than == and !=, binary operators are disallowed on `default` literal
                    Error(diagnostics, ErrorCode.ERR_BadOpOnNullOrDefaultOrNew, node, operatorToken.Text, "default");
                    return;
                case (BoundKind.DefaultLiteral, BoundKind.DefaultLiteral):
                    Error(diagnostics, ErrorCode.ERR_AmbigBinaryOpsOnDefault, node, operatorToken.Text, left.Display, right.Display);
                    return;
                case (BoundKind.DefaultLiteral, _) when right.Type is TypeParameterSymbol:
                    Debug.Assert(!right.Type.IsReferenceType);
                    Error(diagnostics, ErrorCode.ERR_AmbigBinaryOpsOnUnconstrainedDefault, node, operatorToken.Text, right.Type);
                    return;
                case (_, BoundKind.DefaultLiteral) when left.Type is TypeParameterSymbol:
                    Debug.Assert(!left.Type.IsReferenceType);
                    Error(diagnostics, ErrorCode.ERR_AmbigBinaryOpsOnUnconstrainedDefault, node, operatorToken.Text, left.Type);
                    return;
                case (BoundKind.UnconvertedObjectCreationExpression, _):
                    Error(diagnostics, ErrorCode.ERR_BadOpOnNullOrDefaultOrNew, node, operatorToken.Text, left.Display);
                    return;
                case (_, BoundKind.UnconvertedObjectCreationExpression):
                    Error(diagnostics, ErrorCode.ERR_BadOpOnNullOrDefaultOrNew, node, operatorToken.Text, right.Display);
                    return;
            }

            ErrorCode errorCode = resultKind == LookupResultKind.Ambiguous ?
                ErrorCode.ERR_AmbigBinaryOps : // Operator '{0}' is ambiguous on operands of type '{1}' and '{2}'
                ErrorCode.ERR_BadBinaryOps;    // Operator '{0}' cannot be applied to operands of type '{1}' and '{2}'

            Error(diagnostics, errorCode, node, operatorToken.Text, left.Display, right.Display);
        }

        private BoundExpression BindConditionalLogicalOperator(BinaryExpressionSyntax node, BindingDiagnosticBag diagnostics)
        {
            Debug.Assert(node.Kind() == SyntaxKind.LogicalOrExpression || node.Kind() == SyntaxKind.LogicalAndExpression);

            // Do not blow the stack due to a deep recursion on the left.

            BinaryExpressionSyntax binary = node;
            ExpressionSyntax child;

            while (true)
            {
                child = binary.Left;
                var childAsBinary = child as BinaryExpressionSyntax;

                if (childAsBinary == null ||
                    (childAsBinary.Kind() != SyntaxKind.LogicalOrExpression && childAsBinary.Kind() != SyntaxKind.LogicalAndExpression))
                {
                    break;
                }

                binary = childAsBinary;
            }

            BoundExpression left = BindRValueWithoutTargetType(child, diagnostics);

            do
            {
                binary = (BinaryExpressionSyntax)child.Parent;
                BoundExpression right = BindRValueWithoutTargetType(binary.Right, diagnostics);
                left = BindConditionalLogicalOperator(binary, left, right, diagnostics);
                child = binary;
            }
            while ((object)child != node);

            return left;
        }

        private BoundExpression BindConditionalLogicalOperator(BinaryExpressionSyntax node, BoundExpression left, BoundExpression right, BindingDiagnosticBag diagnostics)
        {
            BinaryOperatorKind kind = SyntaxKindToBinaryOperatorKind(node.Kind());

            Debug.Assert(kind == BinaryOperatorKind.LogicalAnd || kind == BinaryOperatorKind.LogicalOr);

            // Let's take an easy out here. The vast majority of the time the operands will
            // both be bool. This is the only situation in which the expression can be a
            // constant expression, so do the folding now if we can.

            if ((object)left.Type != null && left.Type.SpecialType == SpecialType.System_Boolean &&
                (object)right.Type != null && right.Type.SpecialType == SpecialType.System_Boolean)
            {
                var constantValue = FoldBinaryOperator(node, kind | BinaryOperatorKind.Bool, left, right, left.Type, diagnostics);

                // NOTE: no candidate user-defined operators.
                return new BoundBinaryOperator(node, kind | BinaryOperatorKind.Bool, constantValue, methodOpt: null, constrainedToTypeOpt: null,
                    resultKind: LookupResultKind.Viable, left, right, type: left.Type, hasErrors: constantValue != null && constantValue.IsBad);
            }

            // If either operand is bad, don't try to do binary operator overload resolution; that will just
            // make cascading errors.

            if (left.HasAnyErrors || right.HasAnyErrors)
            {
                // NOTE: no candidate user-defined operators.
                return new BoundBinaryOperator(node, kind, ConstantValue.NotAvailable, methodOpt: null, constrainedToTypeOpt: null,
                    resultKind: LookupResultKind.Empty, left, right, type: GetBinaryOperatorErrorType(kind, diagnostics, node), hasErrors: true);
            }

            if (left.HasDynamicType() || right.HasDynamicType())
            {
                left = BindToNaturalType(left, diagnostics);
                right = BindToNaturalType(right, diagnostics);
                return BindDynamicBinaryOperator(node, kind, left, right, diagnostics);
            }

            LookupResultKind lookupResult;
            ImmutableArray<MethodSymbol> originalUserDefinedOperators;
            var best = this.BinaryOperatorOverloadResolution(kind, isChecked: CheckOverflowAtRuntime, left, right, node, diagnostics, out lookupResult, out originalUserDefinedOperators);

            // SPEC: If overload resolution fails to find a single best operator, or if overload
            // SPEC: resolution selects one of the predefined integer logical operators, a binding-
            // SPEC: time error occurs.
            //
            // SPEC OMISSION: We should probably clarify that the enum logical operators count as
            // SPEC OMISSION: integer logical operators. Basically the rule here should actually be:
            // SPEC OMISSION: if overload resolution selects something other than a user-defined
            // SPEC OMISSION: operator or the built in not-lifted operator on bool, an error occurs.
            //

            if (!best.HasValue)
            {
                ReportBinaryOperatorError(node, diagnostics, node.OperatorToken, left, right, lookupResult);
            }
            else
            {
                // There are two non-error possibilities. Either both operands are implicitly convertible to
                // bool, or we've got a valid user-defined operator.
                BinaryOperatorSignature signature = best.Signature;

                bool bothBool = signature.LeftType.SpecialType == SpecialType.System_Boolean &&
                        signature.RightType.SpecialType == SpecialType.System_Boolean;

                MethodSymbol trueOperator = null, falseOperator = null;

                if (!bothBool && !signature.Kind.IsUserDefined())
                {
                    ReportBinaryOperatorError(node, diagnostics, node.OperatorToken, left, right, lookupResult);
                }
                else if (bothBool || IsValidUserDefinedConditionalLogicalOperator(node, signature, diagnostics, out trueOperator, out falseOperator))
                {
                    var resultLeft = CreateConversion(left, best.LeftConversion, signature.LeftType, diagnostics);
                    var resultRight = CreateConversion(right, best.RightConversion, signature.RightType, diagnostics);
                    var resultKind = kind | signature.Kind.OperandTypes();
                    if (signature.Kind.IsLifted())
                    {
                        resultKind |= BinaryOperatorKind.Lifted;
                    }

                    if (resultKind.IsUserDefined())
                    {
                        Debug.Assert(trueOperator != null && falseOperator != null);

                        _ = CheckConstraintLanguageVersionAndRuntimeSupportForOperator(node, signature.Method, signature.ConstrainedToTypeOpt, diagnostics) &&
                            CheckConstraintLanguageVersionAndRuntimeSupportForOperator(node, kind == BinaryOperatorKind.LogicalAnd ? falseOperator : trueOperator, signature.ConstrainedToTypeOpt, diagnostics);

                        return new BoundUserDefinedConditionalLogicalOperator(
                            node,
                            resultKind,
                            resultLeft,
                            resultRight,
                            signature.Method,
                            trueOperator,
                            falseOperator,
                            signature.ConstrainedToTypeOpt,
                            lookupResult,
                            originalUserDefinedOperators,
                            signature.ReturnType);
                    }
                    else
                    {
                        Debug.Assert(bothBool);
                        Debug.Assert(!(signature.Method?.ContainingType?.IsInterface ?? false));

                        return new BoundBinaryOperator(
                            node,
                            resultKind,
                            resultLeft,
                            resultRight,
                            ConstantValue.NotAvailable,
                            signature.Method,
                            signature.ConstrainedToTypeOpt,
                            lookupResult,
                            originalUserDefinedOperators,
                            signature.ReturnType);
                    }
                }
            }

            // We've already reported the error.
            return new BoundBinaryOperator(node, kind, left, right, ConstantValue.NotAvailable, methodOpt: null, constrainedToTypeOpt: null, lookupResult, originalUserDefinedOperators, CreateErrorType(), true);
        }

        private bool IsValidDynamicCondition(BoundExpression left, bool isNegative, BindingDiagnosticBag diagnostics, out MethodSymbol userDefinedOperator)
        {
            userDefinedOperator = null;

            var type = left.Type;
            if ((object)type == null)
            {
                return false;
            }

            if (type.IsDynamic())
            {
                return true;
            }

            var booleanType = Compilation.GetSpecialType(SpecialType.System_Boolean);
            CompoundUseSiteInfo<AssemblySymbol> useSiteInfo = GetNewCompoundUseSiteInfo(diagnostics);
            var implicitConversion = Conversions.ClassifyImplicitConversionFromExpression(left, booleanType, ref useSiteInfo);

            if (implicitConversion.Exists)
            {
                if (left.Type is not null)
                {
                    var operandPlaceholder = new BoundValuePlaceholder(left.Syntax, left.Type).MakeCompilerGenerated();
                    CreateConversion(left.Syntax, operandPlaceholder, implicitConversion, isCast: false, conversionGroupOpt: null, booleanType, diagnostics);
                }
                else
                {
                    Debug.Assert(left.IsLiteralNull());
                }

                diagnostics.Add(left.Syntax, useSiteInfo);
                return true;
            }

            if (type.Kind != SymbolKind.NamedType)
            {
                diagnostics.Add(left.Syntax, useSiteInfo);
                return false;
            }

            var namedType = type as NamedTypeSymbol;
            var result = HasApplicableBooleanOperator(namedType, isNegative ? WellKnownMemberNames.FalseOperatorName : WellKnownMemberNames.TrueOperatorName, type, ref useSiteInfo, out userDefinedOperator);
            diagnostics.Add(left.Syntax, useSiteInfo);

            return result;
        }

        private bool IsValidUserDefinedConditionalLogicalOperator(
            CSharpSyntaxNode syntax,
            BinaryOperatorSignature signature,
            BindingDiagnosticBag diagnostics,
            out MethodSymbol trueOperator,
            out MethodSymbol falseOperator)
        {
            Debug.Assert(signature.Kind.OperandTypes() == BinaryOperatorKind.UserDefined);

            // SPEC: When the operands of && or || are of types that declare an applicable
            // SPEC: user-defined operator & or |, both of the following must be true, where
            // SPEC: T is the type in which the selected operator is defined:

            // SPEC VIOLATION:
            //
            // The native compiler violates the specification, the native compiler allows:
            //
            // public static D? operator &(D? d1, D? d2) { ... }
            // public static bool operator true(D? d) { ... }
            // public static bool operator false(D? d) { ... }
            //
            // to be used as D? && D? or D? || D?. But if you do this:
            //
            // public static D operator &(D d1, D d2) { ... }
            // public static bool operator true(D? d) { ... }
            // public static bool operator false(D? d) { ... }
            //
            // And use the *lifted* form of the operator, this is disallowed.
            //
            // public static D? operator &(D? d1, D d2) { ... }
            // public static bool operator true(D? d) { ... }
            // public static bool operator false(D? d) { ... }
            //
            // Is not allowed because "the return type must be the same as the type of both operands"
            // which is not at all what the spec says.
            //
            // We ought not to break backwards compatibility with the native compiler. The spec
            // is plausibly in error; it is possible that this section of the specification was
            // never updated when nullable types and lifted operators were added to the language.
            // And it seems like the native compiler's behavior of allowing a nullable
            // version but not a lifted version is a bug that should be fixed.
            //
            // Therefore we will do the following in Roslyn:
            //
            // * The return and parameter types of the chosen operator, whether lifted or unlifted,
            //   must be the same.
            // * The return and parameter types must be either the enclosing type, or its corresponding
            //   nullable type.
            // * There must be an operator true/operator false that takes the left hand type of the operator.

            // Only classes and structs contain user-defined operators, so we know it is a named type symbol.
            NamedTypeSymbol t = (NamedTypeSymbol)signature.Method.ContainingType;

            // SPEC: The return type and the type of each parameter of the selected operator
            // SPEC: must be T.

            // As mentioned above, we relax this restriction. The types must all be the same.

            bool typesAreSame = TypeSymbol.Equals(signature.LeftType, signature.RightType, TypeCompareKind.ConsiderEverything2) && TypeSymbol.Equals(signature.LeftType, signature.ReturnType, TypeCompareKind.ConsiderEverything2);
            MethodSymbol definition;
            bool typeMatchesContainer = TypeSymbol.Equals(signature.ReturnType.StrippedType(), t, TypeCompareKind.ConsiderEverything2) ||
                                        (t.IsInterface && signature.Method.IsAbstract &&
                                         SourceUserDefinedOperatorSymbol.IsSelfConstrainedTypeParameter((definition = signature.Method.OriginalDefinition).ReturnType.StrippedType(), definition.ContainingType));

            if (!typesAreSame || !typeMatchesContainer)
            {
                // CS0217: In order to be applicable as a short circuit operator a user-defined logical
                // operator ('{0}') must have the same return type and parameter types

                Error(diagnostics, ErrorCode.ERR_BadBoolOp, syntax, signature.Method);

                trueOperator = null;
                falseOperator = null;
                return false;
            }

            // SPEC: T must contain declarations of operator true and operator false.

            // As mentioned above, we need more than just op true and op false existing; we need
            // to know that the first operand can be passed to it.

            CompoundUseSiteInfo<AssemblySymbol> useSiteInfo = GetNewCompoundUseSiteInfo(diagnostics);
            if (!HasApplicableBooleanOperator(t, WellKnownMemberNames.TrueOperatorName, signature.LeftType, ref useSiteInfo, out trueOperator) ||
                !HasApplicableBooleanOperator(t, WellKnownMemberNames.FalseOperatorName, signature.LeftType, ref useSiteInfo, out falseOperator))
            {
                // I have changed the wording of this error message. The original wording was:

                // CS0218: The type ('T') must contain declarations of operator true and operator false

                // I have changed that to:

                // CS0218: In order to be applicable as a short circuit operator, the declaring type
                // '{1}' of user-defined operator '{0}' must declare operator true and operator false.

                Error(diagnostics, ErrorCode.ERR_MustHaveOpTF, syntax, signature.Method, t);
                diagnostics.Add(syntax, useSiteInfo);

                trueOperator = null;
                falseOperator = null;
                return false;
            }

            diagnostics.Add(syntax, useSiteInfo);

            // For the remainder of this method the comments WOLOG assume that we're analyzing an &&. The
            // exact same issues apply to ||.

            // Note that the mere *existence* of operator true and operator false is sufficient.  They
            // are already constrained to take either T or T?. Since we know that the applicable
            // T.& takes (T, T), we know that both sides of the && are implicitly convertible
            // to T, and therefore the left side is implicitly convertible to T or T?.

            // SPEC: The expression x && y is evaluated as T.false(x) ? x : T.&(x,y) ... except that
            // SPEC: x is only evaluated once.
            //
            // DELIBERATE SPEC VIOLATION: The native compiler does not actually evaluate x&&y in this
            // manner. Suppose X is of type X. The code above is equivalent to:
            //
            // X temp = x, then evaluate:
            // T.false(temp) ? temp : T.&(temp, y)
            //
            // What the native compiler actually evaluates is:
            //
            // T temp = x, then evaluate
            // T.false(temp) ? temp : T.&(temp, y)
            //
            // That is a small difference but it has an observable effect. For example:
            //
            // class V { public static implicit operator T(V v) { ... } }
            // class X : V { public static implicit operator T?(X x) { ... } }
            // struct T {
            //   public static operator false(T? t) { ... }
            //   public static operator true(T? t) { ... }
            //   public static T operator &(T t1, T t2) { ... }
            // }
            //
            // Under the spec'd interpretation, if we had x of type X and y of type T then x && y is
            //
            // X temp = x;
            // T.false(temp) ? temp : T.&(temp, y)
            //
            // which would then be analyzed as:
            //
            // T.false(X.op_Implicit_To_Nullable_T(temp)) ?
            //     V.op_Implicit_To_T(temp) :
            //     T.&(op_Implicit_To_T(temp), y)
            //
            // But the native compiler actually generates:
            //
            // T temp = V.Op_Implicit_To_T(x);
            // T.false(new T?(temp)) ? temp : T.&(temp, y)
            //
            // That is, the native compiler converts the temporary to the type of the declaring operator type
            // regardless of the fact that there is a better conversion for the T.false call.
            //
            // We choose to match the native compiler behavior here; we might consider fixing
            // the spec to match the compiler.
            //
            // With this decision we need not keep track of any extra information in the bound
            // binary operator node; we need to know the left hand side converted to T, the right
            // hand side converted to T, and the method symbol of the chosen T.&(T, T) method.
            // The rewriting pass has enough information to deduce which T.false is to be called,
            // and can convert the T to T? if necessary.

            return true;
        }

        private bool HasApplicableBooleanOperator(NamedTypeSymbol containingType, string name, TypeSymbol argumentType, ref CompoundUseSiteInfo<AssemblySymbol> useSiteInfo, out MethodSymbol @operator)
        {
            for (var type = containingType; (object)type != null; type = type.BaseTypeWithDefinitionUseSiteDiagnostics(ref useSiteInfo))
            {
                var operators = type.GetOperators(name);
                for (var i = 0; i < operators.Length; i++)
                {
                    var op = operators[i];
                    if (op.ParameterCount == 1 && op.DeclaredAccessibility == Accessibility.Public)
                    {
                        var conversion = this.Conversions.ClassifyConversionFromType(argumentType, op.GetParameterType(0), isChecked: CheckOverflowAtRuntime, ref useSiteInfo);
                        if (conversion.IsImplicit)
                        {
                            @operator = op;
                            return true;
                        }
                    }
                }
            }

            @operator = null;
            return false;
        }

        private TypeSymbol GetBinaryOperatorErrorType(BinaryOperatorKind kind, BindingDiagnosticBag diagnostics, CSharpSyntaxNode node)
        {
            switch (kind)
            {
                case BinaryOperatorKind.Equal:
                case BinaryOperatorKind.NotEqual:
                case BinaryOperatorKind.GreaterThan:
                case BinaryOperatorKind.LessThan:
                case BinaryOperatorKind.GreaterThanOrEqual:
                case BinaryOperatorKind.LessThanOrEqual:
                    return GetSpecialType(SpecialType.System_Boolean, diagnostics, node);
                default:
                    return CreateErrorType();
            }
        }

        private BinaryOperatorAnalysisResult BinaryOperatorOverloadResolution(
            BinaryOperatorKind kind,
            bool isChecked,
            BoundExpression left,
            BoundExpression right,
            CSharpSyntaxNode node,
            BindingDiagnosticBag diagnostics,
            out LookupResultKind resultKind,
            out ImmutableArray<MethodSymbol> originalUserDefinedOperators)
        {
            if (!IsTypelessExpressionAllowedInBinaryOperator(kind, left, right))
            {
                resultKind = LookupResultKind.OverloadResolutionFailure;
                originalUserDefinedOperators = default(ImmutableArray<MethodSymbol>);
                return default(BinaryOperatorAnalysisResult);
            }

            var result = BinaryOperatorOverloadResolutionResult.GetInstance();
            CompoundUseSiteInfo<AssemblySymbol> useSiteInfo = GetNewCompoundUseSiteInfo(diagnostics);
            this.OverloadResolution.BinaryOperatorOverloadResolution(kind, isChecked, left, right, result, ref useSiteInfo);
            diagnostics.Add(node, useSiteInfo);

            var possiblyBest = result.Best;

            if (result.Results.Any())
            {
                var builder = ArrayBuilder<MethodSymbol>.GetInstance();
                foreach (var analysisResult in result.Results)
                {
                    MethodSymbol method = analysisResult.Signature.Method;
                    if ((object)method != null)
                    {
                        builder.Add(method);
                    }
                }
                originalUserDefinedOperators = builder.ToImmutableAndFree();

                if (possiblyBest.HasValue)
                {
                    resultKind = LookupResultKind.Viable;
                }
                else if (result.AnyValid())
                {
                    resultKind = LookupResultKind.Ambiguous;
                }
                else
                {
                    resultKind = LookupResultKind.OverloadResolutionFailure;
                }
            }
            else
            {
                originalUserDefinedOperators = ImmutableArray<MethodSymbol>.Empty;
                resultKind = possiblyBest.HasValue ? LookupResultKind.Viable : LookupResultKind.Empty;
            }

            if (possiblyBest is { HasValue: true, Signature: { Method: { } bestMethod } })
            {
                ReportObsoleteAndFeatureAvailabilityDiagnostics(bestMethod, node, diagnostics);
                ReportUseSite(bestMethod, diagnostics, node);
            }

            result.Free();
            return possiblyBest;
        }

        private void ReportObsoleteAndFeatureAvailabilityDiagnostics(MethodSymbol operatorMethod, CSharpSyntaxNode node, BindingDiagnosticBag diagnostics)
        {
            if ((object)operatorMethod != null)
            {
                ReportDiagnosticsIfObsolete(diagnostics, operatorMethod, node, hasBaseReceiver: false);

                if (operatorMethod.ContainingType.IsInterface &&
                    operatorMethod.ContainingModule != Compilation.SourceModule)
                {
                    Binder.CheckFeatureAvailability(node, MessageID.IDS_DefaultInterfaceImplementation, diagnostics);
                }
            }
        }

        private bool IsTypelessExpressionAllowedInBinaryOperator(BinaryOperatorKind kind, BoundExpression left, BoundExpression right)
        {
            // The default literal is only allowed with equality operators and both operands cannot be typeless at the same time.
            // Note: we only need to restrict expressions that can be converted to *any* type, in which case the resolution could always succeed.

            if (left.IsImplicitObjectCreation() ||
                right.IsImplicitObjectCreation())
            {
                return false;
            }

            bool isEquality = kind == BinaryOperatorKind.Equal || kind == BinaryOperatorKind.NotEqual;
            if (isEquality)
            {
                return !left.IsLiteralDefault() || !right.IsLiteralDefault();
            }
            else
            {
                return !left.IsLiteralDefault() && !right.IsLiteralDefault();
            }
        }

        private UnaryOperatorAnalysisResult UnaryOperatorOverloadResolution(
            UnaryOperatorKind kind,
            BoundExpression operand,
            CSharpSyntaxNode node,
            BindingDiagnosticBag diagnostics,
            out LookupResultKind resultKind,
            out ImmutableArray<MethodSymbol> originalUserDefinedOperators)
        {
            var result = UnaryOperatorOverloadResolutionResult.GetInstance();
            CompoundUseSiteInfo<AssemblySymbol> useSiteInfo = GetNewCompoundUseSiteInfo(diagnostics);
            this.OverloadResolution.UnaryOperatorOverloadResolution(kind, isChecked: CheckOverflowAtRuntime, operand, result, ref useSiteInfo);
            diagnostics.Add(node, useSiteInfo);

            var possiblyBest = result.Best;

            if (result.Results.Any())
            {
                var builder = ArrayBuilder<MethodSymbol>.GetInstance();
                foreach (var analysisResult in result.Results)
                {
                    MethodSymbol method = analysisResult.Signature.Method;
                    if ((object)method != null)
                    {
                        builder.Add(method);
                    }
                }
                originalUserDefinedOperators = builder.ToImmutableAndFree();

                if (possiblyBest.HasValue)
                {
                    resultKind = LookupResultKind.Viable;
                }
                else if (result.AnyValid())
                {
                    // Special case: If we have the unary minus operator applied to a ulong, technically that should be
                    // an ambiguity. The ulong could be implicitly converted to float, double or decimal, and then
                    // the unary minus operator could be applied to the result. But though float is better than double,
                    // float is neither better nor worse than decimal. However it seems odd to give an ambiguity error
                    // when trying to do something such as applying a unary minus operator to an unsigned long.
                    // The same issue applies to unary minus applied to nuint.

                    if (kind == UnaryOperatorKind.UnaryMinus &&
                        (object)operand.Type != null &&
                        (operand.Type.SpecialType == SpecialType.System_UInt64 || (operand.Type.SpecialType == SpecialType.System_UIntPtr && operand.Type.IsNativeIntegerType)))
                    {
                        resultKind = LookupResultKind.OverloadResolutionFailure;
                    }
                    else
                    {
                        resultKind = LookupResultKind.Ambiguous;
                    }
                }
                else
                {
                    resultKind = LookupResultKind.OverloadResolutionFailure;
                }
            }
            else
            {
                originalUserDefinedOperators = ImmutableArray<MethodSymbol>.Empty;
                resultKind = possiblyBest.HasValue ? LookupResultKind.Viable : LookupResultKind.Empty;
            }

            if (possiblyBest is { HasValue: true, Signature: { Method: { } bestMethod } })
            {
                ReportObsoleteAndFeatureAvailabilityDiagnostics(bestMethod, node, diagnostics);
                ReportUseSite(bestMethod, diagnostics, node);
            }

            result.Free();
            return possiblyBest;
        }

        private static object FoldDecimalBinaryOperators(BinaryOperatorKind kind, ConstantValue valueLeft, ConstantValue valueRight)
        {
            Debug.Assert(valueLeft != null);
            Debug.Assert(valueRight != null);

            // Roslyn uses Decimal.operator+, operator-, etc. for both constant expressions and
            // non-constant expressions. Dev11 uses Decimal.operator+ etc. for non-constant
            // expressions only. This leads to different results between the two compilers
            // for certain constant expressions involving +/-0. (See bug #529730.) For instance,
            // +0 + -0 == +0 in Roslyn and == -0 in Dev11. Similarly, -0 - -0 == -0 in Roslyn, +0 in Dev11.
            // This is a breaking change from the native compiler but seems acceptable since
            // constant and non-constant expressions behave consistently in Roslyn.
            // (In Dev11, (+0 + -0) != (x + y) when x = +0, y = -0.)

            switch (kind)
            {
                case BinaryOperatorKind.DecimalAddition:
                    return valueLeft.DecimalValue + valueRight.DecimalValue;
                case BinaryOperatorKind.DecimalSubtraction:
                    return valueLeft.DecimalValue - valueRight.DecimalValue;
                case BinaryOperatorKind.DecimalMultiplication:
                    return valueLeft.DecimalValue * valueRight.DecimalValue;
                case BinaryOperatorKind.DecimalDivision:
                    return valueLeft.DecimalValue / valueRight.DecimalValue;
                case BinaryOperatorKind.DecimalRemainder:
                    return valueLeft.DecimalValue % valueRight.DecimalValue;
            }

            return null;
        }

        private static object FoldNativeIntegerOverflowingBinaryOperator(BinaryOperatorKind kind, ConstantValue valueLeft, ConstantValue valueRight)
        {
            Debug.Assert(valueLeft != null);
            Debug.Assert(valueRight != null);

            checked
            {
                switch (kind)
                {
                    case BinaryOperatorKind.NIntAddition:
                        return valueLeft.Int32Value + valueRight.Int32Value;
                    case BinaryOperatorKind.NUIntAddition:
                        return valueLeft.UInt32Value + valueRight.UInt32Value;
                    case BinaryOperatorKind.NIntSubtraction:
                        return valueLeft.Int32Value - valueRight.Int32Value;
                    case BinaryOperatorKind.NUIntSubtraction:
                        return valueLeft.UInt32Value - valueRight.UInt32Value;
                    case BinaryOperatorKind.NIntMultiplication:
                        return valueLeft.Int32Value * valueRight.Int32Value;
                    case BinaryOperatorKind.NUIntMultiplication:
                        return valueLeft.UInt32Value * valueRight.UInt32Value;
                    case BinaryOperatorKind.NIntDivision:
                        return valueLeft.Int32Value / valueRight.Int32Value;
                    case BinaryOperatorKind.NIntRemainder:
                        return valueLeft.Int32Value % valueRight.Int32Value;
                    case BinaryOperatorKind.NIntLeftShift:
                        {
                            var int32Value = valueLeft.Int32Value << valueRight.Int32Value;
                            var int64Value = valueLeft.Int64Value << valueRight.Int32Value;
                            return (int32Value == int64Value) ? int32Value : null;
                        }
                    case BinaryOperatorKind.NUIntLeftShift:
                        {
                            var uint32Value = valueLeft.UInt32Value << valueRight.Int32Value;
                            var uint64Value = valueLeft.UInt64Value << valueRight.Int32Value;
                            return (uint32Value == uint64Value) ? uint32Value : null;
                        }
                }

                return null;
            }
        }

        private static object FoldUncheckedIntegralBinaryOperator(BinaryOperatorKind kind, ConstantValue valueLeft, ConstantValue valueRight)
        {
            Debug.Assert(valueLeft != null);
            Debug.Assert(valueRight != null);

            unchecked
            {
                switch (kind)
                {
                    case BinaryOperatorKind.IntAddition:
                        return valueLeft.Int32Value + valueRight.Int32Value;
                    case BinaryOperatorKind.LongAddition:
                        return valueLeft.Int64Value + valueRight.Int64Value;
                    case BinaryOperatorKind.UIntAddition:
                        return valueLeft.UInt32Value + valueRight.UInt32Value;
                    case BinaryOperatorKind.ULongAddition:
                        return valueLeft.UInt64Value + valueRight.UInt64Value;
                    case BinaryOperatorKind.IntSubtraction:
                        return valueLeft.Int32Value - valueRight.Int32Value;
                    case BinaryOperatorKind.LongSubtraction:
                        return valueLeft.Int64Value - valueRight.Int64Value;
                    case BinaryOperatorKind.UIntSubtraction:
                        return valueLeft.UInt32Value - valueRight.UInt32Value;
                    case BinaryOperatorKind.ULongSubtraction:
                        return valueLeft.UInt64Value - valueRight.UInt64Value;
                    case BinaryOperatorKind.IntMultiplication:
                        return valueLeft.Int32Value * valueRight.Int32Value;
                    case BinaryOperatorKind.LongMultiplication:
                        return valueLeft.Int64Value * valueRight.Int64Value;
                    case BinaryOperatorKind.UIntMultiplication:
                        return valueLeft.UInt32Value * valueRight.UInt32Value;
                    case BinaryOperatorKind.ULongMultiplication:
                        return valueLeft.UInt64Value * valueRight.UInt64Value;

                    // even in unchecked context division may overflow:
                    case BinaryOperatorKind.IntDivision:
                        if (valueLeft.Int32Value == int.MinValue && valueRight.Int32Value == -1)
                        {
                            return int.MinValue;
                        }

                        return valueLeft.Int32Value / valueRight.Int32Value;

                    case BinaryOperatorKind.LongDivision:
                        if (valueLeft.Int64Value == long.MinValue && valueRight.Int64Value == -1)
                        {
                            return long.MinValue;
                        }

                        return valueLeft.Int64Value / valueRight.Int64Value;
                }

                return null;
            }
        }

        private static object FoldCheckedIntegralBinaryOperator(BinaryOperatorKind kind, ConstantValue valueLeft, ConstantValue valueRight)
        {
            Debug.Assert(valueLeft != null);
            Debug.Assert(valueRight != null);

            checked
            {
                switch (kind)
                {
                    case BinaryOperatorKind.IntAddition:
                        return valueLeft.Int32Value + valueRight.Int32Value;
                    case BinaryOperatorKind.LongAddition:
                        return valueLeft.Int64Value + valueRight.Int64Value;
                    case BinaryOperatorKind.UIntAddition:
                        return valueLeft.UInt32Value + valueRight.UInt32Value;
                    case BinaryOperatorKind.ULongAddition:
                        return valueLeft.UInt64Value + valueRight.UInt64Value;
                    case BinaryOperatorKind.IntSubtraction:
                        return valueLeft.Int32Value - valueRight.Int32Value;
                    case BinaryOperatorKind.LongSubtraction:
                        return valueLeft.Int64Value - valueRight.Int64Value;
                    case BinaryOperatorKind.UIntSubtraction:
                        return valueLeft.UInt32Value - valueRight.UInt32Value;
                    case BinaryOperatorKind.ULongSubtraction:
                        return valueLeft.UInt64Value - valueRight.UInt64Value;
                    case BinaryOperatorKind.IntMultiplication:
                        return valueLeft.Int32Value * valueRight.Int32Value;
                    case BinaryOperatorKind.LongMultiplication:
                        return valueLeft.Int64Value * valueRight.Int64Value;
                    case BinaryOperatorKind.UIntMultiplication:
                        return valueLeft.UInt32Value * valueRight.UInt32Value;
                    case BinaryOperatorKind.ULongMultiplication:
                        return valueLeft.UInt64Value * valueRight.UInt64Value;
                    case BinaryOperatorKind.IntDivision:
                        return valueLeft.Int32Value / valueRight.Int32Value;
                    case BinaryOperatorKind.LongDivision:
                        return valueLeft.Int64Value / valueRight.Int64Value;
                }

                return null;
            }
        }

        internal static TypeSymbol GetEnumType(BinaryOperatorKind kind, BoundExpression left, BoundExpression right)
        {
            switch (kind)
            {
                case BinaryOperatorKind.EnumAndUnderlyingAddition:
                case BinaryOperatorKind.EnumAndUnderlyingSubtraction:
                case BinaryOperatorKind.EnumAnd:
                case BinaryOperatorKind.EnumOr:
                case BinaryOperatorKind.EnumXor:
                case BinaryOperatorKind.EnumEqual:
                case BinaryOperatorKind.EnumGreaterThan:
                case BinaryOperatorKind.EnumGreaterThanOrEqual:
                case BinaryOperatorKind.EnumLessThan:
                case BinaryOperatorKind.EnumLessThanOrEqual:
                case BinaryOperatorKind.EnumNotEqual:
                case BinaryOperatorKind.EnumSubtraction:
                    return left.Type;
                case BinaryOperatorKind.UnderlyingAndEnumAddition:
                case BinaryOperatorKind.UnderlyingAndEnumSubtraction:
                    return right.Type;
                default:
                    throw ExceptionUtilities.UnexpectedValue(kind);
            }
        }

        internal static SpecialType GetEnumPromotedType(SpecialType underlyingType)
        {
            switch (underlyingType)
            {
                case SpecialType.System_Byte:
                case SpecialType.System_SByte:
                case SpecialType.System_Int16:
                case SpecialType.System_UInt16:
                    return SpecialType.System_Int32;

                case SpecialType.System_Int32:
                case SpecialType.System_UInt32:
                case SpecialType.System_Int64:
                case SpecialType.System_UInt64:
                    return underlyingType;

                default:
                    throw ExceptionUtilities.UnexpectedValue(underlyingType);
            }
        }

#nullable enable
        private ConstantValue? FoldEnumBinaryOperator(
            CSharpSyntaxNode syntax,
            BinaryOperatorKind kind,
            BoundExpression left,
            BoundExpression right,
            TypeSymbol resultTypeSymbol,
            BindingDiagnosticBag diagnostics)
        {
            Debug.Assert(left != null);
            Debug.Assert(right != null);
            Debug.Assert(kind.IsEnum());
            Debug.Assert(!kind.IsLifted());

            // A built-in binary operation on constant enum operands is evaluated into an operation on
            // constants of the underlying type U of the enum type E. Comparison operators are lowered as
            // simply computing U<U. All other operators are computed as (E)(U op U) or in the case of
            // E-E, (U)(U-U).

            TypeSymbol enumType = GetEnumType(kind, left, right);
            TypeSymbol underlyingType = enumType.GetEnumUnderlyingType()!;

            BoundExpression newLeftOperand = CreateConversion(left, underlyingType, diagnostics);
            BoundExpression newRightOperand = CreateConversion(right, underlyingType, diagnostics);

            // If the underlying type is byte, sbyte, short, ushort or nullables of those then we'll need
            // to convert it up to int or int? because there are no + - * & | ^ < > <= >= == != operators
            // on byte, sbyte, short or ushort. They all convert to int.

            SpecialType operandSpecialType = GetEnumPromotedType(underlyingType.SpecialType);
            TypeSymbol operandType = (operandSpecialType == underlyingType.SpecialType) ?
                underlyingType :
                GetSpecialType(operandSpecialType, diagnostics, syntax);

            newLeftOperand = CreateConversion(newLeftOperand, operandType, diagnostics);
            newRightOperand = CreateConversion(newRightOperand, operandType, diagnostics);

            BinaryOperatorKind newKind = kind.Operator().WithType(newLeftOperand.Type!.SpecialType);

            switch (newKind.Operator())
            {
                case BinaryOperatorKind.Addition:
                case BinaryOperatorKind.Subtraction:
                case BinaryOperatorKind.And:
                case BinaryOperatorKind.Or:
                case BinaryOperatorKind.Xor:
                    resultTypeSymbol = operandType;
                    break;

                case BinaryOperatorKind.LessThan:
                case BinaryOperatorKind.LessThanOrEqual:
                case BinaryOperatorKind.GreaterThan:
                case BinaryOperatorKind.GreaterThanOrEqual:
                case BinaryOperatorKind.Equal:
                case BinaryOperatorKind.NotEqual:
                    Debug.Assert(resultTypeSymbol.SpecialType == SpecialType.System_Boolean);
                    break;

                default:
                    throw ExceptionUtilities.UnexpectedValue(newKind.Operator());
            }

            var constantValue = FoldBinaryOperator(syntax, newKind, newLeftOperand, newRightOperand, resultTypeSymbol, diagnostics);

            if (resultTypeSymbol.SpecialType != SpecialType.System_Boolean && constantValue != null && !constantValue.IsBad)
            {
                TypeSymbol resultType = kind == BinaryOperatorKind.EnumSubtraction ? underlyingType : enumType;

                // We might need to convert back to the underlying type.
                return FoldConstantNumericConversion(syntax, constantValue, resultType, diagnostics);
            }

            return constantValue;
        }

        // Returns null if the operator can't be evaluated at compile time.
        private ConstantValue? FoldBinaryOperator(
            CSharpSyntaxNode syntax,
            BinaryOperatorKind kind,
            BoundExpression left,
            BoundExpression right,
            TypeSymbol resultTypeSymbol,
            BindingDiagnosticBag diagnostics)
        {
            Debug.Assert(left != null);
            Debug.Assert(right != null);

            if (left.HasAnyErrors || right.HasAnyErrors)
            {
                return null;
            }

            // SPEC VIOLATION: see method definition for details
            ConstantValue? nullableEqualityResult = TryFoldingNullableEquality(kind, left, right);
            if (nullableEqualityResult != null)
            {
                return nullableEqualityResult;
            }

            var valueLeft = left.ConstantValue;
            var valueRight = right.ConstantValue;
            if (valueLeft == null || valueRight == null)
            {
                return null;
            }

            if (valueLeft.IsBad || valueRight.IsBad)
            {
                return ConstantValue.Bad;
            }

            if (kind.IsEnum() && !kind.IsLifted())
            {
                return FoldEnumBinaryOperator(syntax, kind, left, right, resultTypeSymbol, diagnostics);
            }

            // Divisions by zero on integral types and decimal always fail even in an unchecked context.
            if (IsDivisionByZero(kind, valueRight))
            {
                Error(diagnostics, ErrorCode.ERR_IntDivByZero, syntax);
                return ConstantValue.Bad;
            }

            object? newValue = null;
            SpecialType resultType = resultTypeSymbol.SpecialType;

            // Certain binary operations never fail; bool & bool, for example. If we are in one of those
            // cases, simply fold the operation and return.
            //
            // Although remainder and division always overflow at runtime with arguments int.MinValue/long.MinValue and -1
            // (regardless of checked context) the constant folding behavior is different.
            // Remainder never overflows at compile time while division does.
            newValue = FoldNeverOverflowBinaryOperators(kind, valueLeft, valueRight);
            if (newValue != null)
            {
                return ConstantValue.Create(newValue, resultType);
            }

            ConstantValue? concatResult = FoldStringConcatenation(kind, valueLeft, valueRight);
            if (concatResult != null)
            {
                if (concatResult.IsBad)
                {
                    Error(diagnostics, ErrorCode.ERR_ConstantStringTooLong, right.Syntax);
                }

                return concatResult;
            }

            // Certain binary operations always fail if they overflow even when in an unchecked context;
            // decimal + decimal, for example. If we are in one of those cases, make the attempt. If it
            // succeeds, return the result. If not, give a compile-time error regardless of context.
            try
            {
                newValue = FoldDecimalBinaryOperators(kind, valueLeft, valueRight);
            }
            catch (OverflowException)
            {
                Error(diagnostics, ErrorCode.ERR_DecConstError, syntax);
                return ConstantValue.Bad;
            }

            if (newValue != null)
            {
                return ConstantValue.Create(newValue, resultType);
            }

            try
            {
                newValue = FoldNativeIntegerOverflowingBinaryOperator(kind, valueLeft, valueRight);
            }
            catch (OverflowException)
            {
                if (CheckOverflowAtCompileTime)
                {
                    Error(diagnostics, ErrorCode.WRN_CompileTimeCheckedOverflow, syntax, resultTypeSymbol);
                }

                return null;
            }

            if (newValue != null)
            {
                return ConstantValue.Create(newValue, resultType);
            }

            if (CheckOverflowAtCompileTime)
            {
                try
                {
                    newValue = FoldCheckedIntegralBinaryOperator(kind, valueLeft, valueRight);
                }
                catch (OverflowException)
                {
                    Error(diagnostics, ErrorCode.ERR_CheckedOverflow, syntax);
                    return ConstantValue.Bad;
                }
            }
            else
            {
                newValue = FoldUncheckedIntegralBinaryOperator(kind, valueLeft, valueRight);
            }

            if (newValue != null)
            {
                return ConstantValue.Create(newValue, resultType);
            }

            return null;
        }

        /// <summary>
        /// If one of the (unconverted) operands has constant value null and the other has
        /// a null constant value other than null, then they are definitely not equal
        /// and we can give a constant value for either == or !=.  This is a spec violation
        /// that we retain from Dev10.
        /// </summary>
        /// <param name="kind">The operator kind.  Nothing will happen if it is not a lifted equality operator.</param>
        /// <param name="left">The left-hand operand of the operation (possibly wrapped in a conversion).</param>
        /// <param name="right">The right-hand operand of the operation (possibly wrapped in a conversion).</param>
        /// <returns>
        /// If the operator represents lifted equality, then constant value true if both arguments have constant
        /// value null, constant value false if exactly one argument has constant value null, and null otherwise.
        /// If the operator represents lifted inequality, then constant value false if both arguments have constant
        /// value null, constant value true if exactly one argument has constant value null, and null otherwise.
        /// </returns>
        /// <remarks>
        /// SPEC VIOLATION: according to the spec (section 7.19) constant expressions cannot
        /// include implicit nullable conversions or nullable subexpressions.  However, Dev10
        /// specifically folds over lifted == and != (see ExpressionBinder::TryFoldingNullableEquality).
        /// Dev 10 does do compile-time evaluation of simple lifted operators, but it does so
        /// in a rewriting pass (see NullableRewriter) - they are not treated as constant values.
        /// </remarks>
        private static ConstantValue? TryFoldingNullableEquality(BinaryOperatorKind kind, BoundExpression left, BoundExpression right)
        {
            if (kind.IsLifted())
            {
                BinaryOperatorKind op = kind.Operator();
                if (op == BinaryOperatorKind.Equal || op == BinaryOperatorKind.NotEqual)
                {
                    if (left.Kind == BoundKind.Conversion && right.Kind == BoundKind.Conversion)
                    {
                        BoundConversion leftConv = (BoundConversion)left;
                        BoundConversion rightConv = (BoundConversion)right;
                        ConstantValue? leftConstant = leftConv.Operand.ConstantValue;
                        ConstantValue? rightConstant = rightConv.Operand.ConstantValue;

                        if (leftConstant != null && rightConstant != null)
                        {
                            bool leftIsNull = leftConstant.IsNull;
                            bool rightIsNull = rightConstant.IsNull;
                            if (leftIsNull || rightIsNull)
                            {
                                // IMPL CHANGE: Dev10 raises WRN_NubExprIsConstBool in some cases, but that really doesn't
                                // make sense (why warn that a constant has a constant value?).
                                return (leftIsNull == rightIsNull) == (op == BinaryOperatorKind.Equal) ? ConstantValue.True : ConstantValue.False;
                            }
                        }
                    }
                }
            }

            return null;
        }

        // Some binary operators on constants never overflow, regardless of whether the context is checked or not.
        private static object? FoldNeverOverflowBinaryOperators(BinaryOperatorKind kind, ConstantValue valueLeft, ConstantValue valueRight)
        {
            Debug.Assert(valueLeft != null);
            Debug.Assert(valueRight != null);

            // Note that we *cannot* do folding on single-precision floats as doubles to preserve precision,
            // as that would cause incorrect rounding that would be impossible to correct afterwards.
            switch (kind)
            {
                case BinaryOperatorKind.ObjectEqual:
                    if (valueLeft.IsNull) return valueRight.IsNull;
                    if (valueRight.IsNull) return false;
                    break;
                case BinaryOperatorKind.ObjectNotEqual:
                    if (valueLeft.IsNull) return !valueRight.IsNull;
                    if (valueRight.IsNull) return true;
                    break;
                case BinaryOperatorKind.DoubleAddition:
                    return valueLeft.DoubleValue + valueRight.DoubleValue;
                case BinaryOperatorKind.FloatAddition:
                    return valueLeft.SingleValue + valueRight.SingleValue;
                case BinaryOperatorKind.DoubleSubtraction:
                    return valueLeft.DoubleValue - valueRight.DoubleValue;
                case BinaryOperatorKind.FloatSubtraction:
                    return valueLeft.SingleValue - valueRight.SingleValue;
                case BinaryOperatorKind.DoubleMultiplication:
                    return valueLeft.DoubleValue * valueRight.DoubleValue;
                case BinaryOperatorKind.FloatMultiplication:
                    return valueLeft.SingleValue * valueRight.SingleValue;
                case BinaryOperatorKind.DoubleDivision:
                    return valueLeft.DoubleValue / valueRight.DoubleValue;
                case BinaryOperatorKind.FloatDivision:
                    return valueLeft.SingleValue / valueRight.SingleValue;
                case BinaryOperatorKind.DoubleRemainder:
                    return valueLeft.DoubleValue % valueRight.DoubleValue;
                case BinaryOperatorKind.FloatRemainder:
                    return valueLeft.SingleValue % valueRight.SingleValue;
                case BinaryOperatorKind.IntLeftShift:
                    return valueLeft.Int32Value << valueRight.Int32Value;
                case BinaryOperatorKind.LongLeftShift:
                    return valueLeft.Int64Value << valueRight.Int32Value;
                case BinaryOperatorKind.UIntLeftShift:
                    return valueLeft.UInt32Value << valueRight.Int32Value;
                case BinaryOperatorKind.ULongLeftShift:
                    return valueLeft.UInt64Value << valueRight.Int32Value;
                case BinaryOperatorKind.IntRightShift:
                case BinaryOperatorKind.NIntRightShift:
                    return valueLeft.Int32Value >> valueRight.Int32Value;
                case BinaryOperatorKind.LongRightShift:
                    return valueLeft.Int64Value >> valueRight.Int32Value;
                case BinaryOperatorKind.UIntRightShift:
                case BinaryOperatorKind.NUIntRightShift:
                    return valueLeft.UInt32Value >> valueRight.Int32Value;
                case BinaryOperatorKind.ULongRightShift:
                    return valueLeft.UInt64Value >> valueRight.Int32Value;
                case BinaryOperatorKind.BoolAnd:
                    return valueLeft.BooleanValue & valueRight.BooleanValue;
                case BinaryOperatorKind.IntAnd:
                case BinaryOperatorKind.NIntAnd:
                    return valueLeft.Int32Value & valueRight.Int32Value;
                case BinaryOperatorKind.LongAnd:
                    return valueLeft.Int64Value & valueRight.Int64Value;
                case BinaryOperatorKind.UIntAnd:
                case BinaryOperatorKind.NUIntAnd:
                    return valueLeft.UInt32Value & valueRight.UInt32Value;
                case BinaryOperatorKind.ULongAnd:
                    return valueLeft.UInt64Value & valueRight.UInt64Value;
                case BinaryOperatorKind.BoolOr:
                    return valueLeft.BooleanValue | valueRight.BooleanValue;
                case BinaryOperatorKind.IntOr:
                case BinaryOperatorKind.NIntOr:
                    return valueLeft.Int32Value | valueRight.Int32Value;
                case BinaryOperatorKind.LongOr:
                    return valueLeft.Int64Value | valueRight.Int64Value;
                case BinaryOperatorKind.UIntOr:
                case BinaryOperatorKind.NUIntOr:
                    return valueLeft.UInt32Value | valueRight.UInt32Value;
                case BinaryOperatorKind.ULongOr:
                    return valueLeft.UInt64Value | valueRight.UInt64Value;
                case BinaryOperatorKind.BoolXor:
                    return valueLeft.BooleanValue ^ valueRight.BooleanValue;
                case BinaryOperatorKind.IntXor:
                case BinaryOperatorKind.NIntXor:
                    return valueLeft.Int32Value ^ valueRight.Int32Value;
                case BinaryOperatorKind.LongXor:
                    return valueLeft.Int64Value ^ valueRight.Int64Value;
                case BinaryOperatorKind.UIntXor:
                case BinaryOperatorKind.NUIntXor:
                    return valueLeft.UInt32Value ^ valueRight.UInt32Value;
                case BinaryOperatorKind.ULongXor:
                    return valueLeft.UInt64Value ^ valueRight.UInt64Value;
                case BinaryOperatorKind.LogicalBoolAnd:
                    return valueLeft.BooleanValue && valueRight.BooleanValue;
                case BinaryOperatorKind.LogicalBoolOr:
                    return valueLeft.BooleanValue || valueRight.BooleanValue;
                case BinaryOperatorKind.BoolEqual:
                    return valueLeft.BooleanValue == valueRight.BooleanValue;
                case BinaryOperatorKind.StringEqual:
                    return valueLeft.StringValue == valueRight.StringValue;
                case BinaryOperatorKind.DecimalEqual:
                    return valueLeft.DecimalValue == valueRight.DecimalValue;
                case BinaryOperatorKind.FloatEqual:
                    return valueLeft.SingleValue == valueRight.SingleValue;
                case BinaryOperatorKind.DoubleEqual:
                    return valueLeft.DoubleValue == valueRight.DoubleValue;
                case BinaryOperatorKind.IntEqual:
                case BinaryOperatorKind.NIntEqual:
                    return valueLeft.Int32Value == valueRight.Int32Value;
                case BinaryOperatorKind.LongEqual:
                    return valueLeft.Int64Value == valueRight.Int64Value;
                case BinaryOperatorKind.UIntEqual:
                case BinaryOperatorKind.NUIntEqual:
                    return valueLeft.UInt32Value == valueRight.UInt32Value;
                case BinaryOperatorKind.ULongEqual:
                    return valueLeft.UInt64Value == valueRight.UInt64Value;
                case BinaryOperatorKind.BoolNotEqual:
                    return valueLeft.BooleanValue != valueRight.BooleanValue;
                case BinaryOperatorKind.StringNotEqual:
                    return valueLeft.StringValue != valueRight.StringValue;
                case BinaryOperatorKind.DecimalNotEqual:
                    return valueLeft.DecimalValue != valueRight.DecimalValue;
                case BinaryOperatorKind.FloatNotEqual:
                    return valueLeft.SingleValue != valueRight.SingleValue;
                case BinaryOperatorKind.DoubleNotEqual:
                    return valueLeft.DoubleValue != valueRight.DoubleValue;
                case BinaryOperatorKind.IntNotEqual:
                case BinaryOperatorKind.NIntNotEqual:
                    return valueLeft.Int32Value != valueRight.Int32Value;
                case BinaryOperatorKind.LongNotEqual:
                    return valueLeft.Int64Value != valueRight.Int64Value;
                case BinaryOperatorKind.UIntNotEqual:
                case BinaryOperatorKind.NUIntNotEqual:
                    return valueLeft.UInt32Value != valueRight.UInt32Value;
                case BinaryOperatorKind.ULongNotEqual:
                    return valueLeft.UInt64Value != valueRight.UInt64Value;
                case BinaryOperatorKind.DecimalLessThan:
                    return valueLeft.DecimalValue < valueRight.DecimalValue;
                case BinaryOperatorKind.FloatLessThan:
                    return valueLeft.SingleValue < valueRight.SingleValue;
                case BinaryOperatorKind.DoubleLessThan:
                    return valueLeft.DoubleValue < valueRight.DoubleValue;
                case BinaryOperatorKind.IntLessThan:
                case BinaryOperatorKind.NIntLessThan:
                    return valueLeft.Int32Value < valueRight.Int32Value;
                case BinaryOperatorKind.LongLessThan:
                    return valueLeft.Int64Value < valueRight.Int64Value;
                case BinaryOperatorKind.UIntLessThan:
                case BinaryOperatorKind.NUIntLessThan:
                    return valueLeft.UInt32Value < valueRight.UInt32Value;
                case BinaryOperatorKind.ULongLessThan:
                    return valueLeft.UInt64Value < valueRight.UInt64Value;
                case BinaryOperatorKind.DecimalGreaterThan:
                    return valueLeft.DecimalValue > valueRight.DecimalValue;
                case BinaryOperatorKind.FloatGreaterThan:
                    return valueLeft.SingleValue > valueRight.SingleValue;
                case BinaryOperatorKind.DoubleGreaterThan:
                    return valueLeft.DoubleValue > valueRight.DoubleValue;
                case BinaryOperatorKind.IntGreaterThan:
                case BinaryOperatorKind.NIntGreaterThan:
                    return valueLeft.Int32Value > valueRight.Int32Value;
                case BinaryOperatorKind.LongGreaterThan:
                    return valueLeft.Int64Value > valueRight.Int64Value;
                case BinaryOperatorKind.UIntGreaterThan:
                case BinaryOperatorKind.NUIntGreaterThan:
                    return valueLeft.UInt32Value > valueRight.UInt32Value;
                case BinaryOperatorKind.ULongGreaterThan:
                    return valueLeft.UInt64Value > valueRight.UInt64Value;
                case BinaryOperatorKind.DecimalLessThanOrEqual:
                    return valueLeft.DecimalValue <= valueRight.DecimalValue;
                case BinaryOperatorKind.FloatLessThanOrEqual:
                    return valueLeft.SingleValue <= valueRight.SingleValue;
                case BinaryOperatorKind.DoubleLessThanOrEqual:
                    return valueLeft.DoubleValue <= valueRight.DoubleValue;
                case BinaryOperatorKind.IntLessThanOrEqual:
                case BinaryOperatorKind.NIntLessThanOrEqual:
                    return valueLeft.Int32Value <= valueRight.Int32Value;
                case BinaryOperatorKind.LongLessThanOrEqual:
                    return valueLeft.Int64Value <= valueRight.Int64Value;
                case BinaryOperatorKind.UIntLessThanOrEqual:
                case BinaryOperatorKind.NUIntLessThanOrEqual:
                    return valueLeft.UInt32Value <= valueRight.UInt32Value;
                case BinaryOperatorKind.ULongLessThanOrEqual:
                    return valueLeft.UInt64Value <= valueRight.UInt64Value;
                case BinaryOperatorKind.DecimalGreaterThanOrEqual:
                    return valueLeft.DecimalValue >= valueRight.DecimalValue;
                case BinaryOperatorKind.FloatGreaterThanOrEqual:
                    return valueLeft.SingleValue >= valueRight.SingleValue;
                case BinaryOperatorKind.DoubleGreaterThanOrEqual:
                    return valueLeft.DoubleValue >= valueRight.DoubleValue;
                case BinaryOperatorKind.IntGreaterThanOrEqual:
                case BinaryOperatorKind.NIntGreaterThanOrEqual:
                    return valueLeft.Int32Value >= valueRight.Int32Value;
                case BinaryOperatorKind.LongGreaterThanOrEqual:
                    return valueLeft.Int64Value >= valueRight.Int64Value;
                case BinaryOperatorKind.UIntGreaterThanOrEqual:
                case BinaryOperatorKind.NUIntGreaterThanOrEqual:
                    return valueLeft.UInt32Value >= valueRight.UInt32Value;
                case BinaryOperatorKind.ULongGreaterThanOrEqual:
                    return valueLeft.UInt64Value >= valueRight.UInt64Value;
                case BinaryOperatorKind.UIntDivision:
                case BinaryOperatorKind.NUIntDivision:
                    return valueLeft.UInt32Value / valueRight.UInt32Value;
                case BinaryOperatorKind.ULongDivision:
                    return valueLeft.UInt64Value / valueRight.UInt64Value;

                // MinValue % -1 always overflows at runtime but never at compile time
                case BinaryOperatorKind.IntRemainder:
                    return (valueRight.Int32Value != -1) ? valueLeft.Int32Value % valueRight.Int32Value : 0;
                case BinaryOperatorKind.LongRemainder:
                    return (valueRight.Int64Value != -1) ? valueLeft.Int64Value % valueRight.Int64Value : 0;
                case BinaryOperatorKind.UIntRemainder:
                case BinaryOperatorKind.NUIntRemainder:
                    return valueLeft.UInt32Value % valueRight.UInt32Value;
                case BinaryOperatorKind.ULongRemainder:
                    return valueLeft.UInt64Value % valueRight.UInt64Value;
            }

            return null;
        }

        /// <summary>
        /// Returns ConstantValue.Bad if, and only if, the resulting string length exceeds <see cref="int.MaxValue"/>.
        /// </summary>
        private static ConstantValue? FoldStringConcatenation(BinaryOperatorKind kind, ConstantValue valueLeft, ConstantValue valueRight)
        {
            Debug.Assert(valueLeft != null);
            Debug.Assert(valueRight != null);

            if (kind == BinaryOperatorKind.StringConcatenation)
            {
                Rope leftValue = valueLeft.RopeValue ?? Rope.Empty;
                Rope rightValue = valueRight.RopeValue ?? Rope.Empty;

                long newLength = (long)leftValue.Length + (long)rightValue.Length;
                return (newLength > int.MaxValue) ? ConstantValue.Bad : ConstantValue.CreateFromRope(Rope.Concat(leftValue, rightValue));
            }

            return null;
        }
#nullable disable

        private static BinaryOperatorKind SyntaxKindToBinaryOperatorKind(SyntaxKind kind)
        {
            switch (kind)
            {
                case SyntaxKind.MultiplyAssignmentExpression:
                case SyntaxKind.MultiplyExpression: return BinaryOperatorKind.Multiplication;
                case SyntaxKind.DivideAssignmentExpression:
                case SyntaxKind.DivideExpression: return BinaryOperatorKind.Division;
                case SyntaxKind.ModuloAssignmentExpression:
                case SyntaxKind.ModuloExpression: return BinaryOperatorKind.Remainder;
                case SyntaxKind.AddAssignmentExpression:
                case SyntaxKind.AddExpression: return BinaryOperatorKind.Addition;
                case SyntaxKind.SubtractAssignmentExpression:
                case SyntaxKind.SubtractExpression: return BinaryOperatorKind.Subtraction;
                case SyntaxKind.RightShiftAssignmentExpression:
                case SyntaxKind.RightShiftExpression: return BinaryOperatorKind.RightShift;
                case SyntaxKind.LeftShiftAssignmentExpression:
                case SyntaxKind.LeftShiftExpression: return BinaryOperatorKind.LeftShift;
                case SyntaxKind.EqualsExpression: return BinaryOperatorKind.Equal;
                case SyntaxKind.NotEqualsExpression: return BinaryOperatorKind.NotEqual;
                case SyntaxKind.GreaterThanExpression: return BinaryOperatorKind.GreaterThan;
                case SyntaxKind.LessThanExpression: return BinaryOperatorKind.LessThan;
                case SyntaxKind.GreaterThanOrEqualExpression: return BinaryOperatorKind.GreaterThanOrEqual;
                case SyntaxKind.LessThanOrEqualExpression: return BinaryOperatorKind.LessThanOrEqual;
                case SyntaxKind.AndAssignmentExpression:
                case SyntaxKind.BitwiseAndExpression: return BinaryOperatorKind.And;
                case SyntaxKind.OrAssignmentExpression:
                case SyntaxKind.BitwiseOrExpression: return BinaryOperatorKind.Or;
                case SyntaxKind.ExclusiveOrAssignmentExpression:
                case SyntaxKind.ExclusiveOrExpression: return BinaryOperatorKind.Xor;
                case SyntaxKind.LogicalAndExpression: return BinaryOperatorKind.LogicalAnd;
                case SyntaxKind.LogicalOrExpression: return BinaryOperatorKind.LogicalOr;
                default: throw ExceptionUtilities.UnexpectedValue(kind);
            }
        }

        private BoundExpression BindIncrementOperator(CSharpSyntaxNode node, ExpressionSyntax operandSyntax, SyntaxToken operatorToken, BindingDiagnosticBag diagnostics)
        {
            operandSyntax.CheckDeconstructionCompatibleArgument(diagnostics);

            BoundExpression operand = BindToNaturalType(BindValue(operandSyntax, diagnostics, BindValueKind.IncrementDecrement), diagnostics);
            UnaryOperatorKind kind = SyntaxKindToUnaryOperatorKind(node.Kind());

            // If the operand is bad, avoid generating cascading errors.
            if (operand.HasAnyErrors)
            {
                // NOTE: no candidate user-defined operators.
                return new BoundIncrementOperator(
                    node,
                    kind,
                    operand,
                    methodOpt: null,
                    constrainedToTypeOpt: null,
                    operandPlaceholder: null,
                    operandConversion: null,
                    resultPlaceholder: null,
                    resultConversion: null,
                    LookupResultKind.Empty,
                    CreateErrorType(),
                    hasErrors: true);
            }

            // The operand has to be a variable, property or indexer, so it must have a type.
            var operandType = operand.Type;
            Debug.Assert((object)operandType != null);

            if (operandType.IsDynamic())
            {
                return new BoundIncrementOperator(
                    node,
                    kind.WithType(UnaryOperatorKind.Dynamic).WithOverflowChecksIfApplicable(CheckOverflowAtRuntime),
                    operand,
                    methodOpt: null,
                    constrainedToTypeOpt: null,
                    operandPlaceholder: null,
                    operandConversion: null,
                    resultPlaceholder: null,
                    resultConversion: null,
                    resultKind: LookupResultKind.Viable,
                    originalUserDefinedOperatorsOpt: default(ImmutableArray<MethodSymbol>),
                    type: operandType,
                    hasErrors: false);
            }

            LookupResultKind resultKind;
            ImmutableArray<MethodSymbol> originalUserDefinedOperators;
            var best = this.UnaryOperatorOverloadResolution(kind, operand, node, diagnostics, out resultKind, out originalUserDefinedOperators);
            if (!best.HasValue)
            {
                ReportUnaryOperatorError(node, diagnostics, operatorToken.Text, operand, resultKind);
                return new BoundIncrementOperator(
                    node,
                    kind,
                    operand,
                    methodOpt: null,
                    constrainedToTypeOpt: null,
                    operandPlaceholder: null,
                    operandConversion: null,
                    resultPlaceholder: null,
                    resultConversion: null,
                    resultKind,
                    originalUserDefinedOperators,
                    CreateErrorType(),
                    hasErrors: true);
            }

            var signature = best.Signature;

            CheckNativeIntegerFeatureAvailability(signature.Kind, node, diagnostics);
            CheckConstraintLanguageVersionAndRuntimeSupportForOperator(node, signature.Method, signature.ConstrainedToTypeOpt, diagnostics);

            var resultPlaceholder = new BoundValuePlaceholder(node, signature.ReturnType).MakeCompilerGenerated();

            BoundExpression resultConversion = GenerateConversionForAssignment(operandType, resultPlaceholder, diagnostics, ConversionForAssignmentFlags.IncrementAssignment);

            bool hasErrors = resultConversion.HasErrors;

            if (resultConversion is not BoundConversion)
            {
                Debug.Assert(hasErrors || (object)resultConversion == resultPlaceholder);
                if ((object)resultConversion != resultPlaceholder)
                {
                    resultPlaceholder = null;
                    resultConversion = null;
                }
            }

            if (!hasErrors && operandType.IsVoidPointer())
            {
                Error(diagnostics, ErrorCode.ERR_VoidError, node);
                hasErrors = true;
            }

            var operandPlaceholder = new BoundValuePlaceholder(operand.Syntax, operand.Type).MakeCompilerGenerated();
            var operandConversion = CreateConversion(node, operandPlaceholder, best.Conversion, isCast: false, conversionGroupOpt: null, best.Signature.OperandType, diagnostics);

            return new BoundIncrementOperator(
                node,
                signature.Kind.WithOverflowChecksIfApplicable(CheckOverflowAtRuntime),
                operand,
                signature.Method,
                signature.ConstrainedToTypeOpt,
                operandPlaceholder,
                operandConversion,
                resultPlaceholder,
                resultConversion,
                resultKind,
                originalUserDefinedOperators,
                operandType,
                hasErrors);
        }

#nullable enable
        /// <summary>
        /// Returns false if reported an error, true otherwise.
        /// </summary>
        private bool CheckConstraintLanguageVersionAndRuntimeSupportForOperator(SyntaxNode node, MethodSymbol? methodOpt, TypeSymbol? constrainedToTypeOpt, BindingDiagnosticBag diagnostics)
        {
            bool result = true;

            if (methodOpt?.ContainingType?.IsInterface == true && methodOpt.IsStatic)
            {
                if (methodOpt.IsAbstract)
                {
                    if (constrainedToTypeOpt is not TypeParameterSymbol)
                    {
                        Error(diagnostics, ErrorCode.ERR_BadAbstractStaticMemberAccess, node);
                        return false;
                    }

                    if (Compilation.SourceModule != methodOpt.ContainingModule)
                    {
                        result = CheckFeatureAvailability(node, MessageID.IDS_FeatureStaticAbstractMembersInInterfaces, diagnostics);

                        if (!Compilation.Assembly.RuntimeSupportsStaticAbstractMembersInInterfaces)
                        {
                            Error(diagnostics, ErrorCode.ERR_RuntimeDoesNotSupportStaticAbstractMembersInInterfaces, node);
                            return false;
                        }
                    }
                }
                else if (methodOpt.Name is WellKnownMemberNames.EqualityOperatorName or WellKnownMemberNames.InequalityOperatorName)
                {
                    result = CheckFeatureAvailability(node, MessageID.IDS_FeatureStaticAbstractMembersInInterfaces, diagnostics);
                }
            }

            if (methodOpt is not null && SyntaxFacts.IsCheckedOperator(methodOpt.Name) &&
                Compilation.SourceModule != methodOpt.ContainingModule)
            {
                result &= CheckFeatureAvailability(node, MessageID.IDS_FeatureCheckedUserDefinedOperators, diagnostics);
            }

            return result;
        }
#nullable disable

        private BoundExpression BindSuppressNullableWarningExpression(PostfixUnaryExpressionSyntax node, BindingDiagnosticBag diagnostics)
        {
            var expr = BindExpression(node.Operand, diagnostics);
            switch (expr.Kind)
            {
                case BoundKind.NamespaceExpression:
                case BoundKind.TypeExpression:
                    Error(diagnostics, ErrorCode.ERR_IllegalSuppression, expr.Syntax);
                    break;
                default:
                    if (expr.IsSuppressed)
                    {
                        Debug.Assert(node.Operand.SkipParens().GetLastToken().Kind() == SyntaxKind.ExclamationToken);
                        Error(diagnostics, ErrorCode.ERR_DuplicateNullSuppression, expr.Syntax);
                    }
                    break;
            }

            return expr.WithSuppression();
        }

        // Based on ExpressionBinder::bindPtrIndirection.
        private BoundExpression BindPointerIndirectionExpression(PrefixUnaryExpressionSyntax node, BindingDiagnosticBag diagnostics)
        {
            BoundExpression operand = BindToNaturalType(BindValue(node.Operand, diagnostics, GetUnaryAssignmentKind(node.Kind())), diagnostics);

            TypeSymbol pointedAtType;
            bool hasErrors;
            BindPointerIndirectionExpressionInternal(node, operand, diagnostics, out pointedAtType, out hasErrors);

            return new BoundPointerIndirectionOperator(node, operand, refersToLocation: false, pointedAtType ?? CreateErrorType(), hasErrors);
        }

        private static void BindPointerIndirectionExpressionInternal(CSharpSyntaxNode node, BoundExpression operand, BindingDiagnosticBag diagnostics, out TypeSymbol pointedAtType, out bool hasErrors)
        {
            var operandType = operand.Type as PointerTypeSymbol;

            hasErrors = operand.HasAnyErrors; // This would propagate automatically, but by reading it explicitly we can reduce cascading.

            if ((object)operandType == null)
            {
                pointedAtType = null;

                if (!hasErrors)
                {
                    // NOTE: Dev10 actually reports ERR_BadUnaryOp if the operand has Type == null,
                    // but this seems clearer.
                    Error(diagnostics, ErrorCode.ERR_PtrExpected, node);
                    hasErrors = true;
                }
            }
            else
            {
                pointedAtType = operandType.PointedAtType;

                if (pointedAtType.IsVoidType())
                {
                    pointedAtType = null;

                    if (!hasErrors)
                    {
                        Error(diagnostics, ErrorCode.ERR_VoidError, node);
                        hasErrors = true;
                    }
                }
            }
        }

        // Based on ExpressionBinder::bindPtrAddr.
        private BoundExpression BindAddressOfExpression(PrefixUnaryExpressionSyntax node, BindingDiagnosticBag diagnostics)
        {
            BoundExpression operand = BindToNaturalType(BindValue(node.Operand, diagnostics, BindValueKind.AddressOf), diagnostics);
            ReportSuppressionIfNeeded(operand, diagnostics);

            bool hasErrors = operand.HasAnyErrors; // This would propagate automatically, but by reading it explicitly we can reduce cascading.
            bool isFixedStatementAddressOfExpression = SyntaxFacts.IsFixedStatementExpression(node);

            switch (operand)
            {
                case BoundLambda _:
                case UnboundLambda _:
                    {
                        Debug.Assert(hasErrors);
                        return new BoundAddressOfOperator(node, operand, CreateErrorType(), hasErrors: true);
                    }

                case BoundMethodGroup methodGroup:
                    return new BoundUnconvertedAddressOfOperator(node, methodGroup, hasErrors);
            }

            TypeSymbol operandType = operand.Type;
            Debug.Assert((object)operandType != null, "BindValue should have caught a null operand type");

            CompoundUseSiteInfo<AssemblySymbol> useSiteInfo = GetNewCompoundUseSiteInfo(diagnostics);
            ManagedKind managedKind = operandType.GetManagedKind(ref useSiteInfo);
            diagnostics.Add(node.Location, useSiteInfo);

            bool allowManagedAddressOf = Flags.Includes(BinderFlags.AllowManagedAddressOf);
            if (!allowManagedAddressOf)
            {
                if (!hasErrors)
                {
                    hasErrors = CheckManagedAddr(Compilation, operandType, managedKind, node.Location, diagnostics);
                }

                if (!hasErrors)
                {
                    Symbol accessedLocalOrParameterOpt;
                    if (IsMoveableVariable(operand, out accessedLocalOrParameterOpt) != isFixedStatementAddressOfExpression)
                    {
                        Error(diagnostics, isFixedStatementAddressOfExpression ? ErrorCode.ERR_FixedNotNeeded : ErrorCode.ERR_FixedNeeded, node);
                        hasErrors = true;
                    }
                }
            }

            TypeSymbol pointedAtType = managedKind == ManagedKind.Managed && allowManagedAddressOf
                ? GetSpecialType(SpecialType.System_IntPtr, diagnostics, node)
                : operandType ?? CreateErrorType();
            TypeSymbol pointerType = new PointerTypeSymbol(TypeWithAnnotations.Create(pointedAtType));

            return new BoundAddressOfOperator(node, operand, pointerType, hasErrors);
        }

        /// <summary>
        /// Checks to see whether an expression is a "moveable" variable according to the spec. Moveable
        /// variables have underlying memory which may be moved by the runtime. The spec defines anything
        /// not fixed as moveable and specifies the expressions which are fixed.
        /// </summary>

        internal bool IsMoveableVariable(BoundExpression expr, out Symbol accessedLocalOrParameterOpt)
        {
            accessedLocalOrParameterOpt = null;

            while (true)
            {
                BoundKind exprKind = expr.Kind;
                switch (exprKind)
                {
                    case BoundKind.FieldAccess:
                    case BoundKind.EventAccess:
                        {
                            FieldSymbol fieldSymbol;
                            BoundExpression receiver;
                            if (exprKind == BoundKind.FieldAccess)
                            {
                                BoundFieldAccess fieldAccess = (BoundFieldAccess)expr;
                                fieldSymbol = fieldAccess.FieldSymbol;
                                receiver = fieldAccess.ReceiverOpt;
                            }
                            else
                            {
                                BoundEventAccess eventAccess = (BoundEventAccess)expr;
                                if (!eventAccess.IsUsableAsField || eventAccess.EventSymbol.IsWindowsRuntimeEvent)
                                {
                                    return true;
                                }
                                EventSymbol eventSymbol = eventAccess.EventSymbol;
                                fieldSymbol = eventSymbol.AssociatedField;
                                receiver = eventAccess.ReceiverOpt;
                            }

                            if ((object)fieldSymbol == null || fieldSymbol.IsStatic || (object)receiver == null)
                            {
                                return true;
                            }

                            bool receiverIsLValue = CheckValueKind(receiver.Syntax, receiver, BindValueKind.AddressOf, checkingReceiver: false, diagnostics: BindingDiagnosticBag.Discarded);

                            if (!receiverIsLValue)
                            {
                                return true;
                            }

                            // NOTE: type parameters will already have been weeded out, since a
                            // variable of type parameter type has to be cast to an effective
                            // base or interface type before its fields can be accessed and a
                            // conversion isn't an lvalue.
                            if (receiver.Type.IsReferenceType)
                            {
                                return true;
                            }

                            expr = receiver;
                            continue;
                        }
                    case BoundKind.RangeVariable:
                        {
                            // NOTE: there are cases where you can take the address of a range variable.
                            // e.g. from x in new int[3] select *(&x)
                            BoundRangeVariable variableAccess = (BoundRangeVariable)expr;
                            expr = variableAccess.Value; //Check the underlying expression.
                            continue;
                        }
                    case BoundKind.Parameter:
                        {
                            BoundParameter parameterAccess = (BoundParameter)expr;
                            ParameterSymbol parameterSymbol = parameterAccess.ParameterSymbol;
                            accessedLocalOrParameterOpt = parameterSymbol;
                            return parameterSymbol.RefKind != RefKind.None;
                        }
                    case BoundKind.ThisReference:
                    case BoundKind.BaseReference:
                        {
                            accessedLocalOrParameterOpt = this.ContainingMemberOrLambda.EnclosingThisSymbol();
                            return true;
                        }
                    case BoundKind.Local:
                        {
                            BoundLocal localAccess = (BoundLocal)expr;
                            LocalSymbol localSymbol = localAccess.LocalSymbol;
                            accessedLocalOrParameterOpt = localSymbol;
                            // NOTE: The spec says that this is moveable if it is captured by an anonymous function,
                            // but that will be reported separately and error-recovery is better if we say that
                            // such locals are not moveable.
                            return localSymbol.RefKind != RefKind.None;
                        }
                    case BoundKind.PointerIndirectionOperator: //Covers ->, since the receiver will be one of these.
                    case BoundKind.ConvertedStackAllocExpression:
                        {
                            return false;
                        }
                    case BoundKind.PointerElementAccess:
                        {
                            // C# 7.3:
                            // a variable resulting from a... pointer_element_access of the form P[E] [is fixed] if P
                            // is not a fixed size buffer expression, or if the expression is a fixed size buffer
                            // member_access of the form E.I and E is a fixed variable
                            BoundExpression underlyingExpr = ((BoundPointerElementAccess)expr).Expression;
                            if (underlyingExpr is BoundFieldAccess fieldAccess && fieldAccess.FieldSymbol.IsFixedSizeBuffer)
                            {
                                expr = fieldAccess.ReceiverOpt;
                                continue;
                            }

                            return false;
                        }
                    case BoundKind.PropertyAccess: // Never fixed
                    case BoundKind.IndexerAccess: // Never fixed
                    default:
                        {
                            return true;
                        }
                }
            }
        }

        private BoundExpression BindUnaryOperator(PrefixUnaryExpressionSyntax node, BindingDiagnosticBag diagnostics)
        {
            BoundExpression operand = BindToNaturalType(BindValue(node.Operand, diagnostics, GetUnaryAssignmentKind(node.Kind())), diagnostics);
            BoundLiteral constant = BindIntegralMinValConstants(node, operand, diagnostics);
            return constant ?? BindUnaryOperatorCore(node, node.OperatorToken.Text, operand, diagnostics);
        }

        private void ReportSuppressionIfNeeded(BoundExpression expr, BindingDiagnosticBag diagnostics)
        {
            if (expr.IsSuppressed)
            {
                Error(diagnostics, ErrorCode.ERR_IllegalSuppression, expr.Syntax);
            }
        }

#nullable enable
        private BoundExpression BindUnaryOperatorCore(CSharpSyntaxNode node, string operatorText, BoundExpression operand, BindingDiagnosticBag diagnostics)
        {
            UnaryOperatorKind kind = SyntaxKindToUnaryOperatorKind(node.Kind());

            bool isOperandNullOrNew = operand.IsLiteralNull() || operand.IsImplicitObjectCreation();
            if (isOperandNullOrNew)
            {
                // Dev10 does not allow unary prefix operators to be applied to the null literal
                // (or other typeless expressions).
                Error(diagnostics, ErrorCode.ERR_BadOpOnNullOrDefaultOrNew, node, operatorText, operand.Display);
            }

            // If the operand is bad, avoid generating cascading errors.
            if (isOperandNullOrNew || operand.Type?.IsErrorType() == true)
            {
                // Note: no candidate user-defined operators.
                return new BoundUnaryOperator(node, kind, operand, ConstantValue.NotAvailable,
                    methodOpt: null,
                    constrainedToTypeOpt: null,
                    resultKind: LookupResultKind.Empty,
                    type: CreateErrorType(),
                    hasErrors: true);
            }

            // If the operand is dynamic then we do not attempt to do overload resolution at compile
            // time; we defer that until runtime. If we did overload resolution then the dynamic
            // operand would be implicitly convertible to the parameter type of each operator
            // signature, and therefore every operator would be an applicable candidate. Instead
            // of changing overload resolution to handle dynamic, we just handle it here and let
            // overload resolution implement the specification.

            if (operand.HasDynamicType())
            {
                return new BoundUnaryOperator(
                    syntax: node,
                    operatorKind: kind.WithType(UnaryOperatorKind.Dynamic).WithOverflowChecksIfApplicable(CheckOverflowAtRuntime),
                    operand: operand,
                    constantValueOpt: ConstantValue.NotAvailable,
                    methodOpt: null,
                    constrainedToTypeOpt: null,
                    resultKind: LookupResultKind.Viable,
                    type: operand.Type!);
            }

            LookupResultKind resultKind;
            ImmutableArray<MethodSymbol> originalUserDefinedOperators;
            var best = this.UnaryOperatorOverloadResolution(kind, operand, node, diagnostics, out resultKind, out originalUserDefinedOperators);
            if (!best.HasValue)
            {
                ReportUnaryOperatorError(node, diagnostics, operatorText, operand, resultKind);
                return new BoundUnaryOperator(
                    node,
                    kind,
                    operand,
                    ConstantValue.NotAvailable,
                    methodOpt: null,
                    constrainedToTypeOpt: null,
                    resultKind,
                    originalUserDefinedOperators,
                    CreateErrorType(),
                    hasErrors: true);
            }

            var signature = best.Signature;

            var resultOperand = CreateConversion(operand.Syntax, operand, best.Conversion, isCast: false, conversionGroupOpt: null, signature.OperandType, diagnostics);
            var resultType = signature.ReturnType;
            UnaryOperatorKind resultOperatorKind = signature.Kind;
            var resultConstant = FoldUnaryOperator(node, resultOperatorKind, resultOperand, resultType, diagnostics);

            CheckNativeIntegerFeatureAvailability(resultOperatorKind, node, diagnostics);
            CheckConstraintLanguageVersionAndRuntimeSupportForOperator(node, signature.Method, signature.ConstrainedToTypeOpt, diagnostics);

            return new BoundUnaryOperator(
                node,
                resultOperatorKind.WithOverflowChecksIfApplicable(CheckOverflowAtRuntime),
                resultOperand,
                resultConstant,
                signature.Method,
                signature.ConstrainedToTypeOpt,
                resultKind,
                resultType);
        }

        private ConstantValue? FoldEnumUnaryOperator(
            CSharpSyntaxNode syntax,
            UnaryOperatorKind kind,
            BoundExpression operand,
            BindingDiagnosticBag diagnostics)
        {
            var underlyingType = operand.Type.GetEnumUnderlyingType()!;

            BoundExpression newOperand = CreateConversion(operand, underlyingType, diagnostics);

            // We may have to upconvert the type if it is a byte, sbyte, short, ushort
            // or nullable of those, because there is no ~ operator
            var upconvertSpecialType = GetEnumPromotedType(underlyingType.SpecialType);
            var upconvertType = upconvertSpecialType == underlyingType.SpecialType ?
                underlyingType :
                GetSpecialType(upconvertSpecialType, diagnostics, syntax);

            newOperand = CreateConversion(newOperand, upconvertType, diagnostics);

            UnaryOperatorKind newKind = kind.Operator().WithType(upconvertSpecialType);

            var constantValue = FoldUnaryOperator(syntax, newKind, operand, upconvertType, diagnostics);

            // Convert back to the underlying type
            if (constantValue != null && !constantValue.IsBad)
            {
                // Do an unchecked conversion if bitwise complement
                var binder = kind.Operator() == UnaryOperatorKind.BitwiseComplement ?
                    this.WithCheckedOrUncheckedRegion(@checked: false) : this;
                return binder.FoldConstantNumericConversion(syntax, constantValue, underlyingType, diagnostics);
            }

            return constantValue;
        }

        private ConstantValue? FoldUnaryOperator(
            CSharpSyntaxNode syntax,
            UnaryOperatorKind kind,
            BoundExpression operand,
            TypeSymbol resultTypeSymbol,
            BindingDiagnosticBag diagnostics)
        {
            Debug.Assert(operand != null);
            // UNDONE: report errors when in a checked context.

            if (operand.HasAnyErrors)
            {
                return null;
            }

            var value = operand.ConstantValue;
            if (value == null || value.IsBad)
            {
                return value;
            }

            if (kind.IsEnum() && !kind.IsLifted())
            {
                return FoldEnumUnaryOperator(syntax, kind, operand, diagnostics);
            }

            SpecialType resultType = resultTypeSymbol.SpecialType;
            var newValue = FoldNeverOverflowUnaryOperator(kind, value);
            if (newValue != null)
            {
                return ConstantValue.Create(newValue, resultType);
            }

            try
            {
                newValue = FoldNativeIntegerOverflowingUnaryOperator(kind, value);
            }
            catch (OverflowException)
            {
                if (CheckOverflowAtCompileTime)
                {
                    Error(diagnostics, ErrorCode.WRN_CompileTimeCheckedOverflow, syntax, resultTypeSymbol);
                }

                return null;
            }

            if (newValue != null)
            {
                return ConstantValue.Create(newValue, resultType);
            }

            if (CheckOverflowAtCompileTime)
            {
                try
                {
                    newValue = FoldCheckedIntegralUnaryOperator(kind, value);
                }
                catch (OverflowException)
                {
                    Error(diagnostics, ErrorCode.ERR_CheckedOverflow, syntax);
                    return ConstantValue.Bad;
                }
            }
            else
            {
                newValue = FoldUncheckedIntegralUnaryOperator(kind, value);
            }

            if (newValue != null)
            {
                return ConstantValue.Create(newValue, resultType);
            }

            return null;
        }

        private static object? FoldNeverOverflowUnaryOperator(UnaryOperatorKind kind, ConstantValue value)
        {
            // Note that we do operations on single-precision floats as double-precision.
            switch (kind)
            {
                case UnaryOperatorKind.DecimalUnaryMinus:
                    return -value.DecimalValue;
                case UnaryOperatorKind.DoubleUnaryMinus:
                case UnaryOperatorKind.FloatUnaryMinus:
                    return -value.DoubleValue;
                case UnaryOperatorKind.DecimalUnaryPlus:
                    return +value.DecimalValue;
                case UnaryOperatorKind.FloatUnaryPlus:
                case UnaryOperatorKind.DoubleUnaryPlus:
                    return +value.DoubleValue;
                case UnaryOperatorKind.LongUnaryPlus:
                    return +value.Int64Value;
                case UnaryOperatorKind.ULongUnaryPlus:
                    return +value.UInt64Value;
                case UnaryOperatorKind.IntUnaryPlus:
                case UnaryOperatorKind.NIntUnaryPlus:
                    return +value.Int32Value;
                case UnaryOperatorKind.UIntUnaryPlus:
                case UnaryOperatorKind.NUIntUnaryPlus:
                    return +value.UInt32Value;
                case UnaryOperatorKind.BoolLogicalNegation:
                    return !value.BooleanValue;
                case UnaryOperatorKind.IntBitwiseComplement:
                    return ~value.Int32Value;
                case UnaryOperatorKind.LongBitwiseComplement:
                    return ~value.Int64Value;
                case UnaryOperatorKind.UIntBitwiseComplement:
                    return ~value.UInt32Value;
                case UnaryOperatorKind.ULongBitwiseComplement:
                    return ~value.UInt64Value;
            }

            return null;
        }

        private static object? FoldUncheckedIntegralUnaryOperator(UnaryOperatorKind kind, ConstantValue value)
        {
            unchecked
            {
                switch (kind)
                {
                    case UnaryOperatorKind.LongUnaryMinus:
                        return -value.Int64Value;
                    case UnaryOperatorKind.IntUnaryMinus:
                        return -value.Int32Value;
                }
            }

            return null;
        }

        private static object? FoldCheckedIntegralUnaryOperator(UnaryOperatorKind kind, ConstantValue value)
        {
            checked
            {
                switch (kind)
                {
                    case UnaryOperatorKind.LongUnaryMinus:
                        return -value.Int64Value;
                    case UnaryOperatorKind.IntUnaryMinus:
                        return -value.Int32Value;
                }
            }

            return null;
        }

        private static object? FoldNativeIntegerOverflowingUnaryOperator(UnaryOperatorKind kind, ConstantValue value)
        {
            checked
            {
                switch (kind)
                {
                    case UnaryOperatorKind.NIntUnaryMinus:
                        return -value.Int32Value;
                    case UnaryOperatorKind.NIntBitwiseComplement:
                    case UnaryOperatorKind.NUIntBitwiseComplement:
                        return null;
                }
            }

            return null;
        }

        private static UnaryOperatorKind SyntaxKindToUnaryOperatorKind(SyntaxKind kind)
        {
            switch (kind)
            {
                case SyntaxKind.PreIncrementExpression: return UnaryOperatorKind.PrefixIncrement;
                case SyntaxKind.PostIncrementExpression: return UnaryOperatorKind.PostfixIncrement;
                case SyntaxKind.PreDecrementExpression: return UnaryOperatorKind.PrefixDecrement;
                case SyntaxKind.PostDecrementExpression: return UnaryOperatorKind.PostfixDecrement;
                case SyntaxKind.UnaryPlusExpression: return UnaryOperatorKind.UnaryPlus;
                case SyntaxKind.UnaryMinusExpression: return UnaryOperatorKind.UnaryMinus;
                case SyntaxKind.LogicalNotExpression: return UnaryOperatorKind.LogicalNegation;
                case SyntaxKind.BitwiseNotExpression: return UnaryOperatorKind.BitwiseComplement;
                default: throw ExceptionUtilities.UnexpectedValue(kind);
            }
        }

        private static BindValueKind GetBinaryAssignmentKind(SyntaxKind kind)
        {
            switch (kind)
            {
                case SyntaxKind.SimpleAssignmentExpression:
                    return BindValueKind.Assignable;
                case SyntaxKind.AddAssignmentExpression:
                case SyntaxKind.AndAssignmentExpression:
                case SyntaxKind.DivideAssignmentExpression:
                case SyntaxKind.ExclusiveOrAssignmentExpression:
                case SyntaxKind.LeftShiftAssignmentExpression:
                case SyntaxKind.ModuloAssignmentExpression:
                case SyntaxKind.MultiplyAssignmentExpression:
                case SyntaxKind.OrAssignmentExpression:
                case SyntaxKind.RightShiftAssignmentExpression:
                case SyntaxKind.SubtractAssignmentExpression:
                case SyntaxKind.CoalesceAssignmentExpression:
                    return BindValueKind.CompoundAssignment;
                default:
                    return BindValueKind.RValue;
            }
        }

        private static BindValueKind GetUnaryAssignmentKind(SyntaxKind kind)
        {
            switch (kind)
            {
                case SyntaxKind.PreDecrementExpression:
                case SyntaxKind.PreIncrementExpression:
                case SyntaxKind.PostDecrementExpression:
                case SyntaxKind.PostIncrementExpression:
                    return BindValueKind.IncrementDecrement;
                case SyntaxKind.AddressOfExpression:
                    Debug.Assert(false, "Should be handled separately.");
                    goto default;
                default:
                    return BindValueKind.RValue;
            }
        }
#nullable disable

        private BoundLiteral BindIntegralMinValConstants(PrefixUnaryExpressionSyntax node, BoundExpression operand, BindingDiagnosticBag diagnostics)
        {
            // SPEC: To permit the smallest possible int and long values to be written as decimal integer
            // SPEC: literals, the following two rules exist:

            // SPEC: When a decimal-integer-literal with the value 2147483648 and no integer-type-suffix
            // SPEC: appears as the token immediately following a unary minus operator token, the result is a
            // SPEC: constant of type int with the value −2147483648.

            // SPEC: When a decimal-integer-literal with the value 9223372036854775808 and no integer-type-suffix
            // SPEC: or the integer-type-suffix L or l appears as the token immediately following a unary minus
            // SPEC: operator token, the result is a constant of type long with the value −9223372036854775808.

            if (node.Kind() != SyntaxKind.UnaryMinusExpression)
            {
                return null;
            }

            if (node.Operand != operand.Syntax || operand.Syntax.Kind() != SyntaxKind.NumericLiteralExpression)
            {
                return null;
            }

            var literal = (LiteralExpressionSyntax)operand.Syntax;
            var token = literal.Token;
            if (token.Value is uint)
            {
                uint value = (uint)token.Value;
                if (value != 2147483648U)
                {
                    return null;
                }

                if (token.Text.Contains("u") || token.Text.Contains("U") || token.Text.Contains("l") || token.Text.Contains("L"))
                {
                    return null;
                }

                return new BoundLiteral(node, ConstantValue.Create((int)-2147483648), GetSpecialType(SpecialType.System_Int32, diagnostics, node));
            }
            else if (token.Value is ulong)
            {
                var value = (ulong)token.Value;
                if (value != 9223372036854775808UL)
                {
                    return null;
                }

                if (token.Text.Contains("u") || token.Text.Contains("U"))
                {
                    return null;
                }

                return new BoundLiteral(node, ConstantValue.Create(-9223372036854775808), GetSpecialType(SpecialType.System_Int64, diagnostics, node));
            }

            return null;
        }

        private static bool IsDivisionByZero(BinaryOperatorKind kind, ConstantValue valueRight)
        {
            Debug.Assert(valueRight != null);

            switch (kind)
            {
                case BinaryOperatorKind.DecimalDivision:
                case BinaryOperatorKind.DecimalRemainder:
                    return valueRight.DecimalValue == 0.0m;
                case BinaryOperatorKind.IntDivision:
                case BinaryOperatorKind.IntRemainder:
                case BinaryOperatorKind.NIntDivision:
                case BinaryOperatorKind.NIntRemainder:
                    return valueRight.Int32Value == 0;
                case BinaryOperatorKind.LongDivision:
                case BinaryOperatorKind.LongRemainder:
                    return valueRight.Int64Value == 0;
                case BinaryOperatorKind.UIntDivision:
                case BinaryOperatorKind.UIntRemainder:
                case BinaryOperatorKind.NUIntDivision:
                case BinaryOperatorKind.NUIntRemainder:
                    return valueRight.UInt32Value == 0;
                case BinaryOperatorKind.ULongDivision:
                case BinaryOperatorKind.ULongRemainder:
                    return valueRight.UInt64Value == 0;
            }

            return false;
        }

        private bool IsOperandErrors(CSharpSyntaxNode node, ref BoundExpression operand, BindingDiagnosticBag diagnostics)
        {
            switch (operand.Kind)
            {
                case BoundKind.UnboundLambda:
                case BoundKind.Lambda:
                case BoundKind.MethodGroup:  // New in Roslyn - see DevDiv #864740.
                    // operand for an is or as expression cannot be a lambda expression or method group
                    if (!operand.HasAnyErrors)
                    {
                        Error(diagnostics, ErrorCode.ERR_LambdaInIsAs, node);
                    }

                    operand = BadExpression(node, operand).MakeCompilerGenerated();
                    return true;

                default:
                    if ((object)operand.Type == null && !operand.IsLiteralNull())
                    {
                        if (!operand.HasAnyErrors)
                        {
                            // Operator 'is' cannot be applied to operand of type '(int, <null>)'
                            Error(diagnostics, ErrorCode.ERR_BadUnaryOp, node, SyntaxFacts.GetText(SyntaxKind.IsKeyword), operand.Display);
                        }

                        operand = BadExpression(node, operand).MakeCompilerGenerated();
                        return true;
                    }

                    break;
            }

            return operand.HasAnyErrors;
        }

        private bool IsOperatorErrors(CSharpSyntaxNode node, TypeSymbol operandType, BoundTypeExpression typeExpression, BindingDiagnosticBag diagnostics)
        {
            var targetType = typeExpression.Type;

            // The native compiler allows "x is C" where C is a static class. This
            // is strictly illegal according to the specification (see the section
            // called "Referencing Static Class Types".) To retain compatibility we
            // allow it, but when /warn:5 or higher we break with the native
            // compiler and turn this into a warning.
            if (targetType.IsStatic)
            {
                Error(diagnostics, ErrorCode.WRN_StaticInAsOrIs, node, targetType);
            }

            if ((object)operandType != null && operandType.IsPointerOrFunctionPointer() || targetType.IsPointerOrFunctionPointer())
            {
                // operand for an is or as expression cannot be of pointer type
                Error(diagnostics, ErrorCode.ERR_PointerInAsOrIs, node);
                return true;
            }

            return targetType.TypeKind == TypeKind.Error;
        }

        protected static bool IsUnderscore(ExpressionSyntax node) =>
            node is IdentifierNameSyntax name && name.Identifier.IsUnderscoreToken();

        private BoundExpression BindIsOperator(BinaryExpressionSyntax node, BindingDiagnosticBag diagnostics)
        {
            var resultType = (TypeSymbol)GetSpecialType(SpecialType.System_Boolean, diagnostics, node);
            var operand = BindRValueWithoutTargetType(node.Left, diagnostics);
            var operandHasErrors = IsOperandErrors(node, ref operand, diagnostics);

            // try binding as a type, but back off to binding as an expression if that does not work.
            bool wasUnderscore = IsUnderscore(node.Right);
            if (!tryBindAsType(node.Right, diagnostics, out BindingDiagnosticBag isTypeDiagnostics, out BoundTypeExpression typeExpression) &&
                !wasUnderscore &&
                ((CSharpParseOptions)node.SyntaxTree.Options).IsFeatureEnabled(MessageID.IDS_FeaturePatternMatching))
            {
                // it did not bind as a type; try binding as a constant expression pattern
                var isPatternDiagnostics = BindingDiagnosticBag.GetInstance(diagnostics);
                if ((object)operand.Type == null)
                {
                    if (!operandHasErrors)
                    {
                        isPatternDiagnostics.Add(ErrorCode.ERR_BadPatternExpression, node.Left.Location, operand.Display);
                    }

                    operand = ToBadExpression(operand);
                }

                bool hasErrors = node.Right.HasErrors;
                var convertedExpression = BindExpressionForPattern(operand.Type, node.Right, ref hasErrors, isPatternDiagnostics, out var constantValueOpt, out var wasExpression);
                if (wasExpression)
                {
                    hasErrors |= constantValueOpt is null;
                    isTypeDiagnostics.Free();
                    diagnostics.AddRangeAndFree(isPatternDiagnostics);
                    var boundConstantPattern = new BoundConstantPattern(
                        node.Right, convertedExpression, constantValueOpt ?? ConstantValue.Bad, operand.Type, convertedExpression.Type ?? operand.Type, hasErrors)
#pragma warning disable format
                        { WasCompilerGenerated = true };
#pragma warning restore format
                    return MakeIsPatternExpression(node, operand, boundConstantPattern, resultType, operandHasErrors, diagnostics);
                }

                isPatternDiagnostics.Free();
            }

            diagnostics.AddRangeAndFree(isTypeDiagnostics);
            var targetTypeWithAnnotations = typeExpression.TypeWithAnnotations;
            var targetType = typeExpression.Type;
            if (targetType.IsReferenceType && targetTypeWithAnnotations.NullableAnnotation.IsAnnotated())
            {
                Error(diagnostics, ErrorCode.ERR_IsNullableType, node.Right, targetType);
                operandHasErrors = true;
            }

            var targetTypeKind = targetType.TypeKind;
            if (operandHasErrors || IsOperatorErrors(node, operand.Type, typeExpression, diagnostics))
            {
                return new BoundIsOperator(node, operand, typeExpression, ConversionKind.NoConversion, resultType, hasErrors: true);
            }

            if (wasUnderscore && ((CSharpParseOptions)node.SyntaxTree.Options).IsFeatureEnabled(MessageID.IDS_FeatureRecursivePatterns))
            {
                diagnostics.Add(ErrorCode.WRN_IsTypeNamedUnderscore, node.Right.Location, typeExpression.AliasOpt ?? (Symbol)targetType);
            }

            // Is and As operator should have null ConstantValue as they are not constant expressions.
            // However we perform analysis of is/as expressions at bind time to detect if the expression
            // will always evaluate to a constant to generate warnings (always true/false/null).
            // We also need this analysis result during rewrite to optimize away redundant isinst instructions.
            // We store the conversion from expression's operand type to target type to enable these
            // optimizations during is/as operator rewrite.

            CompoundUseSiteInfo<AssemblySymbol> useSiteInfo = GetNewCompoundUseSiteInfo(diagnostics);

            if (operand.ConstantValue == ConstantValue.Null ||
                operand.Kind == BoundKind.MethodGroup ||
                operand.Type.IsVoidType())
            {
                // warning for cases where the result is always false:
                // (a) "null is TYPE" OR operand evaluates to null
                // (b) operand is a MethodGroup
                // (c) operand is of void type

                // NOTE:    Dev10 violates the SPEC for case (c) above and generates
                // NOTE:    an error ERR_NoExplicitBuiltinConv if the target type
                // NOTE:    is an open type. According to the specification, the result
                // NOTE:    is always false, but no compile time error occurs.
                // NOTE:    We follow the specification and generate WRN_IsAlwaysFalse
                // NOTE:    instead of an error.
                // NOTE:    See Test SyntaxBinderTests.TestIsOperatorWithTypeParameter

                Error(diagnostics, ErrorCode.WRN_IsAlwaysFalse, node, targetType);
                Conversion conv = Conversions.ClassifyConversionFromExpression(operand, targetType, isChecked: CheckOverflowAtRuntime, ref useSiteInfo);
                diagnostics.Add(node, useSiteInfo);
                return new BoundIsOperator(node, operand, typeExpression, conv.Kind, resultType);
            }

            if (targetTypeKind == TypeKind.Dynamic)
            {
                // warning for dynamic target type
                Error(diagnostics, ErrorCode.WRN_IsDynamicIsConfusing,
                    node, node.OperatorToken.Text, targetType.Name,
                    GetSpecialType(SpecialType.System_Object, diagnostics, node).Name // a pretty way of getting the string "Object"
                    );
            }

            var operandType = operand.Type;
            Debug.Assert((object)operandType != null);
            if (operandType.TypeKind == TypeKind.Dynamic)
            {
                // if operand has a dynamic type, we do the same thing as though it were an object
                operandType = GetSpecialType(SpecialType.System_Object, diagnostics, node);
            }

            Conversion conversion = Conversions.ClassifyBuiltInConversion(operandType, targetType, isChecked: CheckOverflowAtRuntime, ref useSiteInfo);
            diagnostics.Add(node, useSiteInfo);
            ReportIsOperatorConstantWarnings(node, diagnostics, operandType, targetType, conversion.Kind, operand.ConstantValue);
            return new BoundIsOperator(node, operand, typeExpression, conversion.Kind, resultType);

            bool tryBindAsType(
                ExpressionSyntax possibleType,
                BindingDiagnosticBag diagnostics,
                out BindingDiagnosticBag bindAsTypeDiagnostics,
                out BoundTypeExpression boundType)
            {
                bindAsTypeDiagnostics = BindingDiagnosticBag.GetInstance(withDiagnostics: true, withDependencies: diagnostics.AccumulatesDependencies);
                TypeWithAnnotations targetTypeWithAnnotations = BindType(possibleType, bindAsTypeDiagnostics, out AliasSymbol alias);
                TypeSymbol targetType = targetTypeWithAnnotations.Type;
                boundType = new BoundTypeExpression(possibleType, alias, targetTypeWithAnnotations);
                return !(targetType?.IsErrorType() == true && bindAsTypeDiagnostics.HasAnyResolvedErrors());
            }

        }

        private static void ReportIsOperatorConstantWarnings(
            CSharpSyntaxNode syntax,
            BindingDiagnosticBag diagnostics,
            TypeSymbol operandType,
            TypeSymbol targetType,
            ConversionKind conversionKind,
            ConstantValue operandConstantValue)
        {
            // NOTE:    Even though BoundIsOperator and BoundAsOperator will always have no ConstantValue
            // NOTE:    (they are non-constant expressions according to Section 7.19 of the specification),
            // NOTE:    we want to perform constant analysis of is/as expressions to generate warnings if the
            // NOTE:    expression will always be true/false/null.

            ConstantValue constantValue = GetIsOperatorConstantResult(operandType, targetType, conversionKind, operandConstantValue);
            if (constantValue != null)
            {
                Debug.Assert(constantValue == ConstantValue.True || constantValue == ConstantValue.False);

                ErrorCode errorCode = constantValue == ConstantValue.True ? ErrorCode.WRN_IsAlwaysTrue : ErrorCode.WRN_IsAlwaysFalse;
                Error(diagnostics, errorCode, syntax, targetType);
            }
        }

        internal static ConstantValue GetIsOperatorConstantResult(
            TypeSymbol operandType,
            TypeSymbol targetType,
            ConversionKind conversionKind,
            ConstantValue operandConstantValue,
            bool operandCouldBeNull = true)
        {
            Debug.Assert((object)targetType != null);

            // SPEC:    The result of the operation depends on D and T as follows:
            // SPEC:    1)      If T is a reference type, the result is true if D and T are the same type, if D is a reference type and
            // SPEC:        an implicit reference conversion from D to T exists, or if D is a value type and a boxing conversion from D to T exists.
            // SPEC:    2)      If T is a nullable type, the result is true if D is the underlying type of T.
            // SPEC:    3)      If T is a non-nullable value type, the result is true if D and T are the same type.
            // SPEC:    4)      Otherwise, the result is false.

            // NOTE:    The language specification talks about the runtime evaluation of the is operation.
            // NOTE:    However, we are interested in computing the compile time constant value for the expression.
            // NOTE:    Even though BoundIsOperator and BoundAsOperator will always have no ConstantValue
            // NOTE:    (they are non-constant expressions according to Section 7.19 of the specification),
            // NOTE:    we want to perform constant analysis of is/as expressions during binding to generate warnings
            // NOTE:    (always true/false/null) and during rewriting for optimized codegen.
            // NOTE:
            // NOTE:    Because the heuristic presented here is used to change codegen, it must be conservative. It is acceptable
            // NOTE:    for us to fail to report a warning in cases where humans could logically deduce that the operator will
            // NOTE:    always return false. It is not acceptable to inaccurately warn that the operator will always return false
            // NOTE:    if there are cases where it might succeed.
            // NOTE:
            // NOTE:    These same heuristics are also used in pattern-matching to determine if an expression of the form
            // NOTE:    `e is T x` is permitted. It is an error if `e` cannot be of type `T` according to this method
            // NOTE:    returning ConstantValue.False.
            // NOTE:    The heuristics are also used to determine if a `case T1 x1:` is subsumed by
            // NOTE:    some previous `case T2 x2:` in a switch statement. For that purpose operandType is T1, targetType is T2,
            // NOTE:    and operandCouldBeNull is false; the former subsumes the latter if this method returns ConstantValue.True.
            // NOTE:    Since the heuristic is now used to produce errors in pattern-matching, making it more accurate in the
            // NOTE:    future could be a breaking change.

            // To begin our heuristic: if the operand is literal null then we automatically return that the
            // result is false. You might think that we can simply check to see if the conversion is
            // ConversionKind.NullConversion, but "null is T" for a type parameter T is actually classified
            // as an implicit reference conversion if T is constrained to reference types. Rather
            // than deal with all those special cases we can simply bail out here.

            if (operandConstantValue == ConstantValue.Null)
            {
                return ConstantValue.False;
            }

            Debug.Assert((object)operandType != null);

            operandCouldBeNull =
                operandCouldBeNull &&
                operandType.CanContainNull() && // a non-nullable value type is never null
                (operandConstantValue == null || operandConstantValue == ConstantValue.Null); // a non-null constant is never null

            switch (conversionKind)
            {
                case ConversionKind.NoConversion:
                    // Oddly enough, "x is T" can be true even if there is no conversion from x to T!
                    //
                    // Scenario 1: Type parameter compared to System.Enum.
                    //
                    // bool M1<X>(X x) where X : struct { return x is Enum; }
                    //
                    // There is no conversion from X to Enum, not even an explicit conversion. But
                    // nevertheless, X could be constructed as an enumerated type.
                    // However, we can sometimes know that the result will be false.
                    //
                    // Scenario 2a: Constrained type parameter compared to reference type.
                    //
                    // bool M2a<X>(X x) where X : struct { return x is string; }
                    //
                    // We know that X, constrained to struct, will never be string.
                    //
                    // Scenario 2b: Reference type compared to constrained type parameter.
                    //
                    // bool M2b<X>(string x) where X : struct { return x is X; }
                    //
                    // We know that string will never be X, constrained to struct.
                    //
                    // Scenario 3: Value type compared to type parameter.
                    //
                    // bool M3<T>(int x) { return x is T; }
                    //
                    // There is no conversion from int to T, but T could nevertheless be int.
                    //
                    // Scenario 4: Constructed type compared to open type
                    //
                    // bool M4<T>(C<int> x) { return x is C<T>; }
                    //
                    // There is no conversion from C<int> to C<T>, but nevertheless, T might be int.
                    //
                    // Scenario 5: Open type compared to constructed type:
                    //
                    // bool M5<X>(C<X> x) { return x is C<int>);
                    //
                    // Again, X could be int.
                    //
                    // We could then go on to get more complicated. For example,
                    //
                    // bool M6<X>(C<X> x) where X : struct { return x is C<string>; }
                    //
                    // We know that C<X> is never convertible to C<string> no matter what
                    // X is. Or:
                    //
                    // bool M7<T>(Dictionary<int, int> x) { return x is List<T>; }
                    //
                    // We know that no matter what T is, the conversion will never succeed.
                    //
                    // As noted above, we must be conservative. We follow the lead of the native compiler,
                    // which uses the following algorithm:
                    //
                    // * If neither type is open and there is no conversion then the result is always false:

                    if (!operandType.ContainsTypeParameter() && !targetType.ContainsTypeParameter())
                    {
                        return ConstantValue.False;
                    }

                    // * Otherwise, at least one of them is of an open type. If the operand is of value type
                    //   and the target is a class type other than System.Enum, or vice versa, then we are
                    //   in scenario 2, not scenario 1, and can correctly deduce that the result is false.

                    if (operandType.IsValueType && targetType.IsClassType() && targetType.SpecialType != SpecialType.System_Enum ||
                        targetType.IsValueType && operandType.IsClassType() && operandType.SpecialType != SpecialType.System_Enum)
                    {
                        return ConstantValue.False;
                    }

                    // * Otherwise, if the other type is a restricted type, we know no conversion is possible.
                    if (targetType.IsRestrictedType() || operandType.IsRestrictedType())
                    {
                        return ConstantValue.False;
                    }

                    // * Otherwise, we give up. Though there are other situations in which we can deduce that
                    //   the result will always be false, such as scenarios 6 and 7, but we do not attempt
                    //   to deduce this.

                    // CONSIDER: we could use TypeUnification.CanUnify to do additional compile-time checking.

                    return null;

                case ConversionKind.ImplicitNumeric:
                case ConversionKind.ExplicitNumeric:
                case ConversionKind.ImplicitEnumeration:
                // case ConversionKind.ExplicitEnumeration: // Handled separately below.
                case ConversionKind.ImplicitConstant:
                case ConversionKind.ImplicitUserDefined:
                case ConversionKind.ExplicitUserDefined:
                case ConversionKind.IntPtr:
                case ConversionKind.ExplicitTuple:
                case ConversionKind.ImplicitTuple:

                    // Consider all the cases where we know that "x is T" must be false just from
                    // the conversion classification.
                    //
                    // If we have "x is T" and the conversion from x to T is numeric or enum then the result must be false.
                    //
                    // If we have "null is T" then obviously that must be false.
                    //
                    // If we have "1 is long" then that must be false. (If we have "1 is int" then it is an identity conversion,
                    // not an implicit constant conversion.
                    //
                    // User-defined and IntPtr conversions are always false for "is".

                    return ConstantValue.False;

                case ConversionKind.ExplicitEnumeration:
                    // Enum-to-enum conversions should be treated the same as unsuccessful struct-to-struct
                    // conversions (i.e. make allowances for type unification, etc)
                    if (operandType.IsEnumType() && targetType.IsEnumType())
                    {
                        goto case ConversionKind.NoConversion;
                    }

                    return ConstantValue.False;

                case ConversionKind.ExplicitNullable:

                    // An explicit nullable conversion is a conversion of one of the following forms:
                    //
                    // 1) X? --> Y?, where X --> Y is an explicit conversion.  (If X --> Y is an implicit
                    //    conversion then X? --> Y? is an implicit nullable conversion.) In this case we
                    //    know that "X? is Y?" must be false because either X? is null, or we have an
                    //    explicit conversion from struct type X to struct type Y, and so X is never of type Y.)
                    //
                    // 2) X --> Y?, where again, X --> Y is an explicit conversion. By the same reasoning
                    //    as in case 1, this must be false.

                    if (targetType.IsNullableType())
                    {
                        return ConstantValue.False;
                    }

                    Debug.Assert(operandType.IsNullableType());

                    // 3) X? --> X. In this case, this is just a different way of writing "x != null".
                    //    We only know what the result will be if the input is known not to be null.
                    if (Conversions.HasIdentityConversion(operandType.GetNullableUnderlyingType(), targetType))
                    {
                        return operandCouldBeNull ? null : ConstantValue.True;
                    }

                    // 4) X? --> Y where the conversion X --> Y is an implicit or explicit value type conversion.
                    //    "X? is Y" again must be false.

                    return ConstantValue.False;

                case ConversionKind.ImplicitReference:
                    return operandCouldBeNull ? null : ConstantValue.True;

                case ConversionKind.ExplicitReference:
                case ConversionKind.Unboxing:
                    // In these three cases, the expression type must be a reference type. Therefore,
                    // the result cannot be determined. The expression could be null or of the wrong type,
                    // resulting in false, or it could be a non-null reference to the appropriate type,
                    // resulting in true.
                    return null;

                case ConversionKind.Identity:
                    // The result of "x is T" can be statically determined to be true if x is an expression
                    // of non-nullable value type T. If x is of reference or nullable value type then
                    // we cannot know, because again, the expression value could be null or it could be good.
                    // If it is of pointer type then we have already given an error.
                    return operandCouldBeNull ? null : ConstantValue.True;

                case ConversionKind.Boxing:

                    // A boxing conversion might be a conversion:
                    //
                    // * From a non-nullable value type to a reference type
                    // * From a nullable value type to a reference type
                    // * From a type parameter that *could* be a value type under construction
                    //   to a reference type
                    //
                    // In the first case we know that the conversion will always succeed and that the
                    // operand is never null, and therefore "is" will always result in true.
                    //
                    // In the second two cases we do not know; either the nullable value type could be
                    // null, or the type parameter could be constructed with a reference type, and it
                    // could be null.
                    return operandCouldBeNull ? null : ConstantValue.True;

                case ConversionKind.ImplicitNullable:
                    // We have "x is T" in one of the following situations:
                    // 1) x is of type X and T is X?.  The value is always true.
                    // 2) x is of type X and T is Y? where X is convertible to Y via an implicit numeric conversion. Eg,
                    //    x is of type int and T is decimal?.  The value is always false.
                    // 3) x is of type X? and T is Y? where X is convertible to Y via an implicit numeric conversion.
                    //    The value is always false.

                    Debug.Assert(targetType.IsNullableType());
                    return operandType.Equals(targetType.GetNullableUnderlyingType(), TypeCompareKind.AllIgnoreOptions)
                        ? ConstantValue.True : ConstantValue.False;

                default:
                case ConversionKind.ImplicitDynamic:
                case ConversionKind.ExplicitDynamic:
                case ConversionKind.ExplicitPointerToInteger:
                case ConversionKind.ExplicitPointerToPointer:
                case ConversionKind.ImplicitPointerToVoid:
                case ConversionKind.ExplicitIntegerToPointer:
                case ConversionKind.ImplicitNullToPointer:
                case ConversionKind.AnonymousFunction:
                case ConversionKind.NullLiteral:
                case ConversionKind.DefaultLiteral:
                case ConversionKind.MethodGroup:
                    // We've either replaced Dynamic with Object, or already bailed out with an error.
                    throw ExceptionUtilities.UnexpectedValue(conversionKind);
            }
        }

        private BoundExpression BindAsOperator(BinaryExpressionSyntax node, BindingDiagnosticBag diagnostics)
        {
            var operand = BindRValueWithoutTargetType(node.Left, diagnostics);
            AliasSymbol alias;
            TypeWithAnnotations targetTypeWithAnnotations = BindType(node.Right, diagnostics, out alias);
            TypeSymbol targetType = targetTypeWithAnnotations.Type;
            var typeExpression = new BoundTypeExpression(node.Right, alias, targetTypeWithAnnotations);
            var targetTypeKind = targetType.TypeKind;
            var resultType = targetType;

            // Is and As operator should have null ConstantValue as they are not constant expressions.
            // However we perform analysis of is/as expressions at bind time to detect if the expression
            // will always evaluate to a constant to generate warnings (always true/false/null).
            // We also need this analysis result during rewrite to optimize away redundant isinst instructions.
            // We store the conversion kind from expression's operand type to target type to enable these
            // optimizations during is/as operator rewrite.

            switch (operand.Kind)
            {
                case BoundKind.UnboundLambda:
                case BoundKind.Lambda:
                case BoundKind.MethodGroup:  // New in Roslyn - see DevDiv #864740.
                    // operand for an is or as expression cannot be a lambda expression or method group
                    if (!operand.HasAnyErrors)
                    {
                        Error(diagnostics, ErrorCode.ERR_LambdaInIsAs, node);
                    }

                    return new BoundAsOperator(node, operand, typeExpression, operandPlaceholder: null, operandConversion: null, resultType, hasErrors: true);

                case BoundKind.TupleLiteral:
                case BoundKind.ConvertedTupleLiteral:
                    if ((object)operand.Type == null)
                    {
                        Error(diagnostics, ErrorCode.ERR_TypelessTupleInAs, node);
                        return new BoundAsOperator(node, operand, typeExpression, operandPlaceholder: null, operandConversion: null, resultType, hasErrors: true);
                    }
                    break;
            }

            if (operand.HasAnyErrors || targetTypeKind == TypeKind.Error)
            {
                // If either operand is bad or target type has errors, bail out preventing more cascading errors.
                return new BoundAsOperator(node, operand, typeExpression, operandPlaceholder: null, operandConversion: null, resultType, hasErrors: true);
            }

            if (targetType.IsReferenceType && targetTypeWithAnnotations.NullableAnnotation.IsAnnotated())
            {
                Error(diagnostics, ErrorCode.ERR_AsNullableType, node.Right, targetType);

                return new BoundAsOperator(node, operand, typeExpression, operandPlaceholder: null, operandConversion: null, resultType, hasErrors: true);
            }
            else if (!targetType.IsReferenceType && !targetType.IsNullableType())
            {
                // SPEC:    In an operation of the form E as T, E must be an expression and T must be a
                // SPEC:    reference type, a type parameter known to be a reference type, or a nullable type.
                if (targetTypeKind == TypeKind.TypeParameter)
                {
                    Error(diagnostics, ErrorCode.ERR_AsWithTypeVar, node, targetType);
                }
                else if (targetTypeKind == TypeKind.Pointer || targetTypeKind == TypeKind.FunctionPointer)
                {
                    Error(diagnostics, ErrorCode.ERR_PointerInAsOrIs, node);
                }
                else
                {
                    Error(diagnostics, ErrorCode.ERR_AsMustHaveReferenceType, node, targetType);
                }

                return new BoundAsOperator(node, operand, typeExpression, operandPlaceholder: null, operandConversion: null, resultType, hasErrors: true);
            }

            // The C# specification states in the section called
            // "Referencing Static Class Types" that it is always
            // illegal to use "as" with a static type. The
            // native compiler actually allows "null as C" for
            // a static type C to be an expression of type C.
            // It also allows "someObject as C" if "someObject"
            // is of type object. To retain compatibility we
            // allow it, but when /warn:5 or higher we break with the native
            // compiler and turn this into a warning.
            if (targetType.IsStatic)
            {
                Error(diagnostics, ErrorCode.WRN_StaticInAsOrIs, node, targetType);
            }

            BoundValuePlaceholder operandPlaceholder;
            BoundExpression operandConversion;

            if (operand.IsLiteralNull())
            {
                // We do not want to warn for the case "null as TYPE" where the null
                // is a literal, because the user might be saying it to cause overload resolution
                // to pick a particular method
                Debug.Assert(operand.Type is null);
                operandPlaceholder = new BoundValuePlaceholder(operand.Syntax, operand.Type).MakeCompilerGenerated();
                operandConversion = CreateConversion(node, operandPlaceholder,
                                                     Conversion.NullLiteral,
                                                     isCast: false, conversionGroupOpt: null, resultType, diagnostics);

                return new BoundAsOperator(node, operand, typeExpression, operandPlaceholder, operandConversion, resultType);
            }

            if (operand.IsLiteralDefault())
            {
                operand = new BoundDefaultExpression(operand.Syntax, targetType: null, constantValueOpt: ConstantValue.Null,
                    type: GetSpecialType(SpecialType.System_Object, diagnostics, node));
            }

            var operandType = operand.Type;
            Debug.Assert((object)operandType != null);
            var operandTypeKind = operandType.TypeKind;

            Debug.Assert(!targetType.IsPointerOrFunctionPointer(), "Should have been caught above");
            if (operandType.IsPointerOrFunctionPointer())
            {
                // operand for an is or as expression cannot be of pointer type
                Error(diagnostics, ErrorCode.ERR_PointerInAsOrIs, node);
                return new BoundAsOperator(node, operand, typeExpression, operandPlaceholder: null, operandConversion: null, resultType, hasErrors: true);
            }

            if (operandTypeKind == TypeKind.Dynamic)
            {
                // if operand has a dynamic type, we do the same thing as though it were an object
                operandType = GetSpecialType(SpecialType.System_Object, diagnostics, node);
                operandTypeKind = operandType.TypeKind;
            }

            if (targetTypeKind == TypeKind.Dynamic)
            {
                // for "as dynamic", we do the same thing as though it were an "as object"
                targetType = GetSpecialType(SpecialType.System_Object, diagnostics, node);
                targetTypeKind = targetType.TypeKind;
            }

            CompoundUseSiteInfo<AssemblySymbol> useSiteInfo = GetNewCompoundUseSiteInfo(diagnostics);
            Conversion conversion = Conversions.ClassifyBuiltInConversion(operandType, targetType, isChecked: CheckOverflowAtRuntime, ref useSiteInfo);
            diagnostics.Add(node, useSiteInfo);
            bool hasErrors = ReportAsOperatorConversionDiagnostics(node, diagnostics, this.Compilation, operandType, targetType, conversion.Kind, operand.ConstantValue);

            if (conversion.Exists)
            {
                operandPlaceholder = new BoundValuePlaceholder(operand.Syntax, operand.Type).MakeCompilerGenerated();
                operandConversion = CreateConversion(node, operandPlaceholder,
                                                     conversion,
                                                     isCast: false, conversionGroupOpt: null, resultType, diagnostics);
            }
            else
            {
                operandPlaceholder = null;
                operandConversion = null;
            }

            return new BoundAsOperator(node, operand, typeExpression, operandPlaceholder, operandConversion, resultType, hasErrors);
        }

        private static bool ReportAsOperatorConversionDiagnostics(
            CSharpSyntaxNode node,
            BindingDiagnosticBag diagnostics,
            CSharpCompilation compilation,
            TypeSymbol operandType,
            TypeSymbol targetType,
            ConversionKind conversionKind,
            ConstantValue operandConstantValue)
        {
            // SPEC:    In an operation of the form E as T, E must be an expression and T must be a reference type,
            // SPEC:    a type parameter known to be a reference type, or a nullable type.
            // SPEC:    Furthermore, at least one of the following must be true, or otherwise a compile-time error occurs:
            // SPEC:    •	An identity (§6.1.1), implicit nullable (§6.1.4), implicit reference (§6.1.6), boxing (§6.1.7),
            // SPEC:        explicit nullable (§6.2.3), explicit reference (§6.2.4), or unboxing (§6.2.5) conversion exists
            // SPEC:        from E to T.
            // SPEC:    •	The type of E or T is an open type.
            // SPEC:    •	E is the null literal.

            // SPEC VIOLATION:  The specification contains an error in the list of legal conversions above.
            // SPEC VIOLATION:  If we have "class C<T, U> where T : U where U : class" then there is
            // SPEC VIOLATION:  an implicit conversion from T to U, but it is not an identity, reference or
            // SPEC VIOLATION:  boxing conversion. It will be one of those at runtime, but at compile time
            // SPEC VIOLATION:  we do not know which, and therefore cannot classify it as any of those.
            // SPEC VIOLATION:  See Microsoft.CodeAnalysis.CSharp.UnitTests.SyntaxBinderTests.TestAsOperator_SpecErrorCase() test for an example.

            // SPEC VIOLATION:  The specification also unintentionally allows the case where requirement 2 above:
            // SPEC VIOLATION:  "The type of E or T is an open type" is true, but type of E is void type, i.e. T is an open type.
            // SPEC VIOLATION:  Dev10 compiler correctly generates an error for this case and we will maintain compatibility.

            bool hasErrors = false;
            switch (conversionKind)
            {
                case ConversionKind.ImplicitReference:
                case ConversionKind.Boxing:
                case ConversionKind.ImplicitNullable:
                case ConversionKind.Identity:
                case ConversionKind.ExplicitNullable:
                case ConversionKind.ExplicitReference:
                case ConversionKind.Unboxing:
                    break;

                default:
                    // Generate an error if there is no possible legal conversion and both the operandType
                    // and the targetType are closed types OR operandType is void type, otherwise we need a runtime check
                    if (!operandType.ContainsTypeParameter() && !targetType.ContainsTypeParameter() ||
                        operandType.IsVoidType())
                    {
                        SymbolDistinguisher distinguisher = new SymbolDistinguisher(compilation, operandType, targetType);
                        Error(diagnostics, ErrorCode.ERR_NoExplicitBuiltinConv, node, distinguisher.First, distinguisher.Second);
                        hasErrors = true;
                    }

                    break;
            }

            if (!hasErrors)
            {
                ReportAsOperatorConstantWarnings(node, diagnostics, operandType, targetType, conversionKind, operandConstantValue);
            }

            return hasErrors;
        }

        private static void ReportAsOperatorConstantWarnings(
            CSharpSyntaxNode node,
            BindingDiagnosticBag diagnostics,
            TypeSymbol operandType,
            TypeSymbol targetType,
            ConversionKind conversionKind,
            ConstantValue operandConstantValue)
        {
            // NOTE:    Even though BoundIsOperator and BoundAsOperator will always have no ConstantValue
            // NOTE:    (they are non-constant expressions according to Section 7.19 of the specification),
            // NOTE:    we want to perform constant analysis of is/as expressions to generate warnings if the
            // NOTE:    expression will always be true/false/null.

            ConstantValue constantValue = GetAsOperatorConstantResult(operandType, targetType, conversionKind, operandConstantValue);
            if (constantValue != null)
            {
                Debug.Assert(constantValue.IsNull);
                Error(diagnostics, ErrorCode.WRN_AlwaysNull, node, targetType);
            }
        }

        internal static ConstantValue GetAsOperatorConstantResult(TypeSymbol operandType, TypeSymbol targetType, ConversionKind conversionKind, ConstantValue operandConstantValue)
        {
            // NOTE:    Even though BoundIsOperator and BoundAsOperator will always have no ConstantValue
            // NOTE:    (they are non-constant expressions according to Section 7.19 of the specification),
            // NOTE:    we want to perform constant analysis of is/as expressions during binding to generate warnings (always true/false/null)
            // NOTE:    and during rewriting for optimized codegen.

            ConstantValue isOperatorConstantResult = GetIsOperatorConstantResult(operandType, targetType, conversionKind, operandConstantValue);
            if (isOperatorConstantResult != null && !isOperatorConstantResult.BooleanValue)
            {
                return ConstantValue.Null;
            }

            return null;
        }

        private BoundExpression GenerateNullCoalescingBadBinaryOpsError(BinaryExpressionSyntax node, BoundExpression leftOperand, BoundExpression rightOperand, BindingDiagnosticBag diagnostics)
        {
            Error(diagnostics, ErrorCode.ERR_BadBinaryOps, node, SyntaxFacts.GetText(node.OperatorToken.Kind()), leftOperand.Display, rightOperand.Display);

            leftOperand = BindToTypeForErrorRecovery(leftOperand);
            rightOperand = BindToTypeForErrorRecovery(rightOperand);
            return new BoundNullCoalescingOperator(node, leftOperand, rightOperand,
                leftPlaceholder: null, leftConversion: null, BoundNullCoalescingOperatorResultKind.NoCommonType, @checked: CheckOverflowAtRuntime, CreateErrorType(), hasErrors: true);
        }

        private BoundExpression BindNullCoalescingOperator(BinaryExpressionSyntax node, BindingDiagnosticBag diagnostics)
        {
            var leftOperand = BindValue(node.Left, diagnostics, BindValueKind.RValue);
            leftOperand = BindToNaturalType(leftOperand, diagnostics);
            var rightOperand = BindValue(node.Right, diagnostics, BindValueKind.RValue);

            // If either operand is bad, bail out preventing more cascading errors
            if (leftOperand.HasAnyErrors || rightOperand.HasAnyErrors)
            {
                leftOperand = BindToTypeForErrorRecovery(leftOperand);
                rightOperand = BindToTypeForErrorRecovery(rightOperand);
                return new BoundNullCoalescingOperator(node, leftOperand, rightOperand,
                    leftPlaceholder: null, leftConversion: null, BoundNullCoalescingOperatorResultKind.NoCommonType, @checked: CheckOverflowAtRuntime, CreateErrorType(), hasErrors: true);
            }

            // The specification does not permit the left hand side to be a default literal
            if (leftOperand.IsLiteralDefault())
            {
                Error(diagnostics, ErrorCode.ERR_BadOpOnNullOrDefaultOrNew, node, node.OperatorToken.Text, "default");

                return new BoundNullCoalescingOperator(node, leftOperand, rightOperand,
                    leftPlaceholder: null, leftConversion: null, BoundNullCoalescingOperatorResultKind.NoCommonType, @checked: CheckOverflowAtRuntime, CreateErrorType(), hasErrors: true);
            }

            // SPEC: The type of the expression a ?? b depends on which implicit conversions are available
            // SPEC: between the types of the operands. In order of preference, the type of a ?? b is A0, A, or B,
            // SPEC: where A is the type of a, B is the type of b (provided that b has a type),
            // SPEC: and A0 is the underlying type of A if A is a nullable type, or A otherwise.

            TypeSymbol optLeftType = leftOperand.Type;   // "A"
            TypeSymbol optRightType = rightOperand.Type; // "B"
            bool isLeftNullable = (object)optLeftType != null && optLeftType.IsNullableType();
            TypeSymbol optLeftType0 = isLeftNullable ?  // "A0"
                optLeftType.GetNullableUnderlyingType() :
                optLeftType;

            // SPEC: The left hand side must be either the null literal or it must have a type. Lambdas and method groups do not have a type,
            // SPEC: so using one is an error.
            if (leftOperand.Kind == BoundKind.UnboundLambda || leftOperand.Kind == BoundKind.MethodGroup)
            {
                return GenerateNullCoalescingBadBinaryOpsError(node, leftOperand, rightOperand, diagnostics);
            }

            // SPEC: Otherwise, if A exists and is a non-nullable value type, a compile-time error occurs. First we check for the pre-C# 8.0
            // SPEC: condition, to ensure that we don't allow previously illegal code in old language versions.
            if ((object)optLeftType != null && !optLeftType.IsReferenceType && !isLeftNullable)
            {
                // Prior to C# 8.0, the spec said that the left type must be either a reference type or a nullable value type. This was relaxed
                // with C# 8.0, so if the feature is not enabled then issue a diagnostic and return
                if (!optLeftType.IsValueType)
                {
                    CheckFeatureAvailability(node, MessageID.IDS_FeatureUnconstrainedTypeParameterInNullCoalescingOperator, diagnostics);
                }
                else
                {
                    return GenerateNullCoalescingBadBinaryOpsError(node, leftOperand, rightOperand, diagnostics);
                }
            }

            // SPEC:    If b is a dynamic expression, the result is dynamic. At runtime, a is first
            // SPEC:    evaluated. If a is not null, a is converted to a dynamic type, and this becomes
            // SPEC:    the result. Otherwise, b is evaluated, and the outcome becomes the result.
            //
            // Note that there is no runtime dynamic dispatch since comparison with null is not a dynamic operation.
            CompoundUseSiteInfo<AssemblySymbol> useSiteInfo = GetNewCompoundUseSiteInfo(diagnostics);

            if ((object)optRightType != null && optRightType.IsDynamic())
            {
                var leftPlaceholder = new BoundValuePlaceholder(leftOperand.Syntax, optLeftType).MakeCompilerGenerated();
                var objectType = GetSpecialType(SpecialType.System_Object, diagnostics, node);
                var leftConversion = CreateConversion(node, leftPlaceholder,
                                                      Conversions.ClassifyConversionFromExpression(leftOperand, objectType, isChecked: CheckOverflowAtRuntime, ref useSiteInfo),
                                                      isCast: false, conversionGroupOpt: null, objectType, diagnostics);

                rightOperand = BindToNaturalType(rightOperand, diagnostics);
                diagnostics.Add(node, useSiteInfo);
                return new BoundNullCoalescingOperator(node, leftOperand, rightOperand,
                    leftPlaceholder, leftConversion, BoundNullCoalescingOperatorResultKind.RightDynamicType, @checked: CheckOverflowAtRuntime, optRightType);
            }

            // SPEC:    Otherwise, if A exists and is a nullable type and an implicit conversion exists from b to A0,
            // SPEC:    the result type is A0. At run-time, a is first evaluated. If a is not null,
            // SPEC:    a is unwrapped to type A0, and this becomes the result.
            // SPEC:    Otherwise, b is evaluated and converted to type A0, and this becomes the result.

            if (isLeftNullable)
            {
                var rightConversion = Conversions.ClassifyImplicitConversionFromExpression(rightOperand, optLeftType0, ref useSiteInfo);
                if (rightConversion.Exists)
                {
<<<<<<< HEAD
                    var leftPlaceholder = new BoundValuePlaceholder(leftOperand.Syntax, optLeftType0).MakeCompilerGenerated();
=======
                    var leftPlaceholder = new BoundValuePlaceholder(leftOperand.Syntax, optLeftType).MakeCompilerGenerated();
                    var leftConversion = CreateConversion(node, leftPlaceholder,
                                                          Conversions.ClassifyConversionFromExpression(leftOperand, optLeftType0, isChecked: CheckOverflowAtRuntime, ref useSiteInfo),
                                                          isCast: false, conversionGroupOpt: null, optLeftType0, diagnostics);
>>>>>>> 6e55a012
                    diagnostics.Add(node, useSiteInfo);
                    var convertedRightOperand = CreateConversion(rightOperand, rightConversion, optLeftType0, diagnostics);
                    // Note: we use an identity conversion for LHS and let lowering get 'a0' from 'a' with GetValueOrDefault
                    return new BoundNullCoalescingOperator(node, leftOperand, convertedRightOperand,
<<<<<<< HEAD
                        leftPlaceholder, leftConversion: leftPlaceholder, BoundNullCoalescingOperatorResultKind.LeftUnwrappedType, optLeftType0);
=======
                        leftPlaceholder, leftConversion, BoundNullCoalescingOperatorResultKind.LeftUnwrappedType, @checked: CheckOverflowAtRuntime, optLeftType0);
>>>>>>> 6e55a012
                }
            }

            // SPEC:    Otherwise, if A exists and an implicit conversion exists from b to A, the result type is A.
            // SPEC:    At run-time, a is first evaluated. If a is not null, a becomes the result.
            // SPEC:    Otherwise, b is evaluated and converted to type A, and this becomes the result.

            if ((object)optLeftType != null)
            {
                var rightConversion = Conversions.ClassifyImplicitConversionFromExpression(rightOperand, optLeftType, ref useSiteInfo);
                if (rightConversion.Exists)
                {
                    var convertedRightOperand = CreateConversion(rightOperand, rightConversion, optLeftType, diagnostics);
                    var leftPlaceholder = new BoundValuePlaceholder(leftOperand.Syntax, optLeftType).MakeCompilerGenerated();
                    diagnostics.Add(node, useSiteInfo);
                    return new BoundNullCoalescingOperator(node, leftOperand, convertedRightOperand,
                        leftPlaceholder, leftConversion: leftPlaceholder, BoundNullCoalescingOperatorResultKind.LeftType, @checked: CheckOverflowAtRuntime, optLeftType);
                }
            }

            // SPEC:    Otherwise, if b has a type B and an implicit conversion exists from a to B,
            // SPEC:    the result type is B. At run-time, a is first evaluated. If a is not null,
            // SPEC:    a is unwrapped to type A0 (if A exists and is nullable) and converted to type B,
            // SPEC:    and this becomes the result. Otherwise, b is evaluated and becomes the result.

            // SPEC VIOLATION:  Native compiler violates the specification here and implements this part based on
            // SPEC VIOLATION:  whether A is a nullable type or not.
            // SPEC VIOLATION:  We will maintain compatibility with the native compiler and do the same.
            // SPEC VIOLATION:  Following SPEC PROPOSAL states the current implementations in both compilers:

            // SPEC PROPOSAL:    Otherwise, if A exists and is a nullable type and if b has a type B and
            // SPEC PROPOSAL:    an implicit conversion exists from A0 to B, the result type is B.
            // SPEC PROPOSAL:    At run-time, a is first evaluated. If a is not null, a is unwrapped to type A0
            // SPEC PROPOSAL:    and converted to type B, and this becomes the result.
            // SPEC PROPOSAL:    Otherwise, b is evaluated and becomes the result.

            // SPEC PROPOSAL:    Otherwise, if A does not exist or is a non-nullable type and if b has a type B and
            // SPEC PROPOSAL:    an implicit conversion exists from a to B, the result type is B.
            // SPEC PROPOSAL:    At run-time, a is first evaluated. If a is not null, a is converted to type B,
            // SPEC PROPOSAL:    and this becomes the result. Otherwise, b is evaluated and becomes the result.

            // See test CodeGenTests.TestNullCoalescingOperatorWithNullableConversions for an example.

            if ((object)optRightType != null)
            {
                rightOperand = BindToNaturalType(rightOperand, diagnostics);
                Conversion leftConversionClassification;
                BoundNullCoalescingOperatorResultKind resultKind;

                if (isLeftNullable)
                {
                    // This is the SPEC VIOLATION case.
                    // Note that at runtime we need two conversions on the left operand:
                    //      1) Explicit nullable conversion from leftOperand to optLeftType0 and
                    //      2) Implicit conversion from optLeftType0 to optRightType.
                    // We just store the second conversion in the bound node and insert the first conversion during rewriting
                    // the null coalescing operator. See method LocalRewriter.GetConvertedLeftForNullCoalescingOperator.

                    leftConversionClassification = Conversions.ClassifyImplicitConversionFromType(optLeftType0, optRightType, ref useSiteInfo);
                    resultKind = BoundNullCoalescingOperatorResultKind.LeftUnwrappedRightType;

                    if (leftConversionClassification.Exists)
                    {
                        var leftPlaceholder = new BoundValuePlaceholder(leftOperand.Syntax, optLeftType0).MakeCompilerGenerated();
                        var leftConversion = CreateConversion(node, leftPlaceholder, leftConversionClassification, isCast: false, conversionGroupOpt: null, optRightType, diagnostics);

                        diagnostics.Add(node, useSiteInfo);
                        return new BoundNullCoalescingOperator(node, leftOperand, rightOperand, leftPlaceholder, leftConversion, resultKind, @checked: CheckOverflowAtRuntime, optRightType);
                    }
                }
                else
                {
                    leftConversionClassification = Conversions.ClassifyImplicitConversionFromExpression(leftOperand, optRightType, ref useSiteInfo);
                    resultKind = BoundNullCoalescingOperatorResultKind.RightType;

                    if (leftConversionClassification.Exists)
                    {
                        var leftPlaceholder = new BoundValuePlaceholder(leftOperand.Syntax, optLeftType).MakeCompilerGenerated();
                        var leftConversion = CreateConversion(node, leftPlaceholder, leftConversionClassification, isCast: false, conversionGroupOpt: null, optRightType, diagnostics);

                        diagnostics.Add(node, useSiteInfo);
                        return new BoundNullCoalescingOperator(node, leftOperand, rightOperand, leftPlaceholder, leftConversion, resultKind, @checked: CheckOverflowAtRuntime, optRightType);
                    }
                }
            }

            // SPEC:    Otherwise, a and b are incompatible, and a compile-time error occurs.
            diagnostics.Add(node, useSiteInfo);
            return GenerateNullCoalescingBadBinaryOpsError(node, leftOperand, rightOperand, diagnostics);
        }

        private BoundExpression BindNullCoalescingAssignmentOperator(AssignmentExpressionSyntax node, BindingDiagnosticBag diagnostics)
        {
            BoundExpression leftOperand = BindValue(node.Left, diagnostics, BindValueKind.CompoundAssignment);
            ReportSuppressionIfNeeded(leftOperand, diagnostics);
            BoundExpression rightOperand = BindValue(node.Right, diagnostics, BindValueKind.RValue);

            // If either operand is bad, bail out preventing more cascading errors
            if (leftOperand.HasAnyErrors || rightOperand.HasAnyErrors)
            {
                leftOperand = BindToTypeForErrorRecovery(leftOperand);
                rightOperand = BindToTypeForErrorRecovery(rightOperand);
                return new BoundNullCoalescingAssignmentOperator(node, leftOperand, rightOperand, CreateErrorType(), hasErrors: true);
            }

            // Given a ??= b, the type of a is A, the type of B is b, and if A is a nullable value type, the underlying
            // non-nullable value type of A is A0.
            TypeSymbol leftType = leftOperand.Type;
            Debug.Assert((object)leftType != null);

            // If A is a non-nullable value type, a compile-time error occurs
            if (leftType.IsValueType && !leftType.IsNullableType())
            {
                return GenerateNullCoalescingAssignmentBadBinaryOpsError(node, leftOperand, rightOperand, diagnostics);
            }

            CompoundUseSiteInfo<AssemblySymbol> useSiteInfo = GetNewCompoundUseSiteInfo(diagnostics);

            // If A0 exists and B is implicitly convertible to A0, then the result type of this expression is A0, except if B is dynamic.
            // This differs from most assignments such that you cannot directly replace a with (a ??= b).
            // The exception for dynamic is called out in the spec, it's the same behavior that ?? has with respect to dynamic.
            if (leftType.IsNullableType())
            {
                var underlyingLeftType = leftType.GetNullableUnderlyingType();
                var underlyingRightConversion = Conversions.ClassifyImplicitConversionFromExpression(rightOperand, underlyingLeftType, ref useSiteInfo);
                if (underlyingRightConversion.Exists && rightOperand.Type?.IsDynamic() != true)
                {
                    diagnostics.Add(node, useSiteInfo);
                    var convertedRightOperand = CreateConversion(rightOperand, underlyingRightConversion, underlyingLeftType, diagnostics);
                    return new BoundNullCoalescingAssignmentOperator(node, leftOperand, convertedRightOperand, underlyingLeftType);
                }
            }

            // If an implicit conversion exists from B to A, we store that conversion. At runtime, a is first evaluated. If
            // a is not null, b is not evaluated. If a is null, b is evaluated and converted to type A, and is stored in a.
            // Reset useSiteDiagnostics because they could have been used populated incorrectly from attempting to bind
            // as the nullable underlying value type case.
            useSiteInfo = new CompoundUseSiteInfo<AssemblySymbol>(useSiteInfo);
            var rightConversion = Conversions.ClassifyImplicitConversionFromExpression(rightOperand, leftType, ref useSiteInfo);
            diagnostics.Add(node, useSiteInfo);
            if (rightConversion.Exists)
            {
                var convertedRightOperand = CreateConversion(rightOperand, rightConversion, leftType, diagnostics);
                return new BoundNullCoalescingAssignmentOperator(node, leftOperand, convertedRightOperand, leftType);
            }

            // a and b are incompatible and a compile-time error occurs
            return GenerateNullCoalescingAssignmentBadBinaryOpsError(node, leftOperand, rightOperand, diagnostics);
        }

        private BoundExpression GenerateNullCoalescingAssignmentBadBinaryOpsError(AssignmentExpressionSyntax node, BoundExpression leftOperand, BoundExpression rightOperand, BindingDiagnosticBag diagnostics)
        {
            Error(diagnostics, ErrorCode.ERR_BadBinaryOps, node, SyntaxFacts.GetText(node.OperatorToken.Kind()), leftOperand.Display, rightOperand.Display);
            leftOperand = BindToTypeForErrorRecovery(leftOperand);
            rightOperand = BindToTypeForErrorRecovery(rightOperand);
            return new BoundNullCoalescingAssignmentOperator(node, leftOperand, rightOperand, CreateErrorType(), hasErrors: true);
        }

        /// <remarks>
        /// From ExpressionBinder::EnsureQMarkTypesCompatible:
        ///
        /// The v2.0 specification states that the types of the second and third operands T and S of a conditional operator
        /// must be TT and TS such that either (a) TT==TS, or (b), TT->TS or TS->TT but not both.
        ///
        /// Unfortunately that is not what we implemented in v2.0.  Instead, we implemented
        /// that either (a) TT=TS or (b) T->TS or S->TT but not both.  That is, we looked at the
        /// convertibility of the expressions, not the types.
        ///
        ///
        /// Changing that to the algorithm in the standard would be a breaking change.
        ///
        /// b ? (Func&lt;int&gt;)(delegate(){return 1;}) : (delegate(){return 2;})
        ///
        /// and
        ///
        /// b ? 0 : myenum
        ///
        /// would suddenly stop working.  (The first because o2 has no type, the second because 0 goes to
        /// any enum but enum doesn't go to int.)
        ///
        /// It gets worse.  We would like the 3.0 language features which require type inference to use
        /// a consistent algorithm, and that furthermore, the algorithm be smart about choosing the best
        /// of a set of types.  However, the language committee has decided that this algorithm will NOT
        /// consume information about the convertibility of expressions. Rather, it will gather up all
        /// the possible types and then pick the "largest" of them.
        ///
        /// To maintain backwards compatibility while still participating in the spirit of consistency,
        /// we implement an algorithm here which picks the type based on expression convertibility, but
        /// if there is a conflict, then it chooses the larger type rather than producing a type error.
        /// This means that b?0:myshort will have type int rather than producing an error (because 0->short,
        /// myshort->int).
        /// </remarks>
        private BoundExpression BindConditionalOperator(ConditionalExpressionSyntax node, BindingDiagnosticBag diagnostics)
        {
            var whenTrue = node.WhenTrue.CheckAndUnwrapRefExpression(diagnostics, out var whenTrueRefKind);
            var whenFalse = node.WhenFalse.CheckAndUnwrapRefExpression(diagnostics, out var whenFalseRefKind);

            var isRef = whenTrueRefKind == RefKind.Ref && whenFalseRefKind == RefKind.Ref;
            if (!isRef)
            {
                if (whenFalseRefKind == RefKind.Ref)
                {
                    diagnostics.Add(ErrorCode.ERR_RefConditionalNeedsTwoRefs, whenFalse.GetFirstToken().GetLocation());
                }

                if (whenTrueRefKind == RefKind.Ref)
                {
                    diagnostics.Add(ErrorCode.ERR_RefConditionalNeedsTwoRefs, whenTrue.GetFirstToken().GetLocation());
                }
            }
            else
            {
                CheckFeatureAvailability(node, MessageID.IDS_FeatureRefConditional, diagnostics);
            }

            return isRef ? BindRefConditionalOperator(node, whenTrue, whenFalse, diagnostics) : BindValueConditionalOperator(node, whenTrue, whenFalse, diagnostics);
        }

#nullable enable
        private BoundExpression BindValueConditionalOperator(ConditionalExpressionSyntax node, ExpressionSyntax whenTrue, ExpressionSyntax whenFalse, BindingDiagnosticBag diagnostics)
        {
            BoundExpression condition = BindBooleanExpression(node.Condition, diagnostics);
            BoundExpression trueExpr = BindValue(whenTrue, diagnostics, BindValueKind.RValue);
            BoundExpression falseExpr = BindValue(whenFalse, diagnostics, BindValueKind.RValue);
            CompoundUseSiteInfo<AssemblySymbol> useSiteInfo = GetNewCompoundUseSiteInfo(diagnostics);
            ConstantValue? constantValue = null;
            TypeSymbol? bestType = BestTypeInferrer.InferBestTypeForConditionalOperator(trueExpr, falseExpr, this.Conversions, out bool hadMultipleCandidates, ref useSiteInfo);
            diagnostics.Add(node, useSiteInfo);

            if (bestType is null)
            {
                ErrorCode noCommonTypeError = hadMultipleCandidates ? ErrorCode.ERR_AmbigQM : ErrorCode.ERR_InvalidQM;
                constantValue = FoldConditionalOperator(condition, trueExpr, falseExpr);
                return new BoundUnconvertedConditionalOperator(node, condition, trueExpr, falseExpr, constantValue, noCommonTypeError, hasErrors: constantValue?.IsBad == true);
            }

            TypeSymbol type;
            bool hasErrors;
            if (bestType.IsErrorType())
            {
                trueExpr = BindToNaturalType(trueExpr, diagnostics, reportNoTargetType: false);
                falseExpr = BindToNaturalType(falseExpr, diagnostics, reportNoTargetType: false);
                type = bestType;
                hasErrors = true;
            }
            else
            {
                trueExpr = GenerateConversionForAssignment(bestType, trueExpr, diagnostics);
                falseExpr = GenerateConversionForAssignment(bestType, falseExpr, diagnostics);
                hasErrors = trueExpr.HasAnyErrors || falseExpr.HasAnyErrors;
                // If one of the conversions went wrong (e.g. return type of method group being converted
                // didn't match), then we don't want to use bestType because it's not accurate.
                type = hasErrors ? CreateErrorType() : bestType;
            }

            if (!hasErrors)
            {
                constantValue = FoldConditionalOperator(condition, trueExpr, falseExpr);
                hasErrors = constantValue != null && constantValue.IsBad;
            }

            return new BoundConditionalOperator(node, isRef: false, condition, trueExpr, falseExpr, constantValue, naturalTypeOpt: type, wasTargetTyped: false, type, hasErrors);
        }
#nullable disable

        private BoundExpression BindRefConditionalOperator(ConditionalExpressionSyntax node, ExpressionSyntax whenTrue, ExpressionSyntax whenFalse, BindingDiagnosticBag diagnostics)
        {
            BoundExpression condition = BindBooleanExpression(node.Condition, diagnostics);
            BoundExpression trueExpr = BindValue(whenTrue, diagnostics, BindValueKind.RValue | BindValueKind.RefersToLocation);
            BoundExpression falseExpr = BindValue(whenFalse, diagnostics, BindValueKind.RValue | BindValueKind.RefersToLocation);
            bool hasErrors = trueExpr.HasErrors | falseExpr.HasErrors;
            TypeSymbol trueType = trueExpr.Type;
            TypeSymbol falseType = falseExpr.Type;

            TypeSymbol type;
            if (!Conversions.HasIdentityConversion(trueType, falseType))
            {
                if (!hasErrors)
                    diagnostics.Add(ErrorCode.ERR_RefConditionalDifferentTypes, falseExpr.Syntax.Location, trueType);

                type = CreateErrorType();
                hasErrors = true;
            }
            else
            {
                CompoundUseSiteInfo<AssemblySymbol> useSiteInfo = GetNewCompoundUseSiteInfo(diagnostics);
                type = BestTypeInferrer.InferBestTypeForConditionalOperator(trueExpr, falseExpr, this.Conversions, hadMultipleCandidates: out _, ref useSiteInfo);
                diagnostics.Add(node, useSiteInfo);

                Debug.Assert(type is { });
                Debug.Assert(Conversions.HasIdentityConversion(trueType, type));
                Debug.Assert(Conversions.HasIdentityConversion(falseType, type));
            }

            if (!hasErrors)
            {
                var currentScope = this.LocalScopeDepth;

                // val-escape must agree on both branches.
                uint whenTrueEscape = GetValEscape(trueExpr, currentScope);
                uint whenFalseEscape = GetValEscape(falseExpr, currentScope);

                if (whenTrueEscape != whenFalseEscape)
                {
                    // ask the one with narrower escape, for the wider - hopefully the errors will make the violation easier to fix.
                    if (whenTrueEscape < whenFalseEscape)
                        CheckValEscape(falseExpr.Syntax, falseExpr, currentScope, whenTrueEscape, checkingReceiver: false, diagnostics: diagnostics);
                    else
                        CheckValEscape(trueExpr.Syntax, trueExpr, currentScope, whenFalseEscape, checkingReceiver: false, diagnostics: diagnostics);

                    diagnostics.Add(ErrorCode.ERR_MismatchedRefEscapeInTernary, node.Location);
                    hasErrors = true;
                }
            }

            trueExpr = BindToNaturalType(trueExpr, diagnostics, reportNoTargetType: false);
            falseExpr = BindToNaturalType(falseExpr, diagnostics, reportNoTargetType: false);
            return new BoundConditionalOperator(node, isRef: true, condition, trueExpr, falseExpr, constantValueOpt: null, type, wasTargetTyped: false, type, hasErrors);
        }

        /// <summary>
        /// Constant folding for conditional (aka ternary) operators.
        /// </summary>
        private static ConstantValue FoldConditionalOperator(BoundExpression condition, BoundExpression trueExpr, BoundExpression falseExpr)
        {
            ConstantValue trueValue = trueExpr.ConstantValue;
            if (trueValue == null || trueValue.IsBad)
            {
                return trueValue;
            }

            ConstantValue falseValue = falseExpr.ConstantValue;
            if (falseValue == null || falseValue.IsBad)
            {
                return falseValue;
            }

            ConstantValue conditionValue = condition.ConstantValue;
            if (conditionValue == null || conditionValue.IsBad)
            {
                return conditionValue;
            }
            else if (conditionValue == ConstantValue.True)
            {
                return trueValue;
            }
            else if (conditionValue == ConstantValue.False)
            {
                return falseValue;
            }
            else
            {
                return ConstantValue.Bad;
            }
        }

        private static void CheckNativeIntegerFeatureAvailability(BinaryOperatorKind operatorKind, SyntaxNode syntax, BindingDiagnosticBag diagnostics)
        {
            switch (operatorKind & BinaryOperatorKind.TypeMask)
            {
                case BinaryOperatorKind.NInt:
                case BinaryOperatorKind.NUInt:
                    CheckFeatureAvailability(syntax, MessageID.IDS_FeatureNativeInt, diagnostics);
                    break;
            }
        }

        private static void CheckNativeIntegerFeatureAvailability(UnaryOperatorKind operatorKind, SyntaxNode syntax, BindingDiagnosticBag diagnostics)
        {
            switch (operatorKind & UnaryOperatorKind.TypeMask)
            {
                case UnaryOperatorKind.NInt:
                case UnaryOperatorKind.NUInt:
                    CheckFeatureAvailability(syntax, MessageID.IDS_FeatureNativeInt, diagnostics);
                    break;
            }
        }
    }
}<|MERGE_RESOLUTION|>--- conflicted
+++ resolved
@@ -3879,23 +3879,12 @@
                 var rightConversion = Conversions.ClassifyImplicitConversionFromExpression(rightOperand, optLeftType0, ref useSiteInfo);
                 if (rightConversion.Exists)
                 {
-<<<<<<< HEAD
                     var leftPlaceholder = new BoundValuePlaceholder(leftOperand.Syntax, optLeftType0).MakeCompilerGenerated();
-=======
-                    var leftPlaceholder = new BoundValuePlaceholder(leftOperand.Syntax, optLeftType).MakeCompilerGenerated();
-                    var leftConversion = CreateConversion(node, leftPlaceholder,
-                                                          Conversions.ClassifyConversionFromExpression(leftOperand, optLeftType0, isChecked: CheckOverflowAtRuntime, ref useSiteInfo),
-                                                          isCast: false, conversionGroupOpt: null, optLeftType0, diagnostics);
->>>>>>> 6e55a012
                     diagnostics.Add(node, useSiteInfo);
                     var convertedRightOperand = CreateConversion(rightOperand, rightConversion, optLeftType0, diagnostics);
                     // Note: we use an identity conversion for LHS and let lowering get 'a0' from 'a' with GetValueOrDefault
                     return new BoundNullCoalescingOperator(node, leftOperand, convertedRightOperand,
-<<<<<<< HEAD
-                        leftPlaceholder, leftConversion: leftPlaceholder, BoundNullCoalescingOperatorResultKind.LeftUnwrappedType, optLeftType0);
-=======
-                        leftPlaceholder, leftConversion, BoundNullCoalescingOperatorResultKind.LeftUnwrappedType, @checked: CheckOverflowAtRuntime, optLeftType0);
->>>>>>> 6e55a012
+                        leftPlaceholder, leftConversion: leftPlaceholder, BoundNullCoalescingOperatorResultKind.LeftUnwrappedType, @checked: CheckOverflowAtRuntime, optLeftType0);
                 }
             }
 
