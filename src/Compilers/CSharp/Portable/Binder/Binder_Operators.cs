--- conflicted
+++ resolved
@@ -3957,21 +3957,9 @@
                 }
             }
 
-<<<<<<< HEAD
-            return new BoundConditionalOperator(node, isRef: true, condition, trueExpr, falseExpr, constantValueOpt: null, type, wasTargetTyped: false, type, hasErrors);
-=======
-            ConstantValue constantValue = null;
-
-            if (!hasErrors)
-            {
-                constantValue = FoldConditionalOperator(condition, trueExpr, falseExpr);
-                hasErrors = constantValue != null && constantValue.IsBad;
-            }
-
             trueExpr = BindToNaturalType(trueExpr, diagnostics, reportNoTargetType: false);
             falseExpr = BindToNaturalType(falseExpr, diagnostics, reportNoTargetType: false);
-            return new BoundConditionalOperator(node, isRef, condition, trueExpr, falseExpr, constantValue, type, hasErrors);
->>>>>>> 492ff7ba
+            return new BoundConditionalOperator(node, isRef: true, condition, trueExpr, falseExpr, constantValueOpt: null, type, wasTargetTyped: false, type, hasErrors);
         }
 
         /// <summary>
