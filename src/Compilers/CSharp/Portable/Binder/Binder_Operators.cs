﻿// Copyright (c) Microsoft.  All Rights Reserved.  Licensed under the Apache License, Version 2.0.  See License.txt in the project root for license information.

using System;
using System.Collections.Generic;
using System.Collections.Immutable;
using System.Diagnostics;
using Microsoft.CodeAnalysis.CSharp.Symbols;
using Microsoft.CodeAnalysis.CSharp.Syntax;
using Roslyn.Utilities;

namespace Microsoft.CodeAnalysis.CSharp
{
    internal partial class Binder
    {
        private BoundExpression BindCompoundAssignment(AssignmentExpressionSyntax node, DiagnosticBag diagnostics)
        {
            BoundExpression left = BindValue(node.Left, diagnostics, GetBinaryAssignmentKind(node.Kind()));
            BoundExpression right = BindValue(node.Right, diagnostics, BindValueKind.RValue);
            BinaryOperatorKind kind = SyntaxKindToBinaryOperatorKind(node.Kind());

            // If either operand is bad, don't try to do binary operator overload resolution; that will just
            // make cascading errors.  

            if (left.Kind == BoundKind.EventAccess)
            {
                BinaryOperatorKind kindOperator = kind.Operator();
                switch (kindOperator)
                {
                    case BinaryOperatorKind.Addition:
                    case BinaryOperatorKind.Subtraction:
                        return BindEventAssignment(node, (BoundEventAccess)left, right, kindOperator, diagnostics);

                        // fall-through for other operators, if RHS is dynamic we produce dynamic operation, otherwise we'll report an error ...
                }
            }

            if (left.HasAnyErrors || right.HasAnyErrors)
            {
                // NOTE: no overload resolution candidates.
                return new BoundCompoundAssignmentOperator(node, BinaryOperatorSignature.Error, left, right,
                    Conversion.NoConversion, Conversion.NoConversion, LookupResultKind.Empty, CreateErrorType(), hasErrors: true);
            }

            HashSet<DiagnosticInfo> useSiteDiagnostics = null;

            if (left.HasDynamicType() || right.HasDynamicType())
            {
                if (IsLegalDynamicOperand(right) && IsLegalDynamicOperand(left))
                {
                    var finalDynamicConversion = this.Compilation.Conversions.ClassifyConversionFromExpression(right, left.Type, ref useSiteDiagnostics);
                    diagnostics.Add(node, useSiteDiagnostics);

                    return new BoundCompoundAssignmentOperator(
                        node,
                        new BinaryOperatorSignature(
                            kind.WithType(BinaryOperatorKind.Dynamic).WithOverflowChecksIfApplicable(CheckOverflowAtRuntime),
                            left.Type,
                            right.Type,
                            Compilation.DynamicType),
                        left,
                        right,
                        Conversion.NoConversion,
                        finalDynamicConversion,
                        LookupResultKind.Viable,
                        left.Type,
                        hasErrors: false);
                }
                else
                {
                    Error(diagnostics, ErrorCode.ERR_BadBinaryOps, node, node.OperatorToken.Text, left.Display, right.Display);

                    // error: operator can't be applied on dynamic and a type that is not convertible to dynamic:
                    return new BoundCompoundAssignmentOperator(node, BinaryOperatorSignature.Error, left, right,
                        Conversion.NoConversion, Conversion.NoConversion, LookupResultKind.Empty, CreateErrorType(), hasErrors: true);
                }
            }

            if (left.Kind == BoundKind.EventAccess && !CheckEventValueKind((BoundEventAccess)left, BindValueKind.Assignment, diagnostics))
            {
                // If we're in a place where the event can be assigned, then continue so that we give errors
                // about the types and operator not lining up.  Otherwise, just report that the event can't
                // be used here.

                // NOTE: no overload resolution candidates.
                return new BoundCompoundAssignmentOperator(node, BinaryOperatorSignature.Error, left, right,
                    Conversion.NoConversion, Conversion.NoConversion, LookupResultKind.NotAVariable, CreateErrorType(), hasErrors: true);
            }

            // A compound operator, say, x |= y, is bound as x = (X)( ((T)x) | ((T)y) ). We must determine
            // the binary operator kind, the type conversions from each side to the types expected by
            // the operator, and the type conversion from the return type of the operand to the left hand side.
            // 
            // We can get away with binding the right-hand-side of the operand into its converted form early.
            // This is convenient because first, it is never rewritten into an access to a temporary before
            // the conversion, and second, because that is more convenient for the "d += lambda" case.
            // We want to have the converted (bound) lambda in the bound tree, not the unconverted unbound lambda.

            LookupResultKind resultKind;
            ImmutableArray<MethodSymbol> originalUserDefinedOperators;
            BinaryOperatorAnalysisResult best = this.BinaryOperatorOverloadResolution(kind, left, right, node, diagnostics, out resultKind, out originalUserDefinedOperators);
            if (!best.HasValue)
            {
                ReportAssignmentOperatorError(node, diagnostics, left, right, resultKind);
                return new BoundCompoundAssignmentOperator(node, BinaryOperatorSignature.Error, left, right,
                    Conversion.NoConversion, Conversion.NoConversion, resultKind, originalUserDefinedOperators, CreateErrorType(), hasErrors: true);
            }

            // The rules in the spec for determining additional errors are bit confusing. In particular
            // this line is misleading:
            //
            // "for predefined operators ... x op= y is permitted if both x op y and x = y are permitted"
            //
            // That's not accurate in many cases. For example, "x += 1" is permitted if x is string or
            // any enum type, but x = 1 is not legal for strings or enums.
            //
            // The correct rules are spelled out in the spec:
            //
            // Spec §7.17.2:
            // An operation of the form x op= y is processed by applying binary operator overload 
            // resolution (§7.3.4) as if the operation was written x op y. 
            // Let R be the return type of the selected operator, and T the type of x. Then,
            //
            // * If an implicit conversion from an expression of type R to the type T exists, 
            //   the operation is evaluated as x = (T)(x op y), except that x is evaluated only once. 
            //   [no cast is inserted, unless the conversion is implicit dynamic]
            // * Otherwise, if 
            //   (1) the selected operator is a predefined operator, 
            //   (2) if R is explicitly convertible to T, and 
            //   (3.1) if y is implicitly convertible to T or 
            //   (3.2) the operator is a shift operator... [then cast the result to T]
            // * Otherwise ... a binding-time error occurs.

            // So let's tease that out. There are two possible errors: the conversion from the
            // operator result type to the left hand type could be bad, and the conversion
            // from the right hand side to the left hand type could be bad. 
            //
            // We report the first error under the following circumstances:
            //
            // * The final conversion is bad, or
            // * The final conversion is explicit and the selected operator is not predefined
            //
            // We report the second error under the following circumstances:
            //
            // * The final conversion is explicit, and
            // * The selected operator is predefined, and
            // * the selected operator is not a shift, and
            // * the right-to-left conversion is not implicit

            bool hasError = false;

            BinaryOperatorSignature bestSignature = best.Signature;

            if (CheckOverflowAtRuntime)
            {
                bestSignature = new BinaryOperatorSignature(
                    bestSignature.Kind.WithOverflowChecksIfApplicable(CheckOverflowAtRuntime),
                    bestSignature.LeftType,
                    bestSignature.RightType,
                    bestSignature.ReturnType,
                    bestSignature.Method);
            }

            BoundExpression rightConverted = CreateConversion(right, best.RightConversion, bestSignature.RightType, diagnostics);

            var leftType = left.Type;
            Conversion finalConversion = Conversions.ClassifyConversionFromExpressionType(bestSignature.ReturnType, leftType, ref useSiteDiagnostics);

            bool isPredefinedOperator = !bestSignature.Kind.IsUserDefined();

            if (!finalConversion.IsValid || finalConversion.IsExplicit && !isPredefinedOperator)
            {
                hasError = true;
                GenerateImplicitConversionError(diagnostics, this.Compilation, node, finalConversion, bestSignature.ReturnType, leftType);
            }
            else
            {
                ReportDiagnosticsIfObsolete(diagnostics, finalConversion, node, hasBaseReceiver: false);
            }

            if (finalConversion.IsExplicit &&
                isPredefinedOperator &&
                !kind.IsShift())
            {
                Conversion rightToLeftConversion = this.Conversions.ClassifyConversionFromExpression(right, leftType, ref useSiteDiagnostics);
                if (!rightToLeftConversion.IsImplicit || !rightToLeftConversion.IsValid)
                {
                    hasError = true;
                    GenerateImplicitConversionError(diagnostics, node, rightToLeftConversion, right, leftType);
                }
            }

            diagnostics.Add(node, useSiteDiagnostics);

            if (!hasError && leftType.IsVoidPointer())
            {
                Error(diagnostics, ErrorCode.ERR_VoidError, node);
                hasError = true;
            }

            // Any events that weren't handled above (by BindEventAssignment) are bad - we just followed this 
            // code path for the diagnostics.  Make sure we don't report success.
            Debug.Assert(left.Kind != BoundKind.EventAccess || hasError);

            Conversion leftConversion = best.LeftConversion;
            ReportDiagnosticsIfObsolete(diagnostics, leftConversion, node, hasBaseReceiver: false);

            return new BoundCompoundAssignmentOperator(node, bestSignature, left, rightConverted,
                leftConversion, finalConversion, resultKind, originalUserDefinedOperators, leftType, hasError);
        }

        /// <summary>
        /// For "receiver.event += expr", produce "receiver.add_event(expr)".
        /// For "receiver.event -= expr", produce "receiver.remove_event(expr)".
        /// </summary>
        /// <remarks>
        /// Performs some validation of the accessor that couldn't be done in CheckEventValueKind, because
        /// the specific accessor wasn't known.
        /// </remarks>
        private BoundExpression BindEventAssignment(AssignmentExpressionSyntax node, BoundEventAccess left, BoundExpression right, BinaryOperatorKind opKind, DiagnosticBag diagnostics)
        {
            Debug.Assert(opKind == BinaryOperatorKind.Addition || opKind == BinaryOperatorKind.Subtraction);

            bool hasErrors = false;

            EventSymbol eventSymbol = left.EventSymbol;
            BoundExpression receiverOpt = left.ReceiverOpt;

            TypeSymbol delegateType = left.Type;

            HashSet<DiagnosticInfo> useSiteDiagnostics = null;
            Conversion argumentConversion = this.Conversions.ClassifyConversionFromExpression(right, delegateType, ref useSiteDiagnostics);

            if (!argumentConversion.IsImplicit || !argumentConversion.IsValid) // NOTE: dev10 appears to allow user-defined conversions here.
            {
                hasErrors = true;
                if (delegateType.IsDelegateType()) // Otherwise, suppress cascading.
                {
                    GenerateImplicitConversionError(diagnostics, node, argumentConversion, right, delegateType);
                }
            }

            BoundExpression argument = CreateConversion(right, argumentConversion, delegateType, diagnostics);

            bool isAddition = opKind == BinaryOperatorKind.Addition;
            MethodSymbol method = isAddition ? eventSymbol.AddMethod : eventSymbol.RemoveMethod;

            TypeSymbol type;
            if ((object)method == null)
            {
                type = this.GetSpecialType(SpecialType.System_Void, diagnostics, node); //we know the return type would have been void

                // There will be a diagnostic on the declaration if it is from source.
                if (!eventSymbol.OriginalDefinition.IsFromCompilation(this.Compilation))
                {
                    // CONSIDER: better error code?  ERR_EventNeedsBothAccessors?
                    Error(diagnostics, ErrorCode.ERR_MissingPredefinedMember, node, delegateType, SourceEventSymbol.GetAccessorName(eventSymbol.Name, isAddition));
                }
            }
            else if (eventSymbol.IsWindowsRuntimeEvent)
            {
                // Return type is actually void because this call will be later encapsulated in a call
                // to WindowsRuntimeMarshal.AddEventHandler or RemoveEventHandler, which has the return
                // type of void.
                type = this.GetSpecialType(SpecialType.System_Void, diagnostics, node);
            }
            else
            {
                type = method.ReturnType.TypeSymbol;
                if (!this.IsAccessible(method, ref useSiteDiagnostics, this.GetAccessThroughType(receiverOpt)))
                {
                    // CONSIDER: depending on the accessibility (e.g. if it's private), dev10 might just report the whole event bogus.
                    Error(diagnostics, ErrorCode.ERR_BadAccess, node, method);
                    hasErrors = true;
                }
            }

            diagnostics.Add(node, useSiteDiagnostics);

            return new BoundEventAssignmentOperator(
                syntax: node,
                @event: eventSymbol,
                isAddition: isAddition,
                isDynamic: right.HasDynamicType(),
                receiverOpt: receiverOpt,
                argument: argument,
                type: type,
                hasErrors: hasErrors);
        }

        private static bool IsLegalDynamicOperand(BoundExpression operand)
        {
            Debug.Assert(operand != null);

            TypeSymbol type = operand.Type;

            // Literal null is a legal operand to a dynamic operation. The other typeless expressions --
            // method groups, lambdas, anonymous methods -- are not.

            // If the operand is of a class, interface, delegate, array, struct, enum, nullable 
            // or type param types, it's legal to use in a dynamic expression. In short, the type
            // must be one that is convertible to object.

            if ((object)type == null)
            {
                return operand.IsLiteralNull();
            }

            // Pointer types and very special types are not convertible to object.

            return !type.IsPointerType() && !type.IsRestrictedType() && type.SpecialType != SpecialType.System_Void;
        }

        private BoundExpression BindDynamicBinaryOperator(
            BinaryExpressionSyntax node,
            BinaryOperatorKind kind,
            BoundExpression left,
            BoundExpression right,
            DiagnosticBag diagnostics)
        {
            // This method binds binary * / % + - << >> < > <= >= == != & ! ^ && || operators where one or both
            // of the operands are dynamic.
            Debug.Assert((object)left.Type != null && left.Type.IsDynamic() || (object)right.Type != null && right.Type.IsDynamic());

            bool hasError = false;
            bool leftValidOperand = IsLegalDynamicOperand(left);
            bool rightValidOperand = IsLegalDynamicOperand(right);

            if (!leftValidOperand || !rightValidOperand)
            {
                // Operator '{0}' cannot be applied to operands of type '{1}' and '{2}'
                Error(diagnostics, ErrorCode.ERR_BadBinaryOps, node, node.OperatorToken.Text, left.Display, right.Display);
                hasError = true;
            }

            MethodSymbol userDefinedOperator = null;

            if (kind.IsLogical() && leftValidOperand)
            {
                // We need to make sure left is either implicitly convertible to Boolean or has user defined truth operator.
                //   left && right is lowered to {op_False|op_Implicit}(left) ? left : And(left, right) 
                //   left || right is lowered to {op_True|!op_Implicit}(left) ? left : Or(left, right)
                HashSet<DiagnosticInfo> useSiteDiagnostics = null;
                if (!IsValidDynamicCondition(left, isNegative: kind == BinaryOperatorKind.LogicalAnd, useSiteDiagnostics: ref useSiteDiagnostics, userDefinedOperator: out userDefinedOperator))
                {
                    // Dev11 reports ERR_MustHaveOpTF. The error was shared between this case and user-defined binary Boolean operators.
                    // We report two distinct more specific error messages.
                    Error(diagnostics, ErrorCode.ERR_InvalidDynamicCondition, node.Left, left.Type, kind == BinaryOperatorKind.LogicalAnd ? "false" : "true");

                    hasError = true;
                }
                diagnostics.Add(node, useSiteDiagnostics);
            }

            return new BoundBinaryOperator(
                syntax: node,
                operatorKind: (hasError ? kind : kind.WithType(BinaryOperatorKind.Dynamic)).WithOverflowChecksIfApplicable(CheckOverflowAtRuntime),
                left: left,
                right: right,
                constantValueOpt: ConstantValue.NotAvailable,
                methodOpt: userDefinedOperator,
                resultKind: LookupResultKind.Viable,
                type: Compilation.DynamicType,
                hasErrors: hasError);
        }

        protected static bool IsSimpleBinaryOperator(SyntaxKind kind)
        {
            // We deliberately exclude &&, ||, ??, etc. 
            switch (kind)
            {
                case SyntaxKind.AddExpression:
                case SyntaxKind.MultiplyExpression:
                case SyntaxKind.SubtractExpression:
                case SyntaxKind.DivideExpression:
                case SyntaxKind.ModuloExpression:
                case SyntaxKind.EqualsExpression:
                case SyntaxKind.NotEqualsExpression:
                case SyntaxKind.GreaterThanExpression:
                case SyntaxKind.LessThanExpression:
                case SyntaxKind.GreaterThanOrEqualExpression:
                case SyntaxKind.LessThanOrEqualExpression:
                case SyntaxKind.BitwiseAndExpression:
                case SyntaxKind.BitwiseOrExpression:
                case SyntaxKind.ExclusiveOrExpression:
                case SyntaxKind.LeftShiftExpression:
                case SyntaxKind.RightShiftExpression:
                    return true;
            }
            return false;
        }

        private BoundExpression BindSimpleBinaryOperator(BinaryExpressionSyntax node, DiagnosticBag diagnostics)
        {
            // The simple binary operators are left-associative, and expressions of the form
            // a + b + c + d .... are relatively common in machine-generated code. The parser can handle
            // creating a deep-on-the-left syntax tree no problem, and then we promptly blow the stack during
            // semantic analysis. Here we build an explicit stack to handle the left-hand recursion.

            Debug.Assert(IsSimpleBinaryOperator(node.Kind()));

            var syntaxNodes = ArrayBuilder<BinaryExpressionSyntax>.GetInstance();

            ExpressionSyntax current = node;
            while (IsSimpleBinaryOperator(current.Kind()))
            {
                var binOp = (BinaryExpressionSyntax)current;
                syntaxNodes.Push(binOp);
                current = binOp.Left;
            }

            int compoundStringLength = 0;

            BoundExpression result = BindExpression(current, diagnostics);

            if (node.IsKind(SyntaxKind.SubtractExpression)
                && current.IsKind(SyntaxKind.ParenthesizedExpression))
            {
                if (result.Kind == BoundKind.TypeExpression
                    && !((ParenthesizedExpressionSyntax)current).Expression.IsKind(SyntaxKind.ParenthesizedExpression))
                {
                    Error(diagnostics, ErrorCode.ERR_PossibleBadNegCast, node);
                }
                else if (result.Kind == BoundKind.BadExpression)
                {
                    var parenthesizedExpression = (ParenthesizedExpressionSyntax) current;

                    if (parenthesizedExpression.Expression.IsKind(SyntaxKind.IdentifierName)
                        && ((IdentifierNameSyntax) parenthesizedExpression.Expression).Identifier.ValueText == "dynamic")
                    {
                        Error(diagnostics, ErrorCode.ERR_PossibleBadNegCast, node);
                    }
                }
            }

            while (syntaxNodes.Count > 0)
            {
                BinaryExpressionSyntax syntaxNode = syntaxNodes.Pop();
                BindValueKind bindValueKind = GetBinaryAssignmentKind(syntaxNode.Kind());
                BoundExpression left = CheckValue(result, bindValueKind, diagnostics);
                BoundExpression right = BindValue(syntaxNode.Right, diagnostics, BindValueKind.RValue);
                BoundExpression boundOp = BindSimpleBinaryOperator(syntaxNode, diagnostics, left, right, ref compoundStringLength);
                result = boundOp;
            }

            syntaxNodes.Free();
            return result;
        }

        private BoundExpression BindSimpleBinaryOperator(BinaryExpressionSyntax node, DiagnosticBag diagnostics,
            BoundExpression left, BoundExpression right, ref int compoundStringLength)
        {
            BinaryOperatorKind kind = SyntaxKindToBinaryOperatorKind(node.Kind());

            // If either operand is bad, don't try to do binary operator overload resolution; that would just
            // make cascading errors.

            if (left.HasAnyErrors || right.HasAnyErrors)
            {
                // NOTE: no user-defined conversion candidates
                return new BoundBinaryOperator(node, kind, left, right, ConstantValue.NotAvailable, null, LookupResultKind.Empty, GetBinaryOperatorErrorType(kind, diagnostics, node), true);
            }

            TypeSymbol leftType = left.Type;
            TypeSymbol rightType = right.Type;

            if ((object)leftType != null && leftType.IsDynamic() || (object)rightType != null && rightType.IsDynamic())
            {
                return BindDynamicBinaryOperator(node, kind, left, right, diagnostics);
            }

            // SPEC OMISSION: The C# 2.0 spec had a line in it that noted that the expressions "null == null"
            // SPEC OMISSION: and "null != null" were to be automatically treated as the appropriate constant;
            // SPEC OMISSION: overload resolution was to be skipped.  That's because a strict reading
            // SPEC OMISSION: of the overload resolution spec shows that overload resolution would give an
            // SPEC OMISSION: ambiguity error for this case; the expression is ambiguous between the int?,
            // SPEC OMISSION: bool? and string versions of equality.  This line was accidentally edited
            // SPEC OMISSION: out of the C# 3 specification; we should re-insert it. 

            bool leftNull = left.IsLiteralNull();
            bool rightNull = right.IsLiteralNull();
            bool isEquality = kind == BinaryOperatorKind.Equal || kind == BinaryOperatorKind.NotEqual;

            if (isEquality && leftNull && rightNull)
            {
                return new BoundLiteral(node, ConstantValue.Create(kind == BinaryOperatorKind.Equal), GetSpecialType(SpecialType.System_Boolean, diagnostics, node));
            }

            // SPEC: For an operation of one of the forms x == null, null == x, x != null, null != x,
            // SPEC: where x is an expression of nullable type, if operator overload resolution
            // SPEC: fails to find an applicable operator, the result is instead computed from
            // SPEC: the HasValue property of x.

            // Note that the spec says "fails to find an applicable operator", not "fails to
            // find a unique best applicable operator." For example:
            // struct X { 
            //   public static bool operator ==(X? x, double? y) {...}
            //   public static bool operator ==(X? x, decimal? y) {...}
            //
            // The comparison "x == null" should produce an ambiguity error rather
            // that being bound as !x.HasValue. 
            //

            LookupResultKind resultKind;
            ImmutableArray<MethodSymbol> originalUserDefinedOperators;
            var best = this.BinaryOperatorOverloadResolution(kind, left, right, node, diagnostics, out resultKind, out originalUserDefinedOperators);

            // However, as an implementation detail, we never "fail to find an applicable 
            // operator" during overload resolution if we have x == null, etc. We always
            // find at least the reference conversion object == object; the overload resolution
            // code does not reject that.  Therefore what we should do is only bind 
            // "x == null" as a nullable-to-null comparison if overload resolution chooses
            // the reference conversion.

            BoundExpression resultLeft = left;
            BoundExpression resultRight = right;
            MethodSymbol resultMethod = null;
            ConstantValue resultConstant = null;
            BinaryOperatorKind resultOperatorKind;
            TypeSymbol resultType;
            bool hasErrors;

            if (!best.HasValue)
            {
                resultOperatorKind = kind;
                resultType = CreateErrorType();
                hasErrors = true;
            }
            else
            {
                var signature = best.Signature;

                bool isObjectEquality = signature.Kind == BinaryOperatorKind.ObjectEqual || signature.Kind == BinaryOperatorKind.ObjectNotEqual;

                bool isNullableEquality = (object)signature.Method == null &&
                    (signature.Kind.Operator() == BinaryOperatorKind.Equal || signature.Kind.Operator() == BinaryOperatorKind.NotEqual) &&
                    (leftNull && (object)rightType != null && rightType.IsNullableType() ||
                    rightNull && (object)leftType != null && leftType.IsNullableType());

                if (isNullableEquality)
                {
                    resultOperatorKind = kind | BinaryOperatorKind.NullableNull;
                    resultType = GetSpecialType(SpecialType.System_Boolean, diagnostics, node);
                    hasErrors = false;
                }
                else
                {
                    resultOperatorKind = signature.Kind;
                    resultType = signature.ReturnType;
                    resultMethod = signature.Method;
                    resultLeft = CreateConversion(left, best.LeftConversion, signature.LeftType, diagnostics);
                    resultRight = CreateConversion(right, best.RightConversion, signature.RightType, diagnostics);
                    resultConstant = FoldBinaryOperator(node, resultOperatorKind, resultLeft, resultRight, resultType.SpecialType, diagnostics, ref compoundStringLength);
                    HashSet<DiagnosticInfo> useSiteDiagnostics = null;
                    hasErrors = isObjectEquality && !BuiltInOperators.IsValidObjectEquality(Conversions, leftType, leftNull, rightType, rightNull, ref useSiteDiagnostics);
                    diagnostics.Add(node, useSiteDiagnostics);
                }
            }

            if (hasErrors)
            {
                ReportBinaryOperatorError(node, diagnostics, node.OperatorToken, left, right, resultKind);
                resultOperatorKind &= ~BinaryOperatorKind.TypeMask;
            }

            switch (node.Kind())
            {
                case SyntaxKind.EqualsExpression:
                case SyntaxKind.NotEqualsExpression:
                case SyntaxKind.LessThanExpression:
                case SyntaxKind.LessThanOrEqualExpression:
                case SyntaxKind.GreaterThanExpression:
                case SyntaxKind.GreaterThanOrEqualExpression:
                    break;
                default:
                    if (leftType.IsVoidPointer() || rightType.IsVoidPointer())
                    {
                        // CONSIDER: dev10 cascades this, but roslyn doesn't have to.
                        Error(diagnostics, ErrorCode.ERR_VoidError, node);
                        hasErrors = true;
                    }
                    break;
            }

            hasErrors = hasErrors || resultConstant != null && resultConstant.IsBad;

            return new BoundBinaryOperator(
                node,
                resultOperatorKind.WithOverflowChecksIfApplicable(CheckOverflowAtRuntime),
                resultLeft,
                resultRight,
                resultConstant,
                resultMethod,
                resultKind,
                originalUserDefinedOperators,
                resultType,
                hasErrors);
        }

        private static void ReportUnaryOperatorError(CSharpSyntaxNode node, DiagnosticBag diagnostics, string operatorName, BoundExpression operand, LookupResultKind resultKind)
        {
            ErrorCode errorCode = resultKind == LookupResultKind.Ambiguous ?
                ErrorCode.ERR_AmbigUnaryOp : // Operator '{0}' is ambiguous on an operand of type '{1}'
                ErrorCode.ERR_BadUnaryOp;    // Operator '{0}' cannot be applied to operand of type '{1}'

            Error(diagnostics, errorCode, node, operatorName, operand.Display);
        }

        private void ReportAssignmentOperatorError(AssignmentExpressionSyntax node, DiagnosticBag diagnostics, BoundExpression left, BoundExpression right, LookupResultKind resultKind)
        {
            if (((SyntaxKind)node.OperatorToken.RawKind == SyntaxKind.PlusEqualsToken || (SyntaxKind)node.OperatorToken.RawKind == SyntaxKind.MinusEqualsToken) &&
                (object)left.Type != null && left.Type.TypeKind == TypeKind.Delegate)
            {
                // Special diagnostic for delegate += and -= about wrong right-hand-side
                HashSet<DiagnosticInfo> useSiteDiagnostics = null;
                var conversion = this.Conversions.ClassifyConversionFromExpression(right, left.Type, ref useSiteDiagnostics);
                Debug.Assert(!conversion.IsImplicit);
                GenerateImplicitConversionError(diagnostics, right.Syntax, conversion, right, left.Type);
                // discard use-site diagnostics
            }
            else
            {
                ReportBinaryOperatorError(node, diagnostics, node.OperatorToken, left, right, resultKind);
            }
        }

        private static void ReportBinaryOperatorError(ExpressionSyntax node, DiagnosticBag diagnostics, SyntaxToken operatorToken, BoundExpression left, BoundExpression right, LookupResultKind resultKind)
        {
            ErrorCode errorCode = resultKind == LookupResultKind.Ambiguous ?
                ErrorCode.ERR_AmbigBinaryOps : // Operator '{0}' is ambiguous on operands of type '{1}' and '{2}'
                ErrorCode.ERR_BadBinaryOps;    // Operator '{0}' cannot be applied to operands of type '{1}' and '{2}'

            Error(diagnostics, errorCode, node, operatorToken.Text, left.Display, right.Display);
        }

        private BoundExpression BindConditionalLogicalOperator(BinaryExpressionSyntax node, DiagnosticBag diagnostics)
        {
            Debug.Assert(node.Kind() == SyntaxKind.LogicalOrExpression || node.Kind() == SyntaxKind.LogicalAndExpression);

            // Do not blow the stack due to a deep recursion on the left. 

            BinaryExpressionSyntax binary = node;
            ExpressionSyntax child;

            while (true)
            {
                child = binary.Left;
                var childAsBinary = child as BinaryExpressionSyntax;

                if (childAsBinary == null ||
                    (childAsBinary.Kind() != SyntaxKind.LogicalOrExpression && childAsBinary.Kind() != SyntaxKind.LogicalAndExpression))
                {
                    break;
                }

                binary = childAsBinary;
            }

            BoundExpression left = BindValue(child, diagnostics, BindValueKind.RValue);

            do
            {
                binary = (BinaryExpressionSyntax)child.Parent;
                BoundExpression right = BindValue(binary.Right, diagnostics, BindValueKind.RValue);

                left = BindConditionalLogicalOperator(binary, left, right, diagnostics);
                child = binary;
            }
            while ((object)child != node);

            return left;
        }

        private BoundExpression BindConditionalLogicalOperator(BinaryExpressionSyntax node, BoundExpression left, BoundExpression right, DiagnosticBag diagnostics)
        {
            BinaryOperatorKind kind = SyntaxKindToBinaryOperatorKind(node.Kind());

            Debug.Assert(kind == BinaryOperatorKind.LogicalAnd || kind == BinaryOperatorKind.LogicalOr);

            // If either operand is bad, don't try to do binary operator overload resolution; that will just
            // make cascading errors.  

            if (left.HasAnyErrors || right.HasAnyErrors)
            {
                // NOTE: no candidate user-defined operators.
                return new BoundBinaryOperator(node, kind, left, right, ConstantValue.NotAvailable, methodOpt: null,
                    resultKind: LookupResultKind.Empty, type: GetBinaryOperatorErrorType(kind, diagnostics, node), hasErrors: true);
            }

            // Let's take an easy out here. The vast majority of the time the operands will
            // both be bool. This is the only situation in which the expression can be a 
            // constant expression, so do the folding now if we can.

            if ((object)left.Type != null && left.Type.SpecialType == SpecialType.System_Boolean &&
                (object)right.Type != null && right.Type.SpecialType == SpecialType.System_Boolean)
            {
                var constantValue = FoldBinaryOperator(node, kind | BinaryOperatorKind.Bool, left, right, SpecialType.System_Boolean, diagnostics);

                // NOTE: no candidate user-defined operators.
                return new BoundBinaryOperator(node, kind | BinaryOperatorKind.Bool, left, right, constantValue, methodOpt: null,
                    resultKind: LookupResultKind.Viable, type: left.Type, hasErrors: constantValue != null && constantValue.IsBad);
            }

            if (left.HasDynamicType() || right.HasDynamicType())
            {
                return BindDynamicBinaryOperator(node, kind, left, right, diagnostics);
            }

            LookupResultKind lookupResult;
            ImmutableArray<MethodSymbol> originalUserDefinedOperators;
            var best = this.BinaryOperatorOverloadResolution(kind, left, right, node, diagnostics, out lookupResult, out originalUserDefinedOperators);

            // SPEC: If overload resolution fails to find a single best operator, or if overload
            // SPEC: resolution selects one of the predefined integer logical operators, a binding-
            // SPEC: time error occurs.
            //
            // SPEC OMISSION: We should probably clarify that the enum logical operators count as
            // SPEC OMISSION: integer logical operators. Basically the rule here should actually be:
            // SPEC OMISSION: if overload resolution selects something other than a user-defined 
            // SPEC OMISSION: operator or the built in not-lifted operator on bool, an error occurs.
            // 

            if (!best.HasValue)
            {
                ReportBinaryOperatorError(node, diagnostics, node.OperatorToken, left, right, lookupResult);
            }
            else
            {
                // There are two non-error possibilities. Either both operands are implicitly convertible to 
                // bool, or we've got a valid user-defined operator.
                BinaryOperatorSignature signature = best.Signature;

                bool bothBool = signature.LeftType.SpecialType == SpecialType.System_Boolean &&
                        signature.RightType.SpecialType == SpecialType.System_Boolean;

                MethodSymbol trueOperator = null, falseOperator = null;

                if (!bothBool && !signature.Kind.IsUserDefined())
                {
                    ReportBinaryOperatorError(node, diagnostics, node.OperatorToken, left, right, lookupResult);
                }
                else if (bothBool || IsValidUserDefinedConditionalLogicalOperator(node, signature, diagnostics, out trueOperator, out falseOperator))
                {
                    var resultLeft = CreateConversion(left, best.LeftConversion, signature.LeftType, diagnostics);
                    var resultRight = CreateConversion(right, best.RightConversion, signature.RightType, diagnostics);
                    var resultKind = kind | signature.Kind.OperandTypes();
                    if (signature.Kind.IsLifted())
                    {
                        resultKind |= BinaryOperatorKind.Lifted;
                    }

                    if (resultKind.IsUserDefined())
                    {
                        Debug.Assert(trueOperator != null && falseOperator != null);

                        return new BoundUserDefinedConditionalLogicalOperator(
                            node,
                            resultKind,
                            resultLeft,
                            resultRight,
                            signature.Method,
                            trueOperator,
                            falseOperator,
                            lookupResult,
                            originalUserDefinedOperators,
                            signature.ReturnType);
                    }
                    else
                    {
                        Debug.Assert(bothBool);

                        return new BoundBinaryOperator(
                            node,
                            resultKind,
                            resultLeft,
                            resultRight,
                            ConstantValue.NotAvailable,
                            signature.Method,
                            lookupResult,
                            originalUserDefinedOperators,
                            signature.ReturnType);
                    }
                }
            }

            // We've already reported the error.
            return new BoundBinaryOperator(node, kind, left, right, ConstantValue.NotAvailable, null, lookupResult, originalUserDefinedOperators, CreateErrorType(), true);
        }

        private bool IsValidDynamicCondition(BoundExpression left, bool isNegative, ref HashSet<DiagnosticInfo> useSiteDiagnostics, out MethodSymbol userDefinedOperator)
        {
            userDefinedOperator = null;

            var type = left.Type;
            if ((object)type == null)
            {
                return false;
            }

            if (type.IsDynamic())
            {
                return true;
            }

            var implicitConversion = Conversions.ClassifyImplicitConversionFromExpression(left, Compilation.GetSpecialType(SpecialType.System_Boolean), ref useSiteDiagnostics);
            if (implicitConversion.Exists)
            {
                return true;
            }

            if (type.Kind != SymbolKind.NamedType)
            {
                return false;
            }

            var namedType = type as NamedTypeSymbol;
            return HasApplicableBooleanOperator(namedType, isNegative ? WellKnownMemberNames.FalseOperatorName : WellKnownMemberNames.TrueOperatorName, type, ref useSiteDiagnostics, out userDefinedOperator);
        }

        private bool IsValidUserDefinedConditionalLogicalOperator(
            CSharpSyntaxNode syntax,
            BinaryOperatorSignature signature,
            DiagnosticBag diagnostics,
            out MethodSymbol trueOperator,
            out MethodSymbol falseOperator)
        {
            Debug.Assert(signature.Kind.OperandTypes() == BinaryOperatorKind.UserDefined);

            // SPEC: When the operands of && or || are of types that declare an applicable
            // SPEC: user-defined operator & or |, both of the following must be true, where
            // SPEC: T is the type in which the selected operator is defined:

            // SPEC VIOLATION:
            //
            // The native compiler violates the specification, the native compiler allows:
            //
            // public static D? operator &(D? d1, D? d2) { ... }
            // public static bool operator true(D? d) { ... }
            // public static bool operator false(D? d) { ... }
            //
            // to be used as D? && D? or D? || D?. But if you do this:
            //
            // public static D operator &(D d1, D d2) { ... }
            // public static bool operator true(D? d) { ... }
            // public static bool operator false(D? d) { ... }
            //
            // And use the *lifted* form of the operator, this is disallowed.            
            //
            // public static D? operator &(D? d1, D d2) { ... }
            // public static bool operator true(D? d) { ... }
            // public static bool operator false(D? d) { ... }
            //
            // Is not allowed because "the return type must be the same as the type of both operands"
            // which is not at all what the spec says. 
            //
            // We ought not to break backwards compatibility with the native compiler. The spec
            // is plausibly in error; it is possible that this section of the specification was 
            // never updated when nullable types and lifted operators were added to the language. 
            // And it seems like the native compiler's behavior of allowing a nullable
            // version but not a lifted version is a bug that should be fixed.
            //
            // Therefore we will do the following in Roslyn:
            //
            // * The return and parameter types of the chosen operator, whether lifted or unlifted,
            //   must be the same. 
            // * The return and parameter types must be either the enclosing type, or its corresponding
            //   nullable type.
            // * There must be an operator true/operator false that takes the left hand type of the operator.

            // Only classes and structs contain user-defined operators, so we know it is a named type symbol.
            NamedTypeSymbol t = (NamedTypeSymbol)signature.Method.ContainingType;

            // SPEC: The return type and the type of each parameter of the selected operator
            // SPEC: must be T.

            // As mentioned above, we relax this restriction. The types must all be the same.

            bool typesAreSame = signature.LeftType == signature.RightType && signature.LeftType == signature.ReturnType;
            bool typeMatchesContainer = signature.ReturnType == t ||
                signature.ReturnType.IsNullableType() && signature.ReturnType.GetNullableUnderlyingType() == t;

            if (!typesAreSame || !typeMatchesContainer)
            {
                // CS0217: In order to be applicable as a short circuit operator a user-defined logical 
                // operator ('{0}') must have the same return type and parameter types

                Error(diagnostics, ErrorCode.ERR_BadBoolOp, syntax, signature.Method);

                trueOperator = null;
                falseOperator = null;
                return false;
            }

            // SPEC: T must contain declarations of operator true and operator false.

            // As mentioned above, we need more than just op true and op false existing; we need
            // to know that the first operand can be passed to it. 

            HashSet<DiagnosticInfo> useSiteDiagnostics = null;
            if (!HasApplicableBooleanOperator(t, WellKnownMemberNames.TrueOperatorName, signature.LeftType, ref useSiteDiagnostics, out trueOperator) ||
                !HasApplicableBooleanOperator(t, WellKnownMemberNames.FalseOperatorName, signature.LeftType, ref useSiteDiagnostics, out falseOperator))
            {
                // I have changed the wording of this error message. The original wording was:

                // CS0218: The type ('T') must contain declarations of operator true and operator false

                // I have changed that to:

                // CS0218: In order to be applicable as a short circuit operator, the declaring type
                // '{1}' of user-defined operator '{0}' must declare operator true and operator false.

                Error(diagnostics, ErrorCode.ERR_MustHaveOpTF, syntax, signature.Method, t);
                diagnostics.Add(syntax, useSiteDiagnostics);

                trueOperator = null;
                falseOperator = null;
                return false;
            }

            diagnostics.Add(syntax, useSiteDiagnostics);

            // For the remainder of this method the comments WOLOG assume that we're analyzing an &&. The
            // exact same issues apply to ||.

            // Note that the mere *existence* of operator true and operator false is sufficient.  They
            // are already constrained to take either T or T?. Since we know that the applicable 
            // T.& takes (T, T), we know that both sides of the && are implicitly convertible
            // to T, and therefore the left side is implicitly convertible to T or T?.  

            // SPEC: The expression x && y is evaluated as T.false(x) ? x : T.&(x,y) ... except that
            // SPEC: x is only evaluated once.
            //
            // DELIBERATE SPEC VIOLATION: The native compiler does not actually evaluate x&&y in this 
            // manner. Suppose X is of type X. The code above is equivalent to:
            //
            // X temp = x, then evaluate:
            // T.false(temp) ? temp : T.&(temp, y)
            //
            // What the native compiler actually evaluates is:
            // 
            // T temp = x, then evaluate
            // T.false(temp) ? temp : T.&(temp, y)
            //
            // That is a small difference but it has an observable effect. For example:
            // 
            // class V { public static implicit operator T(V v) { ... } }
            // class X : V { public static implicit operator T?(X x) { ... } }
            // struct T {
            //   public static operator false(T? t) { ... }
            //   public static operator true(T? t) { ... }
            //   public static T operator &(T t1, T t2) { ... }
            // }
            //
            // Under the spec'd interpretation, if we had x of type X and y of type T then x && y is
            //
            // X temp = x;
            // T.false(temp) ? temp : T.&(temp, y)
            //
            // which would then be analyzed as:
            //
            // T.false(X.op_Implicit_To_Nullable_T(temp)) ? 
            //     V.op_Implicit_To_T(temp) : 
            //     T.&(op_Implicit_To_T(temp), y)
            //
            // But the native compiler actually generates:
            //
            // T temp = V.Op_Implicit_To_T(x);
            // T.false(new T?(temp)) ? temp : T.&(temp, y)
            //
            // That is, the native compiler converts the temporary to the type of the declaring operator type
            // regardless of the fact that there is a better conversion for the T.false call.
            //
            // We choose to match the native compiler behavior here; we might consider fixing
            // the spec to match the compiler.
            //
            // With this decision we need not keep track of any extra information in the bound 
            // binary operator node; we need to know the left hand side converted to T, the right
            // hand side converted to T, and the method symbol of the chosen T.&(T, T) method. 
            // The rewriting pass has enough information to deduce which T.false is to be called,
            // and can convert the T to T? if necessary.

            return true;
        }

        private bool HasApplicableBooleanOperator(NamedTypeSymbol containingType, string name, TypeSymbol argumentType, ref HashSet<DiagnosticInfo> useSiteDiagnostics, out MethodSymbol @operator)
        {
            for (var type = containingType; type != null; type = type.BaseTypeWithDefinitionUseSiteDiagnostics(ref useSiteDiagnostics))
            {
                var operators = type.GetOperators(name);
                for (var i = 0; i < operators.Length; i++)
                {
                    var op = operators[i];
                    if (op.ParameterCount == 1 && op.DeclaredAccessibility == Accessibility.Public)
                    {
                        var conversion = this.Conversions.ClassifyConversionFromType(argumentType, op.ParameterTypes[0], ref useSiteDiagnostics);
                        if (conversion.IsImplicit)
                        {
                            @operator = op;
                            return true;
                        }
                    }
                }
            }

            @operator = null;
            return false;
        }

        private TypeSymbol GetBinaryOperatorErrorType(BinaryOperatorKind kind, DiagnosticBag diagnostics, CSharpSyntaxNode node)
        {
            switch (kind)
            {
                case BinaryOperatorKind.Equal:
                case BinaryOperatorKind.NotEqual:
                case BinaryOperatorKind.GreaterThan:
                case BinaryOperatorKind.LessThan:
                case BinaryOperatorKind.GreaterThanOrEqual:
                case BinaryOperatorKind.LessThanOrEqual:
                    return GetSpecialType(SpecialType.System_Boolean, diagnostics, node);
                default:
                    return CreateErrorType();
            }
        }

        private BinaryOperatorAnalysisResult BinaryOperatorOverloadResolution(BinaryOperatorKind kind, BoundExpression left, BoundExpression right, CSharpSyntaxNode node, DiagnosticBag diagnostics, out LookupResultKind resultKind, out ImmutableArray<MethodSymbol> originalUserDefinedOperators)
        {
            var result = BinaryOperatorOverloadResolutionResult.GetInstance();
            HashSet<DiagnosticInfo> useSiteDiagnostics = null;
            this.OverloadResolution.BinaryOperatorOverloadResolution(kind, left, right, result, ref useSiteDiagnostics);
            diagnostics.Add(node, useSiteDiagnostics);

            var possiblyBest = result.Best;

            if (result.Results.Any())
            {
                var builder = ArrayBuilder<MethodSymbol>.GetInstance();
                foreach (var analysisResult in result.Results)
                {
                    MethodSymbol method = analysisResult.Signature.Method;
                    if ((object)method != null)
                    {
                        builder.Add(method);
                    }
                }
                originalUserDefinedOperators = builder.ToImmutableAndFree();

                if (possiblyBest.HasValue)
                {
                    resultKind = LookupResultKind.Viable;
                }
                else if (result.AnyValid())
                {
                    resultKind = LookupResultKind.Ambiguous;
                }
                else
                {
                    resultKind = LookupResultKind.OverloadResolutionFailure;
                }
            }
            else
            {
                originalUserDefinedOperators = ImmutableArray<MethodSymbol>.Empty;
                resultKind = possiblyBest.HasValue ? LookupResultKind.Viable : LookupResultKind.Empty;
            }

            if (possiblyBest.HasValue &&
                (object)possiblyBest.Signature.Method != null)
            {
                Symbol symbol = possiblyBest.Signature.Method;
                ReportDiagnosticsIfObsolete(diagnostics, symbol, node, hasBaseReceiver: false);
            }

            result.Free();
            return possiblyBest;
        }

        private UnaryOperatorAnalysisResult UnaryOperatorOverloadResolution(
            UnaryOperatorKind kind,
            BoundExpression operand,
            CSharpSyntaxNode node,
            DiagnosticBag diagnostics,
            out LookupResultKind resultKind,
            out ImmutableArray<MethodSymbol> originalUserDefinedOperators)
        {
            var result = UnaryOperatorOverloadResolutionResult.GetInstance();
            HashSet<DiagnosticInfo> useSiteDiagnostics = null;
            this.OverloadResolution.UnaryOperatorOverloadResolution(kind, operand, result, ref useSiteDiagnostics);
            diagnostics.Add(node, useSiteDiagnostics);

            var possiblyBest = result.Best;

            if (result.Results.Any())
            {
                var builder = ArrayBuilder<MethodSymbol>.GetInstance();
                foreach (var analysisResult in result.Results)
                {
                    MethodSymbol method = analysisResult.Signature.Method;
                    if ((object)method != null)
                    {
                        builder.Add(method);
                    }
                }
                originalUserDefinedOperators = builder.ToImmutableAndFree();

                if (possiblyBest.HasValue)
                {
                    resultKind = LookupResultKind.Viable;
                }
                else if (result.AnyValid())
                {
                    // Special case: If we have the unary minus operator applied to a ulong, technically that should be
                    // an ambiguity. The ulong could be implicitly converted to float, double or decimal, and then
                    // the unary minus operator could be applied to the result. But though float is better than double,
                    // float is neither better nor worse than decimal. However it seems odd to give an ambiguity error
                    // when trying to do something such as applying a unary minus operator to an unsigned long.

                    if (kind == UnaryOperatorKind.UnaryMinus &&
                        (object)operand.Type != null &&
                        operand.Type.SpecialType == SpecialType.System_UInt64)
                    {
                        resultKind = LookupResultKind.OverloadResolutionFailure;
                    }
                    else
                    {
                        resultKind = LookupResultKind.Ambiguous;
                    }
                }
                else
                {
                    resultKind = LookupResultKind.OverloadResolutionFailure;
                }
            }
            else
            {
                originalUserDefinedOperators = ImmutableArray<MethodSymbol>.Empty;
                resultKind = possiblyBest.HasValue ? LookupResultKind.Viable : LookupResultKind.Empty;
            }

            if (possiblyBest.HasValue &&
                (object)possiblyBest.Signature.Method != null)
            {
                Symbol symbol = possiblyBest.Signature.Method;
                ReportDiagnosticsIfObsolete(diagnostics, symbol, node, hasBaseReceiver: false);
            }

            result.Free();
            return possiblyBest;
        }

        private static object FoldDecimalBinaryOperators(BinaryOperatorKind kind, ConstantValue valueLeft, ConstantValue valueRight)
        {
            Debug.Assert(valueLeft != null);
            Debug.Assert(valueRight != null);

            // Roslyn uses Decimal.operator+, operator-, etc. for both constant expressions and
            // non-constant expressions. Dev11 uses Decimal.operator+ etc. for non-constant
            // expressions only. This leads to different results between the two compilers
            // for certain constant expressions involving +/-0. (See bug #529730.) For instance,
            // +0 + -0 == +0 in Roslyn and == -0 in Dev11. Similarly, -0 - -0 == -0 in Roslyn, +0 in Dev11.
            // This is a breaking change from the native compiler but seems acceptable since
            // constant and non-constant expressions behave consistently in Roslyn.
            // (In Dev11, (+0 + -0) != (x + y) when x = +0, y = -0.)

            switch (kind)
            {
                case BinaryOperatorKind.DecimalAddition:
                    return valueLeft.DecimalValue + valueRight.DecimalValue;
                case BinaryOperatorKind.DecimalSubtraction:
                    return valueLeft.DecimalValue - valueRight.DecimalValue;
                case BinaryOperatorKind.DecimalMultiplication:
                    return valueLeft.DecimalValue * valueRight.DecimalValue;
                case BinaryOperatorKind.DecimalDivision:
                    return valueLeft.DecimalValue / valueRight.DecimalValue;
                case BinaryOperatorKind.DecimalRemainder:
                    return valueLeft.DecimalValue % valueRight.DecimalValue;
            }

            return null;
        }

        private static object FoldUncheckedIntegralBinaryOperator(BinaryOperatorKind kind, ConstantValue valueLeft, ConstantValue valueRight)
        {
            unchecked
            {
                Debug.Assert(valueLeft != null);
                Debug.Assert(valueRight != null);

                switch (kind)
                {
                    case BinaryOperatorKind.IntAddition:
                        return valueLeft.Int32Value + valueRight.Int32Value;
                    case BinaryOperatorKind.LongAddition:
                        return valueLeft.Int64Value + valueRight.Int64Value;
                    case BinaryOperatorKind.UIntAddition:
                        return valueLeft.UInt32Value + valueRight.UInt32Value;
                    case BinaryOperatorKind.ULongAddition:
                        return valueLeft.UInt64Value + valueRight.UInt64Value;
                    case BinaryOperatorKind.IntSubtraction:
                        return valueLeft.Int32Value - valueRight.Int32Value;
                    case BinaryOperatorKind.LongSubtraction:
                        return valueLeft.Int64Value - valueRight.Int64Value;
                    case BinaryOperatorKind.UIntSubtraction:
                        return valueLeft.UInt32Value - valueRight.UInt32Value;
                    case BinaryOperatorKind.ULongSubtraction:
                        return valueLeft.UInt64Value - valueRight.UInt64Value;
                    case BinaryOperatorKind.IntMultiplication:
                        return valueLeft.Int32Value * valueRight.Int32Value;
                    case BinaryOperatorKind.LongMultiplication:
                        return valueLeft.Int64Value * valueRight.Int64Value;
                    case BinaryOperatorKind.UIntMultiplication:
                        return valueLeft.UInt32Value * valueRight.UInt32Value;
                    case BinaryOperatorKind.ULongMultiplication:
                        return valueLeft.UInt64Value * valueRight.UInt64Value;

                    // even in unchecked context division may overflow:
                    case BinaryOperatorKind.IntDivision:
                        if (valueLeft.Int32Value == int.MinValue && valueRight.Int32Value == -1)
                        {
                            return int.MinValue;
                        }

                        return valueLeft.Int32Value / valueRight.Int32Value;

                    case BinaryOperatorKind.LongDivision:
                        if (valueLeft.Int64Value == long.MinValue && valueRight.Int64Value == -1)
                        {
                            return long.MinValue;
                        }

                        return valueLeft.Int64Value / valueRight.Int64Value;
                }

                return null;
            }
        }

        private static object FoldCheckedIntegralBinaryOperator(BinaryOperatorKind kind, ConstantValue valueLeft, ConstantValue valueRight)
        {
            checked
            {
                Debug.Assert(valueLeft != null);
                Debug.Assert(valueRight != null);

                switch (kind)
                {
                    case BinaryOperatorKind.IntAddition:
                        return valueLeft.Int32Value + valueRight.Int32Value;
                    case BinaryOperatorKind.LongAddition:
                        return valueLeft.Int64Value + valueRight.Int64Value;
                    case BinaryOperatorKind.UIntAddition:
                        return valueLeft.UInt32Value + valueRight.UInt32Value;
                    case BinaryOperatorKind.ULongAddition:
                        return valueLeft.UInt64Value + valueRight.UInt64Value;
                    case BinaryOperatorKind.IntSubtraction:
                        return valueLeft.Int32Value - valueRight.Int32Value;
                    case BinaryOperatorKind.LongSubtraction:
                        return valueLeft.Int64Value - valueRight.Int64Value;
                    case BinaryOperatorKind.UIntSubtraction:
                        return valueLeft.UInt32Value - valueRight.UInt32Value;
                    case BinaryOperatorKind.ULongSubtraction:
                        return valueLeft.UInt64Value - valueRight.UInt64Value;
                    case BinaryOperatorKind.IntMultiplication:
                        return valueLeft.Int32Value * valueRight.Int32Value;
                    case BinaryOperatorKind.LongMultiplication:
                        return valueLeft.Int64Value * valueRight.Int64Value;
                    case BinaryOperatorKind.UIntMultiplication:
                        return valueLeft.UInt32Value * valueRight.UInt32Value;
                    case BinaryOperatorKind.ULongMultiplication:
                        return valueLeft.UInt64Value * valueRight.UInt64Value;
                    case BinaryOperatorKind.IntDivision:
                        return valueLeft.Int32Value / valueRight.Int32Value;
                    case BinaryOperatorKind.LongDivision:
                        return valueLeft.Int64Value / valueRight.Int64Value;
                }

                return null;
            }
        }

        internal static TypeSymbol GetEnumType(BinaryOperatorKind kind, BoundExpression left, BoundExpression right)
        {
            switch (kind)
            {
                case BinaryOperatorKind.EnumAndUnderlyingAddition:
                case BinaryOperatorKind.EnumAndUnderlyingSubtraction:
                case BinaryOperatorKind.EnumAnd:
                case BinaryOperatorKind.EnumOr:
                case BinaryOperatorKind.EnumXor:
                case BinaryOperatorKind.EnumEqual:
                case BinaryOperatorKind.EnumGreaterThan:
                case BinaryOperatorKind.EnumGreaterThanOrEqual:
                case BinaryOperatorKind.EnumLessThan:
                case BinaryOperatorKind.EnumLessThanOrEqual:
                case BinaryOperatorKind.EnumNotEqual:
                case BinaryOperatorKind.EnumSubtraction:
                    return left.Type;
                case BinaryOperatorKind.UnderlyingAndEnumAddition:
                case BinaryOperatorKind.UnderlyingAndEnumSubtraction:
                    return right.Type;
                default:
                    throw ExceptionUtilities.UnexpectedValue(kind);
            }
        }

        internal static SpecialType GetEnumPromotedType(SpecialType underlyingType)
        {
            switch (underlyingType)
            {
                case SpecialType.System_Byte:
                case SpecialType.System_SByte:
                case SpecialType.System_Int16:
                case SpecialType.System_UInt16:
                    return SpecialType.System_Int32;

                case SpecialType.System_Int32:
                case SpecialType.System_UInt32:
                case SpecialType.System_Int64:
                case SpecialType.System_UInt64:
                    return underlyingType;

                default:
                    throw ExceptionUtilities.UnexpectedValue(underlyingType);
            }
        }


        private ConstantValue FoldEnumBinaryOperator(
            CSharpSyntaxNode syntax,
            BinaryOperatorKind kind,
            BoundExpression left,
            BoundExpression right,
            DiagnosticBag diagnostics)
        {
            Debug.Assert(left != null);
            Debug.Assert(right != null);
            Debug.Assert(kind.IsEnum());
            Debug.Assert(!kind.IsLifted());

            // A built-in binary operation on constant enum operands is evaluated into an operation on 
            // constants of the underlying type U of the enum type E. Comparison operators are lowered as
            // simply computing U<U. All other operators are computed as (E)(U op U) or in the case of 
            // E-E, (U)(U-U).  

            TypeSymbol enumType = GetEnumType(kind, left, right);
            TypeSymbol underlyingType = enumType.GetEnumUnderlyingType();

            BoundExpression newLeftOperand = CreateConversion(left, underlyingType, diagnostics);
            BoundExpression newRightOperand = CreateConversion(right, underlyingType, diagnostics);

            // If the underlying type is byte, sbyte, short, ushort or nullables of those then we'll need
            // to convert it up to int or int? because there are no + - * & | ^ < > <= >= == != operators
            // on byte, sbyte, short or ushort. They all convert to int.

            SpecialType operandSpecialType = GetEnumPromotedType(underlyingType.SpecialType);
            TypeSymbol operandType = (operandSpecialType == underlyingType.SpecialType) ?
                underlyingType :
                GetSpecialType(operandSpecialType, diagnostics, syntax);

            newLeftOperand = CreateConversion(newLeftOperand, operandType, diagnostics);
            newRightOperand = CreateConversion(newRightOperand, operandType, diagnostics);

            BinaryOperatorKind newKind = kind.Operator().WithType(newLeftOperand.Type.SpecialType);

            SpecialType operatorType = SpecialType.None;

            switch (newKind.Operator())
            {
                case BinaryOperatorKind.Addition:
                case BinaryOperatorKind.Subtraction:
                case BinaryOperatorKind.And:
                case BinaryOperatorKind.Or:
                case BinaryOperatorKind.Xor:
                    operatorType = operandType.SpecialType;
                    break;

                case BinaryOperatorKind.LessThan:
                case BinaryOperatorKind.LessThanOrEqual:
                case BinaryOperatorKind.GreaterThan:
                case BinaryOperatorKind.GreaterThanOrEqual:
                case BinaryOperatorKind.Equal:
                case BinaryOperatorKind.NotEqual:
                    operatorType = SpecialType.System_Boolean;
                    break;

                default:
                    throw ExceptionUtilities.UnexpectedValue(newKind.Operator());
            }

            var constantValue = FoldBinaryOperator(syntax, newKind, newLeftOperand, newRightOperand, operatorType, diagnostics);

            if (operatorType != SpecialType.System_Boolean && constantValue != null && !constantValue.IsBad)
            {
                TypeSymbol resultType = kind == BinaryOperatorKind.EnumSubtraction ? underlyingType : enumType;

                // We might need to convert back to the underlying type.
                return FoldConstantNumericConversion(syntax, constantValue, resultType, diagnostics);
            }

            return constantValue;
        }

        // Returns null if the operator can't be evaluated at compile time.
        private ConstantValue FoldBinaryOperator(
            CSharpSyntaxNode syntax,
            BinaryOperatorKind kind,
            BoundExpression left,
            BoundExpression right,
            SpecialType resultType,
            DiagnosticBag diagnostics)
        {
            int compoundStringLength = 0;
            return FoldBinaryOperator(syntax, kind, left, right, resultType, diagnostics, ref compoundStringLength);
        }

        // Returns null if the operator can't be evaluated at compile time.
        private ConstantValue FoldBinaryOperator(
            CSharpSyntaxNode syntax,
            BinaryOperatorKind kind,
            BoundExpression left,
            BoundExpression right,
            SpecialType resultType,
            DiagnosticBag diagnostics,
            ref int compoundStringLength)
        {
            Debug.Assert(left != null);
            Debug.Assert(right != null);

            if (left.HasAnyErrors || right.HasAnyErrors)
            {
                return null;
            }

            // SPEC VIOLATION: see method definition for details
            ConstantValue nullableEqualityResult = TryFoldingNullableEquality(kind, left, right);
            if (nullableEqualityResult != null)
            {
                return nullableEqualityResult;
            }

            var valueLeft = left.ConstantValue;
            var valueRight = right.ConstantValue;
            if (valueLeft == null || valueRight == null)
            {
                return null;
            }

            if (valueLeft.IsBad || valueRight.IsBad)
            {
                return ConstantValue.Bad;
            }

            if (kind.IsEnum() && !kind.IsLifted())
            {
                return FoldEnumBinaryOperator(syntax, kind, left, right, diagnostics);
            }

            // Divisions by zero on integral types and decimal always fail even in an unchecked context.
            if (IsDivisionByZero(kind, valueRight))
            {
                Error(diagnostics, ErrorCode.ERR_IntDivByZero, syntax);
                return ConstantValue.Bad;
            }

            object newValue = null;

            // Certain binary operations never fail; bool & bool, for example. If we are in one of those
            // cases, simply fold the operation and return.
            //
            // Although remainder and division always overflow at runtime with arguments int.MinValue/long.MinValue and -1 
            // (regardless of checked context) the constant folding behavior is different. 
            // Remainder never overflows at compile time while division does.
            newValue = FoldNeverOverflowBinaryOperators(kind, valueLeft, valueRight);
            if (newValue != null)
            {
                return ConstantValue.Create(newValue, resultType);
            }

            ConstantValue concatResult = FoldStringConcatenation(kind, valueLeft, valueRight, ref compoundStringLength);
            if (concatResult != null)
            {
                if (concatResult.IsBad)
                {
                    Error(diagnostics, ErrorCode.ERR_ConstantStringTooLong, syntax);
                }

                return concatResult;
            }

            // Certain binary operations always fail if they overflow even when in an unchecked context;
            // decimal + decimal, for example. If we are in one of those cases, make the attempt. If it
            // succeeds, return the result. If not, give a compile-time error regardless of context.
            try
            {
                newValue = FoldDecimalBinaryOperators(kind, valueLeft, valueRight);
            }
            catch (OverflowException)
            {
                Error(diagnostics, ErrorCode.ERR_DecConstError, syntax);
                return ConstantValue.Bad;
            }

            if (newValue != null)
            {
                return ConstantValue.Create(newValue, resultType);
            }

            if (CheckOverflowAtCompileTime)
            {
                try
                {
                    newValue = FoldCheckedIntegralBinaryOperator(kind, valueLeft, valueRight);
                }
                catch (OverflowException)
                {
                    Error(diagnostics, ErrorCode.ERR_CheckedOverflow, syntax);
                    return ConstantValue.Bad;
                }
            }
            else
            {
                newValue = FoldUncheckedIntegralBinaryOperator(kind, valueLeft, valueRight);
            }

            if (newValue != null)
            {
                return ConstantValue.Create(newValue, resultType);
            }

            return null;
        }

        /// <summary>
        /// If one of the (unconverted) operands has constant value null and the other has
        /// a null constant value other than null, then they are definitely not equal
        /// and we can give a constant value for either == or !=.  This is a spec violation
        /// that we retain from Dev10.
        /// </summary>
        /// <param name="kind">The operator kind.  Nothing will happen if it is not a lifted equality operator.</param>
        /// <param name="left">The left-hand operand of the operation (possibly wrapped in a conversion).</param>
        /// <param name="right">The right-hand operand of the operation (possibly wrapped in a conversion).</param>
        /// <returns>
        /// If the operator represents lifted equality, then constant value true if both arguments have constant
        /// value null, constant value false if exactly one argument has constant value null, and null otherwise.
        /// If the operator represents lifted inequality, then constant value false if both arguments have constant
        /// value null, constant value true if exactly one argument has constant value null, and null otherwise.
        /// </returns>
        /// <remarks>
        /// SPEC VIOLATION: according to the spec (section 7.19) constant expressions cannot
        /// include implicit nullable conversions or nullable subexpressions.  However, Dev10
        /// specifically folds over lifted == and != (see ExpressionBinder::TryFoldingNullableEquality).
        /// Dev 10 does do compile-time evaluation of simple lifted operators, but it does so
        /// in a rewriting pass (see NullableRewriter) - they are not treated as constant values.
        /// </remarks>
        private static ConstantValue TryFoldingNullableEquality(BinaryOperatorKind kind, BoundExpression left, BoundExpression right)
        {
            if (kind.IsLifted())
            {
                BinaryOperatorKind op = kind.Operator();
                if (op == BinaryOperatorKind.Equal || op == BinaryOperatorKind.NotEqual)
                {
                    if (left.Kind == BoundKind.Conversion && right.Kind == BoundKind.Conversion)
                    {
                        BoundConversion leftConv = (BoundConversion)left;
                        BoundConversion rightConv = (BoundConversion)right;
                        ConstantValue leftConstant = leftConv.Operand.ConstantValue;
                        ConstantValue rightConstant = rightConv.Operand.ConstantValue;

                        if (leftConstant != null && rightConstant != null)
                        {
                            bool leftIsNull = leftConstant.IsNull;
                            bool rightIsNull = rightConstant.IsNull;
                            if (leftIsNull || rightIsNull)
                            {
                                // IMPL CHANGE: Dev10 raises WRN_NubExprIsConstBool in some cases, but that really doesn't
                                // make sense (why warn that a constant has a constant value?).
                                return (leftIsNull == rightIsNull) == (op == BinaryOperatorKind.Equal) ? ConstantValue.True : ConstantValue.False;
                            }
                        }
                    }
                }
            }

            return null;
        }

        // Some binary operators on constants never overflow, regardless of whether the context is checked or not.
        private static object FoldNeverOverflowBinaryOperators(BinaryOperatorKind kind, ConstantValue valueLeft, ConstantValue valueRight)
        {
            Debug.Assert(valueLeft != null);
            Debug.Assert(valueRight != null);

            // Note that we *cannot* do folding on single-precision floats as doubles to preserve precision,
            // as that would cause incorrect rounding that would be impossible to correct afterwards.
            switch (kind)
            {
                case BinaryOperatorKind.ObjectEqual:
                    if (valueLeft.IsNull) return valueRight.IsNull;
                    if (valueRight.IsNull) return false;
                    break;
                case BinaryOperatorKind.ObjectNotEqual:
                    if (valueLeft.IsNull) return !valueRight.IsNull;
                    if (valueRight.IsNull) return true;
                    break;
                case BinaryOperatorKind.DoubleAddition:
                    return valueLeft.DoubleValue + valueRight.DoubleValue;
                case BinaryOperatorKind.FloatAddition:
                    return valueLeft.SingleValue + valueRight.SingleValue;
                case BinaryOperatorKind.DoubleSubtraction:
                    return valueLeft.DoubleValue - valueRight.DoubleValue;
                case BinaryOperatorKind.FloatSubtraction:
                    return valueLeft.SingleValue - valueRight.SingleValue;
                case BinaryOperatorKind.DoubleMultiplication:
                    return valueLeft.DoubleValue * valueRight.DoubleValue;
                case BinaryOperatorKind.FloatMultiplication:
                    return valueLeft.SingleValue * valueRight.SingleValue;
                case BinaryOperatorKind.DoubleDivision:
                    return valueLeft.DoubleValue / valueRight.DoubleValue;
                case BinaryOperatorKind.FloatDivision:
                    return valueLeft.SingleValue / valueRight.SingleValue;
                case BinaryOperatorKind.DoubleRemainder:
                    return valueLeft.DoubleValue % valueRight.DoubleValue;
                case BinaryOperatorKind.FloatRemainder:
                    return valueLeft.SingleValue % valueRight.SingleValue;
                case BinaryOperatorKind.IntLeftShift:
                    return valueLeft.Int32Value << valueRight.Int32Value;
                case BinaryOperatorKind.LongLeftShift:
                    return valueLeft.Int64Value << valueRight.Int32Value;
                case BinaryOperatorKind.UIntLeftShift:
                    return valueLeft.UInt32Value << valueRight.Int32Value;
                case BinaryOperatorKind.ULongLeftShift:
                    return valueLeft.UInt64Value << valueRight.Int32Value;
                case BinaryOperatorKind.IntRightShift:
                    return valueLeft.Int32Value >> valueRight.Int32Value;
                case BinaryOperatorKind.LongRightShift:
                    return valueLeft.Int64Value >> valueRight.Int32Value;
                case BinaryOperatorKind.UIntRightShift:
                    return valueLeft.UInt32Value >> valueRight.Int32Value;
                case BinaryOperatorKind.ULongRightShift:
                    return valueLeft.UInt64Value >> valueRight.Int32Value;
                case BinaryOperatorKind.BoolAnd:
                    return valueLeft.BooleanValue & valueRight.BooleanValue;
                case BinaryOperatorKind.IntAnd:
                    return valueLeft.Int32Value & valueRight.Int32Value;
                case BinaryOperatorKind.LongAnd:
                    return valueLeft.Int64Value & valueRight.Int64Value;
                case BinaryOperatorKind.UIntAnd:
                    return valueLeft.UInt32Value & valueRight.UInt32Value;
                case BinaryOperatorKind.ULongAnd:
                    return valueLeft.UInt64Value & valueRight.UInt64Value;
                case BinaryOperatorKind.BoolOr:
                    return valueLeft.BooleanValue | valueRight.BooleanValue;
                case BinaryOperatorKind.IntOr:
                    return valueLeft.Int32Value | valueRight.Int32Value;
                case BinaryOperatorKind.LongOr:
                    return valueLeft.Int64Value | valueRight.Int64Value;
                case BinaryOperatorKind.UIntOr:
                    return valueLeft.UInt32Value | valueRight.UInt32Value;
                case BinaryOperatorKind.ULongOr:
                    return valueLeft.UInt64Value | valueRight.UInt64Value;
                case BinaryOperatorKind.BoolXor:
                    return valueLeft.BooleanValue ^ valueRight.BooleanValue;
                case BinaryOperatorKind.IntXor:
                    return valueLeft.Int32Value ^ valueRight.Int32Value;
                case BinaryOperatorKind.LongXor:
                    return valueLeft.Int64Value ^ valueRight.Int64Value;
                case BinaryOperatorKind.UIntXor:
                    return valueLeft.UInt32Value ^ valueRight.UInt32Value;
                case BinaryOperatorKind.ULongXor:
                    return valueLeft.UInt64Value ^ valueRight.UInt64Value;
                case BinaryOperatorKind.LogicalBoolAnd:
                    return valueLeft.BooleanValue && valueRight.BooleanValue;
                case BinaryOperatorKind.LogicalBoolOr:
                    return valueLeft.BooleanValue || valueRight.BooleanValue;
                case BinaryOperatorKind.BoolEqual:
                    return valueLeft.BooleanValue == valueRight.BooleanValue;
                case BinaryOperatorKind.StringEqual:
                    return valueLeft.StringValue == valueRight.StringValue;
                case BinaryOperatorKind.DecimalEqual:
                    return valueLeft.DecimalValue == valueRight.DecimalValue;
                case BinaryOperatorKind.FloatEqual:
                    return valueLeft.SingleValue == valueRight.SingleValue;
                case BinaryOperatorKind.DoubleEqual:
                    return valueLeft.DoubleValue == valueRight.DoubleValue;
                case BinaryOperatorKind.IntEqual:
                    return valueLeft.Int32Value == valueRight.Int32Value;
                case BinaryOperatorKind.LongEqual:
                    return valueLeft.Int64Value == valueRight.Int64Value;
                case BinaryOperatorKind.UIntEqual:
                    return valueLeft.UInt32Value == valueRight.UInt32Value;
                case BinaryOperatorKind.ULongEqual:
                    return valueLeft.UInt64Value == valueRight.UInt64Value;
                case BinaryOperatorKind.BoolNotEqual:
                    return valueLeft.BooleanValue != valueRight.BooleanValue;
                case BinaryOperatorKind.StringNotEqual:
                    return valueLeft.StringValue != valueRight.StringValue;
                case BinaryOperatorKind.DecimalNotEqual:
                    return valueLeft.DecimalValue != valueRight.DecimalValue;
                case BinaryOperatorKind.FloatNotEqual:
                    return valueLeft.SingleValue != valueRight.SingleValue;
                case BinaryOperatorKind.DoubleNotEqual:
                    return valueLeft.DoubleValue != valueRight.DoubleValue;
                case BinaryOperatorKind.IntNotEqual:
                    return valueLeft.Int32Value != valueRight.Int32Value;
                case BinaryOperatorKind.LongNotEqual:
                    return valueLeft.Int64Value != valueRight.Int64Value;
                case BinaryOperatorKind.UIntNotEqual:
                    return valueLeft.UInt32Value != valueRight.UInt32Value;
                case BinaryOperatorKind.ULongNotEqual:
                    return valueLeft.UInt64Value != valueRight.UInt64Value;
                case BinaryOperatorKind.DecimalLessThan:
                    return valueLeft.DecimalValue < valueRight.DecimalValue;
                case BinaryOperatorKind.FloatLessThan:
                    return valueLeft.SingleValue < valueRight.SingleValue;
                case BinaryOperatorKind.DoubleLessThan:
                    return valueLeft.DoubleValue < valueRight.DoubleValue;
                case BinaryOperatorKind.IntLessThan:
                    return valueLeft.Int32Value < valueRight.Int32Value;
                case BinaryOperatorKind.LongLessThan:
                    return valueLeft.Int64Value < valueRight.Int64Value;
                case BinaryOperatorKind.UIntLessThan:
                    return valueLeft.UInt32Value < valueRight.UInt32Value;
                case BinaryOperatorKind.ULongLessThan:
                    return valueLeft.UInt64Value < valueRight.UInt64Value;
                case BinaryOperatorKind.DecimalGreaterThan:
                    return valueLeft.DecimalValue > valueRight.DecimalValue;
                case BinaryOperatorKind.FloatGreaterThan:
                    return valueLeft.SingleValue > valueRight.SingleValue;
                case BinaryOperatorKind.DoubleGreaterThan:
                    return valueLeft.DoubleValue > valueRight.DoubleValue;
                case BinaryOperatorKind.IntGreaterThan:
                    return valueLeft.Int32Value > valueRight.Int32Value;
                case BinaryOperatorKind.LongGreaterThan:
                    return valueLeft.Int64Value > valueRight.Int64Value;
                case BinaryOperatorKind.UIntGreaterThan:
                    return valueLeft.UInt32Value > valueRight.UInt32Value;
                case BinaryOperatorKind.ULongGreaterThan:
                    return valueLeft.UInt64Value > valueRight.UInt64Value;
                case BinaryOperatorKind.DecimalLessThanOrEqual:
                    return valueLeft.DecimalValue <= valueRight.DecimalValue;
                case BinaryOperatorKind.FloatLessThanOrEqual:
                    return valueLeft.SingleValue <= valueRight.SingleValue;
                case BinaryOperatorKind.DoubleLessThanOrEqual:
                    return valueLeft.DoubleValue <= valueRight.DoubleValue;
                case BinaryOperatorKind.IntLessThanOrEqual:
                    return valueLeft.Int32Value <= valueRight.Int32Value;
                case BinaryOperatorKind.LongLessThanOrEqual:
                    return valueLeft.Int64Value <= valueRight.Int64Value;
                case BinaryOperatorKind.UIntLessThanOrEqual:
                    return valueLeft.UInt32Value <= valueRight.UInt32Value;
                case BinaryOperatorKind.ULongLessThanOrEqual:
                    return valueLeft.UInt64Value <= valueRight.UInt64Value;
                case BinaryOperatorKind.DecimalGreaterThanOrEqual:
                    return valueLeft.DecimalValue >= valueRight.DecimalValue;
                case BinaryOperatorKind.FloatGreaterThanOrEqual:
                    return valueLeft.SingleValue >= valueRight.SingleValue;
                case BinaryOperatorKind.DoubleGreaterThanOrEqual:
                    return valueLeft.DoubleValue >= valueRight.DoubleValue;
                case BinaryOperatorKind.IntGreaterThanOrEqual:
                    return valueLeft.Int32Value >= valueRight.Int32Value;
                case BinaryOperatorKind.LongGreaterThanOrEqual:
                    return valueLeft.Int64Value >= valueRight.Int64Value;
                case BinaryOperatorKind.UIntGreaterThanOrEqual:
                    return valueLeft.UInt32Value >= valueRight.UInt32Value;
                case BinaryOperatorKind.ULongGreaterThanOrEqual:
                    return valueLeft.UInt64Value >= valueRight.UInt64Value;
                case BinaryOperatorKind.UIntDivision:
                    return valueLeft.UInt32Value / valueRight.UInt32Value;
                case BinaryOperatorKind.ULongDivision:
                    return valueLeft.UInt64Value / valueRight.UInt64Value;

                // MinValue % -1 always overflows at runtime but never at compile time
                case BinaryOperatorKind.IntRemainder:
                    return (valueRight.Int32Value != -1) ? valueLeft.Int32Value % valueRight.Int32Value : 0;
                case BinaryOperatorKind.LongRemainder:
                    return (valueRight.Int64Value != -1) ? valueLeft.Int64Value % valueRight.Int64Value : 0;
                case BinaryOperatorKind.UIntRemainder:
                    return valueLeft.UInt32Value % valueRight.UInt32Value;
                case BinaryOperatorKind.ULongRemainder:
                    return valueLeft.UInt64Value % valueRight.UInt64Value;
            }

            return null;
        }

        /// <summary>
        /// Returns ConstantValue.Bad if, and only if, compound string length is out of supported limit.
        /// The <paramref name="compoundStringLength"/> parameter contains value corresponding to the 
        /// left node, or zero, which will trigger inference. Upon return, it will 
        /// be adjusted to correspond future result node.
        /// </summary>
        private static ConstantValue FoldStringConcatenation(BinaryOperatorKind kind, ConstantValue valueLeft, ConstantValue valueRight, ref int compoundStringLength)
        {
            Debug.Assert(valueLeft != null);
            Debug.Assert(valueRight != null);

            if (kind == BinaryOperatorKind.StringConcatenation)
            {
                string leftValue = valueLeft.StringValue ?? string.Empty;
                string rightValue = valueRight.StringValue ?? string.Empty;

                if (compoundStringLength == 0)
                {
                    // Infer. Keep it simple for now.
                    compoundStringLength = leftValue.Length;
                }

                Debug.Assert(compoundStringLength >= leftValue.Length);

                long newCompoundLength = (long)compoundStringLength + (long)leftValue.Length + (long)rightValue.Length;

                if (newCompoundLength > int.MaxValue)
                {
                    return ConstantValue.Bad;
                }

                ConstantValue result;

                try
                {
                    result = ConstantValue.Create(String.Concat(leftValue, rightValue));
                    compoundStringLength = (int)newCompoundLength;
                }
                catch (System.OutOfMemoryException)
                {
                    return ConstantValue.Bad;
                }

                return result;
            }

            return null;
        }

        private static BinaryOperatorKind SyntaxKindToBinaryOperatorKind(SyntaxKind kind)
        {
            switch (kind)
            {
                case SyntaxKind.MultiplyAssignmentExpression:
                case SyntaxKind.MultiplyExpression: return BinaryOperatorKind.Multiplication;
                case SyntaxKind.DivideAssignmentExpression:
                case SyntaxKind.DivideExpression: return BinaryOperatorKind.Division;
                case SyntaxKind.ModuloAssignmentExpression:
                case SyntaxKind.ModuloExpression: return BinaryOperatorKind.Remainder;
                case SyntaxKind.AddAssignmentExpression:
                case SyntaxKind.AddExpression: return BinaryOperatorKind.Addition;
                case SyntaxKind.SubtractAssignmentExpression:
                case SyntaxKind.SubtractExpression: return BinaryOperatorKind.Subtraction;
                case SyntaxKind.RightShiftAssignmentExpression:
                case SyntaxKind.RightShiftExpression: return BinaryOperatorKind.RightShift;
                case SyntaxKind.LeftShiftAssignmentExpression:
                case SyntaxKind.LeftShiftExpression: return BinaryOperatorKind.LeftShift;
                case SyntaxKind.EqualsExpression: return BinaryOperatorKind.Equal;
                case SyntaxKind.NotEqualsExpression: return BinaryOperatorKind.NotEqual;
                case SyntaxKind.GreaterThanExpression: return BinaryOperatorKind.GreaterThan;
                case SyntaxKind.LessThanExpression: return BinaryOperatorKind.LessThan;
                case SyntaxKind.GreaterThanOrEqualExpression: return BinaryOperatorKind.GreaterThanOrEqual;
                case SyntaxKind.LessThanOrEqualExpression: return BinaryOperatorKind.LessThanOrEqual;
                case SyntaxKind.AndAssignmentExpression:
                case SyntaxKind.BitwiseAndExpression: return BinaryOperatorKind.And;
                case SyntaxKind.OrAssignmentExpression:
                case SyntaxKind.BitwiseOrExpression: return BinaryOperatorKind.Or;
                case SyntaxKind.ExclusiveOrAssignmentExpression:
                case SyntaxKind.ExclusiveOrExpression: return BinaryOperatorKind.Xor;
                case SyntaxKind.LogicalAndExpression: return BinaryOperatorKind.LogicalAnd;
                case SyntaxKind.LogicalOrExpression: return BinaryOperatorKind.LogicalOr;
                default: throw ExceptionUtilities.UnexpectedValue(kind);
            }
        }

        private BoundExpression BindIncrementOperator(CSharpSyntaxNode node, ExpressionSyntax operandSyntax, SyntaxToken operatorToken, DiagnosticBag diagnostics)
        {
            BoundExpression operand = BindValue(operandSyntax, diagnostics, BindValueKind.IncrementDecrement);
            UnaryOperatorKind kind = SyntaxKindToUnaryOperatorKind(node.Kind());

            // If the operand is bad, avoid generating cascading errors.
            if (operand.HasAnyErrors)
            {
                // NOTE: no candidate user-defined operators.
                return new BoundIncrementOperator(
                    node,
                    kind,
                    operand,
                    null,
                    Conversion.NoConversion,
                    Conversion.NoConversion,
                    LookupResultKind.Empty,
                    GetSpecialType(SpecialType.System_Object, diagnostics, node),
                    hasErrors: true);
            }

            // The operand has to be a variable, property or indexer, so it must have a type.
            var operandType = operand.Type;
            Debug.Assert((object)operandType != null);

            if (operandType.IsDynamic())
            {
                return new BoundIncrementOperator(
                    node,
                    kind.WithType(UnaryOperatorKind.Dynamic).WithOverflowChecksIfApplicable(CheckOverflowAtRuntime),
                    operand,
                    methodOpt: null,
                    operandConversion: Conversion.NoConversion,
                    resultConversion: Conversion.NoConversion,
                    resultKind: LookupResultKind.Viable,
                    originalUserDefinedOperatorsOpt: default(ImmutableArray<MethodSymbol>),
                    type: operandType,
                    hasErrors: false);
            }

            LookupResultKind resultKind;
            ImmutableArray<MethodSymbol> originalUserDefinedOperators;
            var best = this.UnaryOperatorOverloadResolution(kind, operand, node, diagnostics, out resultKind, out originalUserDefinedOperators);
            if (!best.HasValue)
            {
                ReportUnaryOperatorError(node, diagnostics, operatorToken.Text, operand, resultKind);
                return new BoundIncrementOperator(
                    node,
                    kind,
                    operand,
                    null,
                    Conversion.NoConversion,
                    Conversion.NoConversion,
                    resultKind,
                    originalUserDefinedOperators,
                    GetSpecialType(SpecialType.System_Object, diagnostics, node),
                    hasErrors: true);
            }

            var signature = best.Signature;

            HashSet<DiagnosticInfo> useSiteDiagnostics = null;
            var resultConversion = Conversions.ClassifyConversionFromType(signature.ReturnType, operandType, ref useSiteDiagnostics);
            diagnostics.Add(node, useSiteDiagnostics);

            bool hasErrors = false;
            if (!resultConversion.IsImplicit || !resultConversion.IsValid)
            {
                GenerateImplicitConversionError(diagnostics, this.Compilation, node, resultConversion, signature.ReturnType, operandType);
                hasErrors = true;
            }
            else
            {
                ReportDiagnosticsIfObsolete(diagnostics, resultConversion, node, hasBaseReceiver: false);
            }

            if (!hasErrors && operandType.IsVoidPointer())
            {
                Error(diagnostics, ErrorCode.ERR_VoidError, node);
                hasErrors = true;
            }

            Conversion operandConversion = best.Conversion;

            ReportDiagnosticsIfObsolete(diagnostics, operandConversion, node, hasBaseReceiver: false);

            return new BoundIncrementOperator(
                node,
                signature.Kind.WithOverflowChecksIfApplicable(CheckOverflowAtRuntime),
                operand,
                signature.Method,
                operandConversion,
                resultConversion,
                resultKind,
                originalUserDefinedOperators,
                operandType,
                hasErrors);
        }

        // Based on ExpressionBinder::bindPtrIndirection.
        private BoundExpression BindPointerIndirectionExpression(PrefixUnaryExpressionSyntax node, DiagnosticBag diagnostics)
        {
            BoundExpression operand = BindValue(node.Operand, diagnostics, GetUnaryAssignmentKind(node.Kind()));

            TypeSymbol pointedAtType;
            bool hasErrors;
            BindPointerIndirectionExpressionInternal(node, operand, diagnostics, out pointedAtType, out hasErrors);

            return new BoundPointerIndirectionOperator(node, operand, pointedAtType ?? CreateErrorType(), hasErrors);
        }

        private static void BindPointerIndirectionExpressionInternal(CSharpSyntaxNode node, BoundExpression operand, DiagnosticBag diagnostics, out TypeSymbol pointedAtType, out bool hasErrors)
        {
            var operandType = operand.Type as PointerTypeSymbol;

            hasErrors = operand.HasAnyErrors; // This would propagate automatically, but by reading it explicitly we can reduce cascading.

            if ((object)operandType == null)
            {
                pointedAtType = null;

                if (!hasErrors)
                {
                    // NOTE: Dev10 actually reports ERR_BadUnaryOp if the operand has Type == null,
                    // but this seems clearer.
                    Error(diagnostics, ErrorCode.ERR_PtrExpected, node);
                    hasErrors = true;
                }
            }
            else
            {
                pointedAtType = operandType.PointedAtType.TypeSymbol;

                if (pointedAtType.SpecialType == SpecialType.System_Void)
                {
                    pointedAtType = null;

                    if (!hasErrors)
                    {
                        Error(diagnostics, ErrorCode.ERR_VoidError, node);
                        hasErrors = true;
                    }
                }
            }
        }

        // Based on ExpressionBinder::bindPtrAddr.
        private BoundExpression BindAddressOfExpression(PrefixUnaryExpressionSyntax node, DiagnosticBag diagnostics)
        {
            BoundExpression operand = BindValue(node.Operand, diagnostics, BindValueKind.AddressOf);

            bool hasErrors = operand.HasAnyErrors; // This would propagate automatically, but by reading it explicitly we can reduce cascading.
            bool isFixedStatementAddressOfExpression = SyntaxFacts.IsFixedStatementExpression(node);

            switch (operand.Kind)
            {
                case BoundKind.MethodGroup:
                case BoundKind.Lambda:
                case BoundKind.UnboundLambda:
                    {
                        Debug.Assert(hasErrors);
                        return new BoundAddressOfOperator(node, operand, isFixedStatementAddressOfExpression, CreateErrorType(), hasErrors: true);
                    }
            }

            TypeSymbol operandType = operand.Type;
            Debug.Assert((object)operandType != null || hasErrors, "BindValue should have caught a null operand type");

            bool isManagedType = operandType.IsManagedType;
            bool allowManagedAddressOf = Flags.Includes(BinderFlags.AllowManagedAddressOf);
            if (!allowManagedAddressOf)
            {
                if (!hasErrors && isManagedType)
                {
                    hasErrors = true;
                    Error(diagnostics, ErrorCode.ERR_ManagedAddr, node, operandType);
                }

                if (!hasErrors)
                {
                    Symbol accessedLocalOrParameterOpt;
                    if (IsNonMoveableVariable(operand, out accessedLocalOrParameterOpt) == isFixedStatementAddressOfExpression)
                    {
                        Error(diagnostics, isFixedStatementAddressOfExpression ? ErrorCode.ERR_FixedNotNeeded : ErrorCode.ERR_FixedNeeded, node);
                        hasErrors = true;
                    }
                }
            }

            TypeSymbol pointerType = new PointerTypeSymbol(TypeSymbolWithAnnotations.Create(isManagedType && allowManagedAddressOf
                ? GetSpecialType(SpecialType.System_IntPtr, diagnostics, node)
                : operandType ?? CreateErrorType()));
            return new BoundAddressOfOperator(node, operand, isFixedStatementAddressOfExpression, pointerType, hasErrors);
        }

        // Basically a port of ExpressionBinder::isFixedExpression, which basically implements spec section 18.3.
        // Renamed because there are already too many things called "fixed".
        // NOTE: internal purely for testing purposes.
        internal bool IsNonMoveableVariable(BoundExpression expr, out Symbol accessedLocalOrParameterOpt)
        {
            accessedLocalOrParameterOpt = null;

            while (true)
            {
                BoundKind exprKind = expr.Kind;
                switch (exprKind)
                {
                    case BoundKind.FieldAccess:
                    case BoundKind.EventAccess:
                        {
                            FieldSymbol fieldSymbol;
                            BoundExpression receiver;
                            if (exprKind == BoundKind.FieldAccess)
                            {
                                BoundFieldAccess fieldAccess = (BoundFieldAccess)expr;
                                fieldSymbol = fieldAccess.FieldSymbol;
                                receiver = fieldAccess.ReceiverOpt;
                            }
                            else
                            {
                                BoundEventAccess eventAccess = (BoundEventAccess)expr;
                                if (!eventAccess.IsUsableAsField || eventAccess.EventSymbol.IsWindowsRuntimeEvent)
                                {
                                    return false;
                                }
                                EventSymbol eventSymbol = eventAccess.EventSymbol;
                                fieldSymbol = eventSymbol.AssociatedField;
                                receiver = eventAccess.ReceiverOpt;
                            }

                            if ((object)fieldSymbol == null || fieldSymbol.IsStatic || (object)receiver == null)
                            {
                                return false;
                            }

                            var unusedDiagnostics = DiagnosticBag.GetInstance();
                            bool receiverIsLValue = CheckValueKind(receiver, BindValueKind.AddressOf, unusedDiagnostics);
                            unusedDiagnostics.Free();

                            if (!receiverIsLValue)
                            {
                                return false;
                            }

                            // NOTE: type parameters will already have been weeded out, since a
                            // variable of type parameter type has to be cast to an effective
                            // base or interface type before its fields can be accessed and a
                            // conversion isn't an lvalue.
                            if (receiver.Type.IsReferenceType)
                            {
                                return false;
                            }

                            expr = receiver;
                            continue;
                        }
                    case BoundKind.RangeVariable:
                        {
                            // NOTE: there are cases where you can take the address of a range variable.
                            // e.g. from x in new int[3] select *(&x)
                            BoundRangeVariable variableAccess = (BoundRangeVariable)expr;
                            expr = variableAccess.Value; //Check the underlying expression.
                            continue;
                        }
                    case BoundKind.Parameter:
                        {
                            BoundParameter parameterAccess = (BoundParameter)expr;
                            ParameterSymbol parameterSymbol = parameterAccess.ParameterSymbol;
                            accessedLocalOrParameterOpt = parameterSymbol;
                            return parameterSymbol.RefKind == RefKind.None;
                        }
                    case BoundKind.ThisReference:
                    case BoundKind.BaseReference:
                        {
                            accessedLocalOrParameterOpt = this.ContainingMemberOrLambda.EnclosingThisSymbol();
                            return false;
                        }
                    case BoundKind.Local:
                        {
                            BoundLocal localAccess = (BoundLocal)expr;
                            LocalSymbol localSymbol = localAccess.LocalSymbol;
                            accessedLocalOrParameterOpt = localSymbol;
                            // NOTE: The spec says that this is moveable if it is captured by an anonymous function,
                            // but that will be reported separately and error-recovery is better if we say that
                            // such locals are not moveable.
                            return localSymbol.RefKind == RefKind.None;
                        }
                    case BoundKind.PointerIndirectionOperator: //Covers ->, since the receiver will be one of these.
                    case BoundKind.PointerElementAccess:
                    case BoundKind.StackAllocArrayCreation:
                        {
                            return true;
                        }
                    case BoundKind.PropertyAccess: // Never a variable.
                    case BoundKind.IndexerAccess: // Never a variable.
                    default:
                        {
                            return false;
                        }
                }
            }
        }

        private BoundExpression BindUnaryOperator(PrefixUnaryExpressionSyntax node, DiagnosticBag diagnostics)
        {
            BoundExpression operand = BindValue(node.Operand, diagnostics, GetUnaryAssignmentKind(node.Kind()));
            BoundLiteral constant = BindIntegralMinValConstants(node, operand, diagnostics);
            return constant ?? BindUnaryOperatorCore(node, node.OperatorToken.Text, operand, diagnostics);
        }

        private BoundExpression BindUnaryOperatorCore(CSharpSyntaxNode node, string operatorText, BoundExpression operand, DiagnosticBag diagnostics)
        {
            UnaryOperatorKind kind = SyntaxKindToUnaryOperatorKind(node.Kind());

            bool isOperandTypeNull = (object)operand.Type == null;
            if (isOperandTypeNull)
            {
                // Dev10 does not allow unary prefix operators to be applied to the null literal
                // (or other typeless expressions).
                Error(diagnostics, ErrorCode.ERR_BadUnaryOp, node, operatorText, operand.Display);
            }

            // If the operand is bad, avoid generating cascading errors.
            if (operand.HasAnyErrors || isOperandTypeNull)
            {
                // Note: no candidate user-defined operators.
                return new BoundUnaryOperator(node, kind, operand, ConstantValue.NotAvailable,
                    methodOpt: null,
                    resultKind: LookupResultKind.Empty,
                    type: GetSpecialType(SpecialType.System_Object, diagnostics, node),
                    hasErrors: true);
            }

            // If the operand is dynamic then we do not attempt to do overload resolution at compile
            // time; we defer that until runtime. If we did overload resolution then the dynamic
            // operand would be implicitly convertible to the parameter type of each operator 
            // signature, and therefore every operator would be an applicable candidate. Instead 
            // of changing overload resolution to handle dynamic, we just handle it here and let
            // overload resolution implement the specification.

            if (operand.HasDynamicType())
            {
                return new BoundUnaryOperator(
                    syntax: node,
                    operatorKind: kind.WithType(UnaryOperatorKind.Dynamic).WithOverflowChecksIfApplicable(CheckOverflowAtRuntime),
                    operand: operand,
                    constantValueOpt: ConstantValue.NotAvailable,
                    methodOpt: null,
                    resultKind: LookupResultKind.Viable,
                    type: operand.Type);
            }

            LookupResultKind resultKind;
            ImmutableArray<MethodSymbol> originalUserDefinedOperators;
            var best = this.UnaryOperatorOverloadResolution(kind, operand, node, diagnostics, out resultKind, out originalUserDefinedOperators);
            if (!best.HasValue)
            {
                ReportUnaryOperatorError(node, diagnostics, operatorText, operand, resultKind);
                return new BoundUnaryOperator(
                    node,
                    kind,
                    operand,
                    ConstantValue.NotAvailable,
                    null,
                    resultKind,
                    originalUserDefinedOperators,
                    GetSpecialType(SpecialType.System_Object, diagnostics, node),
                    hasErrors: true);
            }

            var signature = best.Signature;

            var resultOperand = CreateConversion(operand.Syntax, operand, best.Conversion, false, signature.OperandType, diagnostics);
            var resultType = signature.ReturnType;
            UnaryOperatorKind resultOperatorKind = signature.Kind;
            var resultMethod = signature.Method;
            var resultConstant = FoldUnaryOperator(node, resultOperatorKind, resultOperand, resultType.SpecialType, diagnostics);

            return new BoundUnaryOperator(
                node,
                resultOperatorKind.WithOverflowChecksIfApplicable(CheckOverflowAtRuntime),
                resultOperand,
                resultConstant,
                resultMethod,
                resultKind,
                resultType);
        }

        private ConstantValue FoldEnumUnaryOperator(
            CSharpSyntaxNode syntax,
            UnaryOperatorKind kind,
            BoundExpression operand,
            DiagnosticBag diagnostics)
        {
            var underlyingType = operand.Type.GetEnumUnderlyingType();

            BoundExpression newOperand = CreateConversion(operand, underlyingType, diagnostics);

            // We may have to upconvert the type if it is a byte, sbyte, short, ushort
            // or nullable of those, because there is no ~ operator
            var upconvertSpecialType = GetEnumPromotedType(underlyingType.SpecialType);
            var upconvertType = upconvertSpecialType == underlyingType.SpecialType ?
                underlyingType :
                GetSpecialType(upconvertSpecialType, diagnostics, syntax);

            newOperand = CreateConversion(newOperand, upconvertType, diagnostics);

            UnaryOperatorKind newKind = kind.Operator().WithType(upconvertSpecialType);

            var constantValue = FoldUnaryOperator(syntax, newKind, operand, upconvertType.SpecialType, diagnostics);

            // Convert back to the underlying type
            if (!constantValue.IsBad)
            {
                // Do an unchecked conversion if bitwise complement
                var binder = kind.Operator() == UnaryOperatorKind.BitwiseComplement ?
                    this.WithCheckedOrUncheckedRegion(@checked: false) : this;
                return binder.FoldConstantNumericConversion(syntax, constantValue, underlyingType, diagnostics);
            }

            return constantValue;
        }

        private ConstantValue FoldUnaryOperator(
            CSharpSyntaxNode syntax,
            UnaryOperatorKind kind,
            BoundExpression operand,
            SpecialType resultType,
            DiagnosticBag diagnostics)
        {
            Debug.Assert(operand != null);
            // UNDONE: report errors when in a checked context.

            if (operand.HasAnyErrors)
            {
                return null;
            }

            var value = operand.ConstantValue;
            if (value == null || value.IsBad)
            {
                return value;
            }

            if (kind.IsEnum() && !kind.IsLifted())
            {
                return FoldEnumUnaryOperator(syntax, kind, operand, diagnostics);
            }

            var newValue = FoldNeverOverflowUnaryOperator(kind, value);
            if (newValue != null)
            {
                return ConstantValue.Create(newValue, resultType);
            }

            if (CheckOverflowAtCompileTime)
            {
                try
                {
                    newValue = FoldCheckedIntegralUnaryOperator(kind, value);
                }
                catch (OverflowException)
                {
                    Error(diagnostics, ErrorCode.ERR_CheckedOverflow, syntax);
                    return ConstantValue.Bad;
                }
            }
            else
            {
                newValue = FoldUncheckedIntegralUnaryOperator(kind, value);
            }

            if (newValue != null)
            {
                return ConstantValue.Create(newValue, resultType);
            }

            return null;
        }

        private static object FoldNeverOverflowUnaryOperator(UnaryOperatorKind kind, ConstantValue value)
        {
            // Note that we do operations on single-precision floats as double-precision.
            switch (kind)
            {
                case UnaryOperatorKind.DecimalUnaryMinus:
                    return -value.DecimalValue;
                case UnaryOperatorKind.DoubleUnaryMinus:
                case UnaryOperatorKind.FloatUnaryMinus:
                    return -value.DoubleValue;
                case UnaryOperatorKind.DecimalUnaryPlus:
                    return +value.DecimalValue;
                case UnaryOperatorKind.FloatUnaryPlus:
                case UnaryOperatorKind.DoubleUnaryPlus:
                    return +value.DoubleValue;
                case UnaryOperatorKind.LongUnaryPlus:
                    return +value.Int64Value;
                case UnaryOperatorKind.ULongUnaryPlus:
                    return +value.UInt64Value;
                case UnaryOperatorKind.IntUnaryPlus:
                    return +value.Int32Value;
                case UnaryOperatorKind.UIntUnaryPlus:
                    return +value.UInt32Value;
                case UnaryOperatorKind.BoolLogicalNegation:
                    return !value.BooleanValue;
                case UnaryOperatorKind.IntBitwiseComplement:
                    return ~value.Int32Value;
                case UnaryOperatorKind.LongBitwiseComplement:
                    return ~value.Int64Value;
                case UnaryOperatorKind.UIntBitwiseComplement:
                    return ~value.UInt32Value;
                case UnaryOperatorKind.ULongBitwiseComplement:
                    return ~value.UInt64Value;
            }

            return null;
        }

        private static object FoldUncheckedIntegralUnaryOperator(UnaryOperatorKind kind, ConstantValue value)
        {
            unchecked
            {
                switch (kind)
                {
                    case UnaryOperatorKind.LongUnaryMinus:
                        return -value.Int64Value;
                    case UnaryOperatorKind.IntUnaryMinus:
                        return -value.Int32Value;
                }
            }

            return null;
        }

        private static object FoldCheckedIntegralUnaryOperator(UnaryOperatorKind kind, ConstantValue value)
        {
            checked
            {
                switch (kind)
                {
                    case UnaryOperatorKind.LongUnaryMinus:
                        return -value.Int64Value;
                    case UnaryOperatorKind.IntUnaryMinus:
                        return -value.Int32Value;
                }
            }

            return null;
        }

        private static UnaryOperatorKind SyntaxKindToUnaryOperatorKind(SyntaxKind kind)
        {
            switch (kind)
            {
                case SyntaxKind.PreIncrementExpression: return UnaryOperatorKind.PrefixIncrement;
                case SyntaxKind.PostIncrementExpression: return UnaryOperatorKind.PostfixIncrement;
                case SyntaxKind.PreDecrementExpression: return UnaryOperatorKind.PrefixDecrement;
                case SyntaxKind.PostDecrementExpression: return UnaryOperatorKind.PostfixDecrement;
                case SyntaxKind.UnaryPlusExpression: return UnaryOperatorKind.UnaryPlus;
                case SyntaxKind.UnaryMinusExpression: return UnaryOperatorKind.UnaryMinus;
                case SyntaxKind.LogicalNotExpression: return UnaryOperatorKind.LogicalNegation;
                case SyntaxKind.BitwiseNotExpression: return UnaryOperatorKind.BitwiseComplement;
                default: throw ExceptionUtilities.UnexpectedValue(kind);
            }
        }

        private static BindValueKind GetBinaryAssignmentKind(SyntaxKind kind)
        {
            switch (kind)
            {
                case SyntaxKind.SimpleAssignmentExpression:
                    return BindValueKind.Assignment;
                case SyntaxKind.AddAssignmentExpression:
                case SyntaxKind.AndAssignmentExpression:
                case SyntaxKind.DivideAssignmentExpression:
                case SyntaxKind.ExclusiveOrAssignmentExpression:
                case SyntaxKind.LeftShiftAssignmentExpression:
                case SyntaxKind.ModuloAssignmentExpression:
                case SyntaxKind.MultiplyAssignmentExpression:
                case SyntaxKind.OrAssignmentExpression:
                case SyntaxKind.RightShiftAssignmentExpression:
                case SyntaxKind.SubtractAssignmentExpression:
                    return BindValueKind.CompoundAssignment;
                default:
                    return BindValueKind.RValue;
            }
        }

        private static BindValueKind GetUnaryAssignmentKind(SyntaxKind kind)
        {
            switch (kind)
            {
                case SyntaxKind.PreDecrementExpression:
                case SyntaxKind.PreIncrementExpression:
                case SyntaxKind.PostDecrementExpression:
                case SyntaxKind.PostIncrementExpression:
                    return BindValueKind.IncrementDecrement;
                case SyntaxKind.AddressOfExpression:
                    Debug.Assert(false, "Should be handled separately.");
                    goto default;
                default:
                    return BindValueKind.RValue;
            }
        }

        private BoundLiteral BindIntegralMinValConstants(PrefixUnaryExpressionSyntax node, BoundExpression operand, DiagnosticBag diagnostics)
        {
            // SPEC: To permit the smallest possible int and long values to be written as decimal integer 
            // SPEC: literals, the following two rules exist:

            // SPEC: When a decimal-integer-literal with the value 2147483648 and no integer-type-suffix 
            // SPEC: appears as the token immediately following a unary minus operator token, the result is a 
            // SPEC: constant of type int with the value −2147483648. 

            // SPEC: When a decimal-integer-literal with the value 9223372036854775808 and no integer-type-suffix 
            // SPEC: or the integer-type-suffix L or l appears as the token immediately following a unary minus 
            // SPEC: operator token, the result is a constant of type long with the value −9223372036854775808. 

            if (node.Kind() != SyntaxKind.UnaryMinusExpression)
            {
                return null;
            }

            if (node.Operand != operand.Syntax || operand.Syntax.Kind() != SyntaxKind.NumericLiteralExpression)
            {
                return null;
            }

            var literal = (LiteralExpressionSyntax)operand.Syntax;
            var token = literal.Token;
            if (token.Value is uint)
            {
                uint value = (uint)token.Value;
                if (value != 2147483648U)
                {
                    return null;
                }

                if (token.Text.Contains("u") || token.Text.Contains("U") || token.Text.Contains("l") || token.Text.Contains("L"))
                {
                    return null;
                }

                return new BoundLiteral(node, ConstantValue.Create((int)-2147483648), GetSpecialType(SpecialType.System_Int32, diagnostics, node));
            }
            else if (token.Value is ulong)
            {
                var value = (ulong)token.Value;
                if (value != 9223372036854775808UL)
                {
                    return null;
                }

                if (token.Text.Contains("u") || token.Text.Contains("U"))
                {
                    return null;
                }

                return new BoundLiteral(node, ConstantValue.Create(-9223372036854775808), GetSpecialType(SpecialType.System_Int64, diagnostics, node));
            }

            return null;
        }

        private static bool IsDivisionByZero(BinaryOperatorKind kind, ConstantValue valueRight)
        {
            Debug.Assert(valueRight != null);

            switch (kind)
            {
                case BinaryOperatorKind.DecimalDivision:
                case BinaryOperatorKind.DecimalRemainder:
                    return valueRight.DecimalValue == 0.0m;
                case BinaryOperatorKind.IntDivision:
                case BinaryOperatorKind.IntRemainder:
                    return valueRight.Int32Value == 0;
                case BinaryOperatorKind.LongDivision:
                case BinaryOperatorKind.LongRemainder:
                    return valueRight.Int64Value == 0;
                case BinaryOperatorKind.UIntDivision:
                case BinaryOperatorKind.UIntRemainder:
                    return valueRight.UInt32Value == 0;
                case BinaryOperatorKind.ULongDivision:
                case BinaryOperatorKind.ULongRemainder:
                    return valueRight.UInt64Value == 0;
            }

            return false;
        }

        private bool IsOperandErrors(CSharpSyntaxNode node, ref BoundExpression operand, DiagnosticBag diagnostics)
        {
            switch (operand.Kind)
            {
                case BoundKind.UnboundLambda:
                case BoundKind.Lambda:
                case BoundKind.MethodGroup:  // New in Roslyn - see DevDiv #864740.
                    // operand for an is or as expression cannot be a lambda expression or method group
                    if (!operand.HasAnyErrors)
                    {
                        Error(diagnostics, ErrorCode.ERR_LambdaInIsAs, node);
                        operand = BadExpression(node, operand);
                    }

                    return true;

                default:
                    if ((object)operand.Type == null && !operand.IsLiteralNull())
                    {
                        if (!operand.HasAnyErrors)
                        {
                            // Operator 'is' cannot be applied to operand of type '(int, <null>)'
                            Error(diagnostics, ErrorCode.ERR_BadUnaryOp, node, SyntaxFacts.GetText(SyntaxKind.IsKeyword), operand.Display);
                        }

                        return true;
                    }

                    break;
            }

            return operand.HasAnyErrors;
            }

        private bool IsOperatorErrors(CSharpSyntaxNode node, TypeSymbol operandType, BoundTypeExpression typeExpression, DiagnosticBag diagnostics)
        {
            var targetType = typeExpression.Type;
            var targetTypeKind = targetType.TypeKind;

            // The native compiler allows "x is C" where C is a static class. This
            // is strictly illegal according to the specification (see the section
            // called "Referencing Static Class Types".) To retain compatibility we
            // allow it, but when /feature:strict is enabled we break with the native
            // compiler and turn this into an error, as it should be.
            if (targetType.IsStatic && Compilation.FeatureStrictEnabled)
            {
                Error(diagnostics, ErrorCode.ERR_StaticInAsOrIs, node, targetType);
                return true;
            }

            if ((object)operandType != null && operandType.TypeKind == TypeKind.Pointer || targetTypeKind == TypeKind.Pointer)
            {
                // operand for an is or as expression cannot be of pointer type
                Error(diagnostics, ErrorCode.ERR_PointerInAsOrIs, node);
                return true;
            }

            return targetTypeKind == TypeKind.Error;
        }

        private BoundExpression BindIsOperator(BinaryExpressionSyntax node, DiagnosticBag diagnostics)
        {
            var resultType = (TypeSymbol)GetSpecialType(SpecialType.System_Boolean, diagnostics, node);
            var operand = BindValue(node.Left, diagnostics, BindValueKind.RValue);
            var operandHasErrors = IsOperandErrors(node, ref operand, diagnostics);
            // try binding as a type, but back off to binding as an expression if that does not work.
            AliasSymbol alias;
<<<<<<< HEAD
            TypeSymbol targetType = BindType(node.Right, diagnostics, out alias).TypeSymbol;
=======
            TypeSymbol targetType;
            var isTypeDiagnostics = DiagnosticBag.GetInstance();
            targetType = BindType(node.Right, isTypeDiagnostics, out alias);

            if (targetType?.IsErrorType() == true && isTypeDiagnostics.HasAnyResolvedErrors() &&
                    ((CSharpParseOptions)node.SyntaxTree.Options).IsFeatureEnabled(MessageID.IDS_FeaturePatternMatching))
            {
                // it did not bind as a type; try binding as a constant expression pattern
                bool wasExpression;
                var isPatternDiagnostics = DiagnosticBag.GetInstance();
                if ((object)operand.Type == null)
                {
                    if (!operandHasErrors)
                    {
                        isPatternDiagnostics.Add(ErrorCode.ERR_BadIsPatternExpression, node.Left.Location, operand.Display);
                    }

                    operand = ToBadExpression(operand);
                }

                var boundConstantPattern = BindConstantPattern(
                    node.Right, operand, operand.Type, node.Right, node.Right.HasErrors, isPatternDiagnostics, out wasExpression, wasSwitchCase: false);
                if (wasExpression)
                {
                    isTypeDiagnostics.Free();
                    diagnostics.AddRangeAndFree(isPatternDiagnostics);
                    return new BoundIsPatternExpression(node, operand, boundConstantPattern, resultType, operandHasErrors);
                }

                isPatternDiagnostics.Free();
            }

            diagnostics.AddRangeAndFree(isTypeDiagnostics);
>>>>>>> 2355a7be
            var typeExpression = new BoundTypeExpression(node.Right, alias, targetType);
            var targetTypeKind = targetType.TypeKind;
            if (operandHasErrors || IsOperatorErrors(node, operand.Type, typeExpression, diagnostics))
            {
                return new BoundIsOperator(node, operand, typeExpression, Conversion.NoConversion, resultType, hasErrors: true);
            }

            // Is and As operator should have null ConstantValue as they are not constant expressions.
            // However we perform analysis of is/as expressions at bind time to detect if the expression 
            // will always evaluate to a constant to generate warnings (always true/false/null).
            // We also need this analysis result during rewrite to optimize away redundant isinst instructions.
            // We store the conversion from expression's operand type to target type to enable these
            // optimizations during is/as operator rewrite.

            HashSet<DiagnosticInfo> useSiteDiagnostics = null;

            if (operand.ConstantValue == ConstantValue.Null ||
                operand.Kind == BoundKind.MethodGroup ||
                operand.Type.SpecialType == SpecialType.System_Void)
            {
                // warning for cases where the result is always false:
                // (a) "null is TYPE" OR operand evaluates to null 
                // (b) operand is a MethodGroup
                // (c) operand is of void type

                // NOTE:    Dev10 violates the SPEC for case (c) above and generates
                // NOTE:    an error ERR_NoExplicitBuiltinConv if the target type
                // NOTE:    is an open type. According to the specification, the result
                // NOTE:    is always false, but no compile time error occurs.
                // NOTE:    We follow the specification and generate WRN_IsAlwaysFalse
                // NOTE:    instead of an error.
                // NOTE:    See Test SyntaxBinderTests.TestIsOperatorWithTypeParameter

                Error(diagnostics, ErrorCode.WRN_IsAlwaysFalse, node, targetType);
                Conversion conv = Conversions.ClassifyConversionFromExpression(operand, targetType, ref useSiteDiagnostics);
                diagnostics.Add(node, useSiteDiagnostics);
                return new BoundIsOperator(node, operand, typeExpression, conv, resultType);
            }

            if (targetTypeKind == TypeKind.Dynamic)
            {
                // warning for dynamic target type
                Error(diagnostics, ErrorCode.WRN_IsDynamicIsConfusing,
                    node, node.OperatorToken.Text, targetType.Name,
                    GetSpecialType(SpecialType.System_Object, diagnostics, node).Name // a pretty way of getting the string "Object"
                    );
            }

            var operandType = operand.Type;
            Debug.Assert((object)operandType != null);
            if (operandType.TypeKind == TypeKind.Dynamic)
            {
                // if operand has a dynamic type, we do the same thing as though it were an object
                operandType = GetSpecialType(SpecialType.System_Object, diagnostics, node);
            }

            Conversion conversion = Conversions.ClassifyConversionFromType(operandType, targetType, ref useSiteDiagnostics);
            diagnostics.Add(node, useSiteDiagnostics);
            ReportIsOperatorConstantWarnings(node, diagnostics, operandType, targetType, conversion.Kind, operand.ConstantValue);
            return new BoundIsOperator(node, operand, typeExpression, conversion, resultType);
        }

        private static void ReportIsOperatorConstantWarnings(
            CSharpSyntaxNode syntax,
            DiagnosticBag diagnostics,
            TypeSymbol operandType,
            TypeSymbol targetType,
            ConversionKind conversionKind,
            ConstantValue operandConstantValue)
        {
            // NOTE:    Even though BoundIsOperator and BoundAsOperator will always have no ConstantValue
            // NOTE:    (they are non-constant expressions according to Section 7.19 of the specification),
            // NOTE:    we want to perform constant analysis of is/as expressions to generate warnings if the
            // NOTE:    expression will always be true/false/null.

            ConstantValue constantValue = GetIsOperatorConstantResult(operandType, targetType, conversionKind, operandConstantValue);
            if (constantValue != null)
            {
                Debug.Assert(constantValue == ConstantValue.True || constantValue == ConstantValue.False);

                ErrorCode errorCode = constantValue == ConstantValue.True ? ErrorCode.WRN_IsAlwaysTrue : ErrorCode.WRN_IsAlwaysFalse;
                Error(diagnostics, errorCode, syntax, targetType);
            }
        }

        internal static ConstantValue GetIsOperatorConstantResult(TypeSymbol operandType, TypeSymbol targetType, ConversionKind conversionKind, ConstantValue operandConstantValue)
        {
            Debug.Assert((object)targetType != null);

            // SPEC:    The result of the operation depends on D and T as follows:
            // SPEC:    1)	If T is a reference type, the result is true if D and T are the same type, if D is a reference type and
            // SPEC:        an implicit reference conversion from D to T exists, or if D is a value type and a boxing conversion from D to T exists.
            // SPEC:    2)	If T is a nullable type, the result is true if D is the underlying type of T.
            // SPEC:    3)	If T is a non-nullable value type, the result is true if D and T are the same type.
            // SPEC:    4)	Otherwise, the result is false.

            // NOTE:    The language specification talks about the runtime evaluation of the is operation.
            // NOTE:    However, we are interested in computing the compile time constant value for the expression.
            // NOTE:    Even though BoundIsOperator and BoundAsOperator will always have no ConstantValue
            // NOTE:    (they are non-constant expressions according to Section 7.19 of the specification),
            // NOTE:    we want to perform constant analysis of is/as expressions during binding to generate warnings (always true/false/null)
            // NOTE:    and during rewriting for optimized codegen.
            // NOTE: 
            // NOTE:    Because the heuristic presented here is used to change codegen, it must be conservative. It is acceptable
            // NOTE:    for us to fail to report a warning in cases where humans could logically deduce that the operator will
            // NOTE:    always return false. It is not acceptable to inaccurately warn that the operator will always return false
            // NOTE:    if there are cases where it might succeed.
            // 

            // To begin our heuristic: if the operand is literal null then we automatically return that the
            // result is false. You might think that we can simply check to see if the conversion is 
            // ConversionKind.NullConversion, but "null is T" for a type parameter T is actually classified
            // as an implicit reference conversion if T is constrained to reference types. Rather
            // than deal with all those special cases we can simply bail out here.

            if (operandConstantValue == ConstantValue.Null)
            {
                return ConstantValue.False;
            }

            Debug.Assert((object)operandType != null);

            switch (conversionKind)
            {
                case ConversionKind.NoConversion:
                    // Oddly enough, "x is T" can be true even if there is no conversion from x to T! 
                    //
                    // Scenario 1: Type parameter compared to System.Enum.
                    //
                    // bool M1<X>(X x) where X : struct { return x is Enum; }
                    //
                    // There is no conversion from X to Enum, not even an explicit conversion. But
                    // nevertheless, X could be constructed as an enumerated type.
                    // However, we can sometimes know that the result will be false.
                    //
                    // Scenario 2: Constrained type parameter compared to reference type.
                    //
                    // bool M2<X>(X x) where X : struct { return x is string; }
                    //
                    // We know that X, constrained to struct, will never be string.
                    //
                    // Scenario 3: Value type compared to type parameter.
                    //
                    // bool M3<T>(int x) { return x is T; }
                    //
                    // There is no conversion from int to T, but T could nevertheless be int.
                    //
                    // Scenario 4: Constructed type compared to open type
                    //
                    // bool M4<T>(C<int> x) { return x is C<T>; } 
                    //
                    // There is no conversion from C<int> to C<T>, but nevertheless, T might be int.
                    //
                    // Scenario 5: Open type compared to constructed type:
                    //
                    // bool M5<X>(C<X> x) { return x is C<int>);
                    //
                    // Again, X could be int.
                    // 
                    // We could then go on to get more complicated. For example, 
                    //
                    // bool M6<X>(C<X> x) where X : struct { return x is C<string>; }
                    //
                    // We know that C<X> is never convertible to C<string> no matter what
                    // X is. Or:
                    //
                    // bool M7<T>(Dictionary<int, int> x) { return x is List<T>; }
                    //
                    // We know that no matter what T is, the conversion will never succeed.
                    //
                    // As noted above, we must be conservative. We follow the lead of the native compiler,
                    // which uses the following algorithm:
                    //
                    // * If neither type is open and there is no conversion then the result is always false:

                    if (!operandType.ContainsTypeParameter() && !targetType.ContainsTypeParameter())
                    {
                        return ConstantValue.False;
                    }

                    // * Otherwise, at least one of them is of an open type. If the operand is of value type 
                    //   and the target is a class type other than System.Enum, then we are in scenario 2, 
                    //   not scenario 1, and can correctly deduce that the result is false.

                    if (operandType.IsValueType && targetType.IsClassType() && targetType.SpecialType != SpecialType.System_Enum)
                    {
                        return ConstantValue.False;
                    }

                    // * Otherwise, we give up. Though there are other situations in which we can deduce that
                    //   the result will always be false, such as scenarios 6 and 7, but we do not attempt
                    //   to deduce this.

                    // CONSIDER: we could use TypeUnification.CanUnify to do additional compile-time checking.

                    return null;

                case ConversionKind.ImplicitNumeric:
                case ConversionKind.ExplicitNumeric:
                case ConversionKind.ImplicitEnumeration:
                // case ConversionKind.ExplicitEnumeration: // Handled separately below.
                case ConversionKind.ImplicitConstant:
                case ConversionKind.ImplicitUserDefined:
                case ConversionKind.ExplicitUserDefined:
                case ConversionKind.IntPtr:

                    // Consider all the cases where we know that "x is T" must be false just from
                    // the conversion classification.
                    //
                    // If we have "x is T" and the conversion from x to T is numeric or enum then the result must be false.
                    //
                    // If we have "null is T" then obviously that must be false.
                    //
                    // If we have "1 is long" then that must be false. (If we have "1 is int" then it is an identity conversion,
                    // not an implicit constant conversion.
                    //
                    // User-defined and IntPtr conversions are always false for "is".

                    return ConstantValue.False;

                case ConversionKind.ExplicitEnumeration:
                    // Enum-to-enum conversions should be treated the same as unsuccessful struct-to-struct
                    // conversions (i.e. make allowances for type unification, etc)
                    if (operandType.IsEnumType() && targetType.IsEnumType())
                    {
                        goto case ConversionKind.NoConversion;
                    }

                    return ConstantValue.False;

                case ConversionKind.ExplicitNullable:

                    // An explicit nullable conversion is a conversion of one of the following forms:
                    //
                    // 1) X? --> Y?, where X --> Y is an explicit conversion.  (If X --> Y is an implicit
                    //    conversion then X? --> Y? is an implicit nullable conversion.) In this case we
                    //    know that "X? is Y?" must be false because either X? is null, or we have an
                    //    explicit conversion from struct type X to struct type Y, and so X is never of type Y.)
                    //
                    // 2) X --> Y?, where again, X --> Y is an explicit conversion. By the same reasoning
                    //    as in case 1, this must be false.

                    if (targetType.IsNullableType())
                    {
                        return ConstantValue.False;
                    }

                    Debug.Assert(operandType.IsNullableType());

                    // 3) X? --> X. In this case, this is just a different way of writing "x != null".
                    //    We do not know what the result will be.
                    //    CONSIDER: If we know statically that the operand is going to be null or non-null
                    //    CONSIDER: then we could give a better result here.

                    if (Conversions.HasIdentityConversion(operandType.GetNullableUnderlyingType(), targetType))
                    {
                        return null;
                    }

                    // 4) X? --> Y where the conversion X --> Y is an implicit or explicit value type conversion.
                    //    "X? is Y" again must be false.

                    return ConstantValue.False;

                case ConversionKind.ImplicitReference:
                case ConversionKind.ExplicitReference:
                case ConversionKind.Unboxing:
                    // In these three cases, the expression type must be a reference type. Therefore,
                    // the result cannot be determined. The expression could be null, resulting 
                    // in false, or it could be a non-null reference to the appropriate type,
                    // resulting in true.
                    return null;

                case ConversionKind.Identity:
                    // The result of "x is T" can be statically determined to be true if x is an expression 
                    // of non-nullable value type T. If x is of reference or nullable value type then
                    // we cannot know, because again, the expression value could be null or it could be good. 
                    // If it is of pointer type then we have already given an error.
                    return (operandType.IsValueType && !operandType.IsNullableType()) ? ConstantValue.True : null;

                case ConversionKind.Boxing:

                    // A boxing conversion might be a conversion:
                    //
                    // * From a non-nullable value type to a reference type
                    // * From a nullable value type to a reference type
                    // * From a type parameter that *could* be a value type under construction
                    //   to a reference type
                    //
                    // In the first case we know that the conversion will always succeed and that the
                    // operand is never null, and therefore "is" will always result in true. 
                    //
                    // In the second two cases we do not know; either the nullable value type could be
                    // null, or the type parameter could be constructed with a reference type, and it
                    // could be null.

                    return operandType.IsValueType && !operandType.IsNullableType() ? ConstantValue.True : null;

                case ConversionKind.ImplicitNullable:
                    // We have "x is T" in one of the following situations:
                    // 1) x is of type X and T is X?.  The value is always true.
                    // 2) x is of type X and T is Y? where X is convertible to Y via an implicit numeric conversion. Eg, 
                    //    x is of type int and T is decimal?.  The value is always false.
                    // 3) x is of type X? and T is Y? where X is convertible to Y via an implicit numeric conversion.
                    //    The value is always false.

                    Debug.Assert(targetType.IsNullableType());
                    return (operandType == targetType.GetNullableUnderlyingType()) ? ConstantValue.True : ConstantValue.False;

                default:
                case ConversionKind.ImplicitDynamic:
                case ConversionKind.ExplicitDynamic:
                case ConversionKind.PointerToInteger:
                case ConversionKind.PointerToPointer:
                case ConversionKind.PointerToVoid:
                case ConversionKind.IntegerToPointer:
                case ConversionKind.NullToPointer:
                case ConversionKind.AnonymousFunction:
                case ConversionKind.NullLiteral:
                case ConversionKind.MethodGroup:
                    // We've either replaced Dynamic with Object, or already bailed out with an error.
                    throw ExceptionUtilities.UnexpectedValue(conversionKind);
            }
        }

        private BoundExpression BindAsOperator(BinaryExpressionSyntax node, DiagnosticBag diagnostics)
        {
            var operand = BindValue(node.Left, diagnostics, BindValueKind.RValue);
            AliasSymbol alias;
            var targetType = BindType(node.Right, diagnostics, out alias).TypeSymbol;
            var typeExpression = new BoundTypeExpression(node.Right, alias, targetType);
            var targetTypeKind = targetType.TypeKind;
            var resultType = targetType;

            // Is and As operator should have null ConstantValue as they are not constant expressions.
            // However we perform analysis of is/as expressions at bind time to detect if the expression 
            // will always evaluate to a constant to generate warnings (always true/false/null).
            // We also need this analysis result during rewrite to optimize away redundant isinst instructions.
            // We store the conversion kind from expression's operand type to target type to enable these
            // optimizations during is/as operator rewrite.            

            switch (operand.Kind)
            {
                case BoundKind.UnboundLambda:
                case BoundKind.Lambda:
                case BoundKind.MethodGroup:  // New in Roslyn - see DevDiv #864740.
                    // operand for an is or as expression cannot be a lambda expression or method group
                    if (!operand.HasAnyErrors)
                    {
                        Error(diagnostics, ErrorCode.ERR_LambdaInIsAs, node);
                    }

                    return new BoundAsOperator(node, operand, typeExpression, Conversion.NoConversion, resultType, hasErrors: true);
            }

            if (operand.HasAnyErrors || targetTypeKind == TypeKind.Error)
            {
                // If either operand is bad or target type has errors, bail out preventing more cascading errors.
                return new BoundAsOperator(node, operand, typeExpression, Conversion.NoConversion, resultType, hasErrors: true);
            }

            // SPEC:    In an operation of the form E as T, E must be an expression and T must be a
            // SPEC:    reference type, a type parameter known to be a reference type, or a nullable type.

            if (!targetType.IsReferenceType && !targetType.IsNullableType())
            {
                // target type for an as expression cannot be a non-nullable value type.
                // generate appropriate error
                if (targetTypeKind == TypeKind.TypeParameter)
                {
                    Error(diagnostics, ErrorCode.ERR_AsWithTypeVar, node, targetType);
                }
                else if (targetTypeKind == TypeKind.Pointer)
                {
                    Error(diagnostics, ErrorCode.ERR_PointerInAsOrIs, node);
                }
                else
                {
                    Error(diagnostics, ErrorCode.ERR_AsMustHaveReferenceType, node, targetType);
                }

                return new BoundAsOperator(node, operand, typeExpression, Conversion.NoConversion, resultType, hasErrors: true);
            }

            // The C# specification states in the section called 
            // "Referencing Static Class Types" that it is always
            // illegal to use "as" with a static type. The
            // native compiler actually allows "null as C" for
            // a static type C to be an expression of type C.
            // It also allows "someObject as C" if "someObject"
            // is of type object. To retain compatibility we
            // allow it, but when /feature:strict is enabled we break with the native
            // compiler and turn this into an error, as it should be.
            if (targetType.IsStatic && Compilation.FeatureStrictEnabled)
            {
                Error(diagnostics, ErrorCode.ERR_StaticInAsOrIs, node, targetType);
                return new BoundAsOperator(node, operand, typeExpression, Conversion.NoConversion, resultType, hasErrors: true);
            }

            if (operand.IsLiteralNull())
            {
                // We do not want to warn for the case "null as TYPE" where the null
                // is a literal, because the user might be saying it to cause overload resolution
                // to pick a particular method
                return new BoundAsOperator(node, operand, typeExpression, Conversion.NullLiteral, resultType);
            }

            if (operand.Kind == BoundKind.MethodGroup)
            {
                Error(diagnostics, ErrorCode.ERR_NoExplicitBuiltinConv, node, MessageID.IDS_MethodGroup.Localize(), targetType);
                return new BoundAsOperator(node, operand, typeExpression, Conversion.NoConversion, resultType, hasErrors: true);
            }

            var operandType = operand.Type;
            Debug.Assert((object)operandType != null);
            var operandTypeKind = operandType.TypeKind;

            Debug.Assert(targetTypeKind != TypeKind.Pointer, "Should have been caught above");
            if (operandTypeKind == TypeKind.Pointer)
            {
                // operand for an is or as expression cannot be of pointer type
                Error(diagnostics, ErrorCode.ERR_PointerInAsOrIs, node);
                return new BoundAsOperator(node, operand, typeExpression, Conversion.NoConversion, resultType, hasErrors: true);
            }

            if (operandTypeKind == TypeKind.Dynamic)
            {
                // if operand has a dynamic type, we do the same thing as though it were an object
                operandType = GetSpecialType(SpecialType.System_Object, diagnostics, node);
                operandTypeKind = operandType.TypeKind;
            }

            if (targetTypeKind == TypeKind.Dynamic)
            {
                // for "as dynamic", we do the same thing as though it were an "as object"
                targetType = GetSpecialType(SpecialType.System_Object, diagnostics, node);
                targetTypeKind = targetType.TypeKind;
            }

            HashSet<DiagnosticInfo> useSiteDiagnostics = null;
            Conversion conversion = Conversions.ClassifyBuiltInConversion(operandType, targetType, ref useSiteDiagnostics);
            diagnostics.Add(node, useSiteDiagnostics);
            bool hasErrors = ReportAsOperatorConversionDiagnostics(node, diagnostics, this.Compilation, operandType, targetType, conversion.Kind, operand.ConstantValue);

            return new BoundAsOperator(node, operand, typeExpression, conversion, resultType, hasErrors);
        }

        private static bool ReportAsOperatorConversionDiagnostics(
            CSharpSyntaxNode node,
            DiagnosticBag diagnostics,
            Compilation compilation,
            TypeSymbol operandType,
            TypeSymbol targetType,
            ConversionKind conversionKind,
            ConstantValue operandConstantValue)
        {
            // SPEC:    In an operation of the form E as T, E must be an expression and T must be a reference type,
            // SPEC:    a type parameter known to be a reference type, or a nullable type.
            // SPEC:    Furthermore, at least one of the following must be true, or otherwise a compile-time error occurs:
            // SPEC:    •	An identity (§6.1.1), implicit nullable (§6.1.4), implicit reference (§6.1.6), boxing (§6.1.7), 
            // SPEC:        explicit nullable (§6.2.3), explicit reference (§6.2.4), or unboxing (§6.2.5) conversion exists
            // SPEC:        from E to T.
            // SPEC:    •	The type of E or T is an open type.
            // SPEC:    •	E is the null literal.

            // SPEC VIOLATION:  The specification contains an error in the list of legal conversions above.
            // SPEC VIOLATION:  If we have "class C<T, U> where T : U where U : class" then there is
            // SPEC VIOLATION:  an implicit conversion from T to U, but it is not an identity, reference or
            // SPEC VIOLATION:  boxing conversion. It will be one of those at runtime, but at compile time
            // SPEC VIOLATION:  we do not know which, and therefore cannot classify it as any of those.
            // SPEC VIOLATION:  See Microsoft.CodeAnalysis.CSharp.UnitTests.SyntaxBinderTests.TestAsOperator_SpecErrorCase() test for an example.

            // SPEC VIOLATION:  The specification also unintentionally allows the case where requirement 2 above:
            // SPEC VIOLATION:  "The type of E or T is an open type" is true, but type of E is void type, i.e. T is an open type.
            // SPEC VIOLATION:  Dev10 compiler correctly generates an error for this case and we will maintain compatibility.

            bool hasErrors = false;
            switch (conversionKind)
            {
                case ConversionKind.ImplicitReference:
                case ConversionKind.Boxing:
                case ConversionKind.ImplicitNullable:
                case ConversionKind.Identity:
                case ConversionKind.ExplicitNullable:
                case ConversionKind.ExplicitReference:
                case ConversionKind.Unboxing:
                    break;

                default:
                    // Generate an error if there is no possible legal conversion and both the operandType
                    // and the targetType are closed types OR operandType is void type, otherwise we need a runtime check
                    if (!operandType.ContainsTypeParameter() && !targetType.ContainsTypeParameter() ||
                        operandType.SpecialType == SpecialType.System_Void)
                    {
                        SymbolDistinguisher distinguisher = new SymbolDistinguisher(compilation, operandType, targetType);
                        Error(diagnostics, ErrorCode.ERR_NoExplicitBuiltinConv, node, distinguisher.First, distinguisher.Second);
                        hasErrors = true;
                    }

                    break;
            }

            if (!hasErrors)
            {
                ReportAsOperatorConstantWarnings(node, diagnostics, operandType, targetType, conversionKind, operandConstantValue);
            }

            return hasErrors;
        }

        private static void ReportAsOperatorConstantWarnings(
            CSharpSyntaxNode node,
            DiagnosticBag diagnostics,
            TypeSymbol operandType,
            TypeSymbol targetType,
            ConversionKind conversionKind,
            ConstantValue operandConstantValue)
        {
            // NOTE:    Even though BoundIsOperator and BoundAsOperator will always have no ConstantValue
            // NOTE:    (they are non-constant expressions according to Section 7.19 of the specification),
            // NOTE:    we want to perform constant analysis of is/as expressions to generate warnings if the
            // NOTE:    expression will always be true/false/null.

            ConstantValue constantValue = GetAsOperatorConstantResult(operandType, targetType, conversionKind, operandConstantValue);
            if (constantValue != null)
            {
                Debug.Assert(constantValue.IsNull);
                Error(diagnostics, ErrorCode.WRN_AlwaysNull, node, targetType);
            }
        }

        internal static ConstantValue GetAsOperatorConstantResult(TypeSymbol operandType, TypeSymbol targetType, ConversionKind conversionKind, ConstantValue operandConstantValue)
        {
            // NOTE:    Even though BoundIsOperator and BoundAsOperator will always have no ConstantValue
            // NOTE:    (they are non-constant expressions according to Section 7.19 of the specification),
            // NOTE:    we want to perform constant analysis of is/as expressions during binding to generate warnings (always true/false/null)
            // NOTE:    and during rewriting for optimized codegen.

            ConstantValue isOperatorConstantResult = GetIsOperatorConstantResult(operandType, targetType, conversionKind, operandConstantValue);
            if (isOperatorConstantResult != null && !isOperatorConstantResult.BooleanValue)
            {
                return ConstantValue.Null;
            }

            return null;
        }

        private BoundExpression GenerateNullCoalescingBadBinaryOpsError(BinaryExpressionSyntax node, BoundExpression leftOperand, BoundExpression rightOperand, Conversion leftConversion, DiagnosticBag diagnostics)
        {
            Error(diagnostics, ErrorCode.ERR_BadBinaryOps, node, SyntaxFacts.GetText(node.OperatorToken.Kind()), leftOperand.Display, rightOperand.Display);
            return new BoundNullCoalescingOperator(node, leftOperand, rightOperand,
                leftConversion, CreateErrorType(), hasErrors: true);
        }

        private BoundExpression BindNullCoalescingOperator(BinaryExpressionSyntax node, DiagnosticBag diagnostics)
        {
            var leftOperand = BindValue(node.Left, diagnostics, BindValueKind.RValue);
            var rightOperand = BindValue(node.Right, diagnostics, BindValueKind.RValue);

            // If either operand is bad, bail out preventing more cascading errors
            if (leftOperand.HasAnyErrors || rightOperand.HasAnyErrors)
            {
                return new BoundNullCoalescingOperator(node, leftOperand, rightOperand,
                    Conversion.NoConversion, CreateErrorType(), hasErrors: true);
            }

            // SPEC ERROR: The specification states:
            // SPEC ERROR:
            // SPEC ERROR: "A null coalescing expression of the form a??b requires 'a' to be of 
            // SPEC ERROR: nullable type or reference type."
            // SPEC ERROR:
            // SPEC ERROR: This is an error because it disallows the pointless-but-legal expression
            // SPEC ERROR: null??whatever. We'll strike that from the specification.

            // SPEC: The type of the expression a ?? b depends on which implicit conversions are available 
            // SPEC: between the types of the operands. In order of preference, the type of a ?? b is A0, A, or B,
            // SPEC: where A is the type of a, B is the type of b (provided that b has a type),
            // SPEC: and A0 is the underlying type of A if A is a nullable type, or A otherwise.

            TypeSymbol optLeftType = leftOperand.Type;   // "A"
            TypeSymbol optRightType = rightOperand.Type; // "B"
            bool isLeftNullable = (object)optLeftType != null && optLeftType.IsNullableType();
            TypeSymbol optLeftType0 = isLeftNullable ?  // "A0"
                optLeftType.GetNullableUnderlyingType() :
                optLeftType;

            // SPEC ERROR: The spec does not call out that the left-hand side may not be a method group
            // SPEC ERROR: or anonymous function. We should add a line to the spec to say so.

            if (leftOperand.Kind == BoundKind.UnboundLambda || leftOperand.Kind == BoundKind.MethodGroup)
            {
                return GenerateNullCoalescingBadBinaryOpsError(node, leftOperand, rightOperand, Conversion.NoConversion, diagnostics);
            }

            // SPEC: Otherwise, if A exists and is not a nullable type or a reference type, a compile-time error occurs.

            if ((object)optLeftType != null && !optLeftType.IsReferenceType && !isLeftNullable)
            {
                return GenerateNullCoalescingBadBinaryOpsError(node, leftOperand, rightOperand, Conversion.NoConversion, diagnostics);
            }

            // SPEC:    If b is a dynamic expression, the result is dynamic. At runtime, a is first
            // SPEC:    evaluated. If a is not null, a is converted to a dynamic type, and this becomes
            // SPEC:    the result. Otherwise, b is evaluated, and the outcome becomes the result.
            // 
            // Note that there is no runtime dynamic dispatch since comparison with null is not a dynamic operation.
            HashSet<DiagnosticInfo> useSiteDiagnostics = null;

            if ((object)optRightType != null && optRightType.IsDynamic())
            {
                var leftConversion = Conversions.ClassifyConversionFromExpression(leftOperand, GetSpecialType(SpecialType.System_Object, diagnostics, node), ref useSiteDiagnostics);
                diagnostics.Add(node, useSiteDiagnostics);
                return new BoundNullCoalescingOperator(node, leftOperand, rightOperand,
                    leftConversion, optRightType);
            }

            // SPEC:    Otherwise, if A exists and is a nullable type and an implicit conversion exists from b to A0,
            // SPEC:    the result type is A0. At run-time, a is first evaluated. If a is not null,
            // SPEC:    a is unwrapped to type A0, and this becomes the result.
            // SPEC:    Otherwise, b is evaluated and converted to type A0, and this becomes the result.

            if (isLeftNullable)
            {
                var rightConversion = Conversions.ClassifyImplicitConversionFromExpression(rightOperand, optLeftType0, ref useSiteDiagnostics);
                if (rightConversion.Exists)
                {
                    var leftConversion = Conversions.ClassifyConversionFromExpression(leftOperand, optLeftType0, ref useSiteDiagnostics);
                    diagnostics.Add(node, useSiteDiagnostics);
                    var convertedRightOperand = CreateConversion(rightOperand, rightConversion, optLeftType0, diagnostics);
                    return new BoundNullCoalescingOperator(node, leftOperand, convertedRightOperand,
                        leftConversion, optLeftType0);
                }
            }

            // SPEC:    Otherwise, if A exists and an implicit conversion exists from b to A, the result type is A.
            // SPEC:    At run-time, a is first evaluated. If a is not null, a becomes the result.
            // SPEC:    Otherwise, b is evaluated and converted to type A, and this becomes the result.

            if ((object)optLeftType != null)
            {
                var rightConversion = Conversions.ClassifyImplicitConversionFromExpression(rightOperand, optLeftType, ref useSiteDiagnostics);
                if (rightConversion.Exists)
                {
                    var convertedRightOperand = CreateConversion(rightOperand, rightConversion, optLeftType, diagnostics);
                    var leftConversion = Conversion.Identity;
                    diagnostics.Add(node, useSiteDiagnostics);
                    return new BoundNullCoalescingOperator(node, leftOperand, convertedRightOperand,
                        leftConversion, optLeftType);
                }
            }

            // SPEC:    Otherwise, if b has a type B and an implicit conversion exists from a to B,
            // SPEC:    the result type is B. At run-time, a is first evaluated. If a is not null,
            // SPEC:    a is unwrapped to type A0 (if A exists and is nullable) and converted to type B,
            // SPEC:    and this becomes the result. Otherwise, b is evaluated and becomes the result.

            // SPEC VIOLATION:  Native compiler violates the specification here and implements this part based on
            // SPEC VIOLATION:  whether A is a nullable type or not.
            // SPEC VIOLATION:  We will maintain compatibility with the native compiler and do the same.
            // SPEC VIOLATION:  Following SPEC PROPOSAL states the current implementations in both compilers:

            // SPEC PROPOSAL:    Otherwise, if A exists and is a nullable type and if b has a type B and
            // SPEC PROPOSAL:    an implicit conversion exists from A0 to B, the result type is B.
            // SPEC PROPOSAL:    At run-time, a is first evaluated. If a is not null, a is unwrapped to type A0
            // SPEC PROPOSAL:    and converted to type B, and this becomes the result.
            // SPEC PROPOSAL:    Otherwise, b is evaluated and becomes the result.

            // SPEC PROPOSAL:    Otherwise, if A does not exist or is a non-nullable type and if b has a type B and
            // SPEC PROPOSAL:    an implicit conversion exists from a to B, the result type is B.
            // SPEC PROPOSAL:    At run-time, a is first evaluated. If a is not null, a is converted to type B,
            // SPEC PROPOSAL:    and this becomes the result. Otherwise, b is evaluated and becomes the result.

            // See test CodeGenTests.TestNullCoalescingOperatorWithNullableConversions for an example.

            if ((object)optRightType != null)
            {
                Conversion leftConversion;

                if (isLeftNullable)
                {
                    // This is the SPEC VIOLATION case.
                    // Note that at runtime we need two conversions on the left operand: 
                    //      1) Explicit nullable conversion from leftOperand to optLeftType0 and
                    //      2) Implicit conversion from optLeftType0 to optRightType.
                    // We just store the second conversion in the bound node and insert the first conversion during rewriting
                    // the null coalescing operator. See method LocalRewriter.GetConvertedLeftForNullCoalescingOperator.

                    leftConversion = Conversions.ClassifyImplicitConversionFromType(optLeftType0, optRightType, ref useSiteDiagnostics);
                }
                else
                {
                    leftConversion = Conversions.ClassifyImplicitConversionFromExpression(leftOperand, optRightType, ref useSiteDiagnostics);
                }

                if (leftConversion.Exists)
                {
                    if (!leftConversion.IsValid)
                    {
                        // CreateConversion here to generate diagnostics.
                        if (isLeftNullable)
                        {
                            var conversion = Conversion.MakeNullableConversion(ConversionKind.ExplicitNullable, leftConversion);
                            var strippedLeftOperand = CreateConversion(leftOperand, conversion, optLeftType0, diagnostics);
                            leftOperand = CreateConversion(strippedLeftOperand, leftConversion, optRightType, diagnostics);
                        }
                        else
                        {
                            leftOperand = CreateConversion(leftOperand, leftConversion, optRightType, diagnostics);
                        }

                        Debug.Assert(leftOperand.HasAnyErrors);
                    }
                    else
                    {
                        ReportDiagnosticsIfObsolete(diagnostics, leftConversion, node, hasBaseReceiver: false);
                    }

                    diagnostics.Add(node, useSiteDiagnostics);
                    return new BoundNullCoalescingOperator(node, leftOperand, rightOperand, leftConversion, optRightType);
                }
            }

            // SPEC:    Otherwise, a and b are incompatible, and a compile-time error occurs.
            diagnostics.Add(node, useSiteDiagnostics);
            return GenerateNullCoalescingBadBinaryOpsError(node, leftOperand, rightOperand, Conversion.NoConversion, diagnostics);
        }

        /// <remarks>
        /// From ExpressionBinder::EnsureQMarkTypesCompatible:
        /// 
        /// The v2.0 specification states that the types of the second and third operands T and S of a ternary operator
        /// must be TT and TS such that either (a) TT==TS, or (b), TT->TS or TS->TT but not both.
        ///
        /// Unfortunately that is not what we implemented in v2.0.  Instead, we implemented
        /// that either (a) TT=TS or (b) T->TS or S->TT but not both.  That is, we looked at the
        /// convertibility of the expressions, not the types.
        ///
        ///
        /// Changing that to the algorithm in the standard would be a breaking change.
        ///
        /// b ? (Func&lt;int&gt;)(delegate(){return 1;}) : (delegate(){return 2;})
        ///
        /// and
        ///
        /// b ? 0 : myenum
        ///
        /// would suddenly stop working.  (The first because o2 has no type, the second because 0 goes to
        /// any enum but enum doesn't go to int.)
        ///
        /// It gets worse.  We would like the 3.0 language features which require type inference to use
        /// a consistent algorithm, and that furthermore, the algorithm be smart about choosing the best
        /// of a set of types.  However, the language committee has decided that this algorithm will NOT
        /// consume information about the convertibility of expressions. Rather, it will gather up all
        /// the possible types and then pick the "largest" of them.
        ///
        /// To maintain backwards compatibility while still participating in the spirit of consistency,
        /// we implement an algorithm here which picks the type based on expression convertibility, but
        /// if there is a conflict, then it chooses the larger type rather than producing a type error.
        /// This means that b?0:myshort will have type int rather than producing an error (because 0->short,
        /// myshort->int).
        /// </remarks>
        private BoundExpression BindConditionalOperator(ConditionalExpressionSyntax node, DiagnosticBag diagnostics)
        {
            BoundExpression condition = BindBooleanExpression(node.Condition, diagnostics);
            BoundExpression trueExpr = BindValue(node.WhenTrue, diagnostics, BindValueKind.RValue);
            BoundExpression falseExpr = BindValue(node.WhenFalse, diagnostics, BindValueKind.RValue);

            TypeSymbol trueType = trueExpr.Type;
            TypeSymbol falseType = falseExpr.Type;

            TypeSymbol type;
            bool hasErrors = false;

            if (trueType == falseType)
            {
                // NOTE: Dev10 lets the type inferrer handle this case (presumably, for maximum consistency),
                // but it seems like a worthwhile short-circuit for a common case.

                if ((object)trueType == null)
                {
                    // If trueExpr and falseExpr both have type null, then we don't have any symbols
                    // to pass to a SymbolDistinguisher (which ERR_InvalidQM would usually require).
                    diagnostics.Add(ErrorCode.ERR_InvalidQM, node.Location, trueExpr.Display, falseExpr.Display);
                    type = CreateErrorType();
                    hasErrors = true;
                }
                else
                {
                    // <expr> ? T : T
                    type = trueType;
                }
            }
            else
            {
                bool hadMultipleCandidates;
                HashSet<DiagnosticInfo> useSiteDiagnostics = null;
                TypeSymbol bestType = BestTypeInferrer.InferBestTypeForConditionalOperator(trueExpr, falseExpr, this.Conversions, out hadMultipleCandidates, ref useSiteDiagnostics);
                diagnostics.Add(node, useSiteDiagnostics);

                if ((object)bestType == null)
                {
                    // CONSIDER: Dev10 suppresses ERR_InvalidQM unless the following is true for both trueType and falseType
                    // (!T->type->IsErrorType() || T->type->AsErrorType()->HasTypeParent() || T->type->AsErrorType()->HasNSParent())
                    if (hadMultipleCandidates)
                    {
                        diagnostics.Add(ErrorCode.ERR_AmbigQM, node.Location, trueExpr.Display, falseExpr.Display);
                    }
                    else
                    {
                        object trueArg = trueExpr.Display;
                        object falseArg = falseExpr.Display;

                        Symbol trueSymbol = trueArg as Symbol;
                        Symbol falseSymbol = falseArg as Symbol;
                        if ((object)trueSymbol != null && (object)falseSymbol != null)
                        {
                            SymbolDistinguisher distinguisher = new SymbolDistinguisher(this.Compilation, trueSymbol, falseSymbol);
                            trueArg = distinguisher.First;
                            falseArg = distinguisher.Second;
                        }

                        diagnostics.Add(ErrorCode.ERR_InvalidQM, node.Location, trueArg, falseArg);
                    }

                    type = CreateErrorType();
                    hasErrors = true;
                }
                else if (bestType.IsErrorType())
                {
                    type = bestType;
                    hasErrors = true;
                }
                else
                {
                    trueExpr = GenerateConversionForAssignment(bestType, trueExpr, diagnostics);
                    falseExpr = GenerateConversionForAssignment(bestType, falseExpr, diagnostics);

                    if (trueExpr.HasAnyErrors || falseExpr.HasAnyErrors)
                    {
                        // If one of the conversions went wrong (e.g. return type of method group being converted
                        // didn't match), then we don't want to use bestType because it's not accurate.
                        type = CreateErrorType();
                        hasErrors = true;
                    }
                    else
                    {
                        type = bestType;
                    }
                }
            }

            ConstantValue constantValue = null;

            if (!hasErrors)
            {
                constantValue = FoldConditionalOperator(condition, trueExpr, falseExpr);
                hasErrors = constantValue != null && constantValue.IsBad;
            }

            return new BoundConditionalOperator(node, condition, trueExpr, falseExpr, constantValue, type, hasErrors);
        }

        /// <summary>
        /// Constant folding for conditional (aka ternary) operators.
        /// </summary>
        private static ConstantValue FoldConditionalOperator(BoundExpression condition, BoundExpression trueExpr, BoundExpression falseExpr)
        {
            ConstantValue trueValue = trueExpr.ConstantValue;
            if (trueValue == null || trueValue.IsBad)
            {
                return trueValue;
            }

            ConstantValue falseValue = falseExpr.ConstantValue;
            if (falseValue == null || falseValue.IsBad)
            {
                return falseValue;
            }

            ConstantValue conditionValue = condition.ConstantValue;
            if (conditionValue == null || conditionValue.IsBad)
            {
                return conditionValue;
            }
            else if (conditionValue == ConstantValue.True)
            {
                return trueValue;
            }
            else if (conditionValue == ConstantValue.False)
            {
                return falseValue;
            }
            else
            {
                return ConstantValue.Bad;
            }
        }
    }
}<|MERGE_RESOLUTION|>--- conflicted
+++ resolved
@@ -2623,12 +2623,7 @@
             var operandHasErrors = IsOperandErrors(node, ref operand, diagnostics);
             // try binding as a type, but back off to binding as an expression if that does not work.
             AliasSymbol alias;
-<<<<<<< HEAD
-            TypeSymbol targetType = BindType(node.Right, diagnostics, out alias).TypeSymbol;
-=======
-            TypeSymbol targetType;
-            var isTypeDiagnostics = DiagnosticBag.GetInstance();
-            targetType = BindType(node.Right, isTypeDiagnostics, out alias);
+            TypeSymbol targetType = BindType(node.Right, isTypeDiagnostics, out alias).TypeSymbol;
 
             if (targetType?.IsErrorType() == true && isTypeDiagnostics.HasAnyResolvedErrors() &&
                     ((CSharpParseOptions)node.SyntaxTree.Options).IsFeatureEnabled(MessageID.IDS_FeaturePatternMatching))
@@ -2659,7 +2654,6 @@
             }
 
             diagnostics.AddRangeAndFree(isTypeDiagnostics);
->>>>>>> 2355a7be
             var typeExpression = new BoundTypeExpression(node.Right, alias, targetType);
             var targetTypeKind = targetType.TypeKind;
             if (operandHasErrors || IsOperatorErrors(node, operand.Type, typeExpression, diagnostics))
