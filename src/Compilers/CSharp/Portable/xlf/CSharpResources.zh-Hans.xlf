--- conflicted
+++ resolved
@@ -8600,20 +8600,19 @@
         <target state="new">Field-targeted attributes on auto-properties are not supported in this version of the language.</target>
         <note />
       </trans-unit>
-<<<<<<< HEAD
+      <trans-unit id="IDS_FeatureRefConditional">
+        <source>ref conditional expression</source>
+        <target state="translated">ref 条件表达式</target>
+        <note />
+      </trans-unit>
+      <trans-unit id="ERR_InterfaceImplementedImplicitlyByVariadic">
+        <source>'{0}' cannot implement interface member '{1}' in type '{2}' because it has an __arglist parameter</source>
+        <target state="new">'{0}' cannot implement interface member '{1}' in type '{2}' because it has an __arglist parameter</target>
+        <note />
+      </trans-unit>
       <trans-unit id="IDS_FeatureExpressionVariablesInQueriesAndInitializers">
         <source>declaration of expression variables in member initializers and queries</source>
         <target state="new">declaration of expression variables in member initializers and queries</target>
-=======
-      <trans-unit id="IDS_FeatureRefConditional">
-        <source>ref conditional expression</source>
-        <target state="translated">ref 条件表达式</target>
-        <note />
-      </trans-unit>
-      <trans-unit id="ERR_InterfaceImplementedImplicitlyByVariadic">
-        <source>'{0}' cannot implement interface member '{1}' in type '{2}' because it has an __arglist parameter</source>
-        <target state="new">'{0}' cannot implement interface member '{1}' in type '{2}' because it has an __arglist parameter</target>
->>>>>>> 404d7724
         <note />
       </trans-unit>
     </body>
