--- conflicted
+++ resolved
@@ -132,7 +132,176 @@
         <target state="new">An out variable cannot be declared as a ref local</target>
         <note />
       </trans-unit>
-<<<<<<< HEAD
+      <trans-unit id="ERR_RefAssignNarrower">
+        <source>Cannot ref-assign '{1}' to '{0}' because '{1}' has a narrower escape scope than '{0}'.</source>
+        <target state="new">Cannot ref-assign '{1}' to '{0}' because '{1}' has a narrower escape scope than '{0}'.</target>
+        <note />
+      </trans-unit>
+      <trans-unit id="ERR_RefLocalOrParamExpected">
+        <source>The left-hand side of a ref assignment must be a ref local or parameter.</source>
+        <target state="new">The left-hand side of a ref assignment must be a ref local or parameter.</target>
+        <note />
+      </trans-unit>
+      <trans-unit id="ERR_TripleDotNotAllowed">
+        <source>Unexpected character sequence '...'</source>
+        <target state="new">Unexpected character sequence '...'</target>
+        <note />
+      </trans-unit>
+      <trans-unit id="ERR_TupleSizesMismatchForBinOps">
+        <source>Tuple types used as operands of an == or != operator must have matching cardinalities. But this operator has tuple types of cardinality {0} on the left and {1} on the right.</source>
+        <target state="new">Tuple types used as operands of an == or != operator must have matching cardinalities. But this operator has tuple types of cardinality {0} on the left and {1} on the right.</target>
+        <note />
+      </trans-unit>
+      <trans-unit id="ERR_UnmanagedBoundWithClass">
+        <source>'{0}': cannot specify both a constraint class and the 'unmanaged' constraint</source>
+        <target state="new">'{0}': cannot specify both a constraint class and the 'unmanaged' constraint</target>
+        <note />
+      </trans-unit>
+      <trans-unit id="ERR_UnmanagedConstraintMustBeFirst">
+        <source>The 'unmanaged' constraint must come before any other constraints</source>
+        <target state="new">The 'unmanaged' constraint must come before any other constraints</target>
+        <note />
+      </trans-unit>
+      <trans-unit id="ERR_UnmanagedConstraintNotSatisfied">
+        <source>The type '{2}' must be a non-nullable value type, along with all fields at any level of nesting, in order to use it as parameter '{1}' in the generic type or method '{0}'</source>
+        <target state="new">The type '{2}' must be a non-nullable value type, along with all fields at any level of nesting, in order to use it as parameter '{1}' in the generic type or method '{0}'</target>
+        <note />
+      </trans-unit>
+      <trans-unit id="FTL_InvalidInputFileName">
+        <source>File name '{0}' is empty, contains invalid characters, has a drive specification without an absolute path, or is too long</source>
+        <target state="new">File name '{0}' is empty, contains invalid characters, has a drive specification without an absolute path, or is too long</target>
+        <note />
+      </trans-unit>
+      <trans-unit id="HDN_ExpressionIsProbablyNeverNull">
+        <source>Expression is probably never null.</source>
+        <target state="new">Expression is probably never null.</target>
+        <note />
+      </trans-unit>
+      <trans-unit id="HDN_ExpressionIsProbablyNeverNull_Title">
+        <source>Expression is probably never null.</source>
+        <target state="new">Expression is probably never null.</target>
+        <note />
+      </trans-unit>
+      <trans-unit id="HDN_NullCheckIsProbablyAlwaysFalse">
+        <source>Result of the comparison is possibly always false.</source>
+        <target state="new">Result of the comparison is possibly always false.</target>
+        <note />
+      </trans-unit>
+      <trans-unit id="HDN_NullCheckIsProbablyAlwaysFalse_Title">
+        <source>Result of the comparison is possibly always false.</source>
+        <target state="new">Result of the comparison is possibly always false.</target>
+        <note />
+      </trans-unit>
+      <trans-unit id="HDN_NullCheckIsProbablyAlwaysTrue">
+        <source>Result of the comparison is possibly always true.</source>
+        <target state="new">Result of the comparison is possibly always true.</target>
+        <note />
+      </trans-unit>
+      <trans-unit id="HDN_NullCheckIsProbablyAlwaysTrue_Title">
+        <source>Result of the comparison is possibly always true.</source>
+        <target state="new">Result of the comparison is possibly always true.</target>
+        <note />
+      </trans-unit>
+      <trans-unit id="IDS_FeatureAltInterpolatedVerbatimStrings">
+        <source>alternative interpolated verbatim strings</source>
+        <target state="new">alternative interpolated verbatim strings</target>
+        <note />
+      </trans-unit>
+      <trans-unit id="IDS_FeatureCoalesceAssignmentExpression">
+        <source>coalescing assignment</source>
+        <target state="new">coalescing assignment</target>
+        <note />
+      </trans-unit>
+      <trans-unit id="IDS_FeatureDelegateGenericTypeConstraint">
+        <source>delegate generic type constraints</source>
+        <target state="new">delegate generic type constraints</target>
+        <note />
+      </trans-unit>
+      <trans-unit id="IDS_FeatureEnumGenericTypeConstraint">
+        <source>enum generic type constraints</source>
+        <target state="new">enum generic type constraints</target>
+        <note />
+      </trans-unit>
+      <trans-unit id="IDS_FeatureExpressionVariablesInQueriesAndInitializers">
+        <source>declaration of expression variables in member initializers and queries</source>
+        <target state="new">declaration of expression variables in member initializers and queries</target>
+        <note />
+      </trans-unit>
+      <trans-unit id="IDS_FeatureExtensibleFixedStatement">
+        <source>extensible fixed statement</source>
+        <target state="new">extensible fixed statement</target>
+        <note />
+      </trans-unit>
+      <trans-unit id="IDS_FeatureIndexOperator">
+        <source>index operator</source>
+        <target state="new">index operator</target>
+        <note />
+      </trans-unit>
+      <trans-unit id="IDS_FeatureIndexingMovableFixedBuffers">
+        <source>indexing movable fixed buffers</source>
+        <target state="new">indexing movable fixed buffers</target>
+        <note />
+      </trans-unit>
+      <trans-unit id="IDS_FeatureNullableReferenceTypes">
+        <source>nullable reference types</source>
+        <target state="new">nullable reference types</target>
+        <note />
+      </trans-unit>
+      <trans-unit id="IDS_FeatureObjectGenericTypeConstraint">
+        <source>object generic type constraint</source>
+        <target state="new">object generic type constraint</target>
+        <note />
+      </trans-unit>
+      <trans-unit id="IDS_FeatureRangeOperator">
+        <source>range operator</source>
+        <target state="new">range operator</target>
+        <note />
+      </trans-unit>
+      <trans-unit id="IDS_FeatureRefConditional">
+        <source>ref conditional expression</source>
+        <target state="new">ref conditional expression</target>
+        <note />
+      </trans-unit>
+      <trans-unit id="IDS_FeatureRefFor">
+        <source>ref for-loop variables</source>
+        <target state="new">ref for-loop variables</target>
+        <note />
+      </trans-unit>
+      <trans-unit id="IDS_FeatureRefForEach">
+        <source>ref foreach iteration variables</source>
+        <target state="new">ref foreach iteration variables</target>
+        <note />
+      </trans-unit>
+      <trans-unit id="IDS_FeatureRefReassignment">
+        <source>ref reassignment</source>
+        <target state="new">ref reassignment</target>
+        <note />
+      </trans-unit>
+      <trans-unit id="IDS_FeatureStackAllocInitializer">
+        <source>stackalloc initializer</source>
+        <target state="new">stackalloc initializer</target>
+        <note />
+      </trans-unit>
+      <trans-unit id="IDS_FeatureTupleEquality">
+        <source>tuple equality</source>
+        <target state="new">tuple equality</target>
+        <note />
+      </trans-unit>
+      <trans-unit id="IDS_FeatureUnconstrainedTypeParameterInNullCoalescingOperator">
+        <source>unconstrained type parameters in null coalescing operator</source>
+        <target state="new">unconstrained type parameters in null coalescing operator</target>
+        <note />
+      </trans-unit>
+      <trans-unit id="IDS_FeatureUnmanagedGenericTypeConstraint">
+        <source>unmanaged generic type constraints</source>
+        <target state="new">unmanaged generic type constraints</target>
+        <note />
+      </trans-unit>
+      <trans-unit id="IDS_InjectedDeclaration">
+        <source>injected declaration</source>
+        <target state="new">injected declaration</target>
+        <note />
+      </trans-unit>
       <trans-unit id="ERR_UsingVarInSwitchCase">
         <source>A using variable cannot be used directly within a switch section (consider using braces). </source>
         <target state="new">A using variable cannot be used directly within a switch section (consider using braces). </target>
@@ -141,176 +310,6 @@
       <trans-unit id="IDS_Disposable">
         <source>disposable</source>
         <target state="new">disposable</target>
-=======
-      <trans-unit id="ERR_RefAssignNarrower">
-        <source>Cannot ref-assign '{1}' to '{0}' because '{1}' has a narrower escape scope than '{0}'.</source>
-        <target state="new">Cannot ref-assign '{1}' to '{0}' because '{1}' has a narrower escape scope than '{0}'.</target>
-        <note />
-      </trans-unit>
-      <trans-unit id="ERR_RefLocalOrParamExpected">
-        <source>The left-hand side of a ref assignment must be a ref local or parameter.</source>
-        <target state="new">The left-hand side of a ref assignment must be a ref local or parameter.</target>
-        <note />
-      </trans-unit>
-      <trans-unit id="ERR_TripleDotNotAllowed">
-        <source>Unexpected character sequence '...'</source>
-        <target state="new">Unexpected character sequence '...'</target>
-        <note />
-      </trans-unit>
-      <trans-unit id="ERR_TupleSizesMismatchForBinOps">
-        <source>Tuple types used as operands of an == or != operator must have matching cardinalities. But this operator has tuple types of cardinality {0} on the left and {1} on the right.</source>
-        <target state="new">Tuple types used as operands of an == or != operator must have matching cardinalities. But this operator has tuple types of cardinality {0} on the left and {1} on the right.</target>
-        <note />
-      </trans-unit>
-      <trans-unit id="ERR_UnmanagedBoundWithClass">
-        <source>'{0}': cannot specify both a constraint class and the 'unmanaged' constraint</source>
-        <target state="new">'{0}': cannot specify both a constraint class and the 'unmanaged' constraint</target>
-        <note />
-      </trans-unit>
-      <trans-unit id="ERR_UnmanagedConstraintMustBeFirst">
-        <source>The 'unmanaged' constraint must come before any other constraints</source>
-        <target state="new">The 'unmanaged' constraint must come before any other constraints</target>
-        <note />
-      </trans-unit>
-      <trans-unit id="ERR_UnmanagedConstraintNotSatisfied">
-        <source>The type '{2}' must be a non-nullable value type, along with all fields at any level of nesting, in order to use it as parameter '{1}' in the generic type or method '{0}'</source>
-        <target state="new">The type '{2}' must be a non-nullable value type, along with all fields at any level of nesting, in order to use it as parameter '{1}' in the generic type or method '{0}'</target>
-        <note />
-      </trans-unit>
-      <trans-unit id="FTL_InvalidInputFileName">
-        <source>File name '{0}' is empty, contains invalid characters, has a drive specification without an absolute path, or is too long</source>
-        <target state="new">File name '{0}' is empty, contains invalid characters, has a drive specification without an absolute path, or is too long</target>
-        <note />
-      </trans-unit>
-      <trans-unit id="HDN_ExpressionIsProbablyNeverNull">
-        <source>Expression is probably never null.</source>
-        <target state="new">Expression is probably never null.</target>
-        <note />
-      </trans-unit>
-      <trans-unit id="HDN_ExpressionIsProbablyNeverNull_Title">
-        <source>Expression is probably never null.</source>
-        <target state="new">Expression is probably never null.</target>
-        <note />
-      </trans-unit>
-      <trans-unit id="HDN_NullCheckIsProbablyAlwaysFalse">
-        <source>Result of the comparison is possibly always false.</source>
-        <target state="new">Result of the comparison is possibly always false.</target>
-        <note />
-      </trans-unit>
-      <trans-unit id="HDN_NullCheckIsProbablyAlwaysFalse_Title">
-        <source>Result of the comparison is possibly always false.</source>
-        <target state="new">Result of the comparison is possibly always false.</target>
-        <note />
-      </trans-unit>
-      <trans-unit id="HDN_NullCheckIsProbablyAlwaysTrue">
-        <source>Result of the comparison is possibly always true.</source>
-        <target state="new">Result of the comparison is possibly always true.</target>
-        <note />
-      </trans-unit>
-      <trans-unit id="HDN_NullCheckIsProbablyAlwaysTrue_Title">
-        <source>Result of the comparison is possibly always true.</source>
-        <target state="new">Result of the comparison is possibly always true.</target>
-        <note />
-      </trans-unit>
-      <trans-unit id="IDS_FeatureAltInterpolatedVerbatimStrings">
-        <source>alternative interpolated verbatim strings</source>
-        <target state="new">alternative interpolated verbatim strings</target>
-        <note />
-      </trans-unit>
-      <trans-unit id="IDS_FeatureCoalesceAssignmentExpression">
-        <source>coalescing assignment</source>
-        <target state="new">coalescing assignment</target>
-        <note />
-      </trans-unit>
-      <trans-unit id="IDS_FeatureDelegateGenericTypeConstraint">
-        <source>delegate generic type constraints</source>
-        <target state="new">delegate generic type constraints</target>
-        <note />
-      </trans-unit>
-      <trans-unit id="IDS_FeatureEnumGenericTypeConstraint">
-        <source>enum generic type constraints</source>
-        <target state="new">enum generic type constraints</target>
-        <note />
-      </trans-unit>
-      <trans-unit id="IDS_FeatureExpressionVariablesInQueriesAndInitializers">
-        <source>declaration of expression variables in member initializers and queries</source>
-        <target state="new">declaration of expression variables in member initializers and queries</target>
-        <note />
-      </trans-unit>
-      <trans-unit id="IDS_FeatureExtensibleFixedStatement">
-        <source>extensible fixed statement</source>
-        <target state="new">extensible fixed statement</target>
-        <note />
-      </trans-unit>
-      <trans-unit id="IDS_FeatureIndexOperator">
-        <source>index operator</source>
-        <target state="new">index operator</target>
-        <note />
-      </trans-unit>
-      <trans-unit id="IDS_FeatureIndexingMovableFixedBuffers">
-        <source>indexing movable fixed buffers</source>
-        <target state="new">indexing movable fixed buffers</target>
-        <note />
-      </trans-unit>
-      <trans-unit id="IDS_FeatureNullableReferenceTypes">
-        <source>nullable reference types</source>
-        <target state="new">nullable reference types</target>
-        <note />
-      </trans-unit>
-      <trans-unit id="IDS_FeatureObjectGenericTypeConstraint">
-        <source>object generic type constraint</source>
-        <target state="new">object generic type constraint</target>
-        <note />
-      </trans-unit>
-      <trans-unit id="IDS_FeatureRangeOperator">
-        <source>range operator</source>
-        <target state="new">range operator</target>
-        <note />
-      </trans-unit>
-      <trans-unit id="IDS_FeatureRefConditional">
-        <source>ref conditional expression</source>
-        <target state="new">ref conditional expression</target>
-        <note />
-      </trans-unit>
-      <trans-unit id="IDS_FeatureRefFor">
-        <source>ref for-loop variables</source>
-        <target state="new">ref for-loop variables</target>
-        <note />
-      </trans-unit>
-      <trans-unit id="IDS_FeatureRefForEach">
-        <source>ref foreach iteration variables</source>
-        <target state="new">ref foreach iteration variables</target>
-        <note />
-      </trans-unit>
-      <trans-unit id="IDS_FeatureRefReassignment">
-        <source>ref reassignment</source>
-        <target state="new">ref reassignment</target>
-        <note />
-      </trans-unit>
-      <trans-unit id="IDS_FeatureStackAllocInitializer">
-        <source>stackalloc initializer</source>
-        <target state="new">stackalloc initializer</target>
-        <note />
-      </trans-unit>
-      <trans-unit id="IDS_FeatureTupleEquality">
-        <source>tuple equality</source>
-        <target state="new">tuple equality</target>
-        <note />
-      </trans-unit>
-      <trans-unit id="IDS_FeatureUnconstrainedTypeParameterInNullCoalescingOperator">
-        <source>unconstrained type parameters in null coalescing operator</source>
-        <target state="new">unconstrained type parameters in null coalescing operator</target>
-        <note />
-      </trans-unit>
-      <trans-unit id="IDS_FeatureUnmanagedGenericTypeConstraint">
-        <source>unmanaged generic type constraints</source>
-        <target state="new">unmanaged generic type constraints</target>
-        <note />
-      </trans-unit>
-      <trans-unit id="IDS_InjectedDeclaration">
-        <source>injected declaration</source>
-        <target state="new">injected declaration</target>
->>>>>>> 4904a145
         <note />
       </trans-unit>
       <trans-unit id="IDS_NULL">
