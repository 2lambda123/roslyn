﻿{
  "dependencies": {
<<<<<<< HEAD
    "Microsoft.DiaSymReader": "1.0.8-rc2-60325",
=======
>>>>>>> 4185b977
    "xunit": "2.1.0",
    "xunit.runner.console": "2.1.0"
  },
  "frameworks": {
    "net45": {}
  },
  "runtimes": {
    "win7": { }
  }
}<|MERGE_RESOLUTION|>--- conflicted
+++ resolved
@@ -1,9 +1,5 @@
 ﻿{
   "dependencies": {
-<<<<<<< HEAD
-    "Microsoft.DiaSymReader": "1.0.8-rc2-60325",
-=======
->>>>>>> 4185b977
     "xunit": "2.1.0",
     "xunit.runner.console": "2.1.0"
   },
