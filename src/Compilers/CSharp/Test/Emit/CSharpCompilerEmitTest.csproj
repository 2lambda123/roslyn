--- conflicted
+++ resolved
@@ -65,11 +65,8 @@
     <Compile Include="Attributes\AttributeTests_CallerInfoAttributes.cs" />
     <Compile Include="Attributes\AttributeTests_Conditional.cs" />
     <Compile Include="Attributes\AttributeTests_Dynamic.cs" />
-<<<<<<< HEAD
+    <Compile Include="Attributes\AttributeTests_Experimental.cs" />
     <Compile Include="Attributes\AttributeTests_RefReadOnly.cs" />
-=======
-    <Compile Include="Attributes\AttributeTests_Experimental.cs" />
->>>>>>> 658c7286
     <Compile Include="Attributes\AttributeTests_Locations.cs" />
     <Compile Include="Attributes\AttributeTests_MarshalAs.cs" />
     <Compile Include="Attributes\AttributeTests_Security.cs" />
@@ -77,16 +74,12 @@
     <Compile Include="Attributes\AttributeTests_Synthesized.cs" />
     <Compile Include="Attributes\AttributeTests_Tuples.cs" />
     <Compile Include="Attributes\AttributeTests_WellKnownAttributes.cs" />
-<<<<<<< HEAD
+    <Compile Include="CodeGen\CodeGenAsyncMainTests.cs" />
     <Compile Include="CodeGen\CodeGenInParametersTests.cs" />
     <Compile Include="CodeGen\CodeGenCapturing.cs" />
+    <Compile Include="CodeGen\PatternTests.cs" />
     <Compile Include="CodeGen\CodeGenRefReadonlyReturnTests.cs" />
     <Compile Include="CodeGen\CodeGenRefConditionalOperatorTests.cs" />
-=======
-    <Compile Include="CodeGen\CodeGenAsyncMainTests.cs" />
-    <Compile Include="CodeGen\CodeGenCapturing.cs" />
-    <Compile Include="CodeGen\PatternTests.cs" />
->>>>>>> 658c7286
     <Compile Include="Emit\BinaryCompatibility.cs" />
     <Compile Include="Emit\DesktopStrongNameProviderTests.cs" />
     <Compile Include="Attributes\InternalsVisibleToAndStrongNameTests.cs" />
