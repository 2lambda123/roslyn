--- conflicted
+++ resolved
@@ -8189,14 +8189,9 @@
             );
         }
 
-<<<<<<< HEAD
         [Fact(Skip = "PROTOTYPE(patterns2): This test is sensitive to the precise code generated, which is currently in flux.")]
         [WorkItem(18859, "https://github.com/dotnet/roslyn/issues/18859")]
         public void UnoxInPatternSwitch_09()
-=======
-        [Fact, WorkItem(18859, "https://github.com/dotnet/roslyn/issues/18859")]
-        public void UnboxInPatternSwitch_09()
->>>>>>> 68c98018
         {
             var source = @"using System;
 
@@ -9061,7 +9056,6 @@
 Generic<dynamic>.Color.Blue
 None
 Generic<object>.Color.Red");
-<<<<<<< HEAD
             // PROTOTYPE(patterns2): This test is sensitive to the precise code generated, which is currently in flux.
 //            compVerifier.VerifyIL("Program.M2",
 //@"{
@@ -9146,92 +9140,6 @@
 //  IL_0093:  ret
 //}"
 //            );
-=======
-            // PROTOTYPE(patterns2): Need to restore code quality.
-            compVerifier.VerifyIL("Program.M2",
-@"{
-  // Code size      148 (0x94)
-  .maxstack  2
-  .locals init (object V_0,
-                Generic<long>.Color V_1,
-                Generic<object>.Color V_2,
-                Generic<long>.Color V_3, //c
-                object V_4,
-                object V_5,
-                int V_6,
-                string V_7)
-  IL_0000:  nop
-  IL_0001:  ldarg.0
-  IL_0002:  stloc.s    V_4
-  IL_0004:  ldloc.s    V_4
-  IL_0006:  stloc.0
-  IL_0007:  ldloc.0
-  IL_0008:  brtrue.s   IL_000c
-  IL_000a:  br.s       IL_005c
-  IL_000c:  ldloc.0
-  IL_000d:  stloc.s    V_5
-  IL_000f:  ldloc.s    V_5
-  IL_0011:  isinst     ""Generic<long>.Color""
-  IL_0016:  ldnull
-  IL_0017:  cgt.un
-  IL_0019:  dup
-  IL_001a:  brtrue.s   IL_001f
-  IL_001c:  ldc.i4.0
-  IL_001d:  br.s       IL_0026
-  IL_001f:  ldloc.s    V_5
-  IL_0021:  unbox.any  ""Generic<long>.Color""
-  IL_0026:  stloc.1
-  IL_0027:  brfalse.s  IL_002b
-  IL_0029:  br.s       IL_005e
-  IL_002b:  ldloc.0
-  IL_002c:  stloc.s    V_5
-  IL_002e:  ldloc.s    V_5
-  IL_0030:  isinst     ""Generic<object>.Color""
-  IL_0035:  ldnull
-  IL_0036:  cgt.un
-  IL_0038:  dup
-  IL_0039:  brtrue.s   IL_003e
-  IL_003b:  ldc.i4.0
-  IL_003c:  br.s       IL_0045
-  IL_003e:  ldloc.s    V_5
-  IL_0040:  unbox.any  ""Generic<object>.Color""
-  IL_0045:  stloc.2
-  IL_0046:  brfalse.s  IL_005c
-  IL_0048:  ldloc.2
-  IL_0049:  stloc.s    V_6
-  IL_004b:  ldloc.s    V_6
-  IL_004d:  brfalse.s  IL_0058
-  IL_004f:  br.s       IL_0051
-  IL_0051:  ldloc.s    V_6
-  IL_0053:  ldc.i4.1
-  IL_0054:  beq.s      IL_005a
-  IL_0056:  br.s       IL_005c
-  IL_0058:  br.s       IL_0076
-  IL_005a:  br.s       IL_007f
-  IL_005c:  br.s       IL_0088
-  IL_005e:  ldloc.1
-  IL_005f:  stloc.3
-  IL_0060:  br.s       IL_0062
-  IL_0062:  ldstr      ""Generic<long>.Color.""
-  IL_0067:  ldloc.3
-  IL_0068:  box        ""Generic<long>.Color""
-  IL_006d:  call       ""string string.Concat(object, object)""
-  IL_0072:  stloc.s    V_7
-  IL_0074:  br.s       IL_0091
-  IL_0076:  ldstr      ""Generic<object>.Color.Red""
-  IL_007b:  stloc.s    V_7
-  IL_007d:  br.s       IL_0091
-  IL_007f:  ldstr      ""Generic<dynamic>.Color.Blue""
-  IL_0084:  stloc.s    V_7
-  IL_0086:  br.s       IL_0091
-  IL_0088:  ldstr      ""None""
-  IL_008d:  stloc.s    V_7
-  IL_008f:  br.s       IL_0091
-  IL_0091:  ldloc.s    V_7
-  IL_0093:  ret
-}"
-            );
->>>>>>> 68c98018
         }
 
         [Fact(Skip = "PROTOTYPE(patterns2): code quality"), WorkItem(16129, "https://github.com/dotnet/roslyn/issues/16129")]
@@ -9280,11 +9188,7 @@
             );
         }
 
-<<<<<<< HEAD
-        [Fact(Skip = "PROTOTYPE(patterns2): This test is sensitive to the precise code generated, which is currently in flux."), WorkItem(19280, "https://github.com/dotnet/roslyn/issues/19280")]
-=======
         [Fact(Skip = "PROTOTYPE(patterns2): PDB for new pattern switch not yet fully supported"), WorkItem(19280, "https://github.com/dotnet/roslyn/issues/19280")]
->>>>>>> 68c98018
         public void ShareLikeKindedTemps_01()
         {
             var source = @"using System;
@@ -9312,11 +9216,7 @@
             var compVerifier = CompileAndVerify(source,
                 options: TestOptions.ReleaseDll.WithOutputKind(OutputKind.ConsoleApplication),
                 expectedOutput: "");
-<<<<<<< HEAD
-
-=======
             // PROTOTYPE(patterns2): Need to restore code quality.
->>>>>>> 68c98018
             compVerifier.VerifyIL("Program.M",
 @"{
   // Code size      191 (0xbf)
