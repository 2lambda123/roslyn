﻿// Copyright (c) Microsoft.  All Rights Reserved.  Licensed under the Apache License, Version 2.0.  See License.txt in the project root for license information.

using Microsoft.CodeAnalysis.CSharp.Symbols;
using Microsoft.CodeAnalysis.CSharp.Syntax;
using Microsoft.CodeAnalysis.CSharp.Test.Utilities;
using Microsoft.CodeAnalysis.CSharp.UnitTests.Emit;
using Microsoft.CodeAnalysis.Test.Utilities;
using Roslyn.Test.Utilities;
using System.Linq;
using System.Runtime.InteropServices;
using Xunit;

namespace Microsoft.CodeAnalysis.CSharp.UnitTests.CodeGen
{
    public class FixedSizeBufferTests : EmitMetadataTestBase
    {
        [Fact]
        public void SimpleFixedBuffer()
        {
            var text =
@"using System;
unsafe struct S
{
    public fixed int x[10];
}

class Program
{
    static void Main()
    {
        S s;
        unsafe
        {
            int* p = s.x;
            s.x[0] = 12;
            p[1] = p[0];
            Console.WriteLine(s.x[1]);
        }
        S t = s;
    }
}";
            CompileAndVerify(text, options: TestOptions.UnsafeReleaseExe, expectedOutput: "12")
                .VerifyIL("Program.Main",
@"{
  // Code size       58 (0x3a)
  .maxstack  2
  .locals init (S V_0, //s
  int* V_1) //p
  IL_0000:  ldloca.s   V_0
  IL_0002:  ldflda     ""int* S.x""" /* Note: IL dumper displays the language view of the symbol's type, not the type in the generated metadata */ + @"
  IL_0007:  ldflda     ""int S.<x>e__FixedBuffer.FixedElementField""
  IL_000c:  conv.u
  IL_000d:  stloc.1
  IL_000e:  ldloca.s   V_0
  IL_0010:  ldflda     ""int* S.x""
  IL_0015:  ldflda     ""int S.<x>e__FixedBuffer.FixedElementField""
  IL_001a:  conv.u
  IL_001b:  ldc.i4.s   12
  IL_001d:  stind.i4
  IL_001e:  ldloc.1
  IL_001f:  ldc.i4.4
  IL_0020:  add
  IL_0021:  ldloc.1
  IL_0022:  ldind.i4
  IL_0023:  stind.i4
  IL_0024:  ldloca.s   V_0
  IL_0026:  ldflda     ""int* S.x""
  IL_002b:  ldflda     ""int S.<x>e__FixedBuffer.FixedElementField""
  IL_0030:  conv.u
  IL_0031:  ldc.i4.4
  IL_0032:  add
  IL_0033:  ldind.i4
  IL_0034:  call       ""void System.Console.WriteLine(int)""
  IL_0039:  ret
}");
        }

        [Fact]
        public void FixedStatementOnFixedBuffer()
        {
            var text =
@"using System;
unsafe struct S
{
    public fixed int x[10];
}
class C
{
    public S s;
}

class Program
{
    unsafe static void Main()
    {
        C c = new C();
        fixed (int *p = c.s.x)
        {
            p[0] = 12;
            p[1] = p[0];
            Console.WriteLine(p[1]);
        }
    }
}";
            CompileAndVerify(text, options: TestOptions.UnsafeReleaseExe, expectedOutput: "12")
                .VerifyIL("Program.Main",
@"{
  // Code size       48 (0x30)
  .maxstack  2
  .locals init (pinned int& V_0) //p
  IL_0000:  newobj     ""C..ctor()""
  IL_0005:  ldflda     ""S C.s""
  IL_000a:  ldflda     ""int* S.x""
  IL_000f:  ldflda     ""int S.<x>e__FixedBuffer.FixedElementField""" /* Note the absence of conv.u here */ + @"
  IL_0014:  stloc.0
  IL_0015:  ldloc.0
  IL_0016:  conv.i
  IL_0017:  ldc.i4.s   12
  IL_0019:  stind.i4
  IL_001a:  ldloc.0
  IL_001b:  conv.i
  IL_001c:  ldc.i4.4
  IL_001d:  add
  IL_001e:  ldloc.0
  IL_001f:  conv.i
  IL_0020:  ldind.i4
  IL_0021:  stind.i4
  IL_0022:  ldloc.0
  IL_0023:  conv.i
  IL_0024:  ldc.i4.4
  IL_0025:  add
  IL_0026:  ldind.i4
  IL_0027:  call       ""void System.Console.WriteLine(int)""
  IL_002c:  ldc.i4.0
  IL_002d:  conv.u
  IL_002e:  stloc.0
  IL_002f:  ret
}");
        }

        [Fact]
        public void SeparateCompilation()
        {
            // Here we test round tripping - emitting a fixed-size buffer into metadata, and then reimporting that
            // fixed-size buffer from metadata and using it in another compilation.
            var s1 =
@"public unsafe struct S
{
    public fixed int x[10];
}";
            var s2 =
@"using System;
class Program
{
    static void Main()
    {
        S s;
        unsafe
        {
            int* p = s.x;
            s.x[0] = 12;
            p[1] = p[0];
            Console.WriteLine(s.x[1]);
        }
        S t = s;
    }
}";
            var comp1 = CompileAndVerify(s1, options: TestOptions.UnsafeReleaseDll).Compilation;

            var comp2 = CompileAndVerify(s2,
                options: TestOptions.UnsafeReleaseExe,
                additionalRefs: new MetadataReference[] { MetadataReference.CreateFromStream(comp1.EmitToStream()) },
                expectedOutput: "12").Compilation;

            var f = (FieldSymbol)comp2.GlobalNamespace.GetTypeMembers("S")[0].GetMembers("x")[0];
            Assert.Equal("x", f.Name);
            Assert.True(f.IsFixed);
            Assert.Equal("int*", f.Type.ToString());
            Assert.Equal(10, f.FixedSize);
        }

        [Fact]
        [WorkItem(531407, "http://vstfdevdiv:8080/DevDiv2/DevDiv/_workitems/edit/531407")]
        public void FixedBufferPointer()
        {
            var text =
@"using System;
unsafe struct S
{
    public fixed int x[10];
}

class Program
{
    static void Main()
    {
        S s;
        unsafe
        {
            S* p = &s;
            p->x[0] = 12;
            Console.WriteLine(p->x[0]);
        }
    }
}";
            CompileAndVerify(text, options: TestOptions.UnsafeReleaseExe, expectedOutput: "12")
                .VerifyIL("Program.Main",
@"{
  // Code size       36 (0x24)
  .maxstack  3
  .locals init (S V_0) //s
  IL_0000:  ldloca.s   V_0
  IL_0002:  conv.u
  IL_0003:  dup
  IL_0004:  ldflda     ""int* S.x""
  IL_0009:  ldflda     ""int S.<x>e__FixedBuffer.FixedElementField""
  IL_000e:  conv.u
  IL_000f:  ldc.i4.s   12
  IL_0011:  stind.i4
  IL_0012:  ldflda     ""int* S.x""
  IL_0017:  ldflda     ""int S.<x>e__FixedBuffer.FixedElementField""
  IL_001c:  conv.u
  IL_001d:  ldind.i4
  IL_001e:  call       ""void System.Console.WriteLine(int)""
  IL_0023:  ret
}");
        }

        [Fact]
        [WorkItem(587119, "http://vstfdevdiv:8080/DevDiv2/DevDiv/_workitems/edit/587119")]
        public void FixedSizeBufferInFixedSizeBufferSize_Class()
        {
            var source = @"
unsafe class C
{
    fixed int F[G];
    fixed int G[1];
}
";
            CreateStandardCompilation(source, options: TestOptions.UnsafeReleaseDll).VerifyDiagnostics(
                // (5,15): error CS1642: Fixed size buffer fields may only be members of structs
                //     fixed int G[1];
                Diagnostic(ErrorCode.ERR_FixedNotInStruct, "G"),
                // (4,15): error CS1642: Fixed size buffer fields may only be members of structs
                //     fixed int F[G];
                Diagnostic(ErrorCode.ERR_FixedNotInStruct, "F"),
                // (4,17): error CS0120: An object reference is required for the non-static field, method, or property 'C.G'
                //     fixed int F[G];
                Diagnostic(ErrorCode.ERR_ObjectRequired, "G").WithArguments("C.G"));
        }

        [Fact]
        [WorkItem(587119, "http://vstfdevdiv:8080/DevDiv2/DevDiv/_workitems/edit/587119")]
        public void FixedSizeBufferInFixedSizeBufferSize_Struct()
        {
            var source = @"
unsafe struct S
{
    fixed int F[G];
    fixed int G[1];
    fixed int F1[(new S()).G];
}
";
            // CONSIDER: Dev11 reports CS1666 (ERR_FixedBufferNotFixed), but that's no more helpful.
<<<<<<< HEAD
            CreateCompilationWithMscorlib(source, options: TestOptions.UnsafeReleaseDll).VerifyDiagnostics(
                // (6,18): error CS1666: You cannot use fixed size buffers contained in unfixed expressions. Try using the fixed statement.
                //     fixed int F1[(new S()).G];
                Diagnostic(ErrorCode.ERR_FixedBufferNotFixed, "(new S()).G").WithLocation(6, 18),
=======
            CreateStandardCompilation(source, options: TestOptions.UnsafeReleaseDll).VerifyDiagnostics(
>>>>>>> 658c7286
                // (4,17): error CS0120: An object reference is required for the non-static field, method, or property 'S.G'
                //     fixed int F[G];
                Diagnostic(ErrorCode.ERR_ObjectRequired, "G").WithArguments("S.G").WithLocation(4, 17),
                // (4,17): error CS1666: You cannot use fixed size buffers contained in unfixed expressions. Try using the fixed statement.
                //     fixed int F[G];
                Diagnostic(ErrorCode.ERR_FixedBufferNotFixed, "G").WithLocation(4, 17)
                );
        }

        [Fact]
        [WorkItem(586977, "http://vstfdevdiv:8080/DevDiv2/DevDiv/_workitems/edit/586977")]
        public void FixedSizeBufferInFixedSizeBufferSize_Cycle()
        {
            var source = @"
unsafe struct S
{
    fixed int F[F];
    fixed int G[default(S).G];
}
";
            // CONSIDER: Dev11 also reports CS0110 (ERR_CircConstValue), but Roslyn doesn't regard this as a cycle:
            // F has no initializer, so it has no constant value, so the constant value of F is "null" - not "the 
            // constant value of F" (i.e. cyclic).
<<<<<<< HEAD
            CreateCompilationWithMscorlib(source, options: TestOptions.UnsafeReleaseDll).VerifyDiagnostics(
                // (5,17): error CS1666: You cannot use fixed size buffers contained in unfixed expressions. Try using the fixed statement.
                //     fixed int G[default(S).G];
                Diagnostic(ErrorCode.ERR_FixedBufferNotFixed, "default(S).G").WithLocation(5, 17),
=======
            CreateStandardCompilation(source, options: TestOptions.UnsafeReleaseDll).VerifyDiagnostics(
>>>>>>> 658c7286
                // (4,17): error CS0120: An object reference is required for the non-static field, method, or property 'S.F'
                //     fixed int F[F];
                Diagnostic(ErrorCode.ERR_ObjectRequired, "F").WithArguments("S.F").WithLocation(4, 17),
                // (4,17): error CS1666: You cannot use fixed size buffers contained in unfixed expressions. Try using the fixed statement.
                //     fixed int F[F];
                Diagnostic(ErrorCode.ERR_FixedBufferNotFixed, "F").WithLocation(4, 17)
                );
        }

        [Fact]
        [WorkItem(587000, "http://vstfdevdiv:8080/DevDiv2/DevDiv/_workitems/edit/587000")]
        public void SingleDimensionFixedBuffersOnly()
        {
            var source = @"
unsafe struct S
{
    fixed int F[3, 4];
}";
            CreateStandardCompilation(source, options: TestOptions.UnsafeReleaseDll).VerifyDiagnostics(
                // (4,16): error CS7092: A fixed buffer may only have one dimension.
                //     fixed int F[3, 4];
                Diagnostic(ErrorCode.ERR_FixedBufferTooManyDimensions, "[3, 4]"));
        }

        [Fact, WorkItem(1171076, "http://vstfdevdiv:8080/DevDiv2/DevDiv/_workitems/edit/1171076")]
        public void UIntFixedBuffer()
        {
            var text =
@"
using System;
using System.Runtime.InteropServices;

[StructLayout( LayoutKind.Sequential )]
public unsafe struct AssemblyRecord
{
    public fixed byte Marker[ 8 ];
    public fixed UInt32 StartOfTables[ 16 ];
}

class Program
{
    static unsafe void Main( string[ ] args )
    {
        UInt32 [] arr = new UInt32[18];
        for (int i = 0; i < arr.Length; i++)
        {
            arr[i] = (uint)(120 + i);
        } 

        fixed (uint *p = arr)
        {
            AssemblyRecord * record = (AssemblyRecord*)p;
            Console.WriteLine(Test(record));
        }
    }

    private static unsafe uint Test( AssemblyRecord* pStruct )
    {
        return pStruct->StartOfTables[ 11 ];
    }
}
";
            CompileAndVerify(text, options: TestOptions.UnsafeReleaseExe, expectedOutput: "133")
                .VerifyIL("Program.Test",
@"{
  // Code size       20 (0x14)
  .maxstack  3
  IL_0000:  ldarg.0
  IL_0001:  ldflda     ""uint* AssemblyRecord.StartOfTables""
  IL_0006:  ldflda     ""uint AssemblyRecord.<StartOfTables>e__FixedBuffer.FixedElementField""
  IL_000b:  conv.u
  IL_000c:  ldc.i4.s   11
  IL_000e:  conv.i
  IL_000f:  ldc.i4.4
  IL_0010:  mul
  IL_0011:  add
  IL_0012:  ldind.u4
  IL_0013:  ret
}");
        }

        [Fact, WorkItem(1171076, "http://vstfdevdiv:8080/DevDiv2/DevDiv/_workitems/edit/1171076")]
        public void ReadonlyFixedBuffer()
        {
            var text =
@"
using System;
using System.Runtime.InteropServices;

[StructLayout( LayoutKind.Sequential )]
public unsafe struct AssemblyRecord
{
    public readonly fixed UInt32 StartOfTables[ 16 ];
}

class Program
{
    private static unsafe uint Test( AssemblyRecord* pStruct )
    {
        return pStruct->StartOfTables[ 11 ];
    }
}
";
            CreateStandardCompilation(text, options: TestOptions.UnsafeReleaseDll).VerifyEmitDiagnostics(
    // (8,34): error CS0106: The modifier 'readonly' is not valid for this item
    //     public readonly fixed UInt32 StartOfTables[ 16 ];
    Diagnostic(ErrorCode.ERR_BadMemberFlag, "StartOfTables").WithArguments("readonly").WithLocation(8, 34)
                );
        }

        [Fact, WorkItem(1171076, "http://vstfdevdiv:8080/DevDiv2/DevDiv/_workitems/edit/1171076")]
        public void StaticFixedBuffer()
        {
            var text =
@"
using System;
using System.Runtime.InteropServices;

[StructLayout( LayoutKind.Sequential )]
public unsafe struct AssemblyRecord
{
    public static fixed UInt32 StartOfTables[ 16 ];
}

class Program
{
    private static unsafe uint Test( AssemblyRecord* pStruct )
    {
        return pStruct->StartOfTables[ 11 ];
    }
}
";
            CreateStandardCompilation(text, options: TestOptions.UnsafeReleaseDll).VerifyEmitDiagnostics(
    // (8,32): error CS0106: The modifier 'static' is not valid for this item
    //     public static fixed UInt32 StartOfTables[ 16 ];
    Diagnostic(ErrorCode.ERR_BadMemberFlag, "StartOfTables").WithArguments("static").WithLocation(8, 32)
                );
        }

        [Fact, WorkItem(1171076, "http://vstfdevdiv:8080/DevDiv2/DevDiv/_workitems/edit/1171076")]
        public void ConstFixedBuffer_01()
        {
            var text =
@"
using System;
using System.Runtime.InteropServices;

[StructLayout( LayoutKind.Sequential )]
public unsafe struct AssemblyRecord
{
    public fixed const UInt32 StartOfTables[ 16 ];
}

class Program
{
    private static unsafe uint Test( AssemblyRecord* pStruct )
    {
        return pStruct->StartOfTables[ 11 ];
    }
}
";
            CreateStandardCompilation(text, options: TestOptions.UnsafeReleaseDll).VerifyEmitDiagnostics(
    // (8,18): error CS1031: Type expected
    //     public fixed const UInt32 StartOfTables[ 16 ];
    Diagnostic(ErrorCode.ERR_TypeExpected, "const").WithLocation(8, 18),
    // (8,18): error CS1001: Identifier expected
    //     public fixed const UInt32 StartOfTables[ 16 ];
    Diagnostic(ErrorCode.ERR_IdentifierExpected, "const").WithLocation(8, 18),
    // (8,18): error CS1003: Syntax error, '[' expected
    //     public fixed const UInt32 StartOfTables[ 16 ];
    Diagnostic(ErrorCode.ERR_SyntaxError, "const").WithArguments("[", "const").WithLocation(8, 18),
    // (8,18): error CS1003: Syntax error, ']' expected
    //     public fixed const UInt32 StartOfTables[ 16 ];
    Diagnostic(ErrorCode.ERR_SyntaxError, "const").WithArguments("]", "const").WithLocation(8, 18),
    // (8,18): error CS0443: Syntax error; value expected
    //     public fixed const UInt32 StartOfTables[ 16 ];
    Diagnostic(ErrorCode.ERR_ValueExpected, "const").WithLocation(8, 18),
    // (8,18): error CS1002: ; expected
    //     public fixed const UInt32 StartOfTables[ 16 ];
    Diagnostic(ErrorCode.ERR_SemicolonExpected, "const").WithLocation(8, 18),
    // (8,44): error CS0650: Bad array declarator: To declare a managed array the rank specifier precedes the variable's identifier. To declare a fixed size buffer field, use the fixed keyword before the field type.
    //     public fixed const UInt32 StartOfTables[ 16 ];
    Diagnostic(ErrorCode.ERR_CStyleArray, "[ 16 ]").WithLocation(8, 44),
    // (8,46): error CS0270: Array size cannot be specified in a variable declaration (try initializing with a 'new' expression)
    //     public fixed const UInt32 StartOfTables[ 16 ];
    Diagnostic(ErrorCode.ERR_ArraySizeInDeclaration, "16").WithLocation(8, 46),
    // (8,18): error CS1663: Fixed size buffer type must be one of the following: bool, byte, short, int, long, char, sbyte, ushort, uint, ulong, float or double
    //     public fixed const UInt32 StartOfTables[ 16 ];
    Diagnostic(ErrorCode.ERR_IllegalFixedType, "").WithLocation(8, 18),
    // (15,25): error CS0122: 'AssemblyRecord.StartOfTables' is inaccessible due to its protection level
    //         return pStruct->StartOfTables[ 11 ];
    Diagnostic(ErrorCode.ERR_BadAccess, "StartOfTables").WithArguments("AssemblyRecord.StartOfTables").WithLocation(15, 25)
                );
        }

        [Fact, WorkItem(1171076, "http://vstfdevdiv:8080/DevDiv2/DevDiv/_workitems/edit/1171076")]
        public void ConstFixedBuffer_02()
        {
            var text =
@"
using System;
using System.Runtime.InteropServices;

[StructLayout( LayoutKind.Sequential )]
public unsafe struct AssemblyRecord
{
    public const fixed UInt32 StartOfTables[ 16 ];
}

class Program
{
    private static unsafe uint Test( AssemblyRecord* pStruct )
    {
        return pStruct->StartOfTables[ 11 ];
    }
}
";
            CreateStandardCompilation(text, options: TestOptions.UnsafeReleaseDll).VerifyEmitDiagnostics(
    // (8,18): error CS1031: Type expected
    //     public const fixed UInt32 StartOfTables[ 16 ];
    Diagnostic(ErrorCode.ERR_TypeExpected, "fixed").WithLocation(8, 18),
    // (8,18): error CS1001: Identifier expected
    //     public const fixed UInt32 StartOfTables[ 16 ];
    Diagnostic(ErrorCode.ERR_IdentifierExpected, "fixed").WithLocation(8, 18),
    // (8,18): error CS0145: A const field requires a value to be provided
    //     public const fixed UInt32 StartOfTables[ 16 ];
    Diagnostic(ErrorCode.ERR_ConstValueRequired, "fixed").WithLocation(8, 18),
    // (8,18): error CS1002: ; expected
    //     public const fixed UInt32 StartOfTables[ 16 ];
    Diagnostic(ErrorCode.ERR_SemicolonExpected, "fixed").WithLocation(8, 18),
    // (15,25): error CS0122: 'AssemblyRecord.StartOfTables' is inaccessible due to its protection level
    //         return pStruct->StartOfTables[ 11 ];
    Diagnostic(ErrorCode.ERR_BadAccess, "StartOfTables").WithArguments("AssemblyRecord.StartOfTables").WithLocation(15, 25)
                );
        }

        [Fact, WorkItem(1171076, "http://vstfdevdiv:8080/DevDiv2/DevDiv/_workitems/edit/1171076")]
        public void VolatileFixedBuffer()
        {
            var text =
@"
using System;
using System.Runtime.InteropServices;

[StructLayout( LayoutKind.Sequential )]
public unsafe struct AssemblyRecord
{
    public volatile fixed UInt32 StartOfTables[ 16 ];
}

class Program
{
    private static unsafe uint Test( AssemblyRecord* pStruct )
    {
        return pStruct->StartOfTables[ 11 ];
    }
}
";
            CreateStandardCompilation(text, options: TestOptions.UnsafeReleaseDll).VerifyEmitDiagnostics(
    // (8,34): error CS0106: The modifier 'volatile' is not valid for this item
    //     public volatile fixed UInt32 StartOfTables[ 16 ];
    Diagnostic(ErrorCode.ERR_BadMemberFlag, "StartOfTables").WithArguments("volatile").WithLocation(8, 34)
                );
        }

        [Fact, WorkItem(3392, "https://github.com/dotnet/roslyn/issues/3392")]
        public void StructLayout_01()
        {
            foreach (var layout in new[] { LayoutKind.Auto, LayoutKind.Explicit, LayoutKind.Sequential })
            {
                foreach (var charSet in new[] { CharSet.Ansi, CharSet.Auto, CharSet.None, CharSet.Unicode })
                {
                    var text =
@"
using System;
using System.Runtime.InteropServices;

[StructLayout( LayoutKind." + layout.ToString() + ", CharSet = CharSet." + charSet.ToString() + @")]
public unsafe struct Test
{
    " + (layout == LayoutKind.Explicit ? "[FieldOffset(0)]" : "") + @"public fixed UInt32 Field[ 16 ];
}
";
                    CompileAndVerify(text, options: TestOptions.UnsafeReleaseDll,
                        symbolValidator: (m) =>
                        {
                            var test = m.GlobalNamespace.GetTypeMember("Test");
                            Assert.Equal(layout, test.Layout.Kind);
                            Assert.Equal(charSet == CharSet.None ? CharSet.Ansi : charSet, test.MarshallingCharSet);

                            var bufferType = test.GetTypeMembers().Single();
                            Assert.Equal("Test.<Field>e__FixedBuffer", bufferType.ToTestDisplayString());
                            Assert.Equal(LayoutKind.Sequential, bufferType.Layout.Kind);
                            Assert.Equal(charSet == CharSet.None ? CharSet.Ansi : charSet, bufferType.MarshallingCharSet);
                        });
                }
            }
        }

        [Fact, WorkItem(3392, "https://github.com/dotnet/roslyn/issues/3392")]
        public void StructLayout_02()
        {
            foreach (var layout in new[] { LayoutKind.Auto, LayoutKind.Explicit, LayoutKind.Sequential })
            {
                var text =
@"
using System;
using System.Runtime.InteropServices;

[StructLayout( LayoutKind." + layout.ToString() + @")]
public unsafe struct Test
{
    " + (layout == LayoutKind.Explicit ? "[FieldOffset(0)]" : "") + @"public fixed UInt32 Field[ 16 ];
}
";
                CompileAndVerify(text, options: TestOptions.UnsafeReleaseDll,
                    symbolValidator: (m) =>
                    {
                        var test = m.GlobalNamespace.GetTypeMember("Test");
                        Assert.Equal(layout, test.Layout.Kind);
                        Assert.Equal(CharSet.Ansi, test.MarshallingCharSet);

                        var bufferType = test.GetTypeMembers().Single();
                        Assert.Equal("Test.<Field>e__FixedBuffer", bufferType.ToTestDisplayString());
                        Assert.Equal(LayoutKind.Sequential, bufferType.Layout.Kind);
                        Assert.Equal(CharSet.Ansi, bufferType.MarshallingCharSet);
                    });
            }
        }
    }
}<|MERGE_RESOLUTION|>--- conflicted
+++ resolved
@@ -262,14 +262,10 @@
 }
 ";
             // CONSIDER: Dev11 reports CS1666 (ERR_FixedBufferNotFixed), but that's no more helpful.
-<<<<<<< HEAD
-            CreateCompilationWithMscorlib(source, options: TestOptions.UnsafeReleaseDll).VerifyDiagnostics(
+            CreateStandardCompilation(source, options: TestOptions.UnsafeReleaseDll).VerifyDiagnostics(
                 // (6,18): error CS1666: You cannot use fixed size buffers contained in unfixed expressions. Try using the fixed statement.
                 //     fixed int F1[(new S()).G];
                 Diagnostic(ErrorCode.ERR_FixedBufferNotFixed, "(new S()).G").WithLocation(6, 18),
-=======
-            CreateStandardCompilation(source, options: TestOptions.UnsafeReleaseDll).VerifyDiagnostics(
->>>>>>> 658c7286
                 // (4,17): error CS0120: An object reference is required for the non-static field, method, or property 'S.G'
                 //     fixed int F[G];
                 Diagnostic(ErrorCode.ERR_ObjectRequired, "G").WithArguments("S.G").WithLocation(4, 17),
@@ -293,14 +289,10 @@
             // CONSIDER: Dev11 also reports CS0110 (ERR_CircConstValue), but Roslyn doesn't regard this as a cycle:
             // F has no initializer, so it has no constant value, so the constant value of F is "null" - not "the 
             // constant value of F" (i.e. cyclic).
-<<<<<<< HEAD
-            CreateCompilationWithMscorlib(source, options: TestOptions.UnsafeReleaseDll).VerifyDiagnostics(
+            CreateStandardCompilation(source, options: TestOptions.UnsafeReleaseDll).VerifyDiagnostics(
                 // (5,17): error CS1666: You cannot use fixed size buffers contained in unfixed expressions. Try using the fixed statement.
                 //     fixed int G[default(S).G];
                 Diagnostic(ErrorCode.ERR_FixedBufferNotFixed, "default(S).G").WithLocation(5, 17),
-=======
-            CreateStandardCompilation(source, options: TestOptions.UnsafeReleaseDll).VerifyDiagnostics(
->>>>>>> 658c7286
                 // (4,17): error CS0120: An object reference is required for the non-static field, method, or property 'S.F'
                 //     fixed int F[F];
                 Diagnostic(ErrorCode.ERR_ObjectRequired, "F").WithArguments("S.F").WithLocation(4, 17),
