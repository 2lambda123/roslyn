﻿// Licensed to the .NET Foundation under one or more agreements.
// The .NET Foundation licenses this file to you under the MIT license.
// See the LICENSE file in the project root for more information.

#nullable disable

using System;
using System.Linq;
using Microsoft.CodeAnalysis.CSharp.Test.Utilities;
using Microsoft.CodeAnalysis.Test.Utilities;
using Roslyn.Test.Utilities;
using Xunit;
using static Roslyn.Test.Utilities.TestMetadata;

namespace Microsoft.CodeAnalysis.CSharp.UnitTests
{
    public class MissingSpecialMember : CSharpTestBase
    {
        [Fact]
        public void Missing_System_Collections_Generic_IEnumerable_T__GetEnumerator()
        {
            var source =
@"using System.Collections.Generic;

public class Program
{
    public static void Main(string[] args)
    {
    }

    public IEnumerable<int> M()
    {
        yield return 0;
        yield return 1;
    }
}";
            var comp = CreateCompilation(source, options: TestOptions.ReleaseDll);

            comp.MakeMemberMissing(SpecialMember.System_Collections_Generic_IEnumerable_T__GetEnumerator);

            comp.VerifyEmitDiagnostics(
    // (10,5): error CS0656: Missing compiler required member 'System.Collections.Generic.IEnumerable`1.GetEnumerator'
    //     {
    Diagnostic(ErrorCode.ERR_MissingPredefinedMember, @"{
        yield return 0;
        yield return 1;
    }").WithArguments("System.Collections.Generic.IEnumerable`1", "GetEnumerator").WithLocation(10, 5)
                );
        }

        [Fact]
        public void Missing_System_IDisposable__Dispose()
        {
            var source =
@"using System.Collections.Generic;

public class Program
{
    public static void Main(string[] args)
    {
    }

    public IEnumerable<int> M()
    {
        yield return 0;
        yield return 1;
    }
}";
            var comp = CreateCompilation(source, options: TestOptions.ReleaseDll);

            comp.MakeMemberMissing(SpecialMember.System_IDisposable__Dispose);

            comp.VerifyEmitDiagnostics(
    // (10,5): error CS0656: Missing compiler required member 'System.IDisposable.Dispose'
    //     {
    Diagnostic(ErrorCode.ERR_MissingPredefinedMember, @"{
        yield return 0;
        yield return 1;
    }").WithArguments("System.IDisposable", "Dispose").WithLocation(10, 5)
                );
        }

        [Fact]
        public void Missing_System_Diagnostics_DebuggerHiddenAttribute__ctor()
        {
            var source =
@"using System.Collections.Generic;

public class Program
{
    public static void Main(string[] args)
    {
    }

    public IEnumerable<int> M()
    {
        yield return 0;
        yield return 1;
    }
}";
            var comp = CreateCompilation(source, options: TestOptions.ReleaseDll);

            comp.MakeMemberMissing(WellKnownMember.System_Diagnostics_DebuggerHiddenAttribute__ctor);

            comp.VerifyEmitDiagnostics(
                // the DebuggerHidden attribute is optional.
                );
        }

        [Fact]
        public void Missing_System_Runtime_CompilerServices_ExtensionAttribute__ctor()
        {
            var source =
@"using System.Collections.Generic;

public static class Program
{
    public static void Main(string[] args)
    {
    }

    public static void Extension(this string x) {}
}";
            var comp = CreateEmptyCompilation(source, new[] { Net40.mscorlib }, options: TestOptions.ReleaseDll);

            comp.MakeMemberMissing(WellKnownMember.System_Diagnostics_DebuggerHiddenAttribute__ctor);

            comp.VerifyEmitDiagnostics(
                // (9,34): error CS1110: Cannot define a new extension method because the compiler required type 'System.Runtime.CompilerServices.ExtensionAttribute' cannot be found. Are you missing a reference to System.Core.dll?
                //     public static void Extension(this string x) {}
                Diagnostic(ErrorCode.ERR_ExtensionAttrNotFound, "this").WithArguments("System.Runtime.CompilerServices.ExtensionAttribute").WithLocation(9, 34)
                );
        }

        [WorkItem(530436, "http://vstfdevdiv:8080/DevDiv2/DevDiv/_workitems/edit/530436")]
        [Fact]
        public void NonPublicSpecialType()
        {
            var source = @"
namespace System
{
    public class Object
    {
        public Object() { }
    }

    internal class String : Object
    {
    }

    public class ValueType { }
    public struct Void { }
}
";
            Action<CSharpCompilation> validate = comp =>
            {
                var specialType = comp.GetSpecialType(SpecialType.System_String);
                Assert.Equal(TypeKind.Error, specialType.TypeKind);
                Assert.Equal(SpecialType.System_String, specialType.SpecialType);
                Assert.Equal(Accessibility.NotApplicable, specialType.DeclaredAccessibility);

                var lookupType = comp.GetTypeByMetadataName("System.String");
                Assert.Equal(TypeKind.Class, lookupType.TypeKind);
                Assert.Equal(SpecialType.None, lookupType.SpecialType);
                Assert.Equal(Accessibility.Internal, lookupType.DeclaredAccessibility);
            };

            ValidateSourceAndMetadata(source, validate);
        }

        [WorkItem(530436, "http://vstfdevdiv:8080/DevDiv2/DevDiv/_workitems/edit/530436")]
        [Fact]
        public void NonPublicSpecialTypeMember()
        {
            var sourceTemplate = @"
namespace System
{{
    public class Object
    {{
        public Object() {{ }}

        {0} virtual String ToString() {{ return null; }}
    }}

    {0} class String : Object
    {{
        public static String Concat(String s1, String s2) {{ return null; }}
    }}

    public class ValueType {{ }}
    public struct Void {{ }}
}}
";
            Action<CSharpCompilation> validatePresent = comp =>
            {
                Assert.NotNull(comp.GetSpecialTypeMember(SpecialMember.System_Object__ToString));
                Assert.NotNull(comp.GetSpecialTypeMember(SpecialMember.System_String__ConcatStringString));
                comp.GetDiagnostics();
            };

            Action<CSharpCompilation> validateMissing = comp =>
            {
                Assert.Null(comp.GetSpecialTypeMember(SpecialMember.System_Object__ToString));
                Assert.Null(comp.GetSpecialTypeMember(SpecialMember.System_String__ConcatStringString));
                comp.GetDiagnostics();
            };

            ValidateSourceAndMetadata(string.Format(sourceTemplate, "public"), validatePresent);
            ValidateSourceAndMetadata(string.Format(sourceTemplate, "internal"), validateMissing);
        }

        // Document the fact that we don't reject type parameters with constraints (yet?).
        [WorkItem(530436, "http://vstfdevdiv:8080/DevDiv2/DevDiv/_workitems/edit/530436")]
        [Fact]
        public void GenericConstraintsOnSpecialType()
        {
            var source = @"
namespace System
{
    public class Object
    {
        public Object() { }
    }

    public struct Nullable<T> where T : new()
    {
    }

    public class ValueType { }
    public struct Void { }
}
";
            Action<CSharpCompilation> validate = comp =>
            {
                var specialType = comp.GetSpecialType(SpecialType.System_Nullable_T);
                Assert.Equal(TypeKind.Struct, specialType.TypeKind);
                Assert.Equal(SpecialType.System_Nullable_T, specialType.SpecialType);

                var lookupType = comp.GetTypeByMetadataName("System.Nullable`1");
                Assert.Equal(TypeKind.Struct, lookupType.TypeKind);
                Assert.Equal(SpecialType.System_Nullable_T, lookupType.SpecialType);
            };

            ValidateSourceAndMetadata(source, validate);
        }

        // No special type members have type parameters that could (incorrectly) be constrained.

        [WorkItem(530436, "http://vstfdevdiv:8080/DevDiv2/DevDiv/_workitems/edit/530436")]
        [Fact]
        public void NonPublicWellKnownType()
        {
            var source = @"
namespace System
{
    public class Object
    {
        public Object() { }
    }

    internal class Type : Object
    {
    }

    public class ValueType { }
    public struct Void { }
}
";
            var comp = CreateEmptyCompilation(source);

            var wellKnownType = comp.GetWellKnownType(WellKnownType.System_Type);
            Assert.Equal(TypeKind.Class, wellKnownType.TypeKind);
            Assert.Equal(Accessibility.Internal, wellKnownType.DeclaredAccessibility);

            var lookupType = comp.GetTypeByMetadataName("System.Type");
            Assert.Equal(TypeKind.Class, lookupType.TypeKind);
            Assert.Equal(Accessibility.Internal, lookupType.DeclaredAccessibility);
        }

        [WorkItem(530436, "http://vstfdevdiv:8080/DevDiv2/DevDiv/_workitems/edit/530436")]
        [Fact]
        public void NonPublicWellKnownType_Nested()
        {
            var sourceTemplate = @"
namespace System.Diagnostics
{{
    {0} class DebuggableAttribute
    {{
        {1} enum DebuggingModes {{ }}
    }}
}}

namespace System
{{
    public class Object {{ }}
    public class ValueType {{ }}
    public class Enum : ValueType {{ }}
    public struct Void {{ }}
    public struct Int32 {{ }}
}}
";
            Action<CSharpCompilation> validate = comp =>
            {
                var wellKnownType = comp.GetWellKnownType(WellKnownType.System_Diagnostics_DebuggableAttribute__DebuggingModes);
                Assert.Equal(TypeKind.Error, wellKnownType.TypeKind);
                Assert.Equal(Accessibility.NotApplicable, wellKnownType.DeclaredAccessibility);

                var lookupType = comp.GetTypeByMetadataName("System.Diagnostics.DebuggableAttribute+DebuggingModes");
                Assert.Equal(TypeKind.Enum, lookupType.TypeKind);
                Assert.NotEqual(Accessibility.NotApplicable, lookupType.DeclaredAccessibility);
            };

            ValidateSourceAndMetadata(string.Format(sourceTemplate, "public", "protected"), validate);
            ValidateSourceAndMetadata(string.Format(sourceTemplate, "public", "private"), validate);
        }

        [WorkItem(530436, "http://vstfdevdiv:8080/DevDiv2/DevDiv/_workitems/edit/530436")]
        [Fact]
        public void NonPublicWellKnownTypeMember()
        {
            var sourceTemplate = @"
namespace System
{{
    public class Object
    {{
        public Object() {{ }}
    }}

    {0} class Type : Object
    {{
        public static readonly Object Missing = new Object();
    }}

    public static class Math : Object
    {{
        {0} static Double Round(Double d) {{ return d; }}
    }}

    public class ValueType {{ }}
    public struct Void {{ }}
    public struct Double {{ }}
}}
";
            Action<CSharpCompilation> validatePresent = comp =>
            {
                Assert.NotNull(comp.GetWellKnownTypeMember(WellKnownMember.System_Type__Missing));
                Assert.NotNull(comp.GetWellKnownTypeMember(WellKnownMember.System_Math__RoundDouble));
                comp.GetDiagnostics();
            };

            validatePresent(CreateEmptyCompilation(string.Format(sourceTemplate, "public")));
            validatePresent(CreateEmptyCompilation(string.Format(sourceTemplate, "internal")));
        }

        // Document the fact that we don't reject type parameters with constraints (yet?).
        [WorkItem(530436, "http://vstfdevdiv:8080/DevDiv2/DevDiv/_workitems/edit/530436")]
        [Fact]
        public void GenericConstraintsOnWellKnownType()
        {
            var source = @"
namespace System
{
    public class Object
    {
        public Object() { }
    }

    namespace Threading.Tasks
    {
        public class Task<T> where T : new()
        {
        }
    }

    public class ValueType { }
    public struct Void { }
}
";
            Action<CSharpCompilation> validate = comp =>
            {
                var wellKnownType = comp.GetWellKnownType(WellKnownType.System_Threading_Tasks_Task_T);
                Assert.Equal(TypeKind.Class, wellKnownType.TypeKind);

                var lookupType = comp.GetTypeByMetadataName("System.Threading.Tasks.Task`1");
                Assert.Equal(TypeKind.Class, lookupType.TypeKind);
            };

            ValidateSourceAndMetadata(source, validate);
        }

        // Document the fact that we don't reject type parameters with constraints (yet?).
        [WorkItem(530436, "http://vstfdevdiv:8080/DevDiv2/DevDiv/_workitems/edit/530436")]
        [Fact]
        public void GenericConstraintsOnWellKnownTypeMember()
        {
            var sourceTemplate = @"
namespace System
{{
    public class Object
    {{
        public Object() {{ }}
    }}

    namespace Threading
    {{
        public static class Interlocked
        {{
            public static T CompareExchange<T>(ref T t1, T t2, T t3){0}
            {{
                return t1;
            }}
        }}
    }}

    public class ValueType {{ }}
    public struct Void {{ }}
}}
";
            Action<CSharpCompilation> validate = comp =>
            {
                Assert.NotNull(comp.GetWellKnownTypeMember(WellKnownMember.System_Threading_Interlocked__CompareExchange_T));
                comp.GetDiagnostics();
            };

            ValidateSourceAndMetadata(string.Format(sourceTemplate, ""), validate);
            ValidateSourceAndMetadata(string.Format(sourceTemplate, " where T : new()"), validate);
        }

        [WorkItem(530436, "http://vstfdevdiv:8080/DevDiv2/DevDiv/_workitems/edit/530436")]
        [Fact]
        public void PublicVersusInternalWellKnownType()
        {
            var corlibSource = @"
namespace System
{
    public class Object
    {
        public Object() { }
    }

    public class String
    {
    }

    public class Attribute 
    {
    }

    public class ValueType { }
    public struct Void { }
}

namespace System.Runtime.CompilerServices
{
    public class InternalsVisibleToAttribute : Attribute
    {
        public InternalsVisibleToAttribute(String s)
        {
        }
    }
}
";
            var libSourceTemplate = @"
[assembly: System.Runtime.CompilerServices.InternalsVisibleTo(""Test"")]

namespace System
{{
    {0} class Type
    {{
    }}
}}
";

            var corlibRef = CreateEmptyCompilation(corlibSource).EmitToImageReference(expectedWarnings: new[]
            {
                // warning CS8021: No value for RuntimeMetadataVersion found. No assembly containing System.Object was found nor was a value for RuntimeMetadataVersion specified through options.
                Diagnostic(ErrorCode.WRN_NoRuntimeMetadataVersion).WithLocation(1, 1)
            });

            var publicLibRef = CreateEmptyCompilation(string.Format(libSourceTemplate, "public"), new[] { corlibRef }).EmitToImageReference();
            var internalLibRef = CreateEmptyCompilation(string.Format(libSourceTemplate, "internal"), new[] { corlibRef }).EmitToImageReference();

            var comp = CreateEmptyCompilation("", new[] { corlibRef, publicLibRef, internalLibRef }, assemblyName: "Test");

            var wellKnown = comp.GetWellKnownType(WellKnownType.System_Type);
            Assert.NotNull(wellKnown);
            Assert.Equal(TypeKind.Class, wellKnown.TypeKind);
            Assert.Equal(Accessibility.Public, wellKnown.DeclaredAccessibility);

            var lookup = comp.GetTypeByMetadataName("System.Type");
            Assert.Null(lookup); // Ambiguous
        }

        private static void ValidateSourceAndMetadata(string source, Action<CSharpCompilation> validate)
        {
            var comp1 = CreateEmptyCompilation(source);
            validate(comp1);

            var reference = comp1.EmitToImageReference(expectedWarnings: new[]
            {
                // warning CS8021: No value for RuntimeMetadataVersion found. No assembly containing System.Object was found nor was a value for RuntimeMetadataVersion specified through options.
                Diagnostic(ErrorCode.WRN_NoRuntimeMetadataVersion).WithLocation(1, 1)
            });

            var comp2 = CreateEmptyCompilation("", new[] { reference });
            validate(comp2);
        }

        [Fact]
        [WorkItem(530436, "http://vstfdevdiv:8080/DevDiv2/DevDiv/_workitems/edit/530436")]
        public void AllSpecialTypes()
        {
            var comp = CreateEmptyCompilation("", new[] { MscorlibRef_v4_0_30316_17626 });

            for (var special = SpecialType.None + 1; special <= SpecialType.Count; special++)
            {
                var symbol = comp.GetSpecialType(special);
                Assert.NotNull(symbol);

                if (special == SpecialType.System_Runtime_CompilerServices_RuntimeFeature ||
                    special == SpecialType.System_Runtime_CompilerServices_PreserveBaseOverridesAttribute)
                {
                    Assert.Equal(SymbolKind.ErrorType, symbol.Kind); // Not available
                }
                else
                {
                    Assert.NotEqual(SymbolKind.ErrorType, symbol.Kind);
                }
            }
        }

        [Fact]
        [WorkItem(530436, "http://vstfdevdiv:8080/DevDiv2/DevDiv/_workitems/edit/530436")]
        public void AllSpecialTypeMembers()
        {
            var comp = CreateEmptyCompilation("", new[] { MscorlibRef_v4_0_30316_17626 });

            foreach (SpecialMember special in Enum.GetValues(typeof(SpecialMember)))
            {
                if (special == SpecialMember.Count) continue; // Not a real value;

                var symbol = comp.GetSpecialTypeMember(special);
                if (special == SpecialMember.System_Runtime_CompilerServices_RuntimeFeature__DefaultImplementationsOfInterfaces
                    || special == SpecialMember.System_Runtime_CompilerServices_RuntimeFeature__CovariantReturnsOfClasses
                    || special == SpecialMember.System_Runtime_CompilerServices_RuntimeFeature__VirtualStaticsInInterfaces
                    || special == SpecialMember.System_Runtime_CompilerServices_RuntimeFeature__UnmanagedSignatureCallingConvention
                    || special == SpecialMember.System_Runtime_CompilerServices_PreserveBaseOverridesAttribute__ctor)
                {
                    Assert.Null(symbol); // Not available
                }
                else
                {
                    Assert.NotNull(symbol);
                }
            }
        }

        [Fact]
        [WorkItem(530436, "http://vstfdevdiv:8080/DevDiv2/DevDiv/_workitems/edit/530436")]
        public void AllWellKnownTypes()
        {
            var refs = new[]
            {
                MscorlibRef_v4_0_30316_17626,
                SystemRef_v4_0_30319_17929,
                SystemCoreRef_v4_0_30319_17929,
                MsvbRef_v4_0_30319_17929,
                CSharpRef,
                SystemXmlRef,
                SystemXmlLinqRef,
                SystemWindowsFormsRef,
                ValueTupleRef
            }.Concat(WinRtRefs).ToArray();
            var comp = CreateEmptyCompilation("", refs);

            for (var wkt = WellKnownType.First; wkt < WellKnownType.NextAvailable; wkt++)
            {
                switch (wkt)
                {
                    case WellKnownType.Microsoft_VisualBasic_Embedded:
                    case WellKnownType.Microsoft_VisualBasic_CompilerServices_EmbeddedOperators:
                        // Not applicable in C#.
                        continue;
                    case WellKnownType.System_FormattableString:
                    case WellKnownType.System_Runtime_CompilerServices_FormattableStringFactory:
                    case WellKnownType.System_Runtime_CompilerServices_NullableAttribute:
                    case WellKnownType.System_Runtime_CompilerServices_NullableContextAttribute:
                    case WellKnownType.System_Runtime_CompilerServices_NullablePublicOnlyAttribute:
                    case WellKnownType.System_Runtime_CompilerServices_IsReadOnlyAttribute:
                    case WellKnownType.System_Runtime_CompilerServices_IsByRefLikeAttribute:
                    case WellKnownType.System_Span_T:
                    case WellKnownType.System_ReadOnlySpan_T:
                    case WellKnownType.System_Runtime_CompilerServices_IsUnmanagedAttribute:
                    case WellKnownType.System_Index:
                    case WellKnownType.System_Range:
                    case WellKnownType.System_Runtime_CompilerServices_AsyncIteratorStateMachineAttribute:
                    case WellKnownType.System_IAsyncDisposable:
                    case WellKnownType.System_Collections_Generic_IAsyncEnumerable_T:
                    case WellKnownType.System_Collections_Generic_IAsyncEnumerator_T:
                    case WellKnownType.System_Threading_Tasks_Sources_ManualResetValueTaskSourceCore_T:
                    case WellKnownType.System_Threading_Tasks_Sources_ValueTaskSourceStatus:
                    case WellKnownType.System_Threading_Tasks_Sources_ValueTaskSourceOnCompletedFlags:
                    case WellKnownType.System_Threading_Tasks_Sources_IValueTaskSource_T:
                    case WellKnownType.System_Threading_Tasks_Sources_IValueTaskSource:
                    case WellKnownType.System_Threading_Tasks_ValueTask_T:
                    case WellKnownType.System_Threading_Tasks_ValueTask:
                    case WellKnownType.System_Runtime_CompilerServices_AsyncIteratorMethodBuilder:
                    case WellKnownType.System_Threading_CancellationToken:
                    case WellKnownType.System_Runtime_CompilerServices_SwitchExpressionException:
                    case WellKnownType.System_Runtime_CompilerServices_NativeIntegerAttribute:
                    case WellKnownType.System_Runtime_CompilerServices_IsExternalInit:
                    case WellKnownType.System_Runtime_CompilerServices_DefaultInterpolatedStringHandler:
<<<<<<< HEAD
                    case WellKnownType.System_Runtime_CompilerServices_RequiredMemberAttribute:
=======
                    case WellKnownType.System_MemoryExtensions:
>>>>>>> ae66fbc9
                        // Not yet in the platform.
                        continue;
                    case WellKnownType.Microsoft_CodeAnalysis_Runtime_Instrumentation:
                    case WellKnownType.System_Runtime_CompilerServices_ITuple:
                    case WellKnownType.System_Runtime_CompilerServices_NonNullTypesAttribute:
                    case WellKnownType.Microsoft_CodeAnalysis_EmbeddedAttribute:
                        // Not always available.
                        continue;
                    case WellKnownType.ExtSentinel:
                        // Not a real type
                        continue;
                }

                switch (wkt)
                {
                    case WellKnownType.System_ValueTuple:
                    case WellKnownType.System_ValueTuple_T1:
                    case WellKnownType.System_ValueTuple_T2:
                    case WellKnownType.System_ValueTuple_T3:
                    case WellKnownType.System_ValueTuple_T4:
                    case WellKnownType.System_ValueTuple_T5:
                    case WellKnownType.System_ValueTuple_T6:
                    case WellKnownType.System_ValueTuple_T7:
                    case WellKnownType.System_ValueTuple_TRest:
                        Assert.True(wkt.IsValueTupleType());
                        break;

                    default:
                        Assert.False(wkt.IsValueTupleType());
                        break;
                }

                var symbol = comp.GetWellKnownType(wkt);
                Assert.NotNull(symbol);
                Assert.True(symbol.Kind != SymbolKind.ErrorType, $"{wkt} should not be an error type");
            }
        }

        [Fact]
        public void AllWellKnownTypesBeforeCSharp7()
        {
            foreach (var type in new[] {
                            WellKnownType.System_Math,
                            WellKnownType.System_Array,
                            WellKnownType.System_Attribute,
                            WellKnownType.System_CLSCompliantAttribute,
                            WellKnownType.System_Convert,
                            WellKnownType.System_Exception,
                            WellKnownType.System_FlagsAttribute,
                            WellKnownType.System_FormattableString,
                            WellKnownType.System_Guid,
                            WellKnownType.System_IFormattable,
                            WellKnownType.System_RuntimeTypeHandle,
                            WellKnownType.System_RuntimeFieldHandle,
                            WellKnownType.System_RuntimeMethodHandle,
                            WellKnownType.System_MarshalByRefObject,
                            WellKnownType.System_Type,
                            WellKnownType.System_Reflection_AssemblyKeyFileAttribute,
                            WellKnownType.System_Reflection_AssemblyKeyNameAttribute,
                            WellKnownType.System_Reflection_MethodInfo,
                            WellKnownType.System_Reflection_ConstructorInfo,
                            WellKnownType.System_Reflection_MethodBase,
                            WellKnownType.System_Reflection_FieldInfo,
                            WellKnownType.System_Reflection_MemberInfo,
                            WellKnownType.System_Reflection_Missing,
                            WellKnownType.System_Runtime_CompilerServices_FormattableStringFactory,
                            WellKnownType.System_Runtime_CompilerServices_RuntimeHelpers,
                            WellKnownType.System_Runtime_ExceptionServices_ExceptionDispatchInfo,
                            WellKnownType.System_Runtime_InteropServices_StructLayoutAttribute,
                            WellKnownType.System_Runtime_InteropServices_UnknownWrapper,
                            WellKnownType.System_Runtime_InteropServices_DispatchWrapper,
                            WellKnownType.System_Runtime_InteropServices_CallingConvention,
                            WellKnownType.System_Runtime_InteropServices_ClassInterfaceAttribute,
                            WellKnownType.System_Runtime_InteropServices_ClassInterfaceType,
                            WellKnownType.System_Runtime_InteropServices_CoClassAttribute,
                            WellKnownType.System_Runtime_InteropServices_ComAwareEventInfo,
                            WellKnownType.System_Runtime_InteropServices_ComEventInterfaceAttribute,
                            WellKnownType.System_Runtime_InteropServices_ComInterfaceType,
                            WellKnownType.System_Runtime_InteropServices_ComSourceInterfacesAttribute,
                            WellKnownType.System_Runtime_InteropServices_ComVisibleAttribute,
                            WellKnownType.System_Runtime_InteropServices_DispIdAttribute,
                            WellKnownType.System_Runtime_InteropServices_GuidAttribute,
                            WellKnownType.System_Runtime_InteropServices_InterfaceTypeAttribute,
                            WellKnownType.System_Runtime_InteropServices_Marshal,
                            WellKnownType.System_Runtime_InteropServices_TypeIdentifierAttribute,
                            WellKnownType.System_Runtime_InteropServices_BestFitMappingAttribute,
                            WellKnownType.System_Runtime_InteropServices_DefaultParameterValueAttribute,
                            WellKnownType.System_Runtime_InteropServices_LCIDConversionAttribute,
                            WellKnownType.System_Runtime_InteropServices_UnmanagedFunctionPointerAttribute,
                            WellKnownType.System_Activator,
                            WellKnownType.System_Threading_Tasks_Task,
                            WellKnownType.System_Threading_Tasks_Task_T,
                            WellKnownType.System_Threading_Interlocked,
                            WellKnownType.System_Threading_Monitor,
                            WellKnownType.System_Threading_Thread,
                            WellKnownType.Microsoft_CSharp_RuntimeBinder_Binder,
                            WellKnownType.Microsoft_CSharp_RuntimeBinder_CSharpArgumentInfo,
                            WellKnownType.Microsoft_CSharp_RuntimeBinder_CSharpArgumentInfoFlags,
                            WellKnownType.Microsoft_CSharp_RuntimeBinder_CSharpBinderFlags,
                            WellKnownType.Microsoft_VisualBasic_CallType,
                            WellKnownType.Microsoft_VisualBasic_Embedded,
                            WellKnownType.Microsoft_VisualBasic_CompilerServices_Conversions,
                            WellKnownType.Microsoft_VisualBasic_CompilerServices_Operators,
                            WellKnownType.Microsoft_VisualBasic_CompilerServices_NewLateBinding,
                            WellKnownType.Microsoft_VisualBasic_CompilerServices_EmbeddedOperators,
                            WellKnownType.Microsoft_VisualBasic_CompilerServices_StandardModuleAttribute,
                            WellKnownType.Microsoft_VisualBasic_CompilerServices_Utils,
                            WellKnownType.Microsoft_VisualBasic_CompilerServices_LikeOperator,
                            WellKnownType.Microsoft_VisualBasic_CompilerServices_ProjectData,
                            WellKnownType.Microsoft_VisualBasic_CompilerServices_ObjectFlowControl,
                            WellKnownType.Microsoft_VisualBasic_CompilerServices_ObjectFlowControl_ForLoopControl,
                            WellKnownType.Microsoft_VisualBasic_CompilerServices_StaticLocalInitFlag,
                            WellKnownType.Microsoft_VisualBasic_CompilerServices_StringType,
                            WellKnownType.Microsoft_VisualBasic_CompilerServices_IncompleteInitialization,
                            WellKnownType.Microsoft_VisualBasic_CompilerServices_Versioned,
                            WellKnownType.Microsoft_VisualBasic_CompareMethod,
                            WellKnownType.Microsoft_VisualBasic_Strings,
                            WellKnownType.Microsoft_VisualBasic_ErrObject,
                            WellKnownType.Microsoft_VisualBasic_FileSystem,
                            WellKnownType.Microsoft_VisualBasic_ApplicationServices_ApplicationBase,
                            WellKnownType.Microsoft_VisualBasic_ApplicationServices_WindowsFormsApplicationBase,
                            WellKnownType.Microsoft_VisualBasic_Information,
                            WellKnownType.Microsoft_VisualBasic_Interaction,

                            WellKnownType.System_Func_T,
                            WellKnownType.System_Func_T2,
                            WellKnownType.System_Func_T3,
                            WellKnownType.System_Func_T4,
                            WellKnownType.System_Func_T5,
                            WellKnownType.System_Func_T6,
                            WellKnownType.System_Func_T7,
                            WellKnownType.System_Func_T8,
                            WellKnownType.System_Func_T9,
                            WellKnownType.System_Func_T10,
                            WellKnownType.System_Func_T11,
                            WellKnownType.System_Func_T12,
                            WellKnownType.System_Func_T13,
                            WellKnownType.System_Func_T14,
                            WellKnownType.System_Func_T15,
                            WellKnownType.System_Func_T16,
                            WellKnownType.System_Func_T17,

                            WellKnownType.System_Action,
                            WellKnownType.System_Action_T,
                            WellKnownType.System_Action_T2,
                            WellKnownType.System_Action_T3,
                            WellKnownType.System_Action_T4,
                            WellKnownType.System_Action_T5,
                            WellKnownType.System_Action_T6,
                            WellKnownType.System_Action_T7,
                            WellKnownType.System_Action_T8,
                            WellKnownType.System_Action_T9,
                            WellKnownType.System_Action_T10,
                            WellKnownType.System_Action_T11,
                            WellKnownType.System_Action_T12,
                            WellKnownType.System_Action_T13,
                            WellKnownType.System_Action_T14,
                            WellKnownType.System_Action_T15,
                            WellKnownType.System_Action_T16,

                            WellKnownType.System_AttributeUsageAttribute,
                            WellKnownType.System_ParamArrayAttribute,
                            WellKnownType.System_NonSerializedAttribute,
                            WellKnownType.System_STAThreadAttribute,
                            WellKnownType.System_Reflection_DefaultMemberAttribute,
                            WellKnownType.System_Runtime_CompilerServices_DateTimeConstantAttribute,
                            WellKnownType.System_Runtime_CompilerServices_DecimalConstantAttribute,
                            WellKnownType.System_Runtime_CompilerServices_IUnknownConstantAttribute,
                            WellKnownType.System_Runtime_CompilerServices_IDispatchConstantAttribute,
                            WellKnownType.System_Runtime_CompilerServices_ExtensionAttribute,
                            WellKnownType.System_Runtime_CompilerServices_INotifyCompletion,
                            WellKnownType.System_Runtime_CompilerServices_InternalsVisibleToAttribute,
                            WellKnownType.System_Runtime_CompilerServices_CompilerGeneratedAttribute,
                            WellKnownType.System_Runtime_CompilerServices_AccessedThroughPropertyAttribute,
                            WellKnownType.System_Runtime_CompilerServices_CompilationRelaxationsAttribute,
                            WellKnownType.System_Runtime_CompilerServices_RuntimeCompatibilityAttribute,
                            WellKnownType.System_Runtime_CompilerServices_UnsafeValueTypeAttribute,
                            WellKnownType.System_Runtime_CompilerServices_FixedBufferAttribute,
                            WellKnownType.System_Runtime_CompilerServices_DynamicAttribute,
                            WellKnownType.System_Runtime_CompilerServices_CallSiteBinder,
                            WellKnownType.System_Runtime_CompilerServices_CallSite,
                            WellKnownType.System_Runtime_CompilerServices_CallSite_T,

                            WellKnownType.System_Runtime_InteropServices_WindowsRuntime_EventRegistrationToken,
                            WellKnownType.System_Runtime_InteropServices_WindowsRuntime_EventRegistrationTokenTable_T,
                            WellKnownType.System_Runtime_InteropServices_WindowsRuntime_WindowsRuntimeMarshal,

                            WellKnownType.Windows_Foundation_IAsyncAction,
                            WellKnownType.Windows_Foundation_IAsyncActionWithProgress_T,
                            WellKnownType.Windows_Foundation_IAsyncOperation_T,
                            WellKnownType.Windows_Foundation_IAsyncOperationWithProgress_T2,

                            WellKnownType.System_Diagnostics_Debugger,
                            WellKnownType.System_Diagnostics_DebuggerDisplayAttribute,
                            WellKnownType.System_Diagnostics_DebuggerNonUserCodeAttribute,
                            WellKnownType.System_Diagnostics_DebuggerHiddenAttribute,
                            WellKnownType.System_Diagnostics_DebuggerBrowsableAttribute,
                            WellKnownType.System_Diagnostics_DebuggerStepThroughAttribute,
                            WellKnownType.System_Diagnostics_DebuggerBrowsableState,
                            WellKnownType.System_Diagnostics_DebuggableAttribute,
                            WellKnownType.System_Diagnostics_DebuggableAttribute__DebuggingModes,

                            WellKnownType.System_ComponentModel_DesignerSerializationVisibilityAttribute,

                            WellKnownType.System_IEquatable_T,

                            WellKnownType.System_Collections_IList,
                            WellKnownType.System_Collections_ICollection,
                            WellKnownType.System_Collections_Generic_EqualityComparer_T,
                            WellKnownType.System_Collections_Generic_List_T,
                            WellKnownType.System_Collections_Generic_IDictionary_KV,
                            WellKnownType.System_Collections_Generic_IReadOnlyDictionary_KV,
                            WellKnownType.System_Collections_ObjectModel_Collection_T,
                            WellKnownType.System_Collections_ObjectModel_ReadOnlyCollection_T,
                            WellKnownType.System_Collections_Specialized_INotifyCollectionChanged,
                            WellKnownType.System_ComponentModel_INotifyPropertyChanged,
                            WellKnownType.System_ComponentModel_EditorBrowsableAttribute,
                            WellKnownType.System_ComponentModel_EditorBrowsableState,

                            WellKnownType.System_Linq_Enumerable,
                            WellKnownType.System_Linq_Expressions_Expression,
                            WellKnownType.System_Linq_Expressions_Expression_T,
                            WellKnownType.System_Linq_Expressions_ParameterExpression,
                            WellKnownType.System_Linq_Expressions_ElementInit,
                            WellKnownType.System_Linq_Expressions_MemberBinding,
                            WellKnownType.System_Linq_Expressions_ExpressionType,
                            WellKnownType.System_Linq_IQueryable,
                            WellKnownType.System_Linq_IQueryable_T,

                            WellKnownType.System_Xml_Linq_Extensions,
                            WellKnownType.System_Xml_Linq_XAttribute,
                            WellKnownType.System_Xml_Linq_XCData,
                            WellKnownType.System_Xml_Linq_XComment,
                            WellKnownType.System_Xml_Linq_XContainer,
                            WellKnownType.System_Xml_Linq_XDeclaration,
                            WellKnownType.System_Xml_Linq_XDocument,
                            WellKnownType.System_Xml_Linq_XElement,
                            WellKnownType.System_Xml_Linq_XName,
                            WellKnownType.System_Xml_Linq_XNamespace,
                            WellKnownType.System_Xml_Linq_XObject,
                            WellKnownType.System_Xml_Linq_XProcessingInstruction,

                            WellKnownType.System_Security_UnverifiableCodeAttribute,
                            WellKnownType.System_Security_Permissions_SecurityAction,
                            WellKnownType.System_Security_Permissions_SecurityAttribute,
                            WellKnownType.System_Security_Permissions_SecurityPermissionAttribute,

                            WellKnownType.System_NotSupportedException,

                            WellKnownType.System_Runtime_CompilerServices_ICriticalNotifyCompletion,
                            WellKnownType.System_Runtime_CompilerServices_IAsyncStateMachine,
                            WellKnownType.System_Runtime_CompilerServices_AsyncVoidMethodBuilder,
                            WellKnownType.System_Runtime_CompilerServices_AsyncTaskMethodBuilder,
                            WellKnownType.System_Runtime_CompilerServices_AsyncTaskMethodBuilder_T,
                            WellKnownType.System_Runtime_CompilerServices_AsyncStateMachineAttribute,
                            WellKnownType.System_Runtime_CompilerServices_IteratorStateMachineAttribute,

                            WellKnownType.System_Windows_Forms_Form,
                            WellKnownType.System_Windows_Forms_Application,

                            WellKnownType.System_Environment,

                            WellKnownType.System_Runtime_GCLatencyMode,
                            WellKnownType.System_IFormatProvider }
                )
            {
                Assert.True(type <= WellKnownType.CSharp7Sentinel);
            }

            // There were 204 well-known types prior to CSharp7
            Assert.Equal(204, (int)(WellKnownType.CSharp7Sentinel - WellKnownType.First));
        }

        [Fact]
        [WorkItem(530436, "http://vstfdevdiv:8080/DevDiv2/DevDiv/_workitems/edit/530436")]
        public void AllWellKnownTypeMembers()
        {
            var refs = new[]
            {
                MscorlibRef_v4_0_30316_17626,
                SystemRef_v4_0_30319_17929,
                SystemCoreRef_v4_0_30319_17929,
                MsvbRef_v4_0_30319_17929,
                CSharpDesktopRef,
                SystemXmlRef,
                SystemXmlLinqRef,
                SystemWindowsFormsRef,
                ValueTupleRef
            }.Concat(WinRtRefs).ToArray();
            var comp = CreateEmptyCompilation("", refs);

            foreach (WellKnownMember wkm in Enum.GetValues(typeof(WellKnownMember)))
            {
                switch (wkm)
                {
                    case WellKnownMember.Count:
                        // Not a real value;
                        continue;
                    case WellKnownMember.Microsoft_VisualBasic_Embedded__ctor:
                    case WellKnownMember.Microsoft_VisualBasic_CompilerServices_EmbeddedOperators__CompareStringStringStringBoolean:
                        // C# can't embed VB core.
                        continue;
                    case WellKnownMember.System_Array__Empty:
                    case WellKnownMember.System_Runtime_CompilerServices_NullableAttribute__ctorByte:
                    case WellKnownMember.System_Runtime_CompilerServices_NullableAttribute__ctorTransformFlags:
                    case WellKnownMember.System_Runtime_CompilerServices_NullableContextAttribute__ctor:
                    case WellKnownMember.System_Runtime_CompilerServices_NullablePublicOnlyAttribute__ctor:
                    case WellKnownMember.System_Span_T__ctor_Pointer:
                    case WellKnownMember.System_Span_T__ctor_Array:
                    case WellKnownMember.System_Span_T__get_Item:
                    case WellKnownMember.System_Span_T__get_Length:
                    case WellKnownMember.System_ReadOnlySpan_T__ctor_Pointer:
                    case WellKnownMember.System_ReadOnlySpan_T__ctor_Array:
                    case WellKnownMember.System_ReadOnlySpan_T__get_Item:
                    case WellKnownMember.System_ReadOnlySpan_T__get_Length:
                    case WellKnownMember.System_Index__ctor:
                    case WellKnownMember.System_Index__GetOffset:
                    case WellKnownMember.System_Range__ctor:
                    case WellKnownMember.System_Range__StartAt:
                    case WellKnownMember.System_Range__EndAt:
                    case WellKnownMember.System_Range__get_All:
                    case WellKnownMember.System_Range__get_Start:
                    case WellKnownMember.System_Range__get_End:
                    case WellKnownMember.System_Runtime_CompilerServices_RuntimeHelpers__GetSubArray_T:
                    case WellKnownMember.System_Runtime_CompilerServices_AsyncIteratorStateMachineAttribute__ctor:
                    case WellKnownMember.System_IAsyncDisposable__DisposeAsync:
                    case WellKnownMember.System_Collections_Generic_IAsyncEnumerable_T__GetAsyncEnumerator:
                    case WellKnownMember.System_Collections_Generic_IAsyncEnumerator_T__MoveNextAsync:
                    case WellKnownMember.System_Collections_Generic_IAsyncEnumerator_T__get_Current:
                    case WellKnownMember.System_Threading_Tasks_Sources_ManualResetValueTaskSourceCore_T__get_Version:
                    case WellKnownMember.System_Threading_Tasks_Sources_ManualResetValueTaskSourceCore_T__GetResult:
                    case WellKnownMember.System_Threading_Tasks_Sources_ManualResetValueTaskSourceCore_T__GetStatus:
                    case WellKnownMember.System_Threading_Tasks_Sources_ManualResetValueTaskSourceCore_T__OnCompleted:
                    case WellKnownMember.System_Threading_Tasks_Sources_ManualResetValueTaskSourceCore_T__Reset:
                    case WellKnownMember.System_Threading_Tasks_Sources_ManualResetValueTaskSourceCore_T__SetResult:
                    case WellKnownMember.System_Threading_Tasks_Sources_ManualResetValueTaskSourceCore_T__SetException:
                    case WellKnownMember.System_Threading_Tasks_Sources_IValueTaskSource_T__GetResult:
                    case WellKnownMember.System_Threading_Tasks_Sources_IValueTaskSource_T__GetStatus:
                    case WellKnownMember.System_Threading_Tasks_Sources_IValueTaskSource_T__OnCompleted:
                    case WellKnownMember.System_Threading_Tasks_Sources_IValueTaskSource__GetResult:
                    case WellKnownMember.System_Threading_Tasks_Sources_IValueTaskSource__GetStatus:
                    case WellKnownMember.System_Threading_Tasks_Sources_IValueTaskSource__OnCompleted:
                    case WellKnownMember.System_Threading_Tasks_ValueTask_T__ctorSourceAndToken:
                    case WellKnownMember.System_Threading_Tasks_ValueTask_T__ctorValue:
                    case WellKnownMember.System_Threading_Tasks_ValueTask__ctor:
                    case WellKnownMember.System_Runtime_CompilerServices_AsyncIteratorMethodBuilder__AwaitOnCompleted:
                    case WellKnownMember.System_Runtime_CompilerServices_AsyncIteratorMethodBuilder__AwaitUnsafeOnCompleted:
                    case WellKnownMember.System_Runtime_CompilerServices_AsyncIteratorMethodBuilder__Complete:
                    case WellKnownMember.System_Runtime_CompilerServices_AsyncIteratorMethodBuilder__Create:
                    case WellKnownMember.System_Runtime_CompilerServices_AsyncIteratorMethodBuilder__MoveNext_T:
                    case WellKnownMember.System_Runtime_CompilerServices_AsyncStateMachineAttribute__ctor:
                    case WellKnownMember.System_Runtime_CompilerServices_SwitchExpressionException__ctor:
                    case WellKnownMember.System_Runtime_CompilerServices_SwitchExpressionException__ctorObject:
                    case WellKnownMember.System_Runtime_CompilerServices_NativeIntegerAttribute__ctor:
                    case WellKnownMember.System_Runtime_CompilerServices_NativeIntegerAttribute__ctorTransformFlags:
                    case WellKnownMember.System_Runtime_CompilerServices_DefaultInterpolatedStringHandler__ToStringAndClear:
<<<<<<< HEAD
                    case WellKnownMember.System_Runtime_CompilerServices_RequiredMemberAttribute__ctor:
=======
                    case WellKnownMember.System_MemoryExtensions__SequenceEqual_Span_T:
                    case WellKnownMember.System_MemoryExtensions__SequenceEqual_ReadOnlySpan_T:
                    case WellKnownMember.System_MemoryExtensions__AsSpan_String:
>>>>>>> ae66fbc9
                        // Not yet in the platform.
                        continue;
                    case WellKnownMember.Microsoft_CodeAnalysis_Runtime_Instrumentation__CreatePayloadForMethodsSpanningSingleFile:
                    case WellKnownMember.Microsoft_CodeAnalysis_Runtime_Instrumentation__CreatePayloadForMethodsSpanningMultipleFiles:
                    case WellKnownMember.System_Runtime_CompilerServices_IsReadOnlyAttribute__ctor:
                    case WellKnownMember.System_Runtime_CompilerServices_IsByRefLikeAttribute__ctor:
                    case WellKnownMember.System_Runtime_CompilerServices_IsUnmanagedAttribute__ctor:
                    case WellKnownMember.System_Runtime_CompilerServices_ITuple__get_Item:
                    case WellKnownMember.System_Runtime_CompilerServices_ITuple__get_Length:
                        // Not always available.
                        continue;
                }
                if (wkm == WellKnownMember.Count) continue; // Not a real value.

                var symbol = comp.GetWellKnownTypeMember(wkm);
                Assert.True((object)symbol != null, $"Unexpected null for {wkm}");
            }
        }

        [Fact, WorkItem(377890, "https://devdiv.visualstudio.com/DevDiv/_workitems?id=377890")]
        public void System_IntPtr__op_Explicit_FromInt32()
        {
            string source = @"
using System;

public class MyClass
{
    static void Main()
    {
        ((IntPtr)0).GetHashCode();
    }
}
";
            var comp = CreateCompilation(source);
            comp.MakeMemberMissing(SpecialMember.System_IntPtr__op_Explicit_FromInt32);
            comp.VerifyEmitDiagnostics(
                // (8,10): error CS0656: Missing compiler required member 'System.IntPtr.op_Explicit'
                //         ((IntPtr)0).GetHashCode();
                Diagnostic(ErrorCode.ERR_MissingPredefinedMember, "(IntPtr)0").WithArguments("System.IntPtr", "op_Explicit").WithLocation(8, 10)
                );
        }

        [Fact]
        public void System_Delegate__Combine()
        {
            var source =
@"
using System;
using System.Threading.Tasks;

namespace RoslynAsyncDelegate
{
    class Program
    {
        static EventHandler MyEvent;

        static void Main(string[] args)
        {
           MyEvent += async delegate { await Task.Delay(0); };
        }
    }
}

";
            var compilation = CreateCompilationWithMscorlib45(source, options: TestOptions.DebugExe);
            compilation.MakeMemberMissing(SpecialMember.System_Delegate__Combine);
            compilation.VerifyEmitDiagnostics(
                // (13,12): error CS0656: Missing compiler required member 'System.Delegate.Combine'
                //            MyEvent += async delegate { await Task.Delay(0); };
                Diagnostic(ErrorCode.ERR_MissingPredefinedMember, "MyEvent += async delegate { await Task.Delay(0); }").WithArguments("System.Delegate", "Combine").WithLocation(13, 12)
                );
        }

        [Fact]
        public void System_Nullable_T__ctor_01()
        {
            string source = @"
using System;

public struct S
{
    public static implicit operator int(S n) // 1 native compiler
    {
        Console.WriteLine(1);
        return 0;
    }

    public static implicit operator int?(S n) // 2 Roslyn compiler
    {
        Console.WriteLine(2);
        return null;
    }

    public static void Main()
    {
        int? qa = 5;
        S b = default(S);
        var sum = qa + b;
    }
}
";

            var compilation = CreateCompilationWithMscorlib45(source);
            compilation.MakeMemberMissing(SpecialMember.System_Nullable_T__ctor);
            compilation.VerifyEmitDiagnostics(
                // (20,19): error CS0656: Missing compiler required member 'System.Nullable`1..ctor'
                //         int? qa = 5;
                Diagnostic(ErrorCode.ERR_MissingPredefinedMember, "5").WithArguments("System.Nullable`1", ".ctor").WithLocation(20, 19),
                // (22,19): error CS0656: Missing compiler required member 'System.Nullable`1..ctor'
                //         var sum = qa + b;
                Diagnostic(ErrorCode.ERR_MissingPredefinedMember, "qa + b").WithArguments("System.Nullable`1", ".ctor").WithLocation(22, 19)
                );
        }

        [Fact]
        public void System_Nullable_T_GetValueOrDefault_01()
        {
            string source = @"
using System;

public struct S
{
    public static implicit operator int(S n) // 1 native compiler
    {
        Console.WriteLine(1);
        return 0;
    }

    public static implicit operator int?(S n) // 2 Roslyn compiler
    {
        Console.WriteLine(2);
        return null;
    }

    public static void Main()
    {
        int? qa = 5;
        S b = default(S);
        var sum = qa + b;
    }
}
";

            var compilation = CreateCompilationWithMscorlib45(source);
            compilation.MakeMemberMissing(SpecialMember.System_Nullable_T_GetValueOrDefault);
            compilation.VerifyEmitDiagnostics(
                // (22,19): error CS0656: Missing compiler required member 'System.Nullable`1.GetValueOrDefault'
                //         var sum = qa + b;
                Diagnostic(ErrorCode.ERR_MissingPredefinedMember, "qa + b").WithArguments("System.Nullable`1", "GetValueOrDefault").WithLocation(22, 19),
                // (22,19): error CS0656: Missing compiler required member 'System.Nullable`1.GetValueOrDefault'
                //         var sum = qa + b;
                Diagnostic(ErrorCode.ERR_MissingPredefinedMember, "qa + b").WithArguments("System.Nullable`1", "GetValueOrDefault").WithLocation(22, 19)
                );
        }

        [Fact]
        public void System_Nullable_T_get_HasValue_01()
        {
            string source = @"
using System;

public struct S
{
    public static implicit operator int(S n) // 1 native compiler
    {
        Console.WriteLine(1);
        return 0;
    }

    public static implicit operator int?(S n) // 2 Roslyn compiler
    {
        Console.WriteLine(2);
        return null;
    }

    public static void Main()
    {
        int? qa = 5;
        S b = default(S);
        var sum = qa + b;
    }
}
";

            var compilation = CreateCompilationWithMscorlib45(source);
            compilation.MakeMemberMissing(SpecialMember.System_Nullable_T_get_HasValue);
            compilation.VerifyEmitDiagnostics(
                // (22,19): error CS0656: Missing compiler required member 'System.Nullable`1.get_HasValue'
                //         var sum = qa + b;
                Diagnostic(ErrorCode.ERR_MissingPredefinedMember, "qa + b").WithArguments("System.Nullable`1", "get_HasValue").WithLocation(22, 19),
                // (22,19): error CS0656: Missing compiler required member 'System.Nullable`1.get_HasValue'
                //         var sum = qa + b;
                Diagnostic(ErrorCode.ERR_MissingPredefinedMember, "qa + b").WithArguments("System.Nullable`1", "get_HasValue").WithLocation(22, 19)
                );
        }

        [Fact]
        public void System_Nullable_T_GetValueOrDefault_02()
        {
            string source = @"
using System;
namespace Test
{
    static class Program
    {
        static void Main()
        {
            int? i = 123;
            C c = (C)i;
        }
    }

    public class C
    {
        public readonly int v;
        public C(int v) { this.v = v; }
        public static implicit operator C(int v)
        {
            Console.Write(v);
            return new C(v);
        }
    }
}
";
            var compilation = CreateCompilationWithMscorlib45(source);
            compilation.MakeMemberMissing(SpecialMember.System_Nullable_T_GetValueOrDefault);
            compilation.VerifyEmitDiagnostics(
                // (10,19): error CS0656: Missing compiler required member 'System.Nullable`1.GetValueOrDefault'
                //             C c = (C)i;
                Diagnostic(ErrorCode.ERR_MissingPredefinedMember, "(C)i").WithArguments("System.Nullable`1", "GetValueOrDefault").WithLocation(10, 19)
                );
        }

        [Fact]
        public void System_Nullable_T_get_Value()
        {
            var source =
@"
using System;

class C
{
    static void Test()
    {
        byte? b = 0;
        IntPtr p = (IntPtr)b;
        Console.WriteLine(p);
    }
}";
            var compilation = CreateCompilationWithMscorlib45(source);
            compilation.MakeMemberMissing(SpecialMember.System_Nullable_T_get_Value);
            compilation.VerifyEmitDiagnostics(
                // (9,28): error CS0656: Missing compiler required member 'System.Nullable`1.get_Value'
                //         IntPtr p = (IntPtr)b;
                Diagnostic(ErrorCode.ERR_MissingPredefinedMember, "b").WithArguments("System.Nullable`1", "get_Value").WithLocation(9, 28)
                );
        }

        [Fact]
        public void System_Nullable_T__ctor_02()
        {
            var source =
@"
using System;

class C
{
    static void Main()
    {
        Console.WriteLine((IntPtr?)M_int());
        Console.WriteLine((IntPtr?)M_int(42));
        Console.WriteLine((IntPtr?)M_long());
        Console.WriteLine((IntPtr?)M_long(300));
    }

    static int? M_int(int? p = null) { return p; } 
    static long? M_long(long? p = null) { return p; } 
}
";
            var compilation = CreateCompilationWithMscorlib45(source);
            compilation.MakeMemberMissing(SpecialMember.System_Nullable_T__ctor);
            compilation.VerifyEmitDiagnostics(
                // (8,27): error CS0656: Missing compiler required member 'System.Nullable`1..ctor'
                //         Console.WriteLine((IntPtr?)M_int());
                Diagnostic(ErrorCode.ERR_MissingPredefinedMember, "(IntPtr?)M_int()").WithArguments("System.Nullable`1", ".ctor").WithLocation(8, 27),
                // (9,42): error CS0656: Missing compiler required member 'System.Nullable`1..ctor'
                //         Console.WriteLine((IntPtr?)M_int(42));
                Diagnostic(ErrorCode.ERR_MissingPredefinedMember, "42").WithArguments("System.Nullable`1", ".ctor").WithLocation(9, 42),
                // (9,27): error CS0656: Missing compiler required member 'System.Nullable`1..ctor'
                //         Console.WriteLine((IntPtr?)M_int(42));
                Diagnostic(ErrorCode.ERR_MissingPredefinedMember, "(IntPtr?)M_int(42)").WithArguments("System.Nullable`1", ".ctor").WithLocation(9, 27),
                // (10,27): error CS0656: Missing compiler required member 'System.Nullable`1..ctor'
                //         Console.WriteLine((IntPtr?)M_long());
                Diagnostic(ErrorCode.ERR_MissingPredefinedMember, "(IntPtr?)M_long()").WithArguments("System.Nullable`1", ".ctor").WithLocation(10, 27),
                // (11,43): error CS0656: Missing compiler required member 'System.Nullable`1..ctor'
                //         Console.WriteLine((IntPtr?)M_long(300));
                Diagnostic(ErrorCode.ERR_MissingPredefinedMember, "300").WithArguments("System.Nullable`1", ".ctor").WithLocation(11, 43),
                // (11,27): error CS0656: Missing compiler required member 'System.Nullable`1..ctor'
                //         Console.WriteLine((IntPtr?)M_long(300));
                Diagnostic(ErrorCode.ERR_MissingPredefinedMember, "(IntPtr?)M_long(300)").WithArguments("System.Nullable`1", ".ctor").WithLocation(11, 27)
                );
        }

        [Fact]
        public void System_Nullable_T__ctor_03()
        {
            var source =
@"

using System;

class Class1
{
    static void Main()
    {
        MyClass b = (int?)1;
    }
}

class MyClass
{
    public static implicit operator MyClass(decimal Value)
    {
        return new MyClass();
    }
}
";
            var compilation = CreateCompilationWithMscorlib45(source);
            compilation.MakeMemberMissing(SpecialMember.System_Nullable_T__ctor);
            compilation.VerifyEmitDiagnostics(
                // (9,21): error CS0656: Missing compiler required member 'System.Nullable`1..ctor'
                //         MyClass b = (int?)1;
                Diagnostic(ErrorCode.ERR_MissingPredefinedMember, "(int?)1").WithArguments("System.Nullable`1", ".ctor").WithLocation(9, 21)
                );
        }

        [Fact]
        public void System_Nullable_T__ctor_04()
        {
            var source1 = @"
using System;
using System.Runtime.CompilerServices;
using System.Runtime.InteropServices;

public static class Test
{
    public static void Generic<T>([Optional][DecimalConstant(0, 0, 0, 0, 50)] T x)
    {
        Console.WriteLine(x == null ? ""null"" : x.ToString());
    }

    public static void Decimal([Optional][DecimalConstant(0, 0, 0, 0, 50)] Decimal x)
    {
        Console.WriteLine(x.ToString());
    }

    public static void NullableDecimal([Optional][DecimalConstant(0, 0, 0, 0, 50)] Decimal? x)
    {
        Console.WriteLine(x == null ? ""null"" : x.ToString());
    }

    public static void Object([Optional][DecimalConstant(0, 0, 0, 0, 50)] object x)
    {
        Console.WriteLine(x == null ? ""null"" : x.ToString());
    }

    public static void String([Optional][DecimalConstant(0, 0, 0, 0, 50)] string x)
    {
        Console.WriteLine(x == null ? ""null"" : x.ToString());
    }

    public static void Int32([Optional][DecimalConstant(0, 0, 0, 0, 50)] int x)
    {
        Console.WriteLine(x.ToString());
    }

    public static void IComparable([Optional][DecimalConstant(0, 0, 0, 0, 50)] IComparable x)
    {
        Console.WriteLine(x == null ? ""null"" : x.ToString());
    }

    public static void ValueType([Optional][DecimalConstant(0, 0, 0, 0, 50)] ValueType x)
    {
        Console.WriteLine(x == null ? ""null"" : x.ToString());
    }
}
";

            var source2 = @"
class Program
{
    public static void Main()
    {
        // Respects default value
        Test.Generic<decimal>();    
        Test.Generic<decimal?>();   
        Test.Generic<object>();             
        Test.Decimal();                    
        Test.NullableDecimal();            
        Test.Object();                      
        Test.IComparable();                 
        Test.ValueType();                   
        Test.Int32();                       

        // Null, since not convertible
        Test.Generic<string>();             
        Test.String();                      
    }
}
";

            var compilation = CreateCompilationWithMscorlib45(source1 + source2);
            compilation.MakeMemberMissing(SpecialMember.System_Nullable_T__ctor);
            compilation.VerifyEmitDiagnostics(
                // (55,9): error CS0656: Missing compiler required member 'System.Nullable`1..ctor'
                //         Test.Generic<decimal?>();   
                Diagnostic(ErrorCode.ERR_MissingPredefinedMember, "Test.Generic<decimal?>()").WithArguments("System.Nullable`1", ".ctor").WithLocation(55, 9),
                // (58,9): error CS0656: Missing compiler required member 'System.Nullable`1..ctor'
                //         Test.NullableDecimal();            
                Diagnostic(ErrorCode.ERR_MissingPredefinedMember, "Test.NullableDecimal()").WithArguments("System.Nullable`1", ".ctor").WithLocation(58, 9)
                );
        }

        [Fact]
        public void System_Nullable_T_GetValueOrDefault_04()
        {
            var source =
@"

using System;

class Class1
{
    static void Main()
    {
        int? a = 1;
        a.ToString();
        MyClass b = a;
        b.ToString();
    }
}

class MyClass
{
    public static implicit operator MyClass(decimal Value)
    {
        return new MyClass();
    }
}
";
            var compilation = CreateCompilationWithMscorlib45(source);
            compilation.MakeMemberMissing(SpecialMember.System_Nullable_T_GetValueOrDefault);
            compilation.VerifyEmitDiagnostics(
                // (11,21): error CS0656: Missing compiler required member 'System.Nullable`1.GetValueOrDefault'
                //         MyClass b = a;
                Diagnostic(ErrorCode.ERR_MissingPredefinedMember, "a").WithArguments("System.Nullable`1", "GetValueOrDefault").WithLocation(11, 21),
                // (11,21): error CS0656: Missing compiler required member 'System.Nullable`1.GetValueOrDefault'
                //         MyClass b = a;
                Diagnostic(ErrorCode.ERR_MissingPredefinedMember, "a").WithArguments("System.Nullable`1", "GetValueOrDefault").WithLocation(11, 21)
                );
        }

        [Fact]
        public void System_Nullable_T_get_HasValue_02()
        {
            var source =
@"

using System;

class Class1
{
    static void Main()
    {
        int? a = 1;
        a.ToString();
        MyClass b = a;
        b.ToString();
    }
}

class MyClass
{
    public static implicit operator MyClass(decimal Value)
    {
        Console.WriteLine(""Value is: "" + Value);
        return new MyClass();
    }
}
";
            var compilation = CreateCompilationWithMscorlib45(source);
            compilation.MakeMemberMissing(SpecialMember.System_Nullable_T_get_HasValue);
            compilation.VerifyEmitDiagnostics(
                // (11,21): error CS0656: Missing compiler required member 'System.Nullable`1.get_HasValue'
                //         MyClass b = a;
                Diagnostic(ErrorCode.ERR_MissingPredefinedMember, "a").WithArguments("System.Nullable`1", "get_HasValue").WithLocation(11, 21)
                );
        }

        [Fact]
        public void System_Nullable_T_GetValueOrDefault_03()
        {
            string source = @"using System;

namespace Test
{
    static class Program
    {
        static void Main()
        {
            S.v = 0;
            S? S2 = 123;                  // not lifted, int=>int?, int?=>S, S=>S?
            Console.WriteLine(S.v == 123);
        }
    }

    public struct S
    {
        public static int v;
        // s == null, return v = -1
        public static implicit operator S(int? s)
        {
            Console.Write(""Imp S::int? -> S "");
            S ss = new S();
            S.v = s ?? -1;
            return ss;
        }
    }
}
";

            var compilation = CreateCompilationWithMscorlib45(source);
            compilation.MakeMemberMissing(SpecialMember.System_Nullable_T_GetValueOrDefault);
            compilation.VerifyEmitDiagnostics(
                // (23,19): error CS0656: Missing compiler required member 'System.Nullable`1.GetValueOrDefault'
                //             S.v = s ?? -1;
                Diagnostic(ErrorCode.ERR_MissingPredefinedMember, "s").WithArguments("System.Nullable`1", "GetValueOrDefault").WithLocation(23, 19)
                );
        }

        [Fact]
        public void System_String__ConcatObjectObject()
        {
            var source =
@"
using System;
using System.Linq.Expressions;

class Class1
{
    static void Main()
    {
        Expression<Func<object, string>> e = x => ""X = "" + x;
    }
}
";
            var compilation = CreateCompilationWithMscorlib45(source, new[] { SystemCoreRef });
            compilation.MakeMemberMissing(SpecialMember.System_String__ConcatObjectObject);
            compilation.VerifyEmitDiagnostics(
                // (9,51): error CS0656: Missing compiler required member 'System.String.Concat'
                //         Expression<Func<object, string>> e = x => "X = " + x;
                Diagnostic(ErrorCode.ERR_MissingPredefinedMember, @"""X = "" + x").WithArguments("System.String", "Concat").WithLocation(9, 51)
                );
        }

        [Fact]
        public void System_String__ConcatStringStringString()
        {
            string source = @"
using System;
struct S
{
    private string str;
    public S(char chr) { this.str = chr.ToString(); }
    public S(string str) { this.str = str; }
    public static S operator + (S x, S y) { return new S(x.str + '+' + y.str); }
}

class C
{
    static void Main()
    {
    }
}";
            var compilation = CreateCompilationWithMscorlib45(source);
            compilation.MakeMemberMissing(SpecialMember.System_String__ConcatStringStringString);
            compilation.VerifyEmitDiagnostics(
                // (8,58): error CS0656: Missing compiler required member 'System.String.Concat'
                //     public static S operator + (S x, S y) { return new S(x.str + '+' + y.str); }
                Diagnostic(ErrorCode.ERR_MissingPredefinedMember, "x.str + '+' + y.str").WithArguments("System.String", "Concat").WithLocation(8, 58)
                );
        }

        [Fact]
        public void System_String__ConcatStringStringStringString()
        {
            string source = @"
using System;
struct S
{
    private string str;
    public S(char chr) { this.str = chr.ToString(); }
    public S(string str) { this.str = str; }
    public static S operator + (S x, S y) { return new S('(' + x.str + '+' + y.str + ')'); }
}

class C
{
    static void Main()
    {
    }
}";
            var compilation = CreateCompilationWithMscorlib45(source);
            compilation.MakeMemberMissing(SpecialMember.System_String__ConcatStringStringStringString);
            compilation.VerifyEmitDiagnostics(
                // (8,58): error CS0656: Missing compiler required member 'System.String.Concat'
                //     public static S operator + (S x, S y) { return new S('(' + x.str + '+' + y.str + ')'); }
                Diagnostic(ErrorCode.ERR_MissingPredefinedMember, "'(' + x.str + '+' + y.str").WithArguments("System.String", "Concat").WithLocation(8, 58)
                );
        }

        [Fact]
        public void System_String__ConcatStringArray()
        {
            string source = @"
using System;
struct S
{
    private string str;
    public S(char chr) { this.str = chr.ToString(); }
    public S(string str) { this.str = str; }
    public static S operator + (S x, S y) { return new S('(' + x.str + '+' + y.str + ')'); }
    public static S operator - (S x, S y) { return new S('(' + x.str + '-' + y.str + ')'); }
    public static S operator % (S x, S y) { return new S('(' + x.str + '%' + y.str + ')'); }
    public static S operator / (S x, S y) { return new S('(' + x.str + '/' + y.str + ')'); }
    public static S operator * (S x, S y) { return new S('(' + x.str + '*' + y.str + ')'); }
    public static S operator & (S x, S y) { return new S('(' + x.str + '&' + y.str + ')'); }
    public static S operator | (S x, S y) { return new S('(' + x.str + '|' + y.str + ')'); }
    public static S operator ^ (S x, S y) { return new S('(' + x.str + '^' + y.str + ')'); }
    public static S operator << (S x, int y) { return new S('(' + x.str + '<' + '<' + y.ToString() + ')'); }
    public static S operator >> (S x, int y) { return new S('(' + x.str + '>' + '>' + y.ToString() + ')'); }
    public static S operator >= (S x, S y) { return new S('(' + x.str + '>' + '=' + y.str + ')'); }
    public static S operator <= (S x, S y) { return new S('(' + x.str + '<' + '=' + y.str + ')'); }
    public static S operator > (S x, S y) { return new S('(' + x.str + '>' + y.str + ')'); }
    public static S operator < (S x, S y) { return new S('(' + x.str + '<' + y.str + ')'); }
    public override string ToString() { return this.str; }
}

class C
{
    static void Main()
    {
    }
}";
            var compilation = CreateCompilationWithMscorlib45(source);
            compilation.MakeMemberMissing(SpecialMember.System_String__ConcatStringArray);
            compilation.VerifyEmitDiagnostics(
                // (8,58): error CS0656: Missing compiler required member 'System.String.Concat'
                //     public static S operator + (S x, S y) { return new S('(' + x.str + '+' + y.str + ')'); }
                Diagnostic(ErrorCode.ERR_MissingPredefinedMember, "'(' + x.str + '+' + y.str + ')'").WithArguments("System.String", "Concat").WithLocation(8, 58),
                // (9,58): error CS0656: Missing compiler required member 'System.String.Concat'
                //     public static S operator - (S x, S y) { return new S('(' + x.str + '-' + y.str + ')'); }
                Diagnostic(ErrorCode.ERR_MissingPredefinedMember, "'(' + x.str + '-' + y.str + ')'").WithArguments("System.String", "Concat").WithLocation(9, 58),
                // (10,58): error CS0656: Missing compiler required member 'System.String.Concat'
                //     public static S operator % (S x, S y) { return new S('(' + x.str + '%' + y.str + ')'); }
                Diagnostic(ErrorCode.ERR_MissingPredefinedMember, "'(' + x.str + '%' + y.str + ')'").WithArguments("System.String", "Concat").WithLocation(10, 58),
                // (11,58): error CS0656: Missing compiler required member 'System.String.Concat'
                //     public static S operator / (S x, S y) { return new S('(' + x.str + '/' + y.str + ')'); }
                Diagnostic(ErrorCode.ERR_MissingPredefinedMember, "'(' + x.str + '/' + y.str + ')'").WithArguments("System.String", "Concat").WithLocation(11, 58),
                // (12,58): error CS0656: Missing compiler required member 'System.String.Concat'
                //     public static S operator * (S x, S y) { return new S('(' + x.str + '*' + y.str + ')'); }
                Diagnostic(ErrorCode.ERR_MissingPredefinedMember, "'(' + x.str + '*' + y.str + ')'").WithArguments("System.String", "Concat").WithLocation(12, 58),
                // (13,58): error CS0656: Missing compiler required member 'System.String.Concat'
                //     public static S operator & (S x, S y) { return new S('(' + x.str + '&' + y.str + ')'); }
                Diagnostic(ErrorCode.ERR_MissingPredefinedMember, "'(' + x.str + '&' + y.str + ')'").WithArguments("System.String", "Concat").WithLocation(13, 58),
                // (14,58): error CS0656: Missing compiler required member 'System.String.Concat'
                //     public static S operator | (S x, S y) { return new S('(' + x.str + '|' + y.str + ')'); }
                Diagnostic(ErrorCode.ERR_MissingPredefinedMember, "'(' + x.str + '|' + y.str + ')'").WithArguments("System.String", "Concat").WithLocation(14, 58),
                // (15,58): error CS0656: Missing compiler required member 'System.String.Concat'
                //     public static S operator ^ (S x, S y) { return new S('(' + x.str + '^' + y.str + ')'); }
                Diagnostic(ErrorCode.ERR_MissingPredefinedMember, "'(' + x.str + '^' + y.str + ')'").WithArguments("System.String", "Concat").WithLocation(15, 58),
                // (16,61): error CS0656: Missing compiler required member 'System.String.Concat'
                //     public static S operator << (S x, int y) { return new S('(' + x.str + '<' + '<' + y.ToString() + ')'); }
                Diagnostic(ErrorCode.ERR_MissingPredefinedMember, "'(' + x.str + '<' + '<' + y.ToString() + ')'").WithArguments("System.String", "Concat").WithLocation(16, 61),
                // (17,61): error CS0656: Missing compiler required member 'System.String.Concat'
                //     public static S operator >> (S x, int y) { return new S('(' + x.str + '>' + '>' + y.ToString() + ')'); }
                Diagnostic(ErrorCode.ERR_MissingPredefinedMember, "'(' + x.str + '>' + '>' + y.ToString() + ')'").WithArguments("System.String", "Concat").WithLocation(17, 61),
                // (18,59): error CS0656: Missing compiler required member 'System.String.Concat'
                //     public static S operator >= (S x, S y) { return new S('(' + x.str + '>' + '=' + y.str + ')'); }
                Diagnostic(ErrorCode.ERR_MissingPredefinedMember, "'(' + x.str + '>' + '=' + y.str + ')'").WithArguments("System.String", "Concat").WithLocation(18, 59),
                // (19,59): error CS0656: Missing compiler required member 'System.String.Concat'
                //     public static S operator <= (S x, S y) { return new S('(' + x.str + '<' + '=' + y.str + ')'); }
                Diagnostic(ErrorCode.ERR_MissingPredefinedMember, "'(' + x.str + '<' + '=' + y.str + ')'").WithArguments("System.String", "Concat").WithLocation(19, 59),
                // (20,58): error CS0656: Missing compiler required member 'System.String.Concat'
                //     public static S operator > (S x, S y) { return new S('(' + x.str + '>' + y.str + ')'); }
                Diagnostic(ErrorCode.ERR_MissingPredefinedMember, "'(' + x.str + '>' + y.str + ')'").WithArguments("System.String", "Concat").WithLocation(20, 58),
                // (21,58): error CS0656: Missing compiler required member 'System.String.Concat'
                //     public static S operator < (S x, S y) { return new S('(' + x.str + '<' + y.str + ')'); }
                Diagnostic(ErrorCode.ERR_MissingPredefinedMember, "'(' + x.str + '<' + y.str + ')'").WithArguments("System.String", "Concat").WithLocation(21, 58)
                );
        }

        [Fact]
        public void System_Nullable_T_GetValueOrDefault_05()
        {
            string source =
@"
struct S
{
    public static int operator +(S s) { return 1; }
    public static void Main()
    {
        S s = new S();
        S? sq = s;
        var j = +sq;
        System.Console.WriteLine(j);
    }
}
";
            var compilation = CreateCompilationWithMscorlib45(source);
            compilation.MakeMemberMissing(SpecialMember.System_Nullable_T_GetValueOrDefault);
            compilation.VerifyEmitDiagnostics(
                // (9,17): error CS0656: Missing compiler required member 'System.Nullable`1.GetValueOrDefault'
                //         var j = +sq;
                Diagnostic(ErrorCode.ERR_MissingPredefinedMember, "+sq").WithArguments("System.Nullable`1", "GetValueOrDefault").WithLocation(9, 17)
                );
        }

        [Fact]
        public void System_Nullable_T__ctor_05()
        {
            string source =
@"
struct S
{
    public static int operator +(S s) { return 1; }
    public static void Main()
    {
        S s = new S();
        S? sq = s;
        var j = +sq;
        System.Console.WriteLine(j);
    }
}
";
            var compilation = CreateCompilationWithMscorlib45(source);
            compilation.MakeMemberMissing(SpecialMember.System_Nullable_T__ctor);
            compilation.VerifyEmitDiagnostics(
                // (8,17): error CS0656: Missing compiler required member 'System.Nullable`1..ctor'
                //         S? sq = s;
                Diagnostic(ErrorCode.ERR_MissingPredefinedMember, "s").WithArguments("System.Nullable`1", ".ctor").WithLocation(8, 17),
                // (9,17): error CS0656: Missing compiler required member 'System.Nullable`1..ctor'
                //         var j = +sq;
                Diagnostic(ErrorCode.ERR_MissingPredefinedMember, "+sq").WithArguments("System.Nullable`1", ".ctor").WithLocation(9, 17)
                );
        }

        [Fact]
        public void System_Nullable_T__ctor_06()
        {
            string source =
@"
class C
{
  public readonly int? i;
  public C(int? i) { this.i = i; }
  public static implicit operator int?(C c) { return c.i; }
  public static implicit operator C(int? s) { return new C(s); }
  static void Main()
  {
    C c = new C(null);
    c++;
    System.Console.WriteLine(object.ReferenceEquals(c, null) ? 1 : 0);
  }
}";
            var compilation = CreateCompilationWithMscorlib45(source);
            compilation.MakeMemberMissing(SpecialMember.System_Nullable_T__ctor);
            compilation.VerifyEmitDiagnostics(
                // (11,5): error CS0656: Missing compiler required member 'System.Nullable`1..ctor'
                //     c++;
                Diagnostic(ErrorCode.ERR_MissingPredefinedMember, "c++").WithArguments("System.Nullable`1", ".ctor").WithLocation(11, 5)
                );
        }

        [Fact]
        public void System_Decimal__op_Multiply()
        {
            string source = @"
using System;
class Program
{       
    static void Main()
    {
        Func<decimal?, decimal?> lambda = a => { return checked(a * a); };
    }
}";
            var compilation = CreateCompilationWithMscorlib45(source);
            compilation.MakeMemberMissing(SpecialMember.System_Decimal__op_Multiply);
            compilation.VerifyEmitDiagnostics(
                // (7,65): error CS0656: Missing compiler required member 'System.Decimal.op_Multiply'
                //         Func<decimal?, decimal?> lambda = a => { return checked(a * a); };
                Diagnostic(ErrorCode.ERR_MissingPredefinedMember, "a * a").WithArguments("System.Decimal", "op_Multiply").WithLocation(7, 65)
                );
        }

        [Fact]
        public void System_Nullable_T_GetValueOrDefault_06()
        {
            string source = @"
using System;

struct S : IDisposable
{
    public void Dispose()
    {
        Console.WriteLine(123);
    }

    static void Main()
    {
        using (S? r = new S())
        {
            Console.Write(r);
        }
    }
}
";

            var compilation = CreateCompilationWithMscorlib45(source);
            compilation.MakeMemberMissing(SpecialMember.System_Nullable_T_GetValueOrDefault);
            compilation.VerifyEmitDiagnostics(
                // (13,9): error CS0656: Missing compiler required member 'System.Nullable`1.GetValueOrDefault'
                //         using (S? r = new S())
                Diagnostic(ErrorCode.ERR_MissingPredefinedMember, @"using (S? r = new S())
        {
            Console.Write(r);
        }").WithArguments("System.Nullable`1", "GetValueOrDefault").WithLocation(13, 9)
                );
        }

        [Fact]
        public void System_Nullable_T_GetValueOrDefault_07()
        {
            string source = @"
using System;
class C
{
  static void Main()
  {
    decimal q = 10;
    decimal? x = 10;

    T(2, (x++).Value == (q++));
  }

  static void T(int line, bool b)
  {
  }
}";

            var compilation = CreateCompilationWithMscorlib45(source);
            compilation.MakeMemberMissing(SpecialMember.System_Nullable_T_GetValueOrDefault);
            compilation.VerifyEmitDiagnostics(
                // (10,11): error CS0656: Missing compiler required member 'System.Nullable`1.GetValueOrDefault'
                //     T(2, (x++).Value == (q++));
                Diagnostic(ErrorCode.ERR_MissingPredefinedMember, "x++").WithArguments("System.Nullable`1", "GetValueOrDefault").WithLocation(10, 11)
                );
        }

        [Fact]
        public void System_Nullable_T__ctor_07()
        {
            string source = @"
using System;
class C
{
  static void Main()
  {
    decimal q = 10;
    decimal? x = 10;

    T(2, (x++).Value == (q++));
  }

  static void T(int line, bool b)
  {
  }
}";

            var compilation = CreateCompilationWithMscorlib45(source);
            compilation.MakeMemberMissing(SpecialMember.System_Nullable_T__ctor);
            compilation.VerifyEmitDiagnostics(
                // (8,18): error CS0656: Missing compiler required member 'System.Nullable`1..ctor'
                //     decimal? x = 10;
                Diagnostic(ErrorCode.ERR_MissingPredefinedMember, "10").WithArguments("System.Nullable`1", ".ctor").WithLocation(8, 18),
                // (10,11): error CS0656: Missing compiler required member 'System.Nullable`1..ctor'
                //     T(2, (x++).Value == (q++));
                Diagnostic(ErrorCode.ERR_MissingPredefinedMember, "x++").WithArguments("System.Nullable`1", ".ctor").WithLocation(10, 11),
                // (10,11): error CS0656: Missing compiler required member 'System.Nullable`1..ctor'
                //     T(2, (x++).Value == (q++));
                Diagnostic(ErrorCode.ERR_MissingPredefinedMember, "x++").WithArguments("System.Nullable`1", ".ctor").WithLocation(10, 11)
                );
        }

        [Fact]
        public void System_Nullable_T_GetValueOrDefault_08()
        {
            string source = @"
using System;
struct S
{
  public int x;
  public S(int x) { this.x = x; }
  public static S operator ++(S s) { return new S(s.x + 1); }
  public static S operator --(S s) { return new S(s.x - 1); }
}

class C
{
  static void Main()
  {
    S? n = new S(1);
    S s = new S(1);

    T(2, (n++).Value.x == (s++).x);
  }

  static void T(int line, bool b)
  {
  }
}
";
            var compilation = CreateCompilationWithMscorlib45(source);
            compilation.MakeMemberMissing(SpecialMember.System_Nullable_T_GetValueOrDefault);
            compilation.VerifyEmitDiagnostics(
                // (18,11): error CS0656: Missing compiler required member 'System.Nullable`1.GetValueOrDefault'
                //     T(2, (n++).Value.x == (s++).x);
                Diagnostic(ErrorCode.ERR_MissingPredefinedMember, "n++").WithArguments("System.Nullable`1", "GetValueOrDefault").WithLocation(18, 11)
                );
        }

        [Fact]
        public void System_Nullable_T__ctor_08()
        {
            string source = @"
using System;
struct S
{
  public int x;
  public S(int x) { this.x = x; }
  public static S operator ++(S s) { return new S(s.x + 1); }
  public static S operator --(S s) { return new S(s.x - 1); }
}

class C
{
  static void Main()
  {
    S? n = new S(1);
    S s = new S(1);

    T(2, (n++).Value.x == (s++).x);
  }

  static void T(int line, bool b)
  {
  }
}
";
            var compilation = CreateCompilationWithMscorlib45(source);
            compilation.MakeMemberMissing(SpecialMember.System_Nullable_T__ctor);
            compilation.VerifyEmitDiagnostics(
                // (15,12): error CS0656: Missing compiler required member 'System.Nullable`1..ctor'
                //     S? n = new S(1);
                Diagnostic(ErrorCode.ERR_MissingPredefinedMember, "new S(1)").WithArguments("System.Nullable`1", ".ctor").WithLocation(15, 12),
                // (18,11): error CS0656: Missing compiler required member 'System.Nullable`1..ctor'
                //     T(2, (n++).Value.x == (s++).x);
                Diagnostic(ErrorCode.ERR_MissingPredefinedMember, "n++").WithArguments("System.Nullable`1", ".ctor").WithLocation(18, 11)
                );
        }

        [Fact]
        public void System_Nullable_T__ctor_09()
        {
            string source = @"
using System;
class C
{
    
    static void T(int x, bool? b) {}

    static void Main()
    {
        bool bt = true;
        bool? bnt = bt;

        T(1, true & bnt);
    }
}";

            var compilation = CreateCompilationWithMscorlib45(source);
            compilation.MakeMemberMissing(SpecialMember.System_Nullable_T__ctor);
            compilation.VerifyEmitDiagnostics(
                // (11,21): error CS0656: Missing compiler required member 'System.Nullable`1..ctor'
                //         bool? bnt = bt;
                Diagnostic(ErrorCode.ERR_MissingPredefinedMember, "bt").WithArguments("System.Nullable`1", ".ctor").WithLocation(11, 21),
                // (13,14): error CS0656: Missing compiler required member 'System.Nullable`1..ctor'
                //         T(1, true & bnt);
                Diagnostic(ErrorCode.ERR_MissingPredefinedMember, "true").WithArguments("System.Nullable`1", ".ctor").WithLocation(13, 14)
                );
        }

        [Fact]
        public void System_Nullable_T_GetValueOrDefault_09()
        {
            string source = @"
using System;
class C
{
    
    static void T(int x, bool? b) {}

    static void Main()
    {
        bool bt = true;
        bool? bnt = bt;

        T(13, bnt & bnt);
    }
}";

            var compilation = CreateCompilationWithMscorlib45(source);
            compilation.MakeMemberMissing(SpecialMember.System_Nullable_T_GetValueOrDefault);
            compilation.VerifyEmitDiagnostics(
                // (13,15): error CS0656: Missing compiler required member 'System.Nullable`1.GetValueOrDefault'
                //         T(13, bnt & bnt);
                Diagnostic(ErrorCode.ERR_MissingPredefinedMember, "bnt & bnt").WithArguments("System.Nullable`1", "GetValueOrDefault").WithLocation(13, 15),
                // (13,15): error CS0656: Missing compiler required member 'System.Nullable`1.GetValueOrDefault'
                //         T(13, bnt & bnt);
                Diagnostic(ErrorCode.ERR_MissingPredefinedMember, "bnt & bnt").WithArguments("System.Nullable`1", "GetValueOrDefault").WithLocation(13, 15)
                );
        }

        [Fact]
        public void System_String__op_Equality_01()
        {
            string source = @"
using System;
struct SZ
{
    public string str;
    public SZ(string str) { this.str = str; }
    public SZ(char c) { this.str = c.ToString(); }
    public static bool operator ==(SZ sz1, SZ sz2) { return sz1.str == sz2.str; }
    public static bool operator !=(SZ sz1, SZ sz2) { return sz1.str != sz2.str; }
    public override bool Equals(object x) { return true; }
    public override int GetHashCode() { return 0; }
}
class C
{
    static void Main()
    {
    }
}
";

            var compilation = CreateCompilationWithMscorlib45(source);
            compilation.MakeMemberMissing(SpecialMember.System_String__op_Equality);
            compilation.VerifyEmitDiagnostics(
                // (8,61): error CS0656: Missing compiler required member 'System.String.op_Equality'
                //     public static bool operator ==(SZ sz1, SZ sz2) { return sz1.str == sz2.str; }
                Diagnostic(ErrorCode.ERR_MissingPredefinedMember, "sz1.str == sz2.str").WithArguments("System.String", "op_Equality").WithLocation(8, 61)
                );
        }

        [Fact]
        public void System_Nullable_T_get_HasValue_03()
        {
            var source = @"
using System;

static class LiveList
{
    struct WhereInfo<TSource>
    {
        public int Key { get; set; }
    }

    static void Where<TSource>()
    {
        Action subscribe = () =>
        {
            WhereInfo<TSource>? previous = null;

            var previousKey = previous?.Key;
        };
    }
}";

            var compilation = CreateCompilationWithMscorlib45(source);
            compilation.MakeMemberMissing(SpecialMember.System_Nullable_T_get_HasValue);
            compilation.VerifyEmitDiagnostics(
                // (17,31): error CS0656: Missing compiler required member 'System.Nullable`1.get_HasValue'
                //             var previousKey = previous?.Key;
                Diagnostic(ErrorCode.ERR_MissingPredefinedMember, "previous?.Key").WithArguments("System.Nullable`1", "get_HasValue").WithLocation(17, 31)
                );
        }

        [Fact]
        public void System_Nullable_T_GetValueOrDefault_10()
        {
            var source =
@"using System;
public class X
{
    public static void Main()
    {
        var s = nameof(Main);
        if (s is string t) Console.WriteLine(""1. {0}"", t);
        s = null;
        Console.WriteLine(""2. {0}"", s is string w ? w : nameof(X));
        int? x = 12;
        {if (x is var y) Console.WriteLine(""3. {0}"", y);}
        {if (x is int y) Console.WriteLine(""4. {0}"", y);}
        x = null;
        {if (x is var y) Console.WriteLine(""5. {0}"", y);}
        {if (x is int y) Console.WriteLine(""6. {0}"", y);}
        Console.WriteLine(""7. {0}"", (x is bool is bool));
    }
}";
            var compilation = CreateCompilationWithMscorlib45(source);
            compilation.MakeMemberMissing(SpecialMember.System_Nullable_T_GetValueOrDefault);
            compilation.VerifyEmitDiagnostics(
                // (16,38): warning CS0184: The given expression is never of the provided ('bool') type
                //         Console.WriteLine("7. {0}", (x is bool is bool));
                Diagnostic(ErrorCode.WRN_IsAlwaysFalse, "x is bool").WithArguments("bool").WithLocation(16, 38),
                // (16,38): warning CS0183: The given expression is always of the provided ('bool') type
                //         Console.WriteLine("7. {0}", (x is bool is bool));
                Diagnostic(ErrorCode.WRN_IsAlwaysTrue, "x is bool is bool").WithArguments("bool").WithLocation(16, 38),
                // (12,19): error CS0656: Missing compiler required member 'System.Nullable`1.GetValueOrDefault'
                //         {if (x is int y) Console.WriteLine("4. {0}", y);}
                Diagnostic(ErrorCode.ERR_MissingPredefinedMember, "int y").WithArguments("System.Nullable`1", "GetValueOrDefault").WithLocation(12, 19),
                // (15,19): error CS0656: Missing compiler required member 'System.Nullable`1.GetValueOrDefault'
                //         {if (x is int y) Console.WriteLine("6. {0}", y);}
                Diagnostic(ErrorCode.ERR_MissingPredefinedMember, "int y").WithArguments("System.Nullable`1", "GetValueOrDefault").WithLocation(15, 19)
                );
        }

        [Fact]
        public void System_String__op_Equality_02()
        {
            var source =
@"
using System;
public class X
{
    public static void Main()
    {
    }

    public static void M(object o)
    {
        switch (o)
        {
            case ""hmm"":
                Console.WriteLine(""hmm""); break;
            case null:
                Console.WriteLine(""null""); break;
            case 1:
                Console.WriteLine(""int 1""); break;
            case ((byte)1):
                Console.WriteLine(""byte 1""); break;
            case ((short)1):
                Console.WriteLine(""short 1""); break;
            case ""bar"":
                Console.WriteLine(""bar""); break;
            case object t when t != o:
                Console.WriteLine(""impossible""); break;
            case 2:
                Console.WriteLine(""int 2""); break;
            case ((byte)2):
                Console.WriteLine(""byte 2""); break;
            case ((short)2):
                Console.WriteLine(""short 2""); break;
            case ""baz"":
                Console.WriteLine(""baz""); break;
            default:
                Console.WriteLine(""other "" + o); break;
        }
    }
}
";
            var compilation = CreateCompilationWithMscorlib45(source);
            compilation.MakeMemberMissing(SpecialMember.System_String__op_Equality);
            compilation.VerifyEmitDiagnostics(
                // (13,18): error CS0656: Missing compiler required member 'System.String.op_Equality'
                //             case "hmm":
                Diagnostic(ErrorCode.ERR_MissingPredefinedMember, @"""hmm""").WithArguments("System.String", "op_Equality").WithLocation(13, 18),
                // (33,18): error CS0656: Missing compiler required member 'System.String.op_Equality'
                //             case "baz":
                Diagnostic(ErrorCode.ERR_MissingPredefinedMember, @"""baz""").WithArguments("System.String", "op_Equality").WithLocation(33, 18)
                );
        }

        [Fact]
        public void System_String__Chars()
        {
            var source =
@"using System;

class Program
{
    public static void Main(string[] args)
    {
        bool hasB = false;
        foreach (var c in ""ab"")
        {
           switch (c)
           {
              case char b when IsB(b):
                 hasB = true;
                 break;

              default:
                 hasB = false;
                 break;
           }
        }
        Console.WriteLine(hasB);
    }

    public static bool IsB(char value)
    {
        return value == 'b';
    }
}
";
            var compilation = CreateCompilationWithMscorlib45(source);
            compilation.MakeMemberMissing(SpecialMember.System_String__Chars);
            compilation.VerifyEmitDiagnostics(
                // (8,9): error CS0656: Missing compiler required member 'System.String.get_Chars'
                //         foreach (var c in "ab")
                Diagnostic(ErrorCode.ERR_MissingPredefinedMember, @"foreach (var c in ""ab"")
        {
           switch (c)
           {
              case char b when IsB(b):
                 hasB = true;
                 break;

              default:
                 hasB = false;
                 break;
           }
        }").WithArguments("System.String", "get_Chars").WithLocation(8, 9)
                );
        }

        [Fact]
        public void System_Nullable_T_GetValueOrDefault_11()
        {
            var source =
@"using System;
class Program
{
  static void Main(string[] args)
  {
  }
  static void M(X? x)
  {
    switch (x)
    {
      case null:
        Console.WriteLine(""null"");
        break;
      case 1:
        Console.WriteLine(1);
        break;
    }
  }
}
struct X
{
    public static implicit operator int? (X x)
    {
        return 1;
    }
}";
            var compilation = CreateCompilationWithMscorlib45(source);
            compilation.MakeMemberMissing(SpecialMember.System_Nullable_T_GetValueOrDefault);
            compilation.VerifyEmitDiagnostics(
                // (9,13): error CS0656: Missing compiler required member 'System.Nullable`1.GetValueOrDefault'
                //     switch (x)
                Diagnostic(ErrorCode.ERR_MissingPredefinedMember, "x").WithArguments("System.Nullable`1", "GetValueOrDefault").WithLocation(9, 13),
                // (14,12): error CS0656: Missing compiler required member 'System.Nullable`1.GetValueOrDefault'
                //       case 1:
                Diagnostic(ErrorCode.ERR_MissingPredefinedMember, "1").WithArguments("System.Nullable`1", "GetValueOrDefault").WithLocation(14, 12)
                );
        }

        [Fact]
        public void System_String__ConcatObject()
        {
            // It isn't possible to trigger this diagnostic, as we don't use String.Concat(object)

            var source = @"
using System;
public class Test
{
    private static string S = ""F"";
    private static object O = ""O"";
    static void Main()
    {
        Console.WriteLine(O + null);
        Console.WriteLine(S + null);
    }
}
    ";
            var compilation = CreateCompilationWithMscorlib45(source, options: TestOptions.ReleaseExe);
            compilation.MakeMemberMissing(SpecialMember.System_String__ConcatObject);
            compilation.VerifyEmitDiagnostics(); // We don't expect any
            CompileAndVerify(compilation, expectedOutput: @"O
F");
        }

        [Fact]
        public void System_Object__ToString()
        {
            var source = @"
using System;

public class Test
{
    static void Main()
    {
        char c = 'c';
        Console.WriteLine(c + ""3"");
    }
}
";
            var compilation = CreateCompilationWithMscorlib45(source);
            compilation.MakeMemberMissing(SpecialMember.System_Object__ToString);
            compilation.VerifyEmitDiagnostics(
                // (9,27): error CS0656: Missing compiler required member 'System.Object.ToString'
                //         Console.WriteLine(c + "3");
                Diagnostic(ErrorCode.ERR_MissingPredefinedMember, @"c + ""3""").WithArguments("System.Object", "ToString").WithLocation(9, 27)
                );
        }

        [Fact]
        public void System_String__ConcatStringString()
        {
            var source = @"
using System;
using System.Linq;
using System.Linq.Expressions;

class Test
{
    public static void Main()
    {
        Expression<Func<string, string, string>> testExpr = (x, y) => x + y;
        var result = testExpr.Compile()(""Hello "", ""World!"");
        Console.WriteLine(result);
    }
}
";
            var compilation = CreateCompilationWithMscorlib45(source, new[] { SystemCoreRef });
            compilation.MakeMemberMissing(SpecialMember.System_String__ConcatStringString);
            compilation.VerifyEmitDiagnostics(
                // (10,71): error CS0656: Missing compiler required member 'System.String.Concat'
                //         Expression<Func<string, string, string>> testExpr = (x, y) => x + y;
                Diagnostic(ErrorCode.ERR_MissingPredefinedMember, "x + y").WithArguments("System.String", "Concat").WithLocation(10, 71)
                );
        }

        [Fact]
        public void System_Array__GetLowerBound()
        {
            var source = @"
class C
{
    static void Main()
    {
        double[,] values = {
            { 1.2, 2.3, 3.4, 4.5 },
            { 5.6, 6.7, 7.8, 8.9 },
        };

        foreach (var x in values)
        {
            System.Console.WriteLine(x);
        }
    }
}";
            var compilation = CreateCompilationWithMscorlib45(source);
            compilation.MakeMemberMissing(SpecialMember.System_Array__GetLowerBound);
            compilation.VerifyEmitDiagnostics(
                // (11,9): error CS0656: Missing compiler required member 'System.Array.GetLowerBound'
                //         foreach (var x in values)
                Diagnostic(ErrorCode.ERR_MissingPredefinedMember, @"foreach (var x in values)
        {
            System.Console.WriteLine(x);
        }").WithArguments("System.Array", "GetLowerBound").WithLocation(11, 9)
                );
        }

        [Fact]
        public void System_Array__GetUpperBound()
        {
            var source = @"
class C
{
    static void Main()
    {
        double[,] values = {
            { 1.2, 2.3, 3.4, 4.5 },
            { 5.6, 6.7, 7.8, 8.9 },
        };

        foreach (var x in values)
        {
            System.Console.WriteLine(x);
        }
    }
}";
            var compilation = CreateCompilationWithMscorlib45(source);
            compilation.MakeMemberMissing(SpecialMember.System_Array__GetUpperBound);
            compilation.VerifyEmitDiagnostics(
                // (11,9): error CS0656: Missing compiler required member 'System.Array.GetUpperBound'
                //         foreach (var x in values)
                Diagnostic(ErrorCode.ERR_MissingPredefinedMember, @"foreach (var x in values)
        {
            System.Console.WriteLine(x);
        }").WithArguments("System.Array", "GetUpperBound").WithLocation(11, 9)
                );
        }

        [Fact]
        public void System_Decimal__op_Implicit_FromInt32_1()
        {
            var source =
@"using System;
using System.Linq.Expressions;

public struct SampStruct
{
    public static implicit operator int(SampStruct ss1)
    {
        return 1;
    }
}

public class Test
{
    static void Main()
    {
        Expression<Func<SampStruct?, decimal, decimal>> testExpr = (x, y) => x ?? y;
    }
}";
            var compilation = CreateCompilationWithMscorlib45(source, new[] { SystemCoreRef });
            compilation.MakeMemberMissing(SpecialMember.System_Decimal__op_Implicit_FromInt32);
            compilation.VerifyEmitDiagnostics(
                // (16,78): error CS0656: Missing compiler required member 'System.Decimal.op_Implicit'
                //         Expression<Func<SampStruct?, decimal, decimal>> testExpr = (x, y) => x ?? y;
                Diagnostic(ErrorCode.ERR_MissingPredefinedMember, "x ?? y").WithArguments("System.Decimal", "op_Implicit").WithLocation(16, 78)
                );
        }

        [Fact]
        public void System_Decimal__op_Implicit_FromInt32_2()
        {
            var source =
@"
public class Test
{
    static void Main()
    {
        int x = 1;
        decimal y = x;
    }
}";
            var compilation = CreateCompilationWithMscorlib45(source, new[] { SystemCoreRef });
            compilation.MakeMemberMissing(SpecialMember.System_Decimal__op_Implicit_FromInt32);
            compilation.VerifyEmitDiagnostics(
                // (7,21): error CS0656: Missing compiler required member 'System.Decimal.op_Implicit'
                //         decimal y = x;
                Diagnostic(ErrorCode.ERR_MissingPredefinedMember, "x").WithArguments("System.Decimal", "op_Implicit").WithLocation(7, 21)
                );
        }

        [Fact]
        public void System_Decimal__op_Implicit_FromInt32_3()
        {
            var source =
@"
public class Test
{
    static void Main()
    {
        int? x = 1;
        decimal? y = x;
    }
}";
            var compilation = CreateCompilationWithMscorlib45(source, new[] { SystemCoreRef });
            compilation.MakeMemberMissing(SpecialMember.System_Decimal__op_Implicit_FromInt32);
            compilation.VerifyEmitDiagnostics(
                // (7,22): error CS0656: Missing compiler required member 'System.Decimal.op_Implicit'
                //         decimal? y = x;
                Diagnostic(ErrorCode.ERR_MissingPredefinedMember, "x").WithArguments("System.Decimal", "op_Implicit").WithLocation(7, 22)
                );
        }

        [Fact]
        public void System_Decimal__op_Implicit_FromInt32_4()
        {
            var source =
@"
using System;
using System.Linq.Expressions;

public class Test
{
    static void Main()
    {
        Expression<Func<int?, decimal?>> testExpr = (x) => x;
    }
}";
            var compilation = CreateCompilationWithMscorlib45(source, new[] { SystemCoreRef });
            compilation.MakeMemberMissing(SpecialMember.System_Decimal__op_Implicit_FromInt32);
            compilation.VerifyEmitDiagnostics(
                // (9,60): error CS0656: Missing compiler required member 'System.Decimal.op_Implicit'
                //         Expression<Func<int?, decimal?>> testExpr = (x) => x;
                Diagnostic(ErrorCode.ERR_MissingPredefinedMember, "x").WithArguments("System.Decimal", "op_Implicit").WithLocation(9, 60)
                );
        }

        [Fact]
        public void System_Nullable_T__ctor_10()
        {
            string source = @"
using System.Runtime.CompilerServices;
using System.Runtime.InteropServices;
using System;

class Test {
    static void LogCallerLineNumber5([CallerLineNumber] int? lineNumber   = 5) { Console.WriteLine(""line: "" + lineNumber); }

    public static void Main() {
        LogCallerLineNumber5();
    }
}";

            var compilation = CreateCompilationWithMscorlib45(source, new[] { SystemRef });
            compilation.MakeMemberMissing(SpecialMember.System_Nullable_T__ctor);
            compilation.VerifyEmitDiagnostics(
                // (10,9): error CS0656: Missing compiler required member 'System.Nullable`1..ctor'
                //         LogCallerLineNumber5();
                Diagnostic(ErrorCode.ERR_MissingPredefinedMember, "LogCallerLineNumber5()").WithArguments("System.Nullable`1", ".ctor").WithLocation(10, 9)
                );
        }
    }
}<|MERGE_RESOLUTION|>--- conflicted
+++ resolved
@@ -610,11 +610,8 @@
                     case WellKnownType.System_Runtime_CompilerServices_NativeIntegerAttribute:
                     case WellKnownType.System_Runtime_CompilerServices_IsExternalInit:
                     case WellKnownType.System_Runtime_CompilerServices_DefaultInterpolatedStringHandler:
-<<<<<<< HEAD
                     case WellKnownType.System_Runtime_CompilerServices_RequiredMemberAttribute:
-=======
                     case WellKnownType.System_MemoryExtensions:
->>>>>>> ae66fbc9
                         // Not yet in the platform.
                         continue;
                     case WellKnownType.Microsoft_CodeAnalysis_Runtime_Instrumentation:
@@ -971,13 +968,10 @@
                     case WellKnownMember.System_Runtime_CompilerServices_NativeIntegerAttribute__ctor:
                     case WellKnownMember.System_Runtime_CompilerServices_NativeIntegerAttribute__ctorTransformFlags:
                     case WellKnownMember.System_Runtime_CompilerServices_DefaultInterpolatedStringHandler__ToStringAndClear:
-<<<<<<< HEAD
                     case WellKnownMember.System_Runtime_CompilerServices_RequiredMemberAttribute__ctor:
-=======
                     case WellKnownMember.System_MemoryExtensions__SequenceEqual_Span_T:
                     case WellKnownMember.System_MemoryExtensions__SequenceEqual_ReadOnlySpan_T:
                     case WellKnownMember.System_MemoryExtensions__AsSpan_String:
->>>>>>> ae66fbc9
                         // Not yet in the platform.
                         continue;
                     case WellKnownMember.Microsoft_CodeAnalysis_Runtime_Instrumentation__CreatePayloadForMethodsSpanningSingleFile:
