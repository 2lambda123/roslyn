--- conflicted
+++ resolved
@@ -537,13 +537,9 @@
                 if (special == SpecialMember.Count) continue; // Not a real value;
 
                 var symbol = comp.GetSpecialTypeMember(special);
-<<<<<<< HEAD
                 if (special == SpecialMember.System_Runtime_CompilerServices_RuntimeFeature__DefaultImplementationsOfInterfaces
+                    || special == SpecialMember.System_Runtime_CompilerServices_RuntimeFeature__CovariantReturnsOfClasses
                     || special == SpecialMember.System_Runtime_CompilerServices_RuntimeFeature__UnmanagedSignatureCallingConvention)
-=======
-                if (special == SpecialMember.System_Runtime_CompilerServices_RuntimeFeature__DefaultImplementationsOfInterfaces ||
-                    special == SpecialMember.System_Runtime_CompilerServices_RuntimeFeature__CovariantReturnsOfClasses)
->>>>>>> 8a0c1f46
                 {
                     Assert.Null(symbol); // Not available
                 }
