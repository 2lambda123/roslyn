﻿// Licensed to the .NET Foundation under one or more agreements.
// The .NET Foundation licenses this file to you under the MIT license.
// See the LICENSE file in the project root for more information.

#nullable disable

using System;
using System.Collections.Immutable;
using System.Globalization;
using System.Linq;
using Microsoft.CodeAnalysis.CSharp.Symbols;
using Microsoft.CodeAnalysis.CSharp.Syntax;
using Microsoft.CodeAnalysis.CSharp.Test.Utilities;
using Microsoft.CodeAnalysis.Test.Utilities;
using Roslyn.Test.Utilities;
using Roslyn.Utilities;
using Xunit;
using static Roslyn.Test.Utilities.TestMetadata;

namespace Microsoft.CodeAnalysis.CSharp.UnitTests
{
    public class SymbolDisplayTests : CSharpTestBase
    {
        [Fact]
        public void TestClassNameOnlySimple()
        {
            var text = "class A {}";

            Func<NamespaceSymbol, Symbol> findSymbol = global =>
                global.GetTypeMembers("A", 0).Single();

            var format = new SymbolDisplayFormat(
                typeQualificationStyle: SymbolDisplayTypeQualificationStyle.NameOnly);

            TestSymbolDescription(
                text,
                findSymbol,
                format,
                "A",
                SymbolDisplayPartKind.ClassName);
        }

        [Fact, WorkItem(46985, "https://github.com/dotnet/roslyn/issues/46985")]
        public void TestRecordNameOnlySimple()
        {
            var text = "record A {}";

            Func<NamespaceSymbol, Symbol> findSymbol = global =>
                global.GetTypeMembers("A", 0).Single();

            var format = new SymbolDisplayFormat(
                typeQualificationStyle: SymbolDisplayTypeQualificationStyle.NameOnly);

            TestSymbolDescription(
                text,
                findSymbol,
                format,
                "A",
                SymbolDisplayPartKind.RecordClassName);
        }

        [Fact, WorkItem(46985, "https://github.com/dotnet/roslyn/issues/46985")]
        public void TestRecordNameOnlyComplex()
        {
            var text = @"
namespace N1 {
    namespace N2.N3 {
        record R1 {
            record R2 {} } } }
";

            Func<NamespaceSymbol, Symbol> findSymbol = global =>
                global.GetNestedNamespace("N1").
                GetNestedNamespace("N2").
                GetNestedNamespace("N3").
                GetTypeMembers("R1").Single().
                GetTypeMembers("R2").Single();

            var format = new SymbolDisplayFormat(
                typeQualificationStyle: SymbolDisplayTypeQualificationStyle.NameOnly);

            TestSymbolDescription(
                text,
                findSymbol,
                format,
                "R2",
                SymbolDisplayPartKind.RecordClassName);
        }

        [Fact]
        public void TestClassNameOnlyComplex()
        {
            var text = @"
namespace N1 {
    namespace N2.N3 {
        class C1 {
            class C2 {} } } }
";

            Func<NamespaceSymbol, Symbol> findSymbol = global =>
                global.GetNestedNamespace("N1").
                GetNestedNamespace("N2").
                GetNestedNamespace("N3").
                GetTypeMembers("C1").Single().
                GetTypeMembers("C2").Single();

            var format = new SymbolDisplayFormat(
                typeQualificationStyle: SymbolDisplayTypeQualificationStyle.NameOnly);

            TestSymbolDescription(
                text,
                findSymbol,
                format,
                "C2",
                SymbolDisplayPartKind.ClassName);
        }

        [Fact]
        public void TestFullyQualifiedFormat()
        {
            var text = @"
namespace N1 {
    namespace N2.N3 {
        class C1 {
            class C2 {} } } }
";

            Func<NamespaceSymbol, Symbol> findSymbol = global =>
                global.GetNestedNamespace("N1").
                GetNestedNamespace("N2").
                GetNestedNamespace("N3").
                GetTypeMembers("C1").Single().
                GetTypeMembers("C2").Single();

            TestSymbolDescription(
                text,
                findSymbol,
                SymbolDisplayFormat.FullyQualifiedFormat,
                "global::N1.N2.N3.C1.C2",
                SymbolDisplayPartKind.Keyword, SymbolDisplayPartKind.Punctuation,
                SymbolDisplayPartKind.NamespaceName, SymbolDisplayPartKind.Punctuation,
                SymbolDisplayPartKind.NamespaceName, SymbolDisplayPartKind.Punctuation,
                SymbolDisplayPartKind.NamespaceName, SymbolDisplayPartKind.Punctuation,
                SymbolDisplayPartKind.ClassName, SymbolDisplayPartKind.Punctuation,
                SymbolDisplayPartKind.ClassName);
        }

        [Fact]
        public void TestClassNameAndContainingTypesSimple()
        {
            var text = "class A {}";

            Func<NamespaceSymbol, Symbol> findSymbol = global => global.GetTypeMembers("A", 0).Single();

            var format = new SymbolDisplayFormat(
                typeQualificationStyle: SymbolDisplayTypeQualificationStyle.NameAndContainingTypes);

            TestSymbolDescription(
                text,
                findSymbol,
                format,
                "A",
                SymbolDisplayPartKind.ClassName);
        }

        [Fact]
        public void TestClassNameAndContainingTypesComplex()
        {
            var text = @"
namespace N1 {
    namespace N2.N3 {
        class C1 {
            class C2 {} } } }
";

            Func<NamespaceSymbol, Symbol> findSymbol = global =>
                global.GetNestedNamespace("N1").
                GetNestedNamespace("N2").
                GetNestedNamespace("N3").
                GetTypeMembers("C1").Single().
                GetTypeMembers("C2").Single();

            var format = new SymbolDisplayFormat(
                typeQualificationStyle: SymbolDisplayTypeQualificationStyle.NameAndContainingTypes);

            TestSymbolDescription(
                text,
                findSymbol,
                format,
                "C1.C2",
                SymbolDisplayPartKind.ClassName,
                SymbolDisplayPartKind.Punctuation,
                SymbolDisplayPartKind.ClassName);
        }

        [Fact]
        public void TestMethodNameOnlySimple()
        {
            var text = @"
class A {
    void M() {} }
";

            Func<NamespaceSymbol, Symbol> findSymbol = global =>
                global.GetTypeMembers("A", 0).Single().
                GetMembers("M").Single();

            var format = new SymbolDisplayFormat();

            TestSymbolDescription(
                text,
                findSymbol,
                format,
                "M",
                SymbolDisplayPartKind.MethodName);
        }

        [Fact]
        public void TestMethodNameOnlyComplex()
        {
            var text = @"
namespace N1 {
    namespace N2.N3 {
        class C1 {
            class C2 {
                public static int[] M(int? x, C1 c) {} } } } }
";

            Func<NamespaceSymbol, Symbol> findSymbol = global =>
                global.GetNestedNamespace("N1").
                GetNestedNamespace("N2").
                GetNestedNamespace("N3").
                GetTypeMembers("C1").Single().
                GetTypeMembers("C2").Single().
                GetMembers("M").Single();

            var format = new SymbolDisplayFormat();

            TestSymbolDescription(
                text,
                findSymbol,
                format,
                "M",
                SymbolDisplayPartKind.MethodName);
        }

        [Fact]
        public void TestMethodAndParamsSimple()
        {
            var text = @"
class A {
    void M() {} }
";

            Func<NamespaceSymbol, Symbol> findSymbol = global =>
                global.GetTypeMembers("A", 0).Single().
                GetMembers("M").Single();

            var format = new SymbolDisplayFormat(
                memberOptions: SymbolDisplayMemberOptions.IncludeParameters | SymbolDisplayMemberOptions.IncludeModifiers | SymbolDisplayMemberOptions.IncludeAccessibility | SymbolDisplayMemberOptions.IncludeType,
                parameterOptions: SymbolDisplayParameterOptions.IncludeType | SymbolDisplayParameterOptions.IncludeName | SymbolDisplayParameterOptions.IncludeDefaultValue,
                miscellaneousOptions: SymbolDisplayMiscellaneousOptions.UseSpecialTypes);

            TestSymbolDescription(
                text,
                findSymbol,
                format,
                "private void M()",
                SymbolDisplayPartKind.Keyword,
                SymbolDisplayPartKind.Space,
                SymbolDisplayPartKind.Keyword,
                SymbolDisplayPartKind.Space,
                SymbolDisplayPartKind.MethodName,
                SymbolDisplayPartKind.Punctuation,
                SymbolDisplayPartKind.Punctuation);
        }

        [Fact]
        public void TestMethodAndParamsComplex()
        {
            var text = @"
namespace N1 {
    namespace N2.N3 {
        class C1 {
            class C2 {
                public static int[] M(int? x, C1 c) {} } } } }
";

            Func<NamespaceSymbol, Symbol> findSymbol = global =>
                global.GetNestedNamespace("N1").
                GetNestedNamespace("N2").
                GetNestedNamespace("N3").
                GetTypeMembers("C1").Single().
                GetTypeMembers("C2").Single().
                GetMembers("M").Single();

            var format = new SymbolDisplayFormat(
                memberOptions: SymbolDisplayMemberOptions.IncludeParameters | SymbolDisplayMemberOptions.IncludeModifiers | SymbolDisplayMemberOptions.IncludeAccessibility | SymbolDisplayMemberOptions.IncludeType,
                parameterOptions: SymbolDisplayParameterOptions.IncludeType | SymbolDisplayParameterOptions.IncludeName | SymbolDisplayParameterOptions.IncludeDefaultValue,
                miscellaneousOptions: SymbolDisplayMiscellaneousOptions.UseSpecialTypes);

            TestSymbolDescription(
                text,
                findSymbol,
                format,
                "public static int[] M(int? x, C1 c)",
                SymbolDisplayPartKind.Keyword,
                SymbolDisplayPartKind.Space,
                SymbolDisplayPartKind.Keyword,
                SymbolDisplayPartKind.Space,
                SymbolDisplayPartKind.Keyword,
                SymbolDisplayPartKind.Punctuation,
                SymbolDisplayPartKind.Punctuation,
                SymbolDisplayPartKind.Space,
                SymbolDisplayPartKind.MethodName, //M
                SymbolDisplayPartKind.Punctuation,
                SymbolDisplayPartKind.Keyword,
                SymbolDisplayPartKind.Punctuation,
                SymbolDisplayPartKind.Space,
                SymbolDisplayPartKind.ParameterName, //x
                SymbolDisplayPartKind.Punctuation,
                SymbolDisplayPartKind.Space,
                SymbolDisplayPartKind.ClassName, //C1
                SymbolDisplayPartKind.Space,
                SymbolDisplayPartKind.ParameterName, //c
                SymbolDisplayPartKind.Punctuation);
        }

        [Fact]
        public void TestExtensionMethodAsStatic()
        {
            var text = @"
            class C1<T> { }
            class C2 {
                public static TSource M<TSource>(this C1<TSource> source, int index) {} }
";

            Func<NamespaceSymbol, Symbol> findSymbol = global =>
                global.GetTypeMembers("C2").Single().
                GetMembers("M").Single();

            var format = new SymbolDisplayFormat(
                extensionMethodStyle: SymbolDisplayExtensionMethodStyle.StaticMethod,
                genericsOptions:
                    SymbolDisplayGenericsOptions.IncludeTypeParameters |
                    SymbolDisplayGenericsOptions.IncludeVariance,
                memberOptions:
                    SymbolDisplayMemberOptions.IncludeParameters |
                    SymbolDisplayMemberOptions.IncludeModifiers |
                    SymbolDisplayMemberOptions.IncludeAccessibility |
                    SymbolDisplayMemberOptions.IncludeType |
                    SymbolDisplayMemberOptions.IncludeContainingType,
                parameterOptions:
                    SymbolDisplayParameterOptions.IncludeExtensionThis |
                    SymbolDisplayParameterOptions.IncludeType |
                    SymbolDisplayParameterOptions.IncludeName |
                    SymbolDisplayParameterOptions.IncludeDefaultValue,
                miscellaneousOptions: SymbolDisplayMiscellaneousOptions.UseSpecialTypes);

            TestSymbolDescription(
                text,
                findSymbol,
                format,
                "public static TSource C2.M<TSource>(this C1<TSource> source, int index)",
                SymbolDisplayPartKind.Keyword,
                SymbolDisplayPartKind.Space,
                SymbolDisplayPartKind.Keyword,
                SymbolDisplayPartKind.Space,
                SymbolDisplayPartKind.TypeParameterName, //TSource
                SymbolDisplayPartKind.Space,
                SymbolDisplayPartKind.ClassName, //C2
                SymbolDisplayPartKind.Punctuation,
                SymbolDisplayPartKind.MethodName, //M
                SymbolDisplayPartKind.Punctuation,
                SymbolDisplayPartKind.TypeParameterName, //TSource
                SymbolDisplayPartKind.Punctuation,
                SymbolDisplayPartKind.Punctuation,
                SymbolDisplayPartKind.Keyword,
                SymbolDisplayPartKind.Space,
                SymbolDisplayPartKind.ClassName, //C1
                SymbolDisplayPartKind.Punctuation,
                SymbolDisplayPartKind.TypeParameterName, //TSource
                SymbolDisplayPartKind.Punctuation,
                SymbolDisplayPartKind.Space,
                SymbolDisplayPartKind.ParameterName, //source
                SymbolDisplayPartKind.Punctuation,
                SymbolDisplayPartKind.Space,
                SymbolDisplayPartKind.Keyword,
                SymbolDisplayPartKind.Space,
                SymbolDisplayPartKind.ParameterName, //index
                SymbolDisplayPartKind.Punctuation);
        }

        [Fact]
        public void TestExtensionMethodAsInstance()
        {
            var text = @"
            class C1<T> { }
            class C2 {
                public static TSource M<TSource>(this C1<TSource> source, int index) {} }
";

            Func<NamespaceSymbol, Symbol> findSymbol = global =>
                global.GetTypeMembers("C2").Single().
                GetMembers("M").Single();

            var format = new SymbolDisplayFormat(
                extensionMethodStyle: SymbolDisplayExtensionMethodStyle.InstanceMethod,
                genericsOptions:
                    SymbolDisplayGenericsOptions.IncludeTypeParameters |
                    SymbolDisplayGenericsOptions.IncludeVariance,
                memberOptions:
                    SymbolDisplayMemberOptions.IncludeParameters |
                    SymbolDisplayMemberOptions.IncludeModifiers |
                    SymbolDisplayMemberOptions.IncludeAccessibility |
                    SymbolDisplayMemberOptions.IncludeType |
                    SymbolDisplayMemberOptions.IncludeContainingType,
                parameterOptions:
                    SymbolDisplayParameterOptions.IncludeExtensionThis |
                    SymbolDisplayParameterOptions.IncludeType |
                    SymbolDisplayParameterOptions.IncludeName |
                    SymbolDisplayParameterOptions.IncludeDefaultValue,
                miscellaneousOptions: SymbolDisplayMiscellaneousOptions.UseSpecialTypes);

            TestSymbolDescription(
                text,
                findSymbol,
                format,
                "public TSource C1<TSource>.M<TSource>(int index)",
                SymbolDisplayPartKind.Keyword,
                SymbolDisplayPartKind.Space,
                SymbolDisplayPartKind.TypeParameterName, //TSource
                SymbolDisplayPartKind.Space,
                SymbolDisplayPartKind.ClassName, //C1
                SymbolDisplayPartKind.Punctuation,
                SymbolDisplayPartKind.TypeParameterName, //TSource
                SymbolDisplayPartKind.Punctuation,
                SymbolDisplayPartKind.Punctuation,
                SymbolDisplayPartKind.ExtensionMethodName, //M
                SymbolDisplayPartKind.Punctuation,
                SymbolDisplayPartKind.TypeParameterName, //TSource
                SymbolDisplayPartKind.Punctuation,
                SymbolDisplayPartKind.Punctuation,
                SymbolDisplayPartKind.Keyword,
                SymbolDisplayPartKind.Space,
                SymbolDisplayPartKind.ParameterName, //index
                SymbolDisplayPartKind.Punctuation);
        }

        [Fact]
        public void TestExtensionMethodAsDefault()
        {
            var text = @"
            class C1<T> { }
            class C2 {
                public static TSource M<TSource>(this C1<TSource> source, int index) {} }
";

            Func<NamespaceSymbol, Symbol> findSymbol = global =>
                global.GetTypeMembers("C2").Single().
                GetMembers("M").Single();

            var format = new SymbolDisplayFormat(
                extensionMethodStyle: SymbolDisplayExtensionMethodStyle.Default,
                genericsOptions:
                    SymbolDisplayGenericsOptions.IncludeTypeParameters |
                    SymbolDisplayGenericsOptions.IncludeVariance,
                memberOptions:
                    SymbolDisplayMemberOptions.IncludeParameters |
                    SymbolDisplayMemberOptions.IncludeModifiers |
                    SymbolDisplayMemberOptions.IncludeAccessibility |
                    SymbolDisplayMemberOptions.IncludeType |
                    SymbolDisplayMemberOptions.IncludeContainingType,
                parameterOptions:
                    SymbolDisplayParameterOptions.IncludeExtensionThis |
                    SymbolDisplayParameterOptions.IncludeType |
                    SymbolDisplayParameterOptions.IncludeName |
                    SymbolDisplayParameterOptions.IncludeDefaultValue,
                miscellaneousOptions: SymbolDisplayMiscellaneousOptions.UseSpecialTypes);

            TestSymbolDescription(
                text,
                findSymbol,
                format,
                "public static TSource C2.M<TSource>(this C1<TSource> source, int index)",
                SymbolDisplayPartKind.Keyword,
                SymbolDisplayPartKind.Space,
                SymbolDisplayPartKind.Keyword,
                SymbolDisplayPartKind.Space,
                SymbolDisplayPartKind.TypeParameterName, //TSource
                SymbolDisplayPartKind.Space,
                SymbolDisplayPartKind.ClassName, //C2
                SymbolDisplayPartKind.Punctuation,
                SymbolDisplayPartKind.MethodName, //M
                SymbolDisplayPartKind.Punctuation,
                SymbolDisplayPartKind.TypeParameterName, //TSource
                SymbolDisplayPartKind.Punctuation,
                SymbolDisplayPartKind.Punctuation,
                SymbolDisplayPartKind.Keyword,
                SymbolDisplayPartKind.Space,
                SymbolDisplayPartKind.ClassName, //C1
                SymbolDisplayPartKind.Punctuation,
                SymbolDisplayPartKind.TypeParameterName, //TSource
                SymbolDisplayPartKind.Punctuation,
                SymbolDisplayPartKind.Space,
                SymbolDisplayPartKind.ParameterName, //source
                SymbolDisplayPartKind.Punctuation,
                SymbolDisplayPartKind.Space,
                SymbolDisplayPartKind.Keyword,
                SymbolDisplayPartKind.Space,
                SymbolDisplayPartKind.ParameterName, //index
                SymbolDisplayPartKind.Punctuation);
        }

        [Fact]
        public void TestReducedExtensionMethodAsStatic()
        {
            var text = @"
            class C1 { }
            class C2 {
                public static TSource M<TSource>(this C1 source, int index) {} }
";

            Func<NamespaceSymbol, Symbol> findSymbol = global =>
            {
                var type = global.GetTypeMember("C1");
                var method = (MethodSymbol)global.GetTypeMember("C2").GetMember("M");
                return method.ReduceExtensionMethod(type, null!);
            };

            var format = new SymbolDisplayFormat(
                extensionMethodStyle: SymbolDisplayExtensionMethodStyle.StaticMethod,
                genericsOptions:
                    SymbolDisplayGenericsOptions.IncludeTypeParameters |
                    SymbolDisplayGenericsOptions.IncludeVariance,
                memberOptions:
                    SymbolDisplayMemberOptions.IncludeParameters |
                    SymbolDisplayMemberOptions.IncludeModifiers |
                    SymbolDisplayMemberOptions.IncludeAccessibility |
                    SymbolDisplayMemberOptions.IncludeType |
                    SymbolDisplayMemberOptions.IncludeContainingType,
                parameterOptions:
                    SymbolDisplayParameterOptions.IncludeExtensionThis |
                    SymbolDisplayParameterOptions.IncludeType |
                    SymbolDisplayParameterOptions.IncludeName |
                    SymbolDisplayParameterOptions.IncludeDefaultValue,
                miscellaneousOptions: SymbolDisplayMiscellaneousOptions.UseSpecialTypes);

            TestSymbolDescription(
                text,
                findSymbol,
                format,
                "public static TSource C2.M<TSource>(this C1 source, int index)",
                SymbolDisplayPartKind.Keyword,
                SymbolDisplayPartKind.Space,
                SymbolDisplayPartKind.Keyword,
                SymbolDisplayPartKind.Space,
                SymbolDisplayPartKind.TypeParameterName, //TSource
                SymbolDisplayPartKind.Space,
                SymbolDisplayPartKind.ClassName, //C2
                SymbolDisplayPartKind.Punctuation,
                SymbolDisplayPartKind.MethodName, //M
                SymbolDisplayPartKind.Punctuation,
                SymbolDisplayPartKind.TypeParameterName, //TSource
                SymbolDisplayPartKind.Punctuation,
                SymbolDisplayPartKind.Punctuation,
                SymbolDisplayPartKind.Keyword,
                SymbolDisplayPartKind.Space,
                SymbolDisplayPartKind.ClassName, //C1
                SymbolDisplayPartKind.Space,
                SymbolDisplayPartKind.ParameterName, //source
                SymbolDisplayPartKind.Punctuation,
                SymbolDisplayPartKind.Space,
                SymbolDisplayPartKind.Keyword,
                SymbolDisplayPartKind.Space,
                SymbolDisplayPartKind.ParameterName, //index
                SymbolDisplayPartKind.Punctuation);
        }

        [Fact]
        public void TestReducedExtensionMethodAsInstance()
        {
            var text = @"
            class C1 { }
            class C2 {
                public static TSource M<TSource>(this C1 source, int index) {} }
";

            Func<NamespaceSymbol, Symbol> findSymbol = global =>
            {
                var type = global.GetTypeMember("C1");
                var method = (MethodSymbol)global.GetTypeMember("C2").GetMember("M");
                return method.ReduceExtensionMethod(type, null!);
            };

            var format = new SymbolDisplayFormat(
                extensionMethodStyle: SymbolDisplayExtensionMethodStyle.InstanceMethod,
                genericsOptions:
                    SymbolDisplayGenericsOptions.IncludeTypeParameters |
                    SymbolDisplayGenericsOptions.IncludeVariance,
                memberOptions:
                    SymbolDisplayMemberOptions.IncludeParameters |
                    SymbolDisplayMemberOptions.IncludeModifiers |
                    SymbolDisplayMemberOptions.IncludeAccessibility |
                    SymbolDisplayMemberOptions.IncludeType |
                    SymbolDisplayMemberOptions.IncludeContainingType,
                parameterOptions:
                    SymbolDisplayParameterOptions.IncludeExtensionThis |
                    SymbolDisplayParameterOptions.IncludeType |
                    SymbolDisplayParameterOptions.IncludeName |
                    SymbolDisplayParameterOptions.IncludeDefaultValue,
                miscellaneousOptions: SymbolDisplayMiscellaneousOptions.UseSpecialTypes);

            TestSymbolDescription(
                text,
                findSymbol,
                format,
                "public TSource C1.M<TSource>(int index)",
                SymbolDisplayPartKind.Keyword,
                SymbolDisplayPartKind.Space,
                SymbolDisplayPartKind.TypeParameterName, //TSource
                SymbolDisplayPartKind.Space,
                SymbolDisplayPartKind.ClassName, //C1
                SymbolDisplayPartKind.Punctuation,
                SymbolDisplayPartKind.ExtensionMethodName, //M
                SymbolDisplayPartKind.Punctuation,
                SymbolDisplayPartKind.TypeParameterName, //TSource
                SymbolDisplayPartKind.Punctuation,
                SymbolDisplayPartKind.Punctuation,
                SymbolDisplayPartKind.Keyword,
                SymbolDisplayPartKind.Space,
                SymbolDisplayPartKind.ParameterName, //index
                SymbolDisplayPartKind.Punctuation);
        }

        [Fact]
        public void TestReducedExtensionMethodAsDefault()
        {
            var text = @"
            class C1 { }
            class C2 {
                public static TSource M<TSource>(this C1 source, int index) {} }
";

            Func<NamespaceSymbol, Symbol> findSymbol = global =>
            {
                var type = global.GetTypeMember("C1");
                var method = (MethodSymbol)global.GetTypeMember("C2").GetMember("M");
                return method.ReduceExtensionMethod(type, null!);
            };

            var format = new SymbolDisplayFormat(
                extensionMethodStyle: SymbolDisplayExtensionMethodStyle.Default,
                genericsOptions:
                    SymbolDisplayGenericsOptions.IncludeTypeParameters |
                    SymbolDisplayGenericsOptions.IncludeVariance,
                memberOptions:
                    SymbolDisplayMemberOptions.IncludeParameters |
                    SymbolDisplayMemberOptions.IncludeModifiers |
                    SymbolDisplayMemberOptions.IncludeAccessibility |
                    SymbolDisplayMemberOptions.IncludeType |
                    SymbolDisplayMemberOptions.IncludeContainingType,
                parameterOptions:
                    SymbolDisplayParameterOptions.IncludeExtensionThis |
                    SymbolDisplayParameterOptions.IncludeType |
                    SymbolDisplayParameterOptions.IncludeName |
                    SymbolDisplayParameterOptions.IncludeDefaultValue,
                miscellaneousOptions: SymbolDisplayMiscellaneousOptions.UseSpecialTypes);

            TestSymbolDescription(
                text,
                findSymbol,
                format,
                "public TSource C1.M<TSource>(int index)",
                SymbolDisplayPartKind.Keyword,
                SymbolDisplayPartKind.Space,
                SymbolDisplayPartKind.TypeParameterName, //TSource
                SymbolDisplayPartKind.Space,
                SymbolDisplayPartKind.ClassName, //C1
                SymbolDisplayPartKind.Punctuation,
                SymbolDisplayPartKind.ExtensionMethodName, //M
                SymbolDisplayPartKind.Punctuation,
                SymbolDisplayPartKind.TypeParameterName, //TSource
                SymbolDisplayPartKind.Punctuation,
                SymbolDisplayPartKind.Punctuation,
                SymbolDisplayPartKind.Keyword,
                SymbolDisplayPartKind.Space,
                SymbolDisplayPartKind.ParameterName, //index
                SymbolDisplayPartKind.Punctuation);
        }

        [Fact]
        public void TestPrivateProtected()
        {
            var text = @"class C2 { private protected void M() {} }";

            Func<NamespaceSymbol, Symbol> findSymbol = global =>
                global.GetTypeMembers("C2").Single().
                GetMembers("M").Single();

            var format = new SymbolDisplayFormat(
                memberOptions:
                    SymbolDisplayMemberOptions.IncludeParameters |
                    SymbolDisplayMemberOptions.IncludeModifiers |
                    SymbolDisplayMemberOptions.IncludeAccessibility |
                    SymbolDisplayMemberOptions.IncludeType |
                    SymbolDisplayMemberOptions.IncludeContainingType);

            TestSymbolDescription(
                text,
                findSymbol,
                format,
                "private protected void C2.M()",
                SymbolDisplayPartKind.Keyword, // private
                SymbolDisplayPartKind.Space,
                SymbolDisplayPartKind.Keyword, // protected
                SymbolDisplayPartKind.Space,
                SymbolDisplayPartKind.Keyword, // void
                SymbolDisplayPartKind.Space,
                SymbolDisplayPartKind.ClassName, //C2
                SymbolDisplayPartKind.Punctuation,
                SymbolDisplayPartKind.MethodName, //M
                SymbolDisplayPartKind.Punctuation,
                SymbolDisplayPartKind.Punctuation);
        }

        [Fact]
        public void TestNullParameters()
        {
            var text = @"
class A {
    int[][,][,,] f; }
";

            Func<NamespaceSymbol, Symbol> findSymbol = global =>
                global.GetTypeMembers("A", 0).Single().
                GetMembers("f").Single();

            SymbolDisplayFormat format = null;

            TestSymbolDescription(
                text,
                findSymbol,
                format,
                "A.f",
                SymbolDisplayPartKind.ClassName, //A
                SymbolDisplayPartKind.Punctuation,
                SymbolDisplayPartKind.FieldName); //f
        }

        [Fact]
        public void TestArrayRank()
        {
            var text = @"
class A {
    int[][,][,,] f; }
";

            Func<NamespaceSymbol, Symbol> findSymbol = global =>
                global.GetTypeMembers("A", 0).Single().
                GetMembers("f").Single();

            var format = new SymbolDisplayFormat(
                memberOptions: SymbolDisplayMemberOptions.IncludeType,
                miscellaneousOptions: SymbolDisplayMiscellaneousOptions.UseSpecialTypes);

            TestSymbolDescription(
                text,
                findSymbol,
                format,
                "int[][,][,,] f",
                SymbolDisplayPartKind.Keyword, //int
                SymbolDisplayPartKind.Punctuation, //[
                SymbolDisplayPartKind.Punctuation,
                SymbolDisplayPartKind.Punctuation, //[
                SymbolDisplayPartKind.Punctuation,
                SymbolDisplayPartKind.Punctuation,
                SymbolDisplayPartKind.Punctuation, //[
                SymbolDisplayPartKind.Punctuation,
                SymbolDisplayPartKind.Punctuation,
                SymbolDisplayPartKind.Punctuation,
                SymbolDisplayPartKind.Space,
                SymbolDisplayPartKind.FieldName); //f
        }

        [Fact]
        public void TestOptionalParameters_Bool()
        {
            var text = @"
using System.Runtime.InteropServices;

class C
{
    void F([Optional]bool arg) { }
";

            Func<NamespaceSymbol, Symbol> findSymbol = global =>
                global.GetTypeMembers("C", 0).Single().
                GetMembers("F").Single();

            var format = new SymbolDisplayFormat(
                memberOptions: SymbolDisplayMemberOptions.IncludeType | SymbolDisplayMemberOptions.IncludeParameters,
                parameterOptions: SymbolDisplayParameterOptions.IncludeType | SymbolDisplayParameterOptions.IncludeName | SymbolDisplayParameterOptions.IncludeDefaultValue,
                miscellaneousOptions: SymbolDisplayMiscellaneousOptions.EscapeKeywordIdentifiers | SymbolDisplayMiscellaneousOptions.UseSpecialTypes);

            TestSymbolDescription(
                text,
                findSymbol,
                format,
                "void F(bool arg)",
                SymbolDisplayPartKind.Keyword,
                SymbolDisplayPartKind.Space,
                SymbolDisplayPartKind.MethodName, // F
                SymbolDisplayPartKind.Punctuation,
                SymbolDisplayPartKind.Keyword,
                SymbolDisplayPartKind.Space,
                SymbolDisplayPartKind.ParameterName, // arg
                SymbolDisplayPartKind.Punctuation);
        }

        [Fact]
        public void TestOptionalParameters_String()
        {
            var text = @"
class C
{
    void F(string s = ""f\t\r\noo"") { }
";

            Func<NamespaceSymbol, Symbol> findSymbol = global =>
                global.GetTypeMembers("C", 0).Single().
                GetMembers("F").Single();

            var format = new SymbolDisplayFormat(
                memberOptions: SymbolDisplayMemberOptions.IncludeType | SymbolDisplayMemberOptions.IncludeParameters,
                parameterOptions: SymbolDisplayParameterOptions.IncludeType | SymbolDisplayParameterOptions.IncludeName | SymbolDisplayParameterOptions.IncludeDefaultValue,
                miscellaneousOptions: SymbolDisplayMiscellaneousOptions.EscapeKeywordIdentifiers | SymbolDisplayMiscellaneousOptions.UseSpecialTypes);

            TestSymbolDescription(
                text,
                findSymbol,
                format,
                @"void F(string s = ""f\t\r\noo"")",
                SymbolDisplayPartKind.Keyword,
                SymbolDisplayPartKind.Space,
                SymbolDisplayPartKind.MethodName,    // F
                SymbolDisplayPartKind.Punctuation,
                SymbolDisplayPartKind.Keyword,
                SymbolDisplayPartKind.Space,
                SymbolDisplayPartKind.ParameterName, // s
                SymbolDisplayPartKind.Space,
                SymbolDisplayPartKind.Punctuation,   // =
                SymbolDisplayPartKind.Space,
                SymbolDisplayPartKind.StringLiteral,
                SymbolDisplayPartKind.Punctuation);
        }

        [Fact]
        public void TestOptionalParameters_ReferenceType()
        {
            var text = @"
using System.Runtime.InteropServices;

class C
{
    void F([Optional]C arg) { }
";

            Func<NamespaceSymbol, Symbol> findSymbol = global =>
                global.GetTypeMembers("C", 0).Single().
                GetMembers("F").Single();

            var format = new SymbolDisplayFormat(
                memberOptions: SymbolDisplayMemberOptions.IncludeType | SymbolDisplayMemberOptions.IncludeParameters,
                parameterOptions: SymbolDisplayParameterOptions.IncludeType | SymbolDisplayParameterOptions.IncludeName | SymbolDisplayParameterOptions.IncludeDefaultValue,
                miscellaneousOptions: SymbolDisplayMiscellaneousOptions.EscapeKeywordIdentifiers | SymbolDisplayMiscellaneousOptions.UseSpecialTypes);

            TestSymbolDescription(
                text,
                findSymbol,
                format,
                "void F(C arg)",
                SymbolDisplayPartKind.Keyword,
                SymbolDisplayPartKind.Space,
                SymbolDisplayPartKind.MethodName, // F
                SymbolDisplayPartKind.Punctuation,
                SymbolDisplayPartKind.ClassName,
                SymbolDisplayPartKind.Space,
                SymbolDisplayPartKind.ParameterName, // arg
                SymbolDisplayPartKind.Punctuation);
        }

        [Fact]
        public void TestOptionalParameters_Constrained_Class()
        {
            var text = @"
using System.Runtime.InteropServices;

class C
{
    void F<T>([Optional]T arg) where T : class { }
";

            Func<NamespaceSymbol, Symbol> findSymbol = global =>
                global.GetTypeMembers("C", 0).Single().
                GetMembers("F").Single();

            var format = new SymbolDisplayFormat(
                memberOptions: SymbolDisplayMemberOptions.IncludeType | SymbolDisplayMemberOptions.IncludeParameters,
                parameterOptions: SymbolDisplayParameterOptions.IncludeType | SymbolDisplayParameterOptions.IncludeName | SymbolDisplayParameterOptions.IncludeDefaultValue,
                miscellaneousOptions: SymbolDisplayMiscellaneousOptions.EscapeKeywordIdentifiers | SymbolDisplayMiscellaneousOptions.UseSpecialTypes);

            TestSymbolDescription(
                text,
                findSymbol,
                format,
                "void F(T arg)",
                SymbolDisplayPartKind.Keyword,
                SymbolDisplayPartKind.Space,
                SymbolDisplayPartKind.MethodName, // F
                SymbolDisplayPartKind.Punctuation,
                SymbolDisplayPartKind.TypeParameterName,
                SymbolDisplayPartKind.Space,
                SymbolDisplayPartKind.ParameterName, // arg
                SymbolDisplayPartKind.Punctuation);
        }

        [Fact]
        public void TestOptionalParameters_Constrained_Struct()
        {
            var text = @"
using System.Runtime.InteropServices;

class C
{
    void F<T>([Optional]T arg) where T : struct { }
";

            Func<NamespaceSymbol, Symbol> findSymbol = global =>
                global.GetTypeMembers("C", 0).Single().
                GetMembers("F").Single();

            var format = new SymbolDisplayFormat(
                memberOptions: SymbolDisplayMemberOptions.IncludeType | SymbolDisplayMemberOptions.IncludeParameters,
                parameterOptions: SymbolDisplayParameterOptions.IncludeType | SymbolDisplayParameterOptions.IncludeName | SymbolDisplayParameterOptions.IncludeDefaultValue,
                miscellaneousOptions: SymbolDisplayMiscellaneousOptions.EscapeKeywordIdentifiers | SymbolDisplayMiscellaneousOptions.UseSpecialTypes);

            TestSymbolDescription(
                text,
                findSymbol,
                format,
                "void F(T arg)",
                SymbolDisplayPartKind.Keyword,
                SymbolDisplayPartKind.Space,
                SymbolDisplayPartKind.MethodName, // F
                SymbolDisplayPartKind.Punctuation,
                SymbolDisplayPartKind.TypeParameterName,
                SymbolDisplayPartKind.Space,
                SymbolDisplayPartKind.ParameterName, // arg
                SymbolDisplayPartKind.Punctuation);
        }

        [Fact]
        public void TestOptionalParameters_Unconstrained()
        {
            var text = @"
using System.Runtime.InteropServices;

class C
{
    void F<T>([Optional]T arg) { }
";

            Func<NamespaceSymbol, Symbol> findSymbol = global =>
                global.GetTypeMembers("C", 0).Single().
                GetMembers("F").Single();

            var format = new SymbolDisplayFormat(
                memberOptions: SymbolDisplayMemberOptions.IncludeType | SymbolDisplayMemberOptions.IncludeParameters,
                parameterOptions: SymbolDisplayParameterOptions.IncludeType | SymbolDisplayParameterOptions.IncludeName | SymbolDisplayParameterOptions.IncludeDefaultValue,
                miscellaneousOptions: SymbolDisplayMiscellaneousOptions.EscapeKeywordIdentifiers | SymbolDisplayMiscellaneousOptions.UseSpecialTypes);

            TestSymbolDescription(
                text,
                findSymbol,
                format,
                "void F(T arg)",
                SymbolDisplayPartKind.Keyword,
                SymbolDisplayPartKind.Space,
                SymbolDisplayPartKind.MethodName, // F
                SymbolDisplayPartKind.Punctuation,
                SymbolDisplayPartKind.TypeParameterName,
                SymbolDisplayPartKind.Space,
                SymbolDisplayPartKind.ParameterName, // arg
                SymbolDisplayPartKind.Punctuation);
        }

        [Fact]
        public void TestOptionalParameters_ArrayAndType()
        {
            var text = @"
using System.Runtime.InteropServices;

class C
{
    void F<T>(int a, [Optional]double[] arg, int b, [Optional]System.Type t) { }
";

            Func<NamespaceSymbol, Symbol> findSymbol = global =>
                global.GetTypeMembers("C", 0).Single().
                GetMembers("F").Single();

            var format = new SymbolDisplayFormat(
                memberOptions: SymbolDisplayMemberOptions.IncludeType | SymbolDisplayMemberOptions.IncludeParameters,
                parameterOptions: SymbolDisplayParameterOptions.IncludeType | SymbolDisplayParameterOptions.IncludeName | SymbolDisplayParameterOptions.IncludeDefaultValue,
                miscellaneousOptions: SymbolDisplayMiscellaneousOptions.EscapeKeywordIdentifiers | SymbolDisplayMiscellaneousOptions.UseSpecialTypes);

            TestSymbolDescription(
                text,
                findSymbol,
                format,
                "void F(int a, double[] arg, int b, Type t)",
                SymbolDisplayPartKind.Keyword,
                SymbolDisplayPartKind.Space,
                SymbolDisplayPartKind.MethodName, // F
                SymbolDisplayPartKind.Punctuation,

                SymbolDisplayPartKind.Keyword, // int
                SymbolDisplayPartKind.Space,
                SymbolDisplayPartKind.ParameterName, // a
                SymbolDisplayPartKind.Punctuation,
                SymbolDisplayPartKind.Space,

                SymbolDisplayPartKind.Keyword, // double
                SymbolDisplayPartKind.Punctuation,
                SymbolDisplayPartKind.Punctuation,
                SymbolDisplayPartKind.Space,
                SymbolDisplayPartKind.ParameterName, // arg
                SymbolDisplayPartKind.Punctuation,
                SymbolDisplayPartKind.Space,

                SymbolDisplayPartKind.Keyword, // int
                SymbolDisplayPartKind.Space,
                SymbolDisplayPartKind.ParameterName, // b
                SymbolDisplayPartKind.Punctuation,
                SymbolDisplayPartKind.Space,

                SymbolDisplayPartKind.ClassName, // Type
                SymbolDisplayPartKind.Space,
                SymbolDisplayPartKind.ParameterName, // t

                SymbolDisplayPartKind.Punctuation);
        }

        [Fact]
        public void TestEscapeKeywordIdentifiers()
        {
            var text = @"
class @true {
    @true @false(@true @true, bool @bool = true) { return @true; } }
";

            Func<NamespaceSymbol, Symbol> findSymbol = global =>
                global.GetTypeMembers("true", 0).Single().
                GetMembers("false").Single();

            var format = new SymbolDisplayFormat(
                memberOptions: SymbolDisplayMemberOptions.IncludeType | SymbolDisplayMemberOptions.IncludeParameters,
                parameterOptions: SymbolDisplayParameterOptions.IncludeType | SymbolDisplayParameterOptions.IncludeName | SymbolDisplayParameterOptions.IncludeDefaultValue,
                miscellaneousOptions: SymbolDisplayMiscellaneousOptions.EscapeKeywordIdentifiers | SymbolDisplayMiscellaneousOptions.UseSpecialTypes);

            TestSymbolDescription(
                text,
                findSymbol,
                format,
                "@true @false(@true @true, bool @bool = true)",
                SymbolDisplayPartKind.ClassName,
                SymbolDisplayPartKind.Space,
                SymbolDisplayPartKind.MethodName, //@false
                SymbolDisplayPartKind.Punctuation,
                SymbolDisplayPartKind.ClassName,
                SymbolDisplayPartKind.Space,
                SymbolDisplayPartKind.ParameterName, //@true
                SymbolDisplayPartKind.Punctuation,
                SymbolDisplayPartKind.Space,
                SymbolDisplayPartKind.Keyword,
                SymbolDisplayPartKind.Space,
                SymbolDisplayPartKind.ParameterName, //@bool
                SymbolDisplayPartKind.Space,
                SymbolDisplayPartKind.Punctuation,
                SymbolDisplayPartKind.Space,
                SymbolDisplayPartKind.Keyword,
                SymbolDisplayPartKind.Punctuation);
        }

        [Fact]
        public void TestNoEscapeKeywordIdentifiers()
        {
            var text = @"
class @true {
    @true @false(@true @true, bool @bool = true) { return @true; } }
";

            Func<NamespaceSymbol, Symbol> findSymbol = global =>
                global.GetTypeMembers("true", 0).Single().
                GetMembers("false").Single();

            var format = new SymbolDisplayFormat(
                memberOptions: SymbolDisplayMemberOptions.IncludeType | SymbolDisplayMemberOptions.IncludeParameters,
                parameterOptions: SymbolDisplayParameterOptions.IncludeType | SymbolDisplayParameterOptions.IncludeName | SymbolDisplayParameterOptions.IncludeDefaultValue,
                miscellaneousOptions: SymbolDisplayMiscellaneousOptions.UseSpecialTypes);

            TestSymbolDescription(
                text,
                findSymbol,
                format,
                "true false(true true, bool bool = true)",
                SymbolDisplayPartKind.ClassName,
                SymbolDisplayPartKind.Space,
                SymbolDisplayPartKind.MethodName, // @false
                SymbolDisplayPartKind.Punctuation,
                SymbolDisplayPartKind.ClassName,
                SymbolDisplayPartKind.Space,
                SymbolDisplayPartKind.ParameterName, // @true
                SymbolDisplayPartKind.Punctuation,
                SymbolDisplayPartKind.Space,
                SymbolDisplayPartKind.Keyword,
                SymbolDisplayPartKind.Space,
                SymbolDisplayPartKind.ParameterName, // @bool
                SymbolDisplayPartKind.Space,
                SymbolDisplayPartKind.Punctuation,
                SymbolDisplayPartKind.Space,
                SymbolDisplayPartKind.Keyword,
                SymbolDisplayPartKind.Punctuation);
        }

        [Fact]
        public void TestExplicitMethodImplNameOnly()
        {
            var text = @"
interface I {
    void M(); }
class C : I {
    void I.M() { } }
";

            Func<NamespaceSymbol, Symbol> findSymbol = global =>
                global.GetTypeMembers("C", 0).Single().
                GetMembers("I.M").Single();

            var format = new SymbolDisplayFormat(
                memberOptions: SymbolDisplayMemberOptions.None);

            TestSymbolDescription(
                text,
                findSymbol,
                format,
                "M",
                SymbolDisplayPartKind.MethodName); //M
        }

        [Fact]
        public void TestExplicitMethodImplNameAndInterface()
        {
            var text = @"
interface I {
    void M(); }
class C : I {
    void I.M() { } }
";

            Func<NamespaceSymbol, Symbol> findSymbol = global =>
                global.GetTypeMembers("C", 0).Single().
                GetMembers("I.M").Single();

            var format = new SymbolDisplayFormat(
                memberOptions: SymbolDisplayMemberOptions.IncludeExplicitInterface);

            TestSymbolDescription(
                text,
                findSymbol,
                format,
                "I.M",
                SymbolDisplayPartKind.InterfaceName, //I
                SymbolDisplayPartKind.Punctuation,
                SymbolDisplayPartKind.MethodName); //M
        }

        [Fact]
        public void TestExplicitMethodImplNameAndInterfaceAndType()
        {
            var text = @"
interface I {
    void M(); }
class C : I {
    void I.M() { } }
";

            Func<NamespaceSymbol, Symbol> findSymbol = global =>
                global.GetTypeMembers("C", 0).Single().
                GetMembers("I.M").Single();

            var format = new SymbolDisplayFormat(
                memberOptions: SymbolDisplayMemberOptions.IncludeExplicitInterface | SymbolDisplayMemberOptions.IncludeContainingType);

            TestSymbolDescription(
                text,
                findSymbol,
                format,
                "C.I.M",
                SymbolDisplayPartKind.ClassName, //C
                SymbolDisplayPartKind.Punctuation,
                SymbolDisplayPartKind.InterfaceName, //I
                SymbolDisplayPartKind.Punctuation,
                SymbolDisplayPartKind.MethodName); //M
        }

        [Fact]
        public void TestGlobalNamespaceCode()
        {
            var text = @"
class C { }
";

            Func<NamespaceSymbol, Symbol> findSymbol = global =>
                global.GetTypeMembers("C", 0).Single();

            var format = new SymbolDisplayFormat(
                typeQualificationStyle: SymbolDisplayTypeQualificationStyle.NameAndContainingTypesAndNamespaces,
                globalNamespaceStyle: SymbolDisplayGlobalNamespaceStyle.Included);

            TestSymbolDescription(
                text,
                findSymbol,
                format,
                "global::C",
                SymbolDisplayPartKind.Keyword, //global
                SymbolDisplayPartKind.Punctuation,
                SymbolDisplayPartKind.ClassName); //C
        }

        [Fact]
        public void TestGlobalNamespaceHumanReadable()
        {
            var text = @"
class C { }
";

            Func<NamespaceSymbol, Symbol> findSymbol = global =>
                global;

            var format = new SymbolDisplayFormat(
                typeQualificationStyle: SymbolDisplayTypeQualificationStyle.NameAndContainingTypesAndNamespaces,
                globalNamespaceStyle: SymbolDisplayGlobalNamespaceStyle.Included);

            TestSymbolDescription(
                text,
                findSymbol,
                format,
                "<global namespace>",
                SymbolDisplayPartKind.Text);
        }

        [Fact]
        public void TestSpecialTypes()
        {
            var text = @"
class C {
    int f; }
";

            Func<NamespaceSymbol, Symbol> findSymbol = global =>
                global.GetTypeMembers("C", 0).Single().
                GetMembers("f").Single();

            var format = new SymbolDisplayFormat(
                memberOptions: SymbolDisplayMemberOptions.IncludeType,
                miscellaneousOptions: SymbolDisplayMiscellaneousOptions.UseSpecialTypes);

            TestSymbolDescription(
                text,
                findSymbol,
                format,
                "int f",
                SymbolDisplayPartKind.Keyword,
                SymbolDisplayPartKind.Space,
                SymbolDisplayPartKind.FieldName);
        }

        [Fact]
        public void TestArrayAsterisks()
        {
            var text = @"
class C {
    int[][,][,,] f; }
";

            Func<NamespaceSymbol, Symbol> findSymbol = global =>
                global.GetTypeMembers("C", 0).Single().
                GetMembers("f").Single();

            var format = new SymbolDisplayFormat(
                memberOptions: SymbolDisplayMemberOptions.IncludeType,
                miscellaneousOptions: SymbolDisplayMiscellaneousOptions.UseAsterisksInMultiDimensionalArrays);

            TestSymbolDescription(
                text,
                findSymbol,
                format,
                "Int32[][*,*][*,*,*] f",
                SymbolDisplayPartKind.StructName,
                SymbolDisplayPartKind.Punctuation,
                SymbolDisplayPartKind.Punctuation,
                SymbolDisplayPartKind.Punctuation,
                SymbolDisplayPartKind.Punctuation,
                SymbolDisplayPartKind.Punctuation,
                SymbolDisplayPartKind.Punctuation,
                SymbolDisplayPartKind.Punctuation,
                SymbolDisplayPartKind.Punctuation,
                SymbolDisplayPartKind.Punctuation,
                SymbolDisplayPartKind.Punctuation,
                SymbolDisplayPartKind.Punctuation,
                SymbolDisplayPartKind.Punctuation,
                SymbolDisplayPartKind.Punctuation,
                SymbolDisplayPartKind.Punctuation,
                SymbolDisplayPartKind.Space,
                SymbolDisplayPartKind.FieldName);
        }

        [Fact]
        public void TestMetadataMethodNames()
        {
            var text = @"
class C {
    C() { } }
";

            Func<NamespaceSymbol, Symbol> findSymbol = global =>
                global.GetTypeMembers("C", 0).Single().
                GetMembers(".ctor").Single();

            var format = new SymbolDisplayFormat(
                memberOptions: SymbolDisplayMemberOptions.IncludeType,
                compilerInternalOptions: SymbolDisplayCompilerInternalOptions.UseMetadataMethodNames);

            TestSymbolDescription(
                text,
                findSymbol,
                format,
                ".ctor",
                SymbolDisplayPartKind.ClassName);
        }

        [Fact]
        public void TestArityForGenericTypes()
        {
            var text = @"
class C<T, U, V> { }
";

            Func<NamespaceSymbol, Symbol> findSymbol = global =>
                global.GetTypeMembers("C", 3).Single();

            var format = new SymbolDisplayFormat(
                memberOptions: SymbolDisplayMemberOptions.IncludeType,
                compilerInternalOptions: SymbolDisplayCompilerInternalOptions.UseArityForGenericTypes);

            TestSymbolDescription(
                text,
                findSymbol,
                format,
                "C`3",
                SymbolDisplayPartKind.ClassName,
                InternalSymbolDisplayPartKind.Arity);
        }

        [Fact]
        public void TestNestedType1()
        {
            var text = @"
class C
{
    class D
    {
    }
}
";

            var format = new SymbolDisplayFormat(
                memberOptions: SymbolDisplayMemberOptions.IncludeType,
                typeQualificationStyle: SymbolDisplayTypeQualificationStyle.NameAndContainingTypes,
                compilerInternalOptions: SymbolDisplayCompilerInternalOptions.UseArityForGenericTypes | SymbolDisplayCompilerInternalOptions.UsePlusForNestedTypes);

            TestSymbolDescription(
                text,
                global => global.GetTypeMembers("C").Single().GetTypeMember("D"),
                format,
                "C+D",
                SymbolDisplayPartKind.ClassName,
                SymbolDisplayPartKind.Punctuation,
                SymbolDisplayPartKind.ClassName);
        }

        [Fact]
        public void TestNestedType2()
        {
            var text = @"
class C
{
    class D<T>
    {
    }
}
";

            var format = new SymbolDisplayFormat(
                memberOptions: SymbolDisplayMemberOptions.IncludeType,
                typeQualificationStyle: SymbolDisplayTypeQualificationStyle.NameAndContainingTypes,
                compilerInternalOptions: SymbolDisplayCompilerInternalOptions.UseArityForGenericTypes | SymbolDisplayCompilerInternalOptions.UsePlusForNestedTypes);

            TestSymbolDescription(
                text,
                global => global.GetTypeMembers("C").Single().GetTypeMember("D"),
                format,
                "C+D`1",
                SymbolDisplayPartKind.ClassName,
                SymbolDisplayPartKind.Punctuation,
                SymbolDisplayPartKind.ClassName,
                InternalSymbolDisplayPartKind.Arity);
        }

        [Fact]
        public void TestNestedType3()
        {
            var text = @"
class C<T>
{
    class D
    {
    }
}
";

            var format = new SymbolDisplayFormat(
                memberOptions: SymbolDisplayMemberOptions.IncludeType,
                typeQualificationStyle: SymbolDisplayTypeQualificationStyle.NameAndContainingTypes,
                compilerInternalOptions: SymbolDisplayCompilerInternalOptions.UseArityForGenericTypes | SymbolDisplayCompilerInternalOptions.UsePlusForNestedTypes);

            TestSymbolDescription(
                text,
                global => global.GetTypeMembers("C").Single().GetTypeMember("D"),
                format,
                "C`1+D",
                SymbolDisplayPartKind.ClassName,
                InternalSymbolDisplayPartKind.Arity,
                SymbolDisplayPartKind.Punctuation,
                SymbolDisplayPartKind.ClassName);
        }

        [Fact]
        public void TestNestedType4()
        {
            var text = @"
class C<T>
{
    class D<U, V>
    {
    }
}
";

            var format = new SymbolDisplayFormat(
                memberOptions: SymbolDisplayMemberOptions.IncludeType,
                typeQualificationStyle: SymbolDisplayTypeQualificationStyle.NameAndContainingTypes,
                compilerInternalOptions: SymbolDisplayCompilerInternalOptions.UseArityForGenericTypes | SymbolDisplayCompilerInternalOptions.UsePlusForNestedTypes);

            TestSymbolDescription(
                text,
                global => global.GetTypeMembers("C").Single().GetTypeMember("D"),
                format,
                "C`1+D`2",
                SymbolDisplayPartKind.ClassName,
                InternalSymbolDisplayPartKind.Arity,
                SymbolDisplayPartKind.Punctuation,
                SymbolDisplayPartKind.ClassName,
                InternalSymbolDisplayPartKind.Arity);
        }

        [Fact]
        public void TestGenericTypeParameters()
        {
            var text = @"
class C<in T, out U, V> { }
";

            Func<NamespaceSymbol, Symbol> findSymbol = global =>
                global.GetTypeMembers("C", 3).Single();

            var format = new SymbolDisplayFormat(
                genericsOptions: SymbolDisplayGenericsOptions.IncludeTypeParameters);

            TestSymbolDescription(
                text,
                findSymbol,
                format,
                "C<T, U, V>",
                SymbolDisplayPartKind.ClassName,
                SymbolDisplayPartKind.Punctuation,
                SymbolDisplayPartKind.TypeParameterName,
                SymbolDisplayPartKind.Punctuation,
                SymbolDisplayPartKind.Space,
                SymbolDisplayPartKind.TypeParameterName,
                SymbolDisplayPartKind.Punctuation,
                SymbolDisplayPartKind.Space,
                SymbolDisplayPartKind.TypeParameterName,
                SymbolDisplayPartKind.Punctuation);
        }

        [Fact]
        public void TestGenericTypeParametersAndVariance()
        {
            var text = @"
class C<in T, out U, V> { }
";

            Func<NamespaceSymbol, Symbol> findSymbol = global =>
                global.GetTypeMembers("C", 3).Single();

            var format = new SymbolDisplayFormat(
                genericsOptions: SymbolDisplayGenericsOptions.IncludeTypeParameters | SymbolDisplayGenericsOptions.IncludeVariance);

            TestSymbolDescription(
                text,
                findSymbol,
                format,
                "C<in T, out U, V>",
                SymbolDisplayPartKind.ClassName,
                SymbolDisplayPartKind.Punctuation,
                SymbolDisplayPartKind.Keyword,
                SymbolDisplayPartKind.Space,
                SymbolDisplayPartKind.TypeParameterName,
                SymbolDisplayPartKind.Punctuation,
                SymbolDisplayPartKind.Space,
                SymbolDisplayPartKind.Keyword,
                SymbolDisplayPartKind.Space,
                SymbolDisplayPartKind.TypeParameterName,
                SymbolDisplayPartKind.Punctuation,
                SymbolDisplayPartKind.Space,
                SymbolDisplayPartKind.TypeParameterName,
                SymbolDisplayPartKind.Punctuation);
        }

        [Fact]
        public void TestGenericTypeConstraints()
        {
            var text = @"
class C<T> where T : C<T> { }
";

            Func<NamespaceSymbol, Symbol> findType = global =>
                global.GetMember<NamedTypeSymbol>("C");

            Func<NamespaceSymbol, Symbol> findTypeParameter = global =>
                global.GetMember<NamedTypeSymbol>("C").TypeParameters.Single();

            var format = new SymbolDisplayFormat(
                genericsOptions: SymbolDisplayGenericsOptions.IncludeTypeParameters | SymbolDisplayGenericsOptions.IncludeTypeConstraints);

            TestSymbolDescription(text, findType,
                format,
                "C<T> where T : C<T>",
                SymbolDisplayPartKind.ClassName,
                SymbolDisplayPartKind.Punctuation,
                SymbolDisplayPartKind.TypeParameterName,
                SymbolDisplayPartKind.Punctuation,
                SymbolDisplayPartKind.Space,
                SymbolDisplayPartKind.Keyword,
                SymbolDisplayPartKind.Space,
                SymbolDisplayPartKind.TypeParameterName,
                SymbolDisplayPartKind.Space,
                SymbolDisplayPartKind.Punctuation,
                SymbolDisplayPartKind.Space,
                SymbolDisplayPartKind.ClassName,
                SymbolDisplayPartKind.Punctuation,
                SymbolDisplayPartKind.TypeParameterName,
                SymbolDisplayPartKind.Punctuation);

            TestSymbolDescription(text, findTypeParameter,
                format,
                "T",
                SymbolDisplayPartKind.TypeParameterName);
        }

        [Fact]
        public void TestGenericMethodParameters()
        {
            var text = @"
class C {
    void M<in T, out U, V>() { } }
";

            Func<NamespaceSymbol, Symbol> findSymbol = global =>
                global.GetTypeMembers("C", 0).Single().
                GetMembers("M").Single();

            var format = new SymbolDisplayFormat(
                genericsOptions: SymbolDisplayGenericsOptions.IncludeTypeParameters);

            TestSymbolDescription(
                text,
                findSymbol,
                format,
                "M<T, U, V>",
                SymbolDisplayPartKind.MethodName,
                SymbolDisplayPartKind.Punctuation,
                SymbolDisplayPartKind.TypeParameterName,
                SymbolDisplayPartKind.Punctuation,
                SymbolDisplayPartKind.Space,
                SymbolDisplayPartKind.TypeParameterName,
                SymbolDisplayPartKind.Punctuation,
                SymbolDisplayPartKind.Space,
                SymbolDisplayPartKind.TypeParameterName,
                SymbolDisplayPartKind.Punctuation);
        }

        [Fact]
        public void TestGenericMethodParametersAndVariance()
        {
            var text = @"
class C {
    void M<in T, out U, V>() { } }
";

            Func<NamespaceSymbol, Symbol> findSymbol = global =>
                global.GetTypeMembers("C", 0).Single().
                GetMembers("M").Single();

            var format = new SymbolDisplayFormat(
                genericsOptions: SymbolDisplayGenericsOptions.IncludeTypeParameters | SymbolDisplayGenericsOptions.IncludeVariance);

            TestSymbolDescription(
                text,
                findSymbol,
                format,
                "M<T, U, V>",
                SymbolDisplayPartKind.MethodName,
                SymbolDisplayPartKind.Punctuation,
                SymbolDisplayPartKind.TypeParameterName,
                SymbolDisplayPartKind.Punctuation,
                SymbolDisplayPartKind.Space,
                SymbolDisplayPartKind.TypeParameterName,
                SymbolDisplayPartKind.Punctuation,
                SymbolDisplayPartKind.Space,
                SymbolDisplayPartKind.TypeParameterName,
                SymbolDisplayPartKind.Punctuation);
        }

        [Fact]
        public void TestGenericMethodConstraints()
        {
            var text = @"
class C<T>
{
    void M<U, V>() where V : class, U, T {}
}";

            Func<NamespaceSymbol, Symbol> findSymbol = global =>
                global.GetMember<NamedTypeSymbol>("C").GetMember<MethodSymbol>("M");

            var format = new SymbolDisplayFormat(
                genericsOptions: SymbolDisplayGenericsOptions.IncludeTypeParameters | SymbolDisplayGenericsOptions.IncludeTypeConstraints);

            TestSymbolDescription(
                text,
                findSymbol,
                format,
                "M<U, V> where V : class, U, T",
                SymbolDisplayPartKind.MethodName,
                SymbolDisplayPartKind.Punctuation,
                SymbolDisplayPartKind.TypeParameterName,
                SymbolDisplayPartKind.Punctuation,
                SymbolDisplayPartKind.Space,
                SymbolDisplayPartKind.TypeParameterName,
                SymbolDisplayPartKind.Punctuation,
                SymbolDisplayPartKind.Space,
                SymbolDisplayPartKind.Keyword,
                SymbolDisplayPartKind.Space,
                SymbolDisplayPartKind.TypeParameterName,
                SymbolDisplayPartKind.Space,
                SymbolDisplayPartKind.Punctuation,
                SymbolDisplayPartKind.Space,
                SymbolDisplayPartKind.Keyword,
                SymbolDisplayPartKind.Punctuation,
                SymbolDisplayPartKind.Space,
                SymbolDisplayPartKind.TypeParameterName,
                SymbolDisplayPartKind.Punctuation,
                SymbolDisplayPartKind.Space,
                SymbolDisplayPartKind.TypeParameterName);
        }

        [Fact]
        public void TestMemberMethodNone()
        {
            var text = @"
class C {
    void M(int p) { } }
";

            Func<NamespaceSymbol, Symbol> findSymbol = global =>
                global.GetTypeMembers("C", 0).Single().
                GetMembers("M").Single();

            var format = new SymbolDisplayFormat(
                memberOptions: SymbolDisplayMemberOptions.None);

            TestSymbolDescription(
                text,
                findSymbol,
                format,
                "M",
                SymbolDisplayPartKind.MethodName);
        }

        [Fact]
        public void TestMemberMethodAll()
        {
            var text = @"
class C {
    void M(int p) { } }
";

            Func<NamespaceSymbol, Symbol> findSymbol = global =>
                global.GetTypeMembers("C", 0).Single().
                GetMembers("M").Single();

            var format = new SymbolDisplayFormat(
                memberOptions:
                    SymbolDisplayMemberOptions.IncludeAccessibility |
                    SymbolDisplayMemberOptions.IncludeContainingType |
                    SymbolDisplayMemberOptions.IncludeExplicitInterface |
                    SymbolDisplayMemberOptions.IncludeModifiers |
                    SymbolDisplayMemberOptions.IncludeParameters |
                    SymbolDisplayMemberOptions.IncludeType);

            TestSymbolDescription(
                text,
                findSymbol,
                format,
                "private void C.M()",
                SymbolDisplayPartKind.Keyword,
                SymbolDisplayPartKind.Space,
                SymbolDisplayPartKind.Keyword,
                SymbolDisplayPartKind.Space,
                SymbolDisplayPartKind.ClassName,
                SymbolDisplayPartKind.Punctuation,
                SymbolDisplayPartKind.MethodName,
                SymbolDisplayPartKind.Punctuation,
                SymbolDisplayPartKind.Punctuation);
        }

        [Fact]
        public void TestMemberFieldNone()
        {
            var text = @"
class C {
    int f; }
";

            Func<NamespaceSymbol, Symbol> findSymbol = global =>
                global.GetTypeMembers("C", 0).Single().
                GetMembers("f").Single();

            var format = new SymbolDisplayFormat(
                memberOptions: SymbolDisplayMemberOptions.None);

            TestSymbolDescription(
                text,
                findSymbol,
                format,
                "f",
                SymbolDisplayPartKind.FieldName);
        }

        [Fact]
        public void TestMemberFieldAll()
        {
            var text =
@"class C {
    int f;
}";

            Func<NamespaceSymbol, Symbol> findSymbol = global =>
                global.GetTypeMembers("C", 0).Single().
                GetMembers("f").Single();

            var format = new SymbolDisplayFormat(
                memberOptions:
                    SymbolDisplayMemberOptions.IncludeAccessibility |
                    SymbolDisplayMemberOptions.IncludeContainingType |
                    SymbolDisplayMemberOptions.IncludeExplicitInterface |
                    SymbolDisplayMemberOptions.IncludeModifiers |
                    SymbolDisplayMemberOptions.IncludeParameters |
                    SymbolDisplayMemberOptions.IncludeType);

            TestSymbolDescription(
                text,
                findSymbol,
                format,
                "private Int32 C.f",
                SymbolDisplayPartKind.Keyword,
                SymbolDisplayPartKind.Space,
                SymbolDisplayPartKind.StructName,
                SymbolDisplayPartKind.Space,
                SymbolDisplayPartKind.ClassName,
                SymbolDisplayPartKind.Punctuation,
                SymbolDisplayPartKind.FieldName);
        }

        [Fact]
        public void TestMemberPropertyNone()
        {
            var text = @"
class C {
    int P { get; } }
";

            Func<NamespaceSymbol, Symbol> findSymbol = global =>
                global.GetTypeMembers("C", 0).Single().
                GetMembers("P").Single();

            var format = new SymbolDisplayFormat(
                memberOptions: SymbolDisplayMemberOptions.None);

            TestSymbolDescription(
                text,
                findSymbol,
                format,
                "P",
                SymbolDisplayPartKind.PropertyName);
        }

        [Fact]
        public void TestMemberPropertyAll()
        {
            var text = @"
class C {
    int P { get; } }
";

            Func<NamespaceSymbol, Symbol> findSymbol = global =>
                global.GetTypeMembers("C", 0).Single().
                GetMembers("P").Single();

            var format = new SymbolDisplayFormat(
                memberOptions:
                    SymbolDisplayMemberOptions.IncludeAccessibility |
                    SymbolDisplayMemberOptions.IncludeContainingType |
                    SymbolDisplayMemberOptions.IncludeExplicitInterface |
                    SymbolDisplayMemberOptions.IncludeModifiers |
                    SymbolDisplayMemberOptions.IncludeParameters |
                    SymbolDisplayMemberOptions.IncludeType);

            TestSymbolDescription(
                text,
                findSymbol,
                format,
                "private Int32 C.P",
                SymbolDisplayPartKind.Keyword,
                SymbolDisplayPartKind.Space,
                SymbolDisplayPartKind.StructName,
                SymbolDisplayPartKind.Space,
                SymbolDisplayPartKind.ClassName,
                SymbolDisplayPartKind.Punctuation,
                SymbolDisplayPartKind.PropertyName);
        }

        [Fact]
        public void TestMemberPropertyGetSet()
        {
            var text = @"
class C
{
    int P { get; }
    object Q { set; }
    object R { get { return null; } set { } }
}
";

            var format = new SymbolDisplayFormat(
                memberOptions: SymbolDisplayMemberOptions.IncludeType,
                propertyStyle: SymbolDisplayPropertyStyle.ShowReadWriteDescriptor);

            TestSymbolDescription(
                text,
                global => global.GetTypeMembers("C", 0).Single().GetMembers("P").Single(),
                format,
                "Int32 P { get; }",
                SymbolDisplayPartKind.StructName,
                SymbolDisplayPartKind.Space,
                SymbolDisplayPartKind.PropertyName,
                SymbolDisplayPartKind.Space,
                SymbolDisplayPartKind.Punctuation,
                SymbolDisplayPartKind.Space,
                SymbolDisplayPartKind.Keyword,
                SymbolDisplayPartKind.Punctuation,
                SymbolDisplayPartKind.Space,
                SymbolDisplayPartKind.Punctuation);

            TestSymbolDescription(
                text,
                global => global.GetTypeMembers("C", 0).Single().GetMembers("Q").Single(),
                format,
                "Object Q { set; }",
                SymbolDisplayPartKind.ClassName,
                SymbolDisplayPartKind.Space,
                SymbolDisplayPartKind.PropertyName,
                SymbolDisplayPartKind.Space,
                SymbolDisplayPartKind.Punctuation,
                SymbolDisplayPartKind.Space,
                SymbolDisplayPartKind.Keyword,
                SymbolDisplayPartKind.Punctuation,
                SymbolDisplayPartKind.Space,
                SymbolDisplayPartKind.Punctuation);

            TestSymbolDescription(
                text,
                global => global.GetTypeMembers("C", 0).Single().GetMembers("R").Single(),
                format,
                "Object R { get; set; }",
                SymbolDisplayPartKind.ClassName,
                SymbolDisplayPartKind.Space,
                SymbolDisplayPartKind.PropertyName,
                SymbolDisplayPartKind.Space,
                SymbolDisplayPartKind.Punctuation,
                SymbolDisplayPartKind.Space,
                SymbolDisplayPartKind.Keyword,
                SymbolDisplayPartKind.Punctuation,
                SymbolDisplayPartKind.Space,
                SymbolDisplayPartKind.Keyword,
                SymbolDisplayPartKind.Punctuation,
                SymbolDisplayPartKind.Space,
                SymbolDisplayPartKind.Punctuation);
        }

        [Fact]
        public void TestPropertyGetAccessor()
        {
            var text = @"
class C {
    int P { get; set; } }
";

            Func<NamespaceSymbol, Symbol> findSymbol = global =>
                global.GetTypeMembers("C", 0).Single().
                GetMembers("get_P").Single();

            var format = new SymbolDisplayFormat(
                memberOptions:
                    SymbolDisplayMemberOptions.IncludeAccessibility |
                    SymbolDisplayMemberOptions.IncludeContainingType |
                    SymbolDisplayMemberOptions.IncludeExplicitInterface |
                    SymbolDisplayMemberOptions.IncludeModifiers |
                    SymbolDisplayMemberOptions.IncludeParameters |
                    SymbolDisplayMemberOptions.IncludeType);

            TestSymbolDescription(
                text,
                findSymbol,
                format,
                "private Int32 C.P.get",
                SymbolDisplayPartKind.Keyword,
                SymbolDisplayPartKind.Space,
                SymbolDisplayPartKind.StructName,
                SymbolDisplayPartKind.Space,
                SymbolDisplayPartKind.ClassName,
                SymbolDisplayPartKind.Punctuation,
                SymbolDisplayPartKind.PropertyName,
                SymbolDisplayPartKind.Punctuation,
                SymbolDisplayPartKind.Keyword);
        }

        [Fact]
        public void TestPropertySetAccessor()
        {
            var text = @"
class C {
    int P { get; set; } }
";

            Func<NamespaceSymbol, Symbol> findSymbol = global =>
                global.GetTypeMembers("C", 0).Single().
                GetMembers("set_P").Single();

            var format = new SymbolDisplayFormat(
                memberOptions:
                    SymbolDisplayMemberOptions.IncludeAccessibility |
                    SymbolDisplayMemberOptions.IncludeContainingType |
                    SymbolDisplayMemberOptions.IncludeExplicitInterface |
                    SymbolDisplayMemberOptions.IncludeModifiers |
                    SymbolDisplayMemberOptions.IncludeParameters |
                    SymbolDisplayMemberOptions.IncludeType);

            TestSymbolDescription(
                text,
                findSymbol,
                format,
                "private void C.P.set",
                SymbolDisplayPartKind.Keyword,
                SymbolDisplayPartKind.Space,
                SymbolDisplayPartKind.Keyword,
                SymbolDisplayPartKind.Space,
                SymbolDisplayPartKind.ClassName,
                SymbolDisplayPartKind.Punctuation,
                SymbolDisplayPartKind.PropertyName,
                SymbolDisplayPartKind.Punctuation,
                SymbolDisplayPartKind.Keyword);
        }

        [Fact]
        public void TestMemberEventAll()
        {
            var text = @"
class C {
    event System.Action E;
    event System.Action F { add { } remove { } } }
";

            Func<NamespaceSymbol, Symbol> findSymbol1 = global =>
                global.GetMember<NamedTypeSymbol>("C").
                GetMembers("E").Where(m => m.Kind == SymbolKind.Event).Single();

            Func<NamespaceSymbol, Symbol> findSymbol2 = global =>
                global.GetMember<NamedTypeSymbol>("C").
                GetMember<EventSymbol>("F");

            var format = new SymbolDisplayFormat(
                memberOptions:
                    SymbolDisplayMemberOptions.IncludeAccessibility |
                    SymbolDisplayMemberOptions.IncludeContainingType |
                    SymbolDisplayMemberOptions.IncludeExplicitInterface |
                    SymbolDisplayMemberOptions.IncludeModifiers |
                    SymbolDisplayMemberOptions.IncludeParameters |
                    SymbolDisplayMemberOptions.IncludeType);

            TestSymbolDescription(
                text,
                findSymbol1,
                format,
                "private Action C.E",
                SymbolDisplayPartKind.Keyword,
                SymbolDisplayPartKind.Space,
                SymbolDisplayPartKind.DelegateName,
                SymbolDisplayPartKind.Space,
                SymbolDisplayPartKind.ClassName,
                SymbolDisplayPartKind.Punctuation,
                SymbolDisplayPartKind.EventName);

            TestSymbolDescription(
                text,
                findSymbol2,
                format,
                "private Action C.F",
                SymbolDisplayPartKind.Keyword,
                SymbolDisplayPartKind.Space,
                SymbolDisplayPartKind.DelegateName,
                SymbolDisplayPartKind.Space,
                SymbolDisplayPartKind.ClassName,
                SymbolDisplayPartKind.Punctuation,
                SymbolDisplayPartKind.EventName);
        }

        [Fact]
        public void TestMemberEventAddRemove()
        {
            var text = @"
class C {
    event System.Action E;
    event System.Action F { add { } remove { } } }
";

            Func<NamespaceSymbol, Symbol> findSymbol1 = global =>
                global.GetMember<NamedTypeSymbol>("C").
                GetMembers("E").Where(m => m.Kind == SymbolKind.Event).Single();

            Func<NamespaceSymbol, Symbol> findSymbol2 = global =>
                global.GetMember<NamedTypeSymbol>("C").
                GetMember<EventSymbol>("F");

            var format = new SymbolDisplayFormat(
                memberOptions: SymbolDisplayMemberOptions.IncludeType,
                propertyStyle: SymbolDisplayPropertyStyle.ShowReadWriteDescriptor); // Does not affect events (did before rename).

            TestSymbolDescription(
                text,
                findSymbol1,
                format,
                "Action E",
                SymbolDisplayPartKind.DelegateName,
                SymbolDisplayPartKind.Space,
                SymbolDisplayPartKind.EventName);

            TestSymbolDescription(
                text,
                findSymbol2,
                format,
                "Action F",
                SymbolDisplayPartKind.DelegateName,
                SymbolDisplayPartKind.Space,
                SymbolDisplayPartKind.EventName);
        }

        [Fact]
        public void TestEventAddAccessor()
        {
            var text = @"
class C {
    event System.Action E { add { } remove { } } }
";

            Func<NamespaceSymbol, Symbol> findSymbol = global =>
                global.GetMember<NamedTypeSymbol>("C").
                GetMembers("add_E").Single();

            var format = new SymbolDisplayFormat(
                memberOptions:
                    SymbolDisplayMemberOptions.IncludeAccessibility |
                    SymbolDisplayMemberOptions.IncludeContainingType |
                    SymbolDisplayMemberOptions.IncludeExplicitInterface |
                    SymbolDisplayMemberOptions.IncludeModifiers |
                    SymbolDisplayMemberOptions.IncludeParameters |
                    SymbolDisplayMemberOptions.IncludeType);

            TestSymbolDescription(
                text,
                findSymbol,
                format,
                "private void C.E.add",
                SymbolDisplayPartKind.Keyword,
                SymbolDisplayPartKind.Space,
                SymbolDisplayPartKind.Keyword,
                SymbolDisplayPartKind.Space,
                SymbolDisplayPartKind.ClassName,
                SymbolDisplayPartKind.Punctuation,
                SymbolDisplayPartKind.EventName,
                SymbolDisplayPartKind.Punctuation,
                SymbolDisplayPartKind.Keyword);
        }

        [Fact]
        public void TestEventRemoveAccessor()
        {
            var text = @"
class C {
    event System.Action E { add { } remove { } } }
";

            Func<NamespaceSymbol, Symbol> findSymbol = global =>
                global.GetMember<NamedTypeSymbol>("C").
                GetMembers("remove_E").Single();

            var format = new SymbolDisplayFormat(
                memberOptions:
                    SymbolDisplayMemberOptions.IncludeAccessibility |
                    SymbolDisplayMemberOptions.IncludeContainingType |
                    SymbolDisplayMemberOptions.IncludeExplicitInterface |
                    SymbolDisplayMemberOptions.IncludeModifiers |
                    SymbolDisplayMemberOptions.IncludeParameters |
                    SymbolDisplayMemberOptions.IncludeType);

            TestSymbolDescription(
                text,
                findSymbol,
                format,
                "private void C.E.remove",
                SymbolDisplayPartKind.Keyword,
                SymbolDisplayPartKind.Space,
                SymbolDisplayPartKind.Keyword,
                SymbolDisplayPartKind.Space,
                SymbolDisplayPartKind.ClassName,
                SymbolDisplayPartKind.Punctuation,
                SymbolDisplayPartKind.EventName,
                SymbolDisplayPartKind.Punctuation,
                SymbolDisplayPartKind.Keyword);
        }

        [Fact]
        public void TestParameterMethodNone()
        {
            var text = @"
static class C {
    static void M(this object obj, ref short s, int i = 1) { } }
";

            Func<NamespaceSymbol, Symbol> findSymbol = global =>
                global.GetTypeMembers("C", 0).Single().
                GetMembers("M").Single();

            var format = new SymbolDisplayFormat(
                memberOptions: SymbolDisplayMemberOptions.IncludeParameters,
                parameterOptions: SymbolDisplayParameterOptions.None);

            TestSymbolDescription(
                text,
                findSymbol,
                format,
                "M()",
                SymbolDisplayPartKind.MethodName,
                SymbolDisplayPartKind.Punctuation,
                SymbolDisplayPartKind.Punctuation);
        }

        [Fact]
        public void TestMethodReturnType1()
        {
            var text = @"
static class C {
    static int M() { } }
";

            Func<NamespaceSymbol, Symbol> findSymbol = global =>
                global.GetTypeMembers("C", 0).Single().
                GetMembers("M").Single();

            var format = new SymbolDisplayFormat(
                typeQualificationStyle: SymbolDisplayTypeQualificationStyle.NameAndContainingTypesAndNamespaces,
                memberOptions: SymbolDisplayMemberOptions.IncludeParameters | SymbolDisplayMemberOptions.IncludeType);

            TestSymbolDescription(
                text,
                findSymbol,
                format,
                "System.Int32 M()",
                SymbolDisplayPartKind.NamespaceName,
                SymbolDisplayPartKind.Punctuation,
                SymbolDisplayPartKind.StructName,
                SymbolDisplayPartKind.Space,
                SymbolDisplayPartKind.MethodName,
                SymbolDisplayPartKind.Punctuation,
                SymbolDisplayPartKind.Punctuation);
        }

        [Fact]
        public void TestMethodReturnType2()
        {
            var text = @"
static class C {
    static void M() { } }
";

            Func<NamespaceSymbol, Symbol> findSymbol = global =>
                global.GetTypeMembers("C", 0).Single().
                GetMembers("M").Single();

            var format = new SymbolDisplayFormat(
                typeQualificationStyle: SymbolDisplayTypeQualificationStyle.NameAndContainingTypesAndNamespaces,
                memberOptions: SymbolDisplayMemberOptions.IncludeParameters | SymbolDisplayMemberOptions.IncludeType);

            TestSymbolDescription(
                text,
                findSymbol,
                format,
                "void M()",
                SymbolDisplayPartKind.Keyword,
                SymbolDisplayPartKind.Space,
                SymbolDisplayPartKind.MethodName,
                SymbolDisplayPartKind.Punctuation,
                SymbolDisplayPartKind.Punctuation);
        }

        [Fact]
        public void TestParameterMethodNameTypeModifiers()
        {
            var text = @"
class C {
    void M(ref short s, int i, params string[] args) { } }
";

            Func<NamespaceSymbol, Symbol> findSymbol = global =>
                global.GetTypeMembers("C", 0).Single().
                GetMembers("M").Single();

            var format = new SymbolDisplayFormat(
                memberOptions: SymbolDisplayMemberOptions.IncludeParameters,
                parameterOptions:
                    SymbolDisplayParameterOptions.IncludeParamsRefOut |
                    SymbolDisplayParameterOptions.IncludeType |
                    SymbolDisplayParameterOptions.IncludeName);

            TestSymbolDescription(
                text,
                findSymbol,
                format,
                "M(ref Int16 s, Int32 i, params String[] args)",
                SymbolDisplayPartKind.MethodName, //M
                SymbolDisplayPartKind.Punctuation,
                SymbolDisplayPartKind.Keyword,
                SymbolDisplayPartKind.Space,
                SymbolDisplayPartKind.StructName,
                SymbolDisplayPartKind.Space,
                SymbolDisplayPartKind.ParameterName, //s
                SymbolDisplayPartKind.Punctuation,
                SymbolDisplayPartKind.Space,
                SymbolDisplayPartKind.StructName,
                SymbolDisplayPartKind.Space,
                SymbolDisplayPartKind.ParameterName, //i
                SymbolDisplayPartKind.Punctuation,
                SymbolDisplayPartKind.Space,
                SymbolDisplayPartKind.Keyword,
                SymbolDisplayPartKind.Space,
                SymbolDisplayPartKind.ClassName,
                SymbolDisplayPartKind.Punctuation,
                SymbolDisplayPartKind.Punctuation,
                SymbolDisplayPartKind.Space,
                SymbolDisplayPartKind.ParameterName, //args
                SymbolDisplayPartKind.Punctuation);

            // Without SymbolDisplayParameterOptions.IncludeParamsRefOut.
            TestSymbolDescription(
                text,
                findSymbol,
                format.WithParameterOptions(SymbolDisplayParameterOptions.IncludeType | SymbolDisplayParameterOptions.IncludeName),
                "M(Int16 s, Int32 i, String[] args)",
                SymbolDisplayPartKind.MethodName,
                SymbolDisplayPartKind.Punctuation,
                SymbolDisplayPartKind.StructName,
                SymbolDisplayPartKind.Space,
                SymbolDisplayPartKind.ParameterName,
                SymbolDisplayPartKind.Punctuation,
                SymbolDisplayPartKind.Space,
                SymbolDisplayPartKind.StructName,
                SymbolDisplayPartKind.Space,
                SymbolDisplayPartKind.ParameterName,
                SymbolDisplayPartKind.Punctuation,
                SymbolDisplayPartKind.Space,
                SymbolDisplayPartKind.ClassName,
                SymbolDisplayPartKind.Punctuation,
                SymbolDisplayPartKind.Punctuation,
                SymbolDisplayPartKind.Space,
                SymbolDisplayPartKind.ParameterName,
                SymbolDisplayPartKind.Punctuation);

            // Without SymbolDisplayParameterOptions.IncludeType, drops
            // ref/out/params modifiers. (VB retains ByRef/ParamArray.)
            TestSymbolDescription(
                text,
                findSymbol,
                format.WithParameterOptions(SymbolDisplayParameterOptions.IncludeParamsRefOut | SymbolDisplayParameterOptions.IncludeName),
                "M(s, i, args)",
                SymbolDisplayPartKind.MethodName,
                SymbolDisplayPartKind.Punctuation,
                SymbolDisplayPartKind.ParameterName,
                SymbolDisplayPartKind.Punctuation,
                SymbolDisplayPartKind.Space,
                SymbolDisplayPartKind.ParameterName,
                SymbolDisplayPartKind.Punctuation,
                SymbolDisplayPartKind.Space,
                SymbolDisplayPartKind.ParameterName,
                SymbolDisplayPartKind.Punctuation);
        }

        [Fact()]
        public void TestParameterMethodNameAll()
        {
            var text = @"
static class C {
    static void M(this object self, ref short s, int i = 1, params string[] args) { } }
";

            Func<NamespaceSymbol, Symbol> findSymbol = global =>
                global.GetTypeMembers("C", 0).Single().
                GetMembers("M").Single();

            var format = new SymbolDisplayFormat(
                memberOptions: SymbolDisplayMemberOptions.IncludeParameters,
                parameterOptions:
                    SymbolDisplayParameterOptions.IncludeParamsRefOut |
                    SymbolDisplayParameterOptions.IncludeType |
                    SymbolDisplayParameterOptions.IncludeName |
                    SymbolDisplayParameterOptions.IncludeExtensionThis |
                    SymbolDisplayParameterOptions.IncludeDefaultValue);

            TestSymbolDescription(
                text,
                findSymbol,
                format,
                "M(this Object self, ref Int16 s, Int32 i = 1, params String[] args)",
                SymbolDisplayPartKind.MethodName,
                SymbolDisplayPartKind.Punctuation,
                SymbolDisplayPartKind.Keyword,
                SymbolDisplayPartKind.Space,
                SymbolDisplayPartKind.ClassName,
                SymbolDisplayPartKind.Space,
                SymbolDisplayPartKind.ParameterName, //self
                SymbolDisplayPartKind.Punctuation,
                SymbolDisplayPartKind.Space,
                SymbolDisplayPartKind.Keyword,
                SymbolDisplayPartKind.Space,
                SymbolDisplayPartKind.StructName,
                SymbolDisplayPartKind.Space,
                SymbolDisplayPartKind.ParameterName, //s
                SymbolDisplayPartKind.Punctuation,
                SymbolDisplayPartKind.Space,
                SymbolDisplayPartKind.StructName,
                SymbolDisplayPartKind.Space,
                SymbolDisplayPartKind.ParameterName, //i
                SymbolDisplayPartKind.Space,
                SymbolDisplayPartKind.Punctuation,
                SymbolDisplayPartKind.Space,
                SymbolDisplayPartKind.NumericLiteral,
                SymbolDisplayPartKind.Punctuation,
                SymbolDisplayPartKind.Space,
                SymbolDisplayPartKind.Keyword,
                SymbolDisplayPartKind.Space,
                SymbolDisplayPartKind.ClassName,
                SymbolDisplayPartKind.Punctuation,
                SymbolDisplayPartKind.Punctuation,
                SymbolDisplayPartKind.Space,
                SymbolDisplayPartKind.ParameterName, //args
                SymbolDisplayPartKind.Punctuation);
        }

        [Fact]
        public void TestOptionalParameterBrackets()
        {
            var text = @"
class C {
    void M(int i = 0) { } }
";

            Func<NamespaceSymbol, Symbol> findSymbol = global =>
                global.GetTypeMembers("C", 0).Single().
                GetMembers("M").Single();

            var format = new SymbolDisplayFormat(
                memberOptions: SymbolDisplayMemberOptions.IncludeParameters,
                parameterOptions:
                    SymbolDisplayParameterOptions.IncludeParamsRefOut |
                    SymbolDisplayParameterOptions.IncludeType |
                    SymbolDisplayParameterOptions.IncludeName |
                    SymbolDisplayParameterOptions.IncludeOptionalBrackets);

            TestSymbolDescription(
                text,
                findSymbol,
                format,
                "M([Int32 i])",
                SymbolDisplayPartKind.MethodName, //M
                SymbolDisplayPartKind.Punctuation,
                SymbolDisplayPartKind.Punctuation,
                SymbolDisplayPartKind.StructName,
                SymbolDisplayPartKind.Space,
                SymbolDisplayPartKind.ParameterName, //i
                SymbolDisplayPartKind.Punctuation,
                SymbolDisplayPartKind.Punctuation);
        }

        /// <summary>
        /// "public" and "abstract" should not be included for interface members.
        /// </summary>
        [Fact]
        public void TestInterfaceMembers()
        {
            var text = @"
interface I
{
    int P { get; }
    object F();
}
abstract class C
{
    public abstract object F();
    interface I
    {
        void M();
    }
}";

            var format = new SymbolDisplayFormat(
                memberOptions:
                    SymbolDisplayMemberOptions.IncludeAccessibility |
                    SymbolDisplayMemberOptions.IncludeExplicitInterface |
                    SymbolDisplayMemberOptions.IncludeModifiers |
                    SymbolDisplayMemberOptions.IncludeParameters |
                    SymbolDisplayMemberOptions.IncludeType,
                propertyStyle: SymbolDisplayPropertyStyle.ShowReadWriteDescriptor,
                miscellaneousOptions: SymbolDisplayMiscellaneousOptions.UseSpecialTypes);

            TestSymbolDescription(
                text,
                global => global.GetTypeMembers("I", 0).Single().GetMembers("P").Single(),
                format,
                "int P { get; }");

            TestSymbolDescription(
                text,
                global => global.GetTypeMembers("I", 0).Single().GetMembers("F").Single(),
                format,
                "object F()");

            TestSymbolDescription(
                text,
                global => global.GetTypeMembers("C", 0).Single().GetMembers("F").Single(),
                format,
                "public abstract object F()");

            TestSymbolDescription(
                text,
                global => global.GetTypeMembers("C", 0).Single().GetTypeMembers("I", 0).Single().GetMembers("M").Single(),
                format,
                "void M()");
        }

        [WorkItem(537447, "http://vstfdevdiv:8080/DevDiv2/DevDiv/_workitems/edit/537447")]
        [Fact]
        public void TestBug2239()
        {
            var text = @"
public class GC1<T> {}
public class X : GC1<BOGUS> {}
";

            Func<NamespaceSymbol, Symbol> findSymbol = global =>
                global.GetTypeMembers("X", 0).Single().
                BaseType();

            var format = new SymbolDisplayFormat(
                genericsOptions: SymbolDisplayGenericsOptions.IncludeTypeParameters);

            TestSymbolDescription(
                text,
                findSymbol,
                format,
                "GC1<BOGUS>",
                SymbolDisplayPartKind.ClassName, //GC1
                SymbolDisplayPartKind.Punctuation,
                SymbolDisplayPartKind.ErrorTypeName, //BOGUS
                SymbolDisplayPartKind.Punctuation);
        }

        [Fact]
        public void TestAlias1()
        {
            var text = @"
using Goo = N1.N2.N3;

namespace N1 {
    namespace N2.N3 {
        class C1 {
            class C2 {} } } }
";

            Func<NamespaceSymbol, Symbol> findSymbol = global =>
                global.GetNestedNamespace("N1").
                GetNestedNamespace("N2").
                GetNestedNamespace("N3").
                GetTypeMembers("C1").Single().
                GetTypeMembers("C2").Single();

            var format = new SymbolDisplayFormat(
                typeQualificationStyle: SymbolDisplayTypeQualificationStyle.NameAndContainingTypesAndNamespaces);

            TestSymbolDescription(
                text,
                findSymbol,
                format,
                "Goo.C1.C2",
                text.IndexOf("namespace", StringComparison.Ordinal),
                true,
                SymbolDisplayPartKind.AliasName,
                SymbolDisplayPartKind.Punctuation,
                SymbolDisplayPartKind.ClassName,
                SymbolDisplayPartKind.Punctuation,
                SymbolDisplayPartKind.ClassName);
        }

        [Fact]
        public void TestAlias2()
        {
            var text = @"
using Goo = N1.N2.N3.C1;

namespace N1 {
    namespace N2.N3 {
        class C1 {
            class C2 {} } } }
";

            Func<NamespaceSymbol, Symbol> findSymbol = global =>
                global.GetNestedNamespace("N1").
                GetNestedNamespace("N2").
                GetNestedNamespace("N3").
                GetTypeMembers("C1").Single().
                GetTypeMembers("C2").Single();

            var format = new SymbolDisplayFormat(
                typeQualificationStyle: SymbolDisplayTypeQualificationStyle.NameAndContainingTypesAndNamespaces);

            TestSymbolDescription(
                text,
                findSymbol,
                format,
                "Goo.C2",
                text.IndexOf("namespace", StringComparison.Ordinal),
                true,
                SymbolDisplayPartKind.AliasName,
                SymbolDisplayPartKind.Punctuation,
                SymbolDisplayPartKind.ClassName);
        }

        [Theory, MemberData(nameof(FileScopedOrBracedNamespace))]
        public void TestAlias3(string ob, string cb)
        {
            var text = @"
using Goo = N1.C1;

namespace N1 " + ob + @"
    class Goo { }
    class C1 { }
" + cb + @"
";

            Func<NamespaceSymbol, Symbol> findSymbol = global =>
                global.GetNestedNamespace("N1").
                GetTypeMembers("C1").Single();

            var format = SymbolDisplayFormat.MinimallyQualifiedFormat;

            TestSymbolDescription(
                text,
                findSymbol,
                format,
                "C1",
                text.IndexOf("class Goo", StringComparison.Ordinal),
                true,
                SymbolDisplayPartKind.ClassName);
        }

        [Fact]
        public void TestMinimalNamespace1()
        {
            var text = @"
namespace N1 {
    namespace N2 {
        namespace N3 {
            class C1 {
                class C2 {} } } } }
";

            Func<NamespaceSymbol, Symbol> findSymbol = global =>
                global.GetNestedNamespace("N1").
                GetNestedNamespace("N2").
                GetNestedNamespace("N3");

            var format = new SymbolDisplayFormat();

            TestSymbolDescription(text, findSymbol, format,
                "N1.N2.N3",
                text.IndexOf("N1", StringComparison.Ordinal),
                true,
                SymbolDisplayPartKind.NamespaceName,
                SymbolDisplayPartKind.Punctuation,
                SymbolDisplayPartKind.NamespaceName,
                SymbolDisplayPartKind.Punctuation,
                SymbolDisplayPartKind.NamespaceName);

            TestSymbolDescription(text, findSymbol, format,
                "N2.N3",
                text.IndexOf("N2", StringComparison.Ordinal),
                true,
                SymbolDisplayPartKind.NamespaceName,
                SymbolDisplayPartKind.Punctuation,
                SymbolDisplayPartKind.NamespaceName);

            TestSymbolDescription(text, findSymbol, format,
                "N3",
                text.IndexOf("N3", StringComparison.Ordinal),
                true,
                SymbolDisplayPartKind.NamespaceName);

            TestSymbolDescription(text, findSymbol, format,
                "N3",
                text.IndexOf("C1", StringComparison.Ordinal),
                true,
                SymbolDisplayPartKind.NamespaceName);

            TestSymbolDescription(text, findSymbol, format,
                "N3",
                text.IndexOf("C2", StringComparison.Ordinal),
                true,
                SymbolDisplayPartKind.NamespaceName);
        }

        public class ScriptGlobals
        {
            public void Method(int p) { Event.Invoke(); }
            public delegate void MyDelegate(int x);
            public int Field;
            public int Property => 1;
            public event Action Event;

            public class NestedType
            {
                public void Method(int p) { Event.Invoke(); }
                public delegate void MyDelegate(int x);
                public int Field;
                public int Property => 1;
                public event Action Event;
            }
        }

        [Fact]
        public void TestMembersInScriptGlobals()
        {
            var text = @"1";
            var tree = SyntaxFactory.ParseSyntaxTree(text, TestOptions.Script);
            var hostReference = MetadataReference.CreateFromFile(typeof(ScriptGlobals).Assembly.Location);

            var comp = CSharpCompilation.CreateScriptCompilation(
                "submission1",
                tree,
                TargetFrameworkUtil.GetReferences(TargetFramework.Standard).Concat(hostReference),
                returnType: typeof(object),
                globalsType: typeof(ScriptGlobals));

            var model = comp.GetSemanticModel(tree);
            var hostTypeSymbol = comp.GetHostObjectTypeSymbol();

            var methodSymbol = hostTypeSymbol.GetMember("Method");
            var delegateSymbol = hostTypeSymbol.GetMember("MyDelegate");
            var fieldSymbol = hostTypeSymbol.GetMember("Field");
            var propertySymbol = hostTypeSymbol.GetMember("Property");
            var eventSymbol = hostTypeSymbol.GetMember("Event");

            var nestedTypeSymbol = (TypeSymbol)hostTypeSymbol.GetMember("NestedType");
            var nestedMethodSymbol = nestedTypeSymbol.GetMember("Method");
            var nestedDelegateSymbol = nestedTypeSymbol.GetMember("MyDelegate");
            var nestedFieldSymbol = nestedTypeSymbol.GetMember("Field");
            var nestedPropertySymbol = nestedTypeSymbol.GetMember("Property");
            var nestedEventSymbol = nestedTypeSymbol.GetMember("Event");

            Verify(methodSymbol.ToMinimalDisplayParts(model, position: 0, s_memberSignatureDisplayFormat),
                "void Method(int p)",
                SymbolDisplayPartKind.Keyword,
                SymbolDisplayPartKind.Space,
                SymbolDisplayPartKind.MethodName,
                SymbolDisplayPartKind.Punctuation,
                SymbolDisplayPartKind.Keyword,
                SymbolDisplayPartKind.Space,
                SymbolDisplayPartKind.ParameterName,
                SymbolDisplayPartKind.Punctuation);

            Verify(delegateSymbol.ToMinimalDisplayParts(model, position: 0, s_memberSignatureDisplayFormat),
                "MyDelegate(int x)",
                SymbolDisplayPartKind.DelegateName,
                SymbolDisplayPartKind.Punctuation,
                SymbolDisplayPartKind.Keyword,
                SymbolDisplayPartKind.Space,
                SymbolDisplayPartKind.ParameterName,
                SymbolDisplayPartKind.Punctuation);

            Verify(fieldSymbol.ToMinimalDisplayParts(model, position: 0, s_memberSignatureDisplayFormat),
                "int Field",
                SymbolDisplayPartKind.Keyword,
                SymbolDisplayPartKind.Space,
                SymbolDisplayPartKind.FieldName);

            Verify(propertySymbol.ToMinimalDisplayParts(model, position: 0, s_memberSignatureDisplayFormat),
                "int Property { get; }",
                SymbolDisplayPartKind.Keyword,
                SymbolDisplayPartKind.Space,
                SymbolDisplayPartKind.PropertyName,
                SymbolDisplayPartKind.Space,
                SymbolDisplayPartKind.Punctuation,
                SymbolDisplayPartKind.Space,
                SymbolDisplayPartKind.Keyword,
                SymbolDisplayPartKind.Punctuation,
                SymbolDisplayPartKind.Space,
                SymbolDisplayPartKind.Punctuation);

            Verify(eventSymbol.ToMinimalDisplayParts(model, position: 0, s_memberSignatureDisplayFormat),
                "event System.Action Event",
                SymbolDisplayPartKind.Keyword,
                SymbolDisplayPartKind.Space,
                SymbolDisplayPartKind.NamespaceName,
                SymbolDisplayPartKind.Punctuation,
                SymbolDisplayPartKind.DelegateName,
                SymbolDisplayPartKind.Space,
                SymbolDisplayPartKind.EventName);

            Verify(nestedTypeSymbol.ToMinimalDisplayParts(model, position: 0, s_memberSignatureDisplayFormat),
                "NestedType",
                SymbolDisplayPartKind.ClassName);

            Verify(nestedMethodSymbol.ToMinimalDisplayParts(model, position: 0, s_memberSignatureDisplayFormat),
                "void NestedType.Method(int p)",
                SymbolDisplayPartKind.Keyword,
                SymbolDisplayPartKind.Space,
                SymbolDisplayPartKind.ClassName,
                SymbolDisplayPartKind.Punctuation,
                SymbolDisplayPartKind.MethodName,
                SymbolDisplayPartKind.Punctuation,
                SymbolDisplayPartKind.Keyword,
                SymbolDisplayPartKind.Space,
                SymbolDisplayPartKind.ParameterName,
                SymbolDisplayPartKind.Punctuation);

            Verify(nestedDelegateSymbol.ToMinimalDisplayParts(model, position: 0, s_memberSignatureDisplayFormat),
                "NestedType.MyDelegate(int x)",
                SymbolDisplayPartKind.ClassName,
                SymbolDisplayPartKind.Punctuation,
                SymbolDisplayPartKind.DelegateName,
                SymbolDisplayPartKind.Punctuation,
                SymbolDisplayPartKind.Keyword,
                SymbolDisplayPartKind.Space,
                SymbolDisplayPartKind.ParameterName,
                SymbolDisplayPartKind.Punctuation);

            Verify(nestedFieldSymbol.ToMinimalDisplayParts(model, position: 0, s_memberSignatureDisplayFormat),
                "int NestedType.Field",
                SymbolDisplayPartKind.Keyword,
                SymbolDisplayPartKind.Space,
                SymbolDisplayPartKind.ClassName,
                SymbolDisplayPartKind.Punctuation,
                SymbolDisplayPartKind.FieldName);

            Verify(nestedPropertySymbol.ToMinimalDisplayParts(model, position: 0, s_memberSignatureDisplayFormat),
                "int NestedType.Property { get; }",
                SymbolDisplayPartKind.Keyword,
                SymbolDisplayPartKind.Space,
                SymbolDisplayPartKind.ClassName,
                SymbolDisplayPartKind.Punctuation,
                SymbolDisplayPartKind.PropertyName,
                SymbolDisplayPartKind.Space,
                SymbolDisplayPartKind.Punctuation,
                SymbolDisplayPartKind.Space,
                SymbolDisplayPartKind.Keyword,
                SymbolDisplayPartKind.Punctuation,
                SymbolDisplayPartKind.Space,
                SymbolDisplayPartKind.Punctuation);

            Verify(nestedEventSymbol.ToMinimalDisplayParts(model, position: 0, s_memberSignatureDisplayFormat),
                "event System.Action NestedType.Event",
                SymbolDisplayPartKind.Keyword,
                SymbolDisplayPartKind.Space,
                SymbolDisplayPartKind.NamespaceName,
                SymbolDisplayPartKind.Punctuation,
                SymbolDisplayPartKind.DelegateName,
                SymbolDisplayPartKind.Space,
                SymbolDisplayPartKind.ClassName,
                SymbolDisplayPartKind.Punctuation,
                SymbolDisplayPartKind.EventName);
        }

        private static readonly SymbolDisplayFormat s_memberSignatureDisplayFormat =
            new SymbolDisplayFormat(
                globalNamespaceStyle: SymbolDisplayGlobalNamespaceStyle.Omitted,
                genericsOptions: SymbolDisplayGenericsOptions.IncludeTypeParameters | SymbolDisplayGenericsOptions.IncludeTypeConstraints,
                memberOptions:
                    SymbolDisplayMemberOptions.IncludeModifiers |
                    SymbolDisplayMemberOptions.IncludeRef |
                    SymbolDisplayMemberOptions.IncludeType |
                    SymbolDisplayMemberOptions.IncludeParameters |
                    SymbolDisplayMemberOptions.IncludeContainingType,
                delegateStyle:
                    SymbolDisplayDelegateStyle.NameAndSignature,
                kindOptions:
                    SymbolDisplayKindOptions.IncludeMemberKeyword,
                propertyStyle:
                    SymbolDisplayPropertyStyle.ShowReadWriteDescriptor,
                parameterOptions:
                    SymbolDisplayParameterOptions.IncludeName |
                    SymbolDisplayParameterOptions.IncludeType |
                    SymbolDisplayParameterOptions.IncludeParamsRefOut |
                    SymbolDisplayParameterOptions.IncludeExtensionThis |
                    SymbolDisplayParameterOptions.IncludeDefaultValue |
                    SymbolDisplayParameterOptions.IncludeOptionalBrackets,
                localOptions:
                    SymbolDisplayLocalOptions.IncludeRef |
                    SymbolDisplayLocalOptions.IncludeType,
                miscellaneousOptions:
                    SymbolDisplayMiscellaneousOptions.EscapeKeywordIdentifiers |
                    SymbolDisplayMiscellaneousOptions.UseSpecialTypes |
                    SymbolDisplayMiscellaneousOptions.UseErrorTypeSymbolName |
                    SymbolDisplayMiscellaneousOptions.IncludeNullableReferenceTypeModifier |
                    SymbolDisplayMiscellaneousOptions.AllowDefaultLiteral);

        [Fact]
        public void TestRemoveAttributeSuffix1()
        {
            var text = @"
class class1Attribute : System.Attribute { }
";

            Func<NamespaceSymbol, Symbol> findSymbol = global =>
                global.GetTypeMembers("class1Attribute").Single();

            TestSymbolDescription(text, findSymbol,
                new SymbolDisplayFormat(),
                "class1Attribute",
                SymbolDisplayPartKind.ClassName);

            TestSymbolDescription(text, findSymbol,
                new SymbolDisplayFormat(miscellaneousOptions: SymbolDisplayMiscellaneousOptions.RemoveAttributeSuffix),
                "class1",
                0,
                true,
                SymbolDisplayPartKind.ClassName);
        }

        [Fact]
        public void TestRemoveAttributeSuffix2()
        {
            var text = @"
class classAttribute : System.Attribute { }
";

            Func<NamespaceSymbol, Symbol> findSymbol = global =>
                global.GetTypeMembers("classAttribute").Single();

            TestSymbolDescription(text, findSymbol,
                new SymbolDisplayFormat(),
                "classAttribute",
                SymbolDisplayPartKind.ClassName);


            TestSymbolDescription(text, findSymbol,
                new SymbolDisplayFormat(miscellaneousOptions: SymbolDisplayMiscellaneousOptions.RemoveAttributeSuffix),
                "classAttribute",
                SymbolDisplayPartKind.ClassName);
        }

        [Fact]
        public void TestRemoveAttributeSuffix3()
        {
            var text = @"
class class1Attribute { }
";

            Func<NamespaceSymbol, Symbol> findSymbol = global =>
                global.GetTypeMembers("class1Attribute").Single();

            TestSymbolDescription(text, findSymbol,
                new SymbolDisplayFormat(),
                "class1Attribute",
                SymbolDisplayPartKind.ClassName);

            TestSymbolDescription(text, findSymbol,
                new SymbolDisplayFormat(miscellaneousOptions: SymbolDisplayMiscellaneousOptions.RemoveAttributeSuffix),
                "class1Attribute",
                SymbolDisplayPartKind.ClassName);
        }

        [Fact]
        public void TestMinimalClass1()
        {
            var text = @"
using System.Collections.Generic;

class C1 {
    private System.Collections.Generic.IDictionary<System.Collections.Generic.IList<System.Int32>, System.String> goo;
}
";

            Func<NamespaceSymbol, Symbol> findSymbol = global =>
                ((FieldSymbol)global.GetTypeMembers("C1").Single().GetMembers("goo").Single()).Type;

            var format = SymbolDisplayFormat.MinimallyQualifiedFormat;

            TestSymbolDescription(text, findSymbol, format,
                "IDictionary<IList<int>, string>",
                text.IndexOf("goo", StringComparison.Ordinal),
                true,
                SymbolDisplayPartKind.InterfaceName,
                SymbolDisplayPartKind.Punctuation,
                SymbolDisplayPartKind.InterfaceName,
                SymbolDisplayPartKind.Punctuation,
                SymbolDisplayPartKind.Keyword,
                SymbolDisplayPartKind.Punctuation,
                SymbolDisplayPartKind.Punctuation,
                SymbolDisplayPartKind.Space,
                SymbolDisplayPartKind.Keyword,
                SymbolDisplayPartKind.Punctuation);
        }

        [Fact]
        public void TestMethodCustomModifierPositions()
        {
            var assemblies = MetadataTestHelpers.GetSymbolsForReferences(new[]
                {
                    TestReferences.SymbolsTests.CustomModifiers.Modifiers.dll,
                    Net40.mscorlib
                });

            var globalNamespace = assemblies[0].GlobalNamespace;
            var @class = globalNamespace.GetMember<NamedTypeSymbol>("MethodCustomModifierCombinations");

            var format = new SymbolDisplayFormat(
                memberOptions: SymbolDisplayMemberOptions.IncludeParameters | SymbolDisplayMemberOptions.IncludeType,
                parameterOptions: SymbolDisplayParameterOptions.IncludeType | SymbolDisplayParameterOptions.IncludeName,
                miscellaneousOptions: SymbolDisplayMiscellaneousOptions.UseSpecialTypes,
                compilerInternalOptions: SymbolDisplayCompilerInternalOptions.IncludeCustomModifiers);

            Verify(@class.GetMember<MethodSymbol>("Method1111").ToDisplayParts(format),
                "int modopt(IsConst) [] modopt(IsConst) Method1111(int modopt(IsConst) [] modopt(IsConst) a)",
                SymbolDisplayPartKind.Keyword,
                SymbolDisplayPartKind.Space,
                InternalSymbolDisplayPartKind.Other, SymbolDisplayPartKind.Punctuation, SymbolDisplayPartKind.ClassName, SymbolDisplayPartKind.Punctuation, //modopt
                SymbolDisplayPartKind.Space,
                SymbolDisplayPartKind.Punctuation,
                SymbolDisplayPartKind.Punctuation,
                SymbolDisplayPartKind.Space,
                InternalSymbolDisplayPartKind.Other, SymbolDisplayPartKind.Punctuation, SymbolDisplayPartKind.ClassName, SymbolDisplayPartKind.Punctuation, //modopt
                SymbolDisplayPartKind.Space,
                SymbolDisplayPartKind.MethodName,
                SymbolDisplayPartKind.Punctuation,
                SymbolDisplayPartKind.Keyword,
                SymbolDisplayPartKind.Space,
                InternalSymbolDisplayPartKind.Other, SymbolDisplayPartKind.Punctuation, SymbolDisplayPartKind.ClassName, SymbolDisplayPartKind.Punctuation, //modopt
                SymbolDisplayPartKind.Space,
                SymbolDisplayPartKind.Punctuation,
                SymbolDisplayPartKind.Punctuation,
                SymbolDisplayPartKind.Space,
                InternalSymbolDisplayPartKind.Other, SymbolDisplayPartKind.Punctuation, SymbolDisplayPartKind.ClassName, SymbolDisplayPartKind.Punctuation, //modopt
                SymbolDisplayPartKind.Space,
                SymbolDisplayPartKind.ParameterName,
                SymbolDisplayPartKind.Punctuation);

            Verify(@class.GetMember<MethodSymbol>("Method1000").ToDisplayParts(format),
                "int modopt(IsConst) [] Method1000(int[] a)",
                SymbolDisplayPartKind.Keyword,
                SymbolDisplayPartKind.Space,
                InternalSymbolDisplayPartKind.Other, SymbolDisplayPartKind.Punctuation, SymbolDisplayPartKind.ClassName, SymbolDisplayPartKind.Punctuation, //modopt
                SymbolDisplayPartKind.Space,
                SymbolDisplayPartKind.Punctuation,
                SymbolDisplayPartKind.Punctuation,
                SymbolDisplayPartKind.Space,
                SymbolDisplayPartKind.MethodName,
                SymbolDisplayPartKind.Punctuation,
                SymbolDisplayPartKind.Keyword,
                SymbolDisplayPartKind.Punctuation,
                SymbolDisplayPartKind.Punctuation,
                SymbolDisplayPartKind.Space,
                SymbolDisplayPartKind.ParameterName,
                SymbolDisplayPartKind.Punctuation);

            Verify(@class.GetMember<MethodSymbol>("Method0100").ToDisplayParts(format),
                "int[] modopt(IsConst) Method0100(int[] a)",
                SymbolDisplayPartKind.Keyword,
                SymbolDisplayPartKind.Punctuation,
                SymbolDisplayPartKind.Punctuation,
                SymbolDisplayPartKind.Space,
                InternalSymbolDisplayPartKind.Other, SymbolDisplayPartKind.Punctuation, SymbolDisplayPartKind.ClassName, SymbolDisplayPartKind.Punctuation, //modopt
                SymbolDisplayPartKind.Space,
                SymbolDisplayPartKind.MethodName,
                SymbolDisplayPartKind.Punctuation,
                SymbolDisplayPartKind.Keyword,
                SymbolDisplayPartKind.Punctuation,
                SymbolDisplayPartKind.Punctuation,
                SymbolDisplayPartKind.Space,
                SymbolDisplayPartKind.ParameterName,
                SymbolDisplayPartKind.Punctuation);

            Verify(@class.GetMember<MethodSymbol>("Method0010").ToDisplayParts(format),
                "int[] Method0010(int modopt(IsConst) [] a)",
                SymbolDisplayPartKind.Keyword,
                SymbolDisplayPartKind.Punctuation,
                SymbolDisplayPartKind.Punctuation,
                SymbolDisplayPartKind.Space,
                SymbolDisplayPartKind.MethodName,
                SymbolDisplayPartKind.Punctuation,
                SymbolDisplayPartKind.Keyword,
                SymbolDisplayPartKind.Space,
                InternalSymbolDisplayPartKind.Other, SymbolDisplayPartKind.Punctuation, SymbolDisplayPartKind.ClassName, SymbolDisplayPartKind.Punctuation, //modopt
                SymbolDisplayPartKind.Space,
                SymbolDisplayPartKind.Punctuation,
                SymbolDisplayPartKind.Punctuation,
                SymbolDisplayPartKind.Space,
                SymbolDisplayPartKind.ParameterName,
                SymbolDisplayPartKind.Punctuation);

            Verify(@class.GetMember<MethodSymbol>("Method0001").ToDisplayParts(format),
                "int[] Method0001(int[] modopt(IsConst) a)",
                SymbolDisplayPartKind.Keyword,
                SymbolDisplayPartKind.Punctuation,
                SymbolDisplayPartKind.Punctuation,
                SymbolDisplayPartKind.Space,
                SymbolDisplayPartKind.MethodName,
                SymbolDisplayPartKind.Punctuation,
                SymbolDisplayPartKind.Keyword,
                SymbolDisplayPartKind.Punctuation,
                SymbolDisplayPartKind.Punctuation,
                SymbolDisplayPartKind.Space,
                InternalSymbolDisplayPartKind.Other, SymbolDisplayPartKind.Punctuation, SymbolDisplayPartKind.ClassName, SymbolDisplayPartKind.Punctuation, //modopt
                SymbolDisplayPartKind.Space,
                SymbolDisplayPartKind.ParameterName,
                SymbolDisplayPartKind.Punctuation);

            Verify(@class.GetMember<MethodSymbol>("Method0000").ToDisplayParts(format),
                "int[] Method0000(int[] a)",
                SymbolDisplayPartKind.Keyword,
                SymbolDisplayPartKind.Punctuation,
                SymbolDisplayPartKind.Punctuation,
                SymbolDisplayPartKind.Space,
                SymbolDisplayPartKind.MethodName,
                SymbolDisplayPartKind.Punctuation,
                SymbolDisplayPartKind.Keyword,
                SymbolDisplayPartKind.Punctuation,
                SymbolDisplayPartKind.Punctuation,
                SymbolDisplayPartKind.Space,
                SymbolDisplayPartKind.ParameterName,
                SymbolDisplayPartKind.Punctuation);
        }

        [Fact]
        public void TestPropertyCustomModifierPositions()
        {
            var assemblies = MetadataTestHelpers.GetSymbolsForReferences(new[]
            {
                TestReferences.SymbolsTests.CustomModifiers.Modifiers.dll,
                Net40.mscorlib
            });

            var globalNamespace = assemblies[0].GlobalNamespace;
            var @class = globalNamespace.GetMember<NamedTypeSymbol>("PropertyCustomModifierCombinations");

            var format = new SymbolDisplayFormat(
                memberOptions: SymbolDisplayMemberOptions.IncludeParameters | SymbolDisplayMemberOptions.IncludeType,
                parameterOptions: SymbolDisplayParameterOptions.IncludeType | SymbolDisplayParameterOptions.IncludeName,
                miscellaneousOptions: SymbolDisplayMiscellaneousOptions.UseSpecialTypes,
                compilerInternalOptions: SymbolDisplayCompilerInternalOptions.IncludeCustomModifiers);

            Verify(@class.GetMember<PropertySymbol>("Property11").ToDisplayParts(format),
                "int modopt(IsConst) [] modopt(IsConst) Property11",
                SymbolDisplayPartKind.Keyword,
                SymbolDisplayPartKind.Space,
                InternalSymbolDisplayPartKind.Other, SymbolDisplayPartKind.Punctuation, SymbolDisplayPartKind.ClassName, SymbolDisplayPartKind.Punctuation, //modopt
                SymbolDisplayPartKind.Space,
                SymbolDisplayPartKind.Punctuation,
                SymbolDisplayPartKind.Punctuation,
                SymbolDisplayPartKind.Space,
                InternalSymbolDisplayPartKind.Other, SymbolDisplayPartKind.Punctuation, SymbolDisplayPartKind.ClassName, SymbolDisplayPartKind.Punctuation, //modopt
                SymbolDisplayPartKind.Space,
                SymbolDisplayPartKind.PropertyName);

            Verify(@class.GetMember<PropertySymbol>("Property10").ToDisplayParts(format),
                "int modopt(IsConst) [] Property10",
                SymbolDisplayPartKind.Keyword,
                SymbolDisplayPartKind.Space,
                InternalSymbolDisplayPartKind.Other, SymbolDisplayPartKind.Punctuation, SymbolDisplayPartKind.ClassName, SymbolDisplayPartKind.Punctuation, //modopt
                SymbolDisplayPartKind.Space,
                SymbolDisplayPartKind.Punctuation,
                SymbolDisplayPartKind.Punctuation,
                SymbolDisplayPartKind.Space,
                SymbolDisplayPartKind.PropertyName);

            Verify(@class.GetMember<PropertySymbol>("Property01").ToDisplayParts(format),
                "int[] modopt(IsConst) Property01",
                SymbolDisplayPartKind.Keyword,
                SymbolDisplayPartKind.Punctuation,
                SymbolDisplayPartKind.Punctuation,
                SymbolDisplayPartKind.Space,
                InternalSymbolDisplayPartKind.Other, SymbolDisplayPartKind.Punctuation, SymbolDisplayPartKind.ClassName, SymbolDisplayPartKind.Punctuation, //modopt
                SymbolDisplayPartKind.Space,
                SymbolDisplayPartKind.PropertyName);

            Verify(@class.GetMember<PropertySymbol>("Property00").ToDisplayParts(format),
                "int[] Property00",
                SymbolDisplayPartKind.Keyword,
                SymbolDisplayPartKind.Punctuation,
                SymbolDisplayPartKind.Punctuation,
                SymbolDisplayPartKind.Space,
                SymbolDisplayPartKind.PropertyName);
        }

        [Fact]
        public void TestFieldCustomModifierPositions()
        {
            var assemblies = MetadataTestHelpers.GetSymbolsForReferences(new[]
            {
                TestReferences.SymbolsTests.CustomModifiers.Modifiers.dll,
                Net40.mscorlib
            });

            var globalNamespace = assemblies[0].GlobalNamespace;
            var @class = globalNamespace.GetMember<NamedTypeSymbol>("FieldCustomModifierCombinations");

            var format = new SymbolDisplayFormat(
                memberOptions: SymbolDisplayMemberOptions.IncludeParameters | SymbolDisplayMemberOptions.IncludeType,
                parameterOptions: SymbolDisplayParameterOptions.IncludeType | SymbolDisplayParameterOptions.IncludeName,
                miscellaneousOptions: SymbolDisplayMiscellaneousOptions.UseSpecialTypes,
                compilerInternalOptions: SymbolDisplayCompilerInternalOptions.IncludeCustomModifiers);

            Verify(@class.GetMember<FieldSymbol>("field11").ToDisplayParts(format),
                "int modopt(IsConst) [] modopt(IsConst) field11",
                SymbolDisplayPartKind.Keyword,
                SymbolDisplayPartKind.Space,
                InternalSymbolDisplayPartKind.Other, SymbolDisplayPartKind.Punctuation, SymbolDisplayPartKind.ClassName, SymbolDisplayPartKind.Punctuation, //modopt
                SymbolDisplayPartKind.Space,
                SymbolDisplayPartKind.Punctuation,
                SymbolDisplayPartKind.Punctuation,
                SymbolDisplayPartKind.Space,
                InternalSymbolDisplayPartKind.Other, SymbolDisplayPartKind.Punctuation, SymbolDisplayPartKind.ClassName, SymbolDisplayPartKind.Punctuation, //modopt
                SymbolDisplayPartKind.Space,
                SymbolDisplayPartKind.FieldName);

            Verify(@class.GetMember<FieldSymbol>("field10").ToDisplayParts(format),
                "int modopt(IsConst) [] field10",
                SymbolDisplayPartKind.Keyword,
                SymbolDisplayPartKind.Space,
                InternalSymbolDisplayPartKind.Other, SymbolDisplayPartKind.Punctuation, SymbolDisplayPartKind.ClassName, SymbolDisplayPartKind.Punctuation, //modopt
                SymbolDisplayPartKind.Space,
                SymbolDisplayPartKind.Punctuation,
                SymbolDisplayPartKind.Punctuation,
                SymbolDisplayPartKind.Space,
                SymbolDisplayPartKind.FieldName);

            Verify(@class.GetMember<FieldSymbol>("field01").ToDisplayParts(format),
                "int[] modopt(IsConst) field01",
                SymbolDisplayPartKind.Keyword,
                SymbolDisplayPartKind.Punctuation,
                SymbolDisplayPartKind.Punctuation,
                SymbolDisplayPartKind.Space,
                InternalSymbolDisplayPartKind.Other, SymbolDisplayPartKind.Punctuation, SymbolDisplayPartKind.ClassName, SymbolDisplayPartKind.Punctuation, //modopt
                SymbolDisplayPartKind.Space,
                SymbolDisplayPartKind.FieldName);

            Verify(@class.GetMember<FieldSymbol>("field00").ToDisplayParts(format),
                "int[] field00",
                SymbolDisplayPartKind.Keyword,
                SymbolDisplayPartKind.Punctuation,
                SymbolDisplayPartKind.Punctuation,
                SymbolDisplayPartKind.Space,
                SymbolDisplayPartKind.FieldName);
        }

        [Fact]
        public void TestMultipleCustomModifier()
        {
            var assemblies = MetadataTestHelpers.GetSymbolsForReferences(new[]
            {
                TestReferences.SymbolsTests.CustomModifiers.Modifiers.dll,
                Net40.mscorlib
            });

            var globalNamespace = assemblies[0].GlobalNamespace;
            var @class = globalNamespace.GetMember<NamedTypeSymbol>("Modifiers");

            var format = new SymbolDisplayFormat(
                memberOptions: SymbolDisplayMemberOptions.IncludeParameters | SymbolDisplayMemberOptions.IncludeType,
                parameterOptions: SymbolDisplayParameterOptions.IncludeType | SymbolDisplayParameterOptions.IncludeName,
                miscellaneousOptions: SymbolDisplayMiscellaneousOptions.UseSpecialTypes,
                compilerInternalOptions: SymbolDisplayCompilerInternalOptions.IncludeCustomModifiers);

            Verify(@class.GetMember<MethodSymbol>("F3").ToDisplayParts(format),
                "void F3(int modopt(int) modopt(IsConst) modopt(IsConst) p)",
                SymbolDisplayPartKind.Keyword,
                SymbolDisplayPartKind.Space,
                SymbolDisplayPartKind.MethodName,
                SymbolDisplayPartKind.Punctuation,
                SymbolDisplayPartKind.Keyword,
                SymbolDisplayPartKind.Space,
                InternalSymbolDisplayPartKind.Other, SymbolDisplayPartKind.Punctuation, SymbolDisplayPartKind.Keyword, SymbolDisplayPartKind.Punctuation, //modopt
                SymbolDisplayPartKind.Space,
                InternalSymbolDisplayPartKind.Other, SymbolDisplayPartKind.Punctuation, SymbolDisplayPartKind.ClassName, SymbolDisplayPartKind.Punctuation, //modopt
                SymbolDisplayPartKind.Space,
                InternalSymbolDisplayPartKind.Other, SymbolDisplayPartKind.Punctuation, SymbolDisplayPartKind.ClassName, SymbolDisplayPartKind.Punctuation, //modopt
                SymbolDisplayPartKind.Space,
                SymbolDisplayPartKind.ParameterName,
                SymbolDisplayPartKind.Punctuation);
        }

        private static void TestSymbolDescription(
            string source,
            Func<NamespaceSymbol, Symbol> findSymbol,
            SymbolDisplayFormat format,
            string expectedText,
            int position,
            bool minimal,
            params SymbolDisplayPartKind[] expectedKinds)
        {
            var comp = CreateCompilation(source);
            var tree = comp.SyntaxTrees.First();
            var model = comp.GetSemanticModel(tree);
            var global = comp.GlobalNamespace;
            var symbol = findSymbol(global);

            var description = minimal
                ? symbol.ToMinimalDisplayParts(model, position, format)
                : symbol.ToDisplayParts(format);

            Verify(description, expectedText, expectedKinds);
        }

        private static void TestSymbolDescription(
            string source,
            Func<NamespaceSymbol, Symbol> findSymbol,
            SymbolDisplayFormat format,
            string expectedText,
            params SymbolDisplayPartKind[] expectedKinds)
        {
            TestSymbolDescription(source, findSymbol, format, null, expectedText, expectedKinds);
        }

        private static void TestSymbolDescription(
            string source,
            Func<NamespaceSymbol, Symbol> findSymbol,
            SymbolDisplayFormat format,
            CSharpParseOptions parseOptions,
            string expectedText,
            params SymbolDisplayPartKind[] expectedKinds)
        {
            var comp = CreateCompilation(source, parseOptions: parseOptions);
            var global = comp.GlobalNamespace;
            var symbol = findSymbol(global);
            var description = symbol.ToDisplayParts(format);

            Verify(description, expectedText, expectedKinds);
        }

        private static void Verify(ImmutableArray<SymbolDisplayPart> actualParts, string expectedText, params SymbolDisplayPartKind[] expectedKinds)
        {
            Assert.Equal(expectedText, actualParts.ToDisplayString());
            if (expectedKinds.Length > 0)
            {
                AssertEx.Equal(expectedKinds, actualParts.Select(p => p.Kind), itemInspector: p => $"                SymbolDisplayPartKind.{p}");
            }
        }

        [Fact]
        public void DelegateStyleRecursive()
        {
            var text = "public delegate void D(D param);";

            Func<NamespaceSymbol, Symbol> findSymbol = global =>
                global.GetTypeMembers("D", 0).Single();

            var format = new SymbolDisplayFormat(globalNamespaceStyle: SymbolDisplayFormat.CSharpErrorMessageFormat.GlobalNamespaceStyle,
                                                typeQualificationStyle: SymbolDisplayFormat.CSharpErrorMessageFormat.TypeQualificationStyle,
                                                genericsOptions: SymbolDisplayFormat.CSharpErrorMessageFormat.GenericsOptions,
                                                memberOptions: SymbolDisplayFormat.CSharpErrorMessageFormat.MemberOptions,
                                                parameterOptions: SymbolDisplayFormat.CSharpErrorMessageFormat.ParameterOptions,
                                                propertyStyle: SymbolDisplayFormat.CSharpErrorMessageFormat.PropertyStyle,
                                                localOptions: SymbolDisplayFormat.CSharpErrorMessageFormat.LocalOptions,
                                                kindOptions: SymbolDisplayKindOptions.IncludeNamespaceKeyword | SymbolDisplayKindOptions.IncludeTypeKeyword,
                                                delegateStyle: SymbolDisplayDelegateStyle.NameAndSignature,
                                                miscellaneousOptions: SymbolDisplayFormat.CSharpErrorMessageFormat.MiscellaneousOptions);

            TestSymbolDescription(
                text,
                findSymbol,
                format,
                "delegate void D(D)",
                SymbolDisplayPartKind.Keyword, SymbolDisplayPartKind.Space, SymbolDisplayPartKind.Keyword, SymbolDisplayPartKind.Space, SymbolDisplayPartKind.DelegateName,
                SymbolDisplayPartKind.Punctuation, SymbolDisplayPartKind.DelegateName, SymbolDisplayPartKind.Punctuation);

            format = new SymbolDisplayFormat(parameterOptions: SymbolDisplayParameterOptions.IncludeName | SymbolDisplayParameterOptions.IncludeType,
                                                delegateStyle: SymbolDisplayDelegateStyle.NameAndSignature,
                                                miscellaneousOptions: SymbolDisplayFormat.CSharpErrorMessageFormat.MiscellaneousOptions);

            TestSymbolDescription(
                text,
                findSymbol,
                format,
                "void D(D param)",
                SymbolDisplayPartKind.Keyword, SymbolDisplayPartKind.Space, SymbolDisplayPartKind.DelegateName,
                SymbolDisplayPartKind.Punctuation, SymbolDisplayPartKind.DelegateName, SymbolDisplayPartKind.Space, SymbolDisplayPartKind.ParameterName, SymbolDisplayPartKind.Punctuation);
        }

        [Fact]
        public void GlobalNamespace1()
        {
            var text = @"public class Test
{
    public class System
    {
        public class Action
        {
        }
    }

    public global::System.Action field;
    public System.Action field2;
}";

            Func<NamespaceSymbol, Symbol> findSymbol = global =>
            {
                var field = global.GetTypeMembers("Test", 0).Single().GetMembers("field").Single() as FieldSymbol;
                return field.Type;
            };

            var format =
             new SymbolDisplayFormat(
                 globalNamespaceStyle: SymbolDisplayGlobalNamespaceStyle.Included,
                 genericsOptions: SymbolDisplayGenericsOptions.IncludeTypeParameters,
                 memberOptions:
                     SymbolDisplayMemberOptions.IncludeParameters |
                     SymbolDisplayMemberOptions.IncludeType |
                     SymbolDisplayMemberOptions.IncludeContainingType,
                 parameterOptions:
                     SymbolDisplayParameterOptions.IncludeName |
                     SymbolDisplayParameterOptions.IncludeType |
                     SymbolDisplayParameterOptions.IncludeParamsRefOut |
                     SymbolDisplayParameterOptions.IncludeDefaultValue,
                 localOptions: SymbolDisplayLocalOptions.IncludeType,
                 miscellaneousOptions:
                     SymbolDisplayMiscellaneousOptions.EscapeKeywordIdentifiers |
                     SymbolDisplayMiscellaneousOptions.UseSpecialTypes);

            TestSymbolDescription(
                text,
                findSymbol,
                format,
                "global::System.Action",
                text.IndexOf("global::System.Action", StringComparison.Ordinal),
                true /* minimal */,
                SymbolDisplayPartKind.Keyword,
                SymbolDisplayPartKind.Punctuation,
                SymbolDisplayPartKind.NamespaceName,
                SymbolDisplayPartKind.Punctuation,
                SymbolDisplayPartKind.DelegateName);
        }

        [Fact]
        public void GlobalNamespace2()
        {
            var text = @"public class Test
{
    public class System
    {
        public class Action
        {
        }
    }

    public global::System.Action field;
    public System.Action field2;
}";

            Func<NamespaceSymbol, Symbol> findSymbol = global =>
            {
                var field = global.GetTypeMembers("Test", 0).Single().GetMembers("field").Single() as FieldSymbol;
                return field.Type;
            };

            var format =
             new SymbolDisplayFormat(
                 globalNamespaceStyle: SymbolDisplayGlobalNamespaceStyle.OmittedAsContaining,
                 genericsOptions: SymbolDisplayGenericsOptions.IncludeTypeParameters,
                 memberOptions:
                     SymbolDisplayMemberOptions.IncludeParameters |
                     SymbolDisplayMemberOptions.IncludeType |
                     SymbolDisplayMemberOptions.IncludeContainingType,
                 parameterOptions:
                     SymbolDisplayParameterOptions.IncludeName |
                     SymbolDisplayParameterOptions.IncludeType |
                     SymbolDisplayParameterOptions.IncludeParamsRefOut |
                     SymbolDisplayParameterOptions.IncludeDefaultValue,
                 localOptions: SymbolDisplayLocalOptions.IncludeType,
                 miscellaneousOptions:
                     SymbolDisplayMiscellaneousOptions.EscapeKeywordIdentifiers |
                     SymbolDisplayMiscellaneousOptions.UseSpecialTypes);

            TestSymbolDescription(
                text,
                findSymbol,
                format,
                "System.Action",
                text.IndexOf("global::System.Action", StringComparison.Ordinal),
                true /* minimal */,
                SymbolDisplayPartKind.NamespaceName,
                SymbolDisplayPartKind.Punctuation,
                SymbolDisplayPartKind.DelegateName);
        }

        [Fact]
        public void GlobalNamespace3()
        {
            var text = @"public class Test
{
    public class System
    {
        public class Action
        {
        }
    }

    public System.Action field2;
    public global::System.Action field;
}";

            Func<NamespaceSymbol, Symbol> findSymbol = global =>
            {
                var field = global.GetTypeMembers("Test", 0).Single().GetMembers("field2").Single() as FieldSymbol;
                return field.Type;
            };

            var format =
             new SymbolDisplayFormat(
                 globalNamespaceStyle: SymbolDisplayGlobalNamespaceStyle.Included,
                 genericsOptions: SymbolDisplayGenericsOptions.IncludeTypeParameters,
                 memberOptions:
                     SymbolDisplayMemberOptions.IncludeParameters |
                     SymbolDisplayMemberOptions.IncludeType |
                     SymbolDisplayMemberOptions.IncludeContainingType,
                 parameterOptions:
                     SymbolDisplayParameterOptions.IncludeName |
                     SymbolDisplayParameterOptions.IncludeType |
                     SymbolDisplayParameterOptions.IncludeParamsRefOut |
                     SymbolDisplayParameterOptions.IncludeDefaultValue,
                 localOptions: SymbolDisplayLocalOptions.IncludeType,
                 miscellaneousOptions:
                     SymbolDisplayMiscellaneousOptions.EscapeKeywordIdentifiers |
                     SymbolDisplayMiscellaneousOptions.UseSpecialTypes);

            TestSymbolDescription(
                text,
                findSymbol,
                format,
                "System.Action",
                text.IndexOf("System.Action", StringComparison.Ordinal),
                true /* minimal */,
                SymbolDisplayPartKind.ClassName,
                SymbolDisplayPartKind.Punctuation,
                SymbolDisplayPartKind.ClassName);
        }

        [Fact]
        public void DefaultParameterValues()
        {
            var text = @"
struct S
{
    void M(
        int i = 1,
        string str = ""hello"",
        object o = null
        S s = default(S))
    {
    }
}";

            Func<NamespaceSymbol, Symbol> findSymbol = global =>
                global.GetMember<NamedTypeSymbol>("S").GetMember<MethodSymbol>("M");

            var format =
             new SymbolDisplayFormat(
                 globalNamespaceStyle: SymbolDisplayGlobalNamespaceStyle.Included,
                 genericsOptions: SymbolDisplayGenericsOptions.IncludeTypeParameters,
                 memberOptions:
                     SymbolDisplayMemberOptions.IncludeParameters |
                     SymbolDisplayMemberOptions.IncludeType |
                     SymbolDisplayMemberOptions.IncludeContainingType,
                 parameterOptions:
                     SymbolDisplayParameterOptions.IncludeName |
                     SymbolDisplayParameterOptions.IncludeType |
                     SymbolDisplayParameterOptions.IncludeParamsRefOut |
                     SymbolDisplayParameterOptions.IncludeDefaultValue,
                 localOptions: SymbolDisplayLocalOptions.IncludeType,
                 miscellaneousOptions:
                     SymbolDisplayMiscellaneousOptions.EscapeKeywordIdentifiers |
                     SymbolDisplayMiscellaneousOptions.UseSpecialTypes);

            TestSymbolDescription(text, findSymbol,
                format,
                @"void S.M(int i = 1, string str = ""hello"", object o = null, S s = default(S))",
                SymbolDisplayPartKind.Keyword,
                SymbolDisplayPartKind.Space,
                SymbolDisplayPartKind.StructName,
                SymbolDisplayPartKind.Punctuation, //.
                SymbolDisplayPartKind.MethodName,
                SymbolDisplayPartKind.Punctuation, //(
                SymbolDisplayPartKind.Keyword,
                SymbolDisplayPartKind.Space,
                SymbolDisplayPartKind.ParameterName,
                SymbolDisplayPartKind.Space,
                SymbolDisplayPartKind.Punctuation, //=
                SymbolDisplayPartKind.Space,
                SymbolDisplayPartKind.NumericLiteral,
                SymbolDisplayPartKind.Punctuation, //,
                SymbolDisplayPartKind.Space,
                SymbolDisplayPartKind.Keyword,
                SymbolDisplayPartKind.Space,
                SymbolDisplayPartKind.ParameterName,
                SymbolDisplayPartKind.Space,
                SymbolDisplayPartKind.Punctuation, //=
                SymbolDisplayPartKind.Space,
                SymbolDisplayPartKind.StringLiteral,
                SymbolDisplayPartKind.Punctuation, //,
                SymbolDisplayPartKind.Space,
                SymbolDisplayPartKind.Keyword,
                SymbolDisplayPartKind.Space,
                SymbolDisplayPartKind.ParameterName,
                SymbolDisplayPartKind.Space,
                SymbolDisplayPartKind.Punctuation, //=
                SymbolDisplayPartKind.Space,
                SymbolDisplayPartKind.Keyword,
                SymbolDisplayPartKind.Punctuation, //,
                SymbolDisplayPartKind.Space,
                SymbolDisplayPartKind.StructName,
                SymbolDisplayPartKind.Space,
                SymbolDisplayPartKind.ParameterName,
                SymbolDisplayPartKind.Space,
                SymbolDisplayPartKind.Punctuation, //=
                SymbolDisplayPartKind.Space,
                SymbolDisplayPartKind.Keyword,
                SymbolDisplayPartKind.Punctuation, //(
                SymbolDisplayPartKind.StructName,
                SymbolDisplayPartKind.Punctuation, //)
                SymbolDisplayPartKind.Punctuation); //)
        }

        [Fact]
        public void DefaultParameterValues_TypeParameter()
        {
            var text = @"
struct S
{
    void M<T>(T t = default(T))
    {
    }
}";

            Func<NamespaceSymbol, Symbol> findSymbol = global =>
                global.GetMember<NamedTypeSymbol>("S").GetMember<MethodSymbol>("M");

            var format =
             new SymbolDisplayFormat(
                 globalNamespaceStyle: SymbolDisplayGlobalNamespaceStyle.Included,
                 genericsOptions: SymbolDisplayGenericsOptions.IncludeTypeParameters,
                 memberOptions:
                     SymbolDisplayMemberOptions.IncludeParameters |
                     SymbolDisplayMemberOptions.IncludeType |
                     SymbolDisplayMemberOptions.IncludeContainingType,
                 parameterOptions:
                     SymbolDisplayParameterOptions.IncludeName |
                     SymbolDisplayParameterOptions.IncludeType |
                     SymbolDisplayParameterOptions.IncludeParamsRefOut |
                     SymbolDisplayParameterOptions.IncludeDefaultValue,
                 localOptions: SymbolDisplayLocalOptions.IncludeType,
                 miscellaneousOptions:
                     SymbolDisplayMiscellaneousOptions.EscapeKeywordIdentifiers |
                     SymbolDisplayMiscellaneousOptions.UseSpecialTypes);

            TestSymbolDescription(text, findSymbol,
                format,
                @"void S.M<T>(T t = default(T))",
                SymbolDisplayPartKind.Keyword,
                SymbolDisplayPartKind.Space,
                SymbolDisplayPartKind.StructName,
                SymbolDisplayPartKind.Punctuation, //.
                SymbolDisplayPartKind.MethodName,
                SymbolDisplayPartKind.Punctuation, //<
                SymbolDisplayPartKind.TypeParameterName,
                SymbolDisplayPartKind.Punctuation, //>
                SymbolDisplayPartKind.Punctuation, //(
                SymbolDisplayPartKind.TypeParameterName,
                SymbolDisplayPartKind.Space,
                SymbolDisplayPartKind.ParameterName,
                SymbolDisplayPartKind.Space,
                SymbolDisplayPartKind.Punctuation, //=
                SymbolDisplayPartKind.Space,
                SymbolDisplayPartKind.Keyword,
                SymbolDisplayPartKind.Punctuation, //(
                SymbolDisplayPartKind.TypeParameterName,
                SymbolDisplayPartKind.Punctuation, //)
                SymbolDisplayPartKind.Punctuation); //)
        }

        [Fact]
        public void DefaultParameterValues_Enum()
        {
            var text = @"
enum E
{
    A = 1,
    B = 2,
    C = 5,
}

struct S
{
    void P(E e = (E)1)
    {
    }
    void Q(E e = (E)3)
    {
    }
    void R(E e = (E)5)
    {
    }
}";

            Func<NamespaceSymbol, Symbol> findSymbol1 = global =>
                global.GetMember<NamedTypeSymbol>("S").GetMember<MethodSymbol>("P");
            Func<NamespaceSymbol, Symbol> findSymbol2 = global =>
                global.GetMember<NamedTypeSymbol>("S").GetMember<MethodSymbol>("Q");
            Func<NamespaceSymbol, Symbol> findSymbol3 = global =>
                global.GetMember<NamedTypeSymbol>("S").GetMember<MethodSymbol>("R");

            var format =
             new SymbolDisplayFormat(
                 globalNamespaceStyle: SymbolDisplayGlobalNamespaceStyle.Included,
                 genericsOptions: SymbolDisplayGenericsOptions.IncludeTypeParameters,
                 memberOptions:
                     SymbolDisplayMemberOptions.IncludeParameters |
                     SymbolDisplayMemberOptions.IncludeType |
                     SymbolDisplayMemberOptions.IncludeContainingType,
                 parameterOptions:
                     SymbolDisplayParameterOptions.IncludeName |
                     SymbolDisplayParameterOptions.IncludeType |
                     SymbolDisplayParameterOptions.IncludeParamsRefOut |
                     SymbolDisplayParameterOptions.IncludeDefaultValue,
                 localOptions: SymbolDisplayLocalOptions.IncludeType,
                 miscellaneousOptions:
                     SymbolDisplayMiscellaneousOptions.EscapeKeywordIdentifiers |
                     SymbolDisplayMiscellaneousOptions.UseSpecialTypes);

            TestSymbolDescription(text, findSymbol1,
                format,
                @"void S.P(E e = E.A)",
                SymbolDisplayPartKind.Keyword,
                SymbolDisplayPartKind.Space,
                SymbolDisplayPartKind.StructName,
                SymbolDisplayPartKind.Punctuation, //.
                SymbolDisplayPartKind.MethodName,
                SymbolDisplayPartKind.Punctuation, //(
                SymbolDisplayPartKind.EnumName,
                SymbolDisplayPartKind.Space,
                SymbolDisplayPartKind.ParameterName,
                SymbolDisplayPartKind.Space,
                SymbolDisplayPartKind.Punctuation, //=
                SymbolDisplayPartKind.Space,
                SymbolDisplayPartKind.EnumName,
                SymbolDisplayPartKind.Punctuation, //.
                SymbolDisplayPartKind.EnumMemberName,
                SymbolDisplayPartKind.Punctuation); //)

            TestSymbolDescription(text, findSymbol2,
                format,
                @"void S.Q(E e = (E)3)",
                SymbolDisplayPartKind.Keyword,
                SymbolDisplayPartKind.Space,
                SymbolDisplayPartKind.StructName,
                SymbolDisplayPartKind.Punctuation, //.
                SymbolDisplayPartKind.MethodName,
                SymbolDisplayPartKind.Punctuation, //(
                SymbolDisplayPartKind.EnumName,
                SymbolDisplayPartKind.Space,
                SymbolDisplayPartKind.ParameterName,
                SymbolDisplayPartKind.Space,
                SymbolDisplayPartKind.Punctuation, //=
                SymbolDisplayPartKind.Space,
                SymbolDisplayPartKind.Punctuation, //(
                SymbolDisplayPartKind.EnumName,
                SymbolDisplayPartKind.Punctuation, //)
                SymbolDisplayPartKind.NumericLiteral,
                SymbolDisplayPartKind.Punctuation); //)

            TestSymbolDescription(text, findSymbol3,
                format,
                @"void S.R(E e = E.C)",
                SymbolDisplayPartKind.Keyword,
                SymbolDisplayPartKind.Space,
                SymbolDisplayPartKind.StructName,
                SymbolDisplayPartKind.Punctuation, //.
                SymbolDisplayPartKind.MethodName,
                SymbolDisplayPartKind.Punctuation, //(
                SymbolDisplayPartKind.EnumName,
                SymbolDisplayPartKind.Space,
                SymbolDisplayPartKind.ParameterName,
                SymbolDisplayPartKind.Space,
                SymbolDisplayPartKind.Punctuation, //=
                SymbolDisplayPartKind.Space,
                SymbolDisplayPartKind.EnumName,
                SymbolDisplayPartKind.Punctuation,
                SymbolDisplayPartKind.EnumMemberName,
                SymbolDisplayPartKind.Punctuation); //)
        }

        [Fact]
        public void DefaultParameterValues_FlagsEnum()
        {
            var text = @"
[System.FlagsAttribute]
enum E
{
    A = 1,
    B = 2,
    C = 5,
}

struct S
{
    void P(E e = (E)1)
    {
    }
    void Q(E e = (E)3)
    {
    }
    void R(E e = (E)5)
    {
    }
}";

            Func<NamespaceSymbol, Symbol> findSymbol1 = global =>
                global.GetMember<NamedTypeSymbol>("S").GetMember<MethodSymbol>("P");
            Func<NamespaceSymbol, Symbol> findSymbol2 = global =>
                global.GetMember<NamedTypeSymbol>("S").GetMember<MethodSymbol>("Q");
            Func<NamespaceSymbol, Symbol> findSymbol3 = global =>
                global.GetMember<NamedTypeSymbol>("S").GetMember<MethodSymbol>("R");

            var format =
             new SymbolDisplayFormat(
                 globalNamespaceStyle: SymbolDisplayGlobalNamespaceStyle.Included,
                 genericsOptions: SymbolDisplayGenericsOptions.IncludeTypeParameters,
                 memberOptions:
                     SymbolDisplayMemberOptions.IncludeParameters |
                     SymbolDisplayMemberOptions.IncludeType |
                     SymbolDisplayMemberOptions.IncludeContainingType,
                 parameterOptions:
                     SymbolDisplayParameterOptions.IncludeName |
                     SymbolDisplayParameterOptions.IncludeType |
                     SymbolDisplayParameterOptions.IncludeParamsRefOut |
                     SymbolDisplayParameterOptions.IncludeDefaultValue,
                 localOptions: SymbolDisplayLocalOptions.IncludeType,
                 miscellaneousOptions:
                     SymbolDisplayMiscellaneousOptions.EscapeKeywordIdentifiers |
                     SymbolDisplayMiscellaneousOptions.UseSpecialTypes);

            TestSymbolDescription(text, findSymbol1,
                format,
                @"void S.P(E e = E.A)",
                SymbolDisplayPartKind.Keyword,
                SymbolDisplayPartKind.Space,
                SymbolDisplayPartKind.StructName,
                SymbolDisplayPartKind.Punctuation, //.
                SymbolDisplayPartKind.MethodName,
                SymbolDisplayPartKind.Punctuation, //(
                SymbolDisplayPartKind.EnumName,
                SymbolDisplayPartKind.Space,
                SymbolDisplayPartKind.ParameterName,
                SymbolDisplayPartKind.Space,
                SymbolDisplayPartKind.Punctuation, //=
                SymbolDisplayPartKind.Space,
                SymbolDisplayPartKind.EnumName,
                SymbolDisplayPartKind.Punctuation, //.
                SymbolDisplayPartKind.EnumMemberName,
                SymbolDisplayPartKind.Punctuation); //)

            TestSymbolDescription(text, findSymbol2,
                format,
                @"void S.Q(E e = E.A | E.B)",
                SymbolDisplayPartKind.Keyword,
                SymbolDisplayPartKind.Space,
                SymbolDisplayPartKind.StructName,
                SymbolDisplayPartKind.Punctuation, //.
                SymbolDisplayPartKind.MethodName,
                SymbolDisplayPartKind.Punctuation, //(
                SymbolDisplayPartKind.EnumName,
                SymbolDisplayPartKind.Space,
                SymbolDisplayPartKind.ParameterName,
                SymbolDisplayPartKind.Space,
                SymbolDisplayPartKind.Punctuation, //=
                SymbolDisplayPartKind.Space,
                SymbolDisplayPartKind.EnumName,
                SymbolDisplayPartKind.Punctuation, //.
                SymbolDisplayPartKind.EnumMemberName,
                SymbolDisplayPartKind.Space,
                SymbolDisplayPartKind.Punctuation, //|
                SymbolDisplayPartKind.Space,
                SymbolDisplayPartKind.EnumName,
                SymbolDisplayPartKind.Punctuation, //.
                SymbolDisplayPartKind.EnumMemberName,
                SymbolDisplayPartKind.Punctuation); //)

            TestSymbolDescription(text, findSymbol3,
                format,
                @"void S.R(E e = E.C)",
                SymbolDisplayPartKind.Keyword,
                SymbolDisplayPartKind.Space,
                SymbolDisplayPartKind.StructName,
                SymbolDisplayPartKind.Punctuation, //.
                SymbolDisplayPartKind.MethodName,
                SymbolDisplayPartKind.Punctuation, //(
                SymbolDisplayPartKind.EnumName,
                SymbolDisplayPartKind.Space,
                SymbolDisplayPartKind.ParameterName,
                SymbolDisplayPartKind.Space,
                SymbolDisplayPartKind.Punctuation, //=
                SymbolDisplayPartKind.Space,
                SymbolDisplayPartKind.EnumName,
                SymbolDisplayPartKind.Punctuation,
                SymbolDisplayPartKind.EnumMemberName,
                SymbolDisplayPartKind.Punctuation);
        }

        [Fact]
        public void DefaultParameterValues_NegativeEnum()
        {
            var text = @"
[System.FlagsAttribute]
enum E : sbyte
{
    A = -2,
    A1 = -2,
    B = 1,
    B1 = 1,
    C = 0,
    C1 = 0,
}

struct S
{
    void P(E e = (E)(-2), E f = (E)(-1), E g = (E)0, E h = (E)(-3))
    {
    }
}";

            Func<NamespaceSymbol, Symbol> findSymbol = global =>
                global.GetMember<NamedTypeSymbol>("S").GetMember<MethodSymbol>("P");

            var format =
             new SymbolDisplayFormat(
                 globalNamespaceStyle: SymbolDisplayGlobalNamespaceStyle.Included,
                 genericsOptions: SymbolDisplayGenericsOptions.IncludeTypeParameters,
                 memberOptions:
                     SymbolDisplayMemberOptions.IncludeParameters |
                     SymbolDisplayMemberOptions.IncludeType |
                     SymbolDisplayMemberOptions.IncludeContainingType,
                 parameterOptions:
                     SymbolDisplayParameterOptions.IncludeName |
                     SymbolDisplayParameterOptions.IncludeType |
                     SymbolDisplayParameterOptions.IncludeParamsRefOut |
                     SymbolDisplayParameterOptions.IncludeDefaultValue,
                 localOptions: SymbolDisplayLocalOptions.IncludeType,
                 miscellaneousOptions:
                     SymbolDisplayMiscellaneousOptions.EscapeKeywordIdentifiers |
                     SymbolDisplayMiscellaneousOptions.UseSpecialTypes);

            TestSymbolDescription(text, findSymbol,
                format,
                @"void S.P(E e = E.A, E f = E.A | E.B, E g = E.C, E h = (E)-3)",
                SymbolDisplayPartKind.Keyword,
                SymbolDisplayPartKind.Space,
                SymbolDisplayPartKind.StructName,
                SymbolDisplayPartKind.Punctuation, //.
                SymbolDisplayPartKind.MethodName,
                SymbolDisplayPartKind.Punctuation, //(
                SymbolDisplayPartKind.EnumName,
                SymbolDisplayPartKind.Space,
                SymbolDisplayPartKind.ParameterName,
                SymbolDisplayPartKind.Space,
                SymbolDisplayPartKind.Punctuation, //=
                SymbolDisplayPartKind.Space,
                SymbolDisplayPartKind.EnumName,
                SymbolDisplayPartKind.Punctuation, //.
                SymbolDisplayPartKind.EnumMemberName,
                SymbolDisplayPartKind.Punctuation, //,
                SymbolDisplayPartKind.Space,
                SymbolDisplayPartKind.EnumName,
                SymbolDisplayPartKind.Space,
                SymbolDisplayPartKind.ParameterName,
                SymbolDisplayPartKind.Space,
                SymbolDisplayPartKind.Punctuation, //=
                SymbolDisplayPartKind.Space,
                SymbolDisplayPartKind.EnumName,
                SymbolDisplayPartKind.Punctuation, //.
                SymbolDisplayPartKind.EnumMemberName,
                SymbolDisplayPartKind.Space,
                SymbolDisplayPartKind.Punctuation, //|
                SymbolDisplayPartKind.Space,
                SymbolDisplayPartKind.EnumName,
                SymbolDisplayPartKind.Punctuation, //.
                SymbolDisplayPartKind.EnumMemberName,
                SymbolDisplayPartKind.Punctuation, //,
                SymbolDisplayPartKind.Space,
                SymbolDisplayPartKind.EnumName,
                SymbolDisplayPartKind.Space,
                SymbolDisplayPartKind.ParameterName,
                SymbolDisplayPartKind.Space,
                SymbolDisplayPartKind.Punctuation, //=
                SymbolDisplayPartKind.Space,
                SymbolDisplayPartKind.EnumName,
                SymbolDisplayPartKind.Punctuation, //.
                SymbolDisplayPartKind.EnumMemberName,
                SymbolDisplayPartKind.Punctuation, //,
                SymbolDisplayPartKind.Space,
                SymbolDisplayPartKind.EnumName,
                SymbolDisplayPartKind.Space,
                SymbolDisplayPartKind.ParameterName,
                SymbolDisplayPartKind.Space,
                SymbolDisplayPartKind.Punctuation, // =
                SymbolDisplayPartKind.Space,
                SymbolDisplayPartKind.Punctuation, // (
                SymbolDisplayPartKind.EnumName,
                SymbolDisplayPartKind.Punctuation, // )
                SymbolDisplayPartKind.NumericLiteral,
                SymbolDisplayPartKind.Punctuation); //)
        }

        [Fact]
        public void TestConstantFieldValue()
        {
            var text =
@"class C {
    const int f = 1;
}";

            Func<NamespaceSymbol, Symbol> findSymbol = global =>
                global.GetTypeMembers("C", 0).Single().
                GetMembers("f").Single();

            var format = new SymbolDisplayFormat(
                memberOptions:
                    SymbolDisplayMemberOptions.IncludeAccessibility |
                    SymbolDisplayMemberOptions.IncludeContainingType |
                    SymbolDisplayMemberOptions.IncludeExplicitInterface |
                    SymbolDisplayMemberOptions.IncludeModifiers |
                    SymbolDisplayMemberOptions.IncludeParameters |
                    SymbolDisplayMemberOptions.IncludeType |
                    SymbolDisplayMemberOptions.IncludeConstantValue);

            TestSymbolDescription(
                text,
                findSymbol,
                format,
                "private const Int32 C.f = 1",
                SymbolDisplayPartKind.Keyword,
                SymbolDisplayPartKind.Space,
                SymbolDisplayPartKind.Keyword,
                SymbolDisplayPartKind.Space,
                SymbolDisplayPartKind.StructName,
                SymbolDisplayPartKind.Space,
                SymbolDisplayPartKind.ClassName,
                SymbolDisplayPartKind.Punctuation,
                SymbolDisplayPartKind.ConstantName,
                SymbolDisplayPartKind.Space,
                SymbolDisplayPartKind.Punctuation,
                SymbolDisplayPartKind.Space,
                SymbolDisplayPartKind.NumericLiteral);
        }

        [Fact]
        public void TestConstantFieldValue_EnumMember()
        {
            var text =
@"
enum E { A, B, C }
class C {
    const E f = E.B;
}";

            Func<NamespaceSymbol, Symbol> findSymbol = global =>
                global.GetTypeMembers("C", 0).Single().
                GetMembers("f").Single();

            var format = new SymbolDisplayFormat(
                memberOptions:
                    SymbolDisplayMemberOptions.IncludeAccessibility |
                    SymbolDisplayMemberOptions.IncludeContainingType |
                    SymbolDisplayMemberOptions.IncludeExplicitInterface |
                    SymbolDisplayMemberOptions.IncludeModifiers |
                    SymbolDisplayMemberOptions.IncludeParameters |
                    SymbolDisplayMemberOptions.IncludeType |
                    SymbolDisplayMemberOptions.IncludeConstantValue);

            TestSymbolDescription(
                text,
                findSymbol,
                format,
                "private const E C.f = E.B",
                SymbolDisplayPartKind.Keyword,
                SymbolDisplayPartKind.Space,
                SymbolDisplayPartKind.Keyword,
                SymbolDisplayPartKind.Space,
                SymbolDisplayPartKind.EnumName,
                SymbolDisplayPartKind.Space,
                SymbolDisplayPartKind.ClassName,
                SymbolDisplayPartKind.Punctuation,
                SymbolDisplayPartKind.ConstantName,
                SymbolDisplayPartKind.Space,
                SymbolDisplayPartKind.Punctuation,
                SymbolDisplayPartKind.Space,
                SymbolDisplayPartKind.EnumName,
                SymbolDisplayPartKind.Punctuation,
                SymbolDisplayPartKind.EnumMemberName);
        }

        [Fact]
        public void TestConstantFieldValue_EnumMember_Flags()
        {
            var text =
@"
[System.FlagsAttribute]
enum E { A = 1, B = 2, C = 4, D = A | B | C }
class C {
    const E f = E.D;
}";

            Func<NamespaceSymbol, Symbol> findSymbol = global =>
                global.GetTypeMembers("C", 0).Single().
                GetMembers("f").Single();

            var format = new SymbolDisplayFormat(
                memberOptions:
                    SymbolDisplayMemberOptions.IncludeAccessibility |
                    SymbolDisplayMemberOptions.IncludeContainingType |
                    SymbolDisplayMemberOptions.IncludeExplicitInterface |
                    SymbolDisplayMemberOptions.IncludeModifiers |
                    SymbolDisplayMemberOptions.IncludeParameters |
                    SymbolDisplayMemberOptions.IncludeType |
                    SymbolDisplayMemberOptions.IncludeConstantValue);

            TestSymbolDescription(
                text,
                findSymbol,
                format,
                "private const E C.f = E.D",
                SymbolDisplayPartKind.Keyword,
                SymbolDisplayPartKind.Space,
                SymbolDisplayPartKind.Keyword,
                SymbolDisplayPartKind.Space,
                SymbolDisplayPartKind.EnumName,
                SymbolDisplayPartKind.Space,
                SymbolDisplayPartKind.ClassName,
                SymbolDisplayPartKind.Punctuation,
                SymbolDisplayPartKind.ConstantName,
                SymbolDisplayPartKind.Space,
                SymbolDisplayPartKind.Punctuation,
                SymbolDisplayPartKind.Space,
                SymbolDisplayPartKind.EnumName,
                SymbolDisplayPartKind.Punctuation,
                SymbolDisplayPartKind.EnumMemberName);
        }

        [Fact]
        public void TestEnumMember()
        {
            var text =
@"enum E { A, B, C }";

            Func<NamespaceSymbol, Symbol> findSymbol = global =>
                global.GetTypeMembers("E", 0).Single().
                GetMembers("B").Single();

            var format = new SymbolDisplayFormat(
                memberOptions:
                    SymbolDisplayMemberOptions.IncludeAccessibility |
                    SymbolDisplayMemberOptions.IncludeContainingType |
                    SymbolDisplayMemberOptions.IncludeExplicitInterface |
                    SymbolDisplayMemberOptions.IncludeModifiers |
                    SymbolDisplayMemberOptions.IncludeParameters |
                    SymbolDisplayMemberOptions.IncludeType |
                    SymbolDisplayMemberOptions.IncludeConstantValue);

            TestSymbolDescription(
                text,
                findSymbol,
                format,
                "E.B = 1",
                SymbolDisplayPartKind.EnumName,
                SymbolDisplayPartKind.Punctuation,
                SymbolDisplayPartKind.EnumMemberName,
                SymbolDisplayPartKind.Space,
                SymbolDisplayPartKind.Punctuation,
                SymbolDisplayPartKind.Space,
                SymbolDisplayPartKind.NumericLiteral);
        }

        [Fact]
        public void TestEnumMember_Flags()
        {
            var text =
@"[System.FlagsAttribute]
enum E { A = 1, B = 2, C = 4, D = A | B | C }";

            Func<NamespaceSymbol, Symbol> findSymbol = global =>
                global.GetTypeMembers("E", 0).Single().
                GetMembers("D").Single();

            var format = new SymbolDisplayFormat(
                memberOptions:
                    SymbolDisplayMemberOptions.IncludeAccessibility |
                    SymbolDisplayMemberOptions.IncludeContainingType |
                    SymbolDisplayMemberOptions.IncludeExplicitInterface |
                    SymbolDisplayMemberOptions.IncludeModifiers |
                    SymbolDisplayMemberOptions.IncludeParameters |
                    SymbolDisplayMemberOptions.IncludeType |
                    SymbolDisplayMemberOptions.IncludeConstantValue);

            TestSymbolDescription(
                text,
                findSymbol,
                format,
                "E.D = E.A | E.B | E.C",
                SymbolDisplayPartKind.EnumName,
                SymbolDisplayPartKind.Punctuation,
                SymbolDisplayPartKind.EnumMemberName,
                SymbolDisplayPartKind.Space,
                SymbolDisplayPartKind.Punctuation,
                SymbolDisplayPartKind.Space,
                SymbolDisplayPartKind.EnumName,
                SymbolDisplayPartKind.Punctuation,
                SymbolDisplayPartKind.EnumMemberName,
                SymbolDisplayPartKind.Space,
                SymbolDisplayPartKind.Punctuation,
                SymbolDisplayPartKind.Space,
                SymbolDisplayPartKind.EnumName,
                SymbolDisplayPartKind.Punctuation,
                SymbolDisplayPartKind.EnumMemberName,
                SymbolDisplayPartKind.Space,
                SymbolDisplayPartKind.Punctuation,
                SymbolDisplayPartKind.Space,
                SymbolDisplayPartKind.EnumName,
                SymbolDisplayPartKind.Punctuation,
                SymbolDisplayPartKind.EnumMemberName);
        }

        [Fact]
        public void TestEnumMember_FlagsWithoutAttribute()
        {
            var text =
@"enum E { A = 1, B = 2, C = 4, D = A | B | C }";

            Func<NamespaceSymbol, Symbol> findSymbol = global =>
                global.GetTypeMembers("E", 0).Single().
                GetMembers("D").Single();

            var format = new SymbolDisplayFormat(
                memberOptions:
                    SymbolDisplayMemberOptions.IncludeAccessibility |
                    SymbolDisplayMemberOptions.IncludeContainingType |
                    SymbolDisplayMemberOptions.IncludeExplicitInterface |
                    SymbolDisplayMemberOptions.IncludeModifiers |
                    SymbolDisplayMemberOptions.IncludeParameters |
                    SymbolDisplayMemberOptions.IncludeType |
                    SymbolDisplayMemberOptions.IncludeConstantValue);

            TestSymbolDescription(
                text,
                findSymbol,
                format,
                "E.D = 7",
                SymbolDisplayPartKind.EnumName,
                SymbolDisplayPartKind.Punctuation,
                SymbolDisplayPartKind.EnumMemberName,
                SymbolDisplayPartKind.Space,
                SymbolDisplayPartKind.Punctuation,
                SymbolDisplayPartKind.Space,
                SymbolDisplayPartKind.NumericLiteral);
        }

        [Fact, WorkItem(545462, "http://vstfdevdiv:8080/DevDiv2/DevDiv/_workitems/edit/545462")]
        public void DateTimeDefaultParameterValue()
        {
            var text = @"
using System;
using System.Runtime.CompilerServices;
using System.Runtime.InteropServices;

class C
{
    static void Goo([Optional][DateTimeConstant(100)] DateTime d) { }
}";

            Func<NamespaceSymbol, Symbol> findSymbol = global =>
                global.GetMember<NamedTypeSymbol>("C").
                GetMember<MethodSymbol>("Goo");

            var format = new SymbolDisplayFormat(
                 memberOptions: SymbolDisplayMemberOptions.IncludeParameters,
                 parameterOptions: SymbolDisplayParameterOptions.IncludeType |
                                   SymbolDisplayParameterOptions.IncludeName |
                                   SymbolDisplayParameterOptions.IncludeDefaultValue);

            TestSymbolDescription(
                text,
                findSymbol,
                format,
                "Goo(DateTime d)",
                SymbolDisplayPartKind.MethodName,
                SymbolDisplayPartKind.Punctuation,
                SymbolDisplayPartKind.StructName,
                SymbolDisplayPartKind.Space,
                SymbolDisplayPartKind.ParameterName,
                SymbolDisplayPartKind.Punctuation);
        }

        [Fact, WorkItem(545681, "http://vstfdevdiv:8080/DevDiv2/DevDiv/_workitems/edit/545681")]
        public void TypeParameterFromMetadata()
        {
            var src1 = @"
public class LibG<T>
{
}
";

            var src2 = @"
public class Gen<V>
{
    public void M(LibG<V> p)
    {
    }
}
";
            var complib = CreateCompilation(src1, assemblyName: "Lib");
            var compref = new CSharpCompilationReference(complib);
            var comp1 = CreateCompilation(src2, references: new MetadataReference[] { compref }, assemblyName: "Comp1");

            var mtdata = comp1.EmitToArray();
            var mtref = MetadataReference.CreateFromImage(mtdata);
            var comp2 = CreateCompilation("", references: new MetadataReference[] { mtref }, assemblyName: "Comp2");

            var tsym1 = comp1.SourceModule.GlobalNamespace.GetMember<NamedTypeSymbol>("Gen");
            Assert.NotNull(tsym1);
            var msym1 = tsym1.GetMember<MethodSymbol>("M");
            Assert.NotNull(msym1);
            Assert.Equal("Gen<V>.M(LibG<V>)", msym1.ToDisplayString());

            var tsym2 = comp2.GlobalNamespace.GetMember<NamedTypeSymbol>("Gen");
            Assert.NotNull(tsym2);
            var msym2 = tsym2.GetMember<MethodSymbol>("M");
            Assert.NotNull(msym2);
            Assert.Equal(msym1.ToDisplayString(), msym2.ToDisplayString());
        }

        [Fact, WorkItem(545625, "http://vstfdevdiv:8080/DevDiv2/DevDiv/_workitems/edit/545625")]
        public void ReverseArrayRankSpecifiers()
        {
            var text = @"
public class C
{
    C[][,] F;
}
";
            Func<NamespaceSymbol, Symbol> findSymbol = global =>
                global.GetMember<NamedTypeSymbol>("C").GetMember<FieldSymbol>("F").Type;

            var normalFormat = new SymbolDisplayFormat();
            var reverseFormat = new SymbolDisplayFormat(
                compilerInternalOptions: SymbolDisplayCompilerInternalOptions.ReverseArrayRankSpecifiers);

            TestSymbolDescription(
                text,
                findSymbol,
                normalFormat,
                "C[][,]",
                SymbolDisplayPartKind.ClassName,
                SymbolDisplayPartKind.Punctuation,
                SymbolDisplayPartKind.Punctuation,
                SymbolDisplayPartKind.Punctuation,
                SymbolDisplayPartKind.Punctuation,
                SymbolDisplayPartKind.Punctuation);

            TestSymbolDescription(
                text,
                findSymbol,
                reverseFormat,
                "C[,][]",
                SymbolDisplayPartKind.ClassName,
                SymbolDisplayPartKind.Punctuation,
                SymbolDisplayPartKind.Punctuation,
                SymbolDisplayPartKind.Punctuation,
                SymbolDisplayPartKind.Punctuation,
                SymbolDisplayPartKind.Punctuation);
        }

        [Fact, WorkItem(546638, "http://vstfdevdiv:8080/DevDiv2/DevDiv/_workitems/edit/546638")]
        public void InvariantCultureNegatives()
        {
            var text = @"
public class C
{
    void M(
        sbyte p1 = (sbyte)-1,
        short p2 = (short)-1,
        int p3 = (int)-1,
        long p4 = (long)-1,
        float p5 = (float)-0.5,
        double p6 = (double)-0.5,
        decimal p7 = (decimal)-0.5)
    {
    }
}
";
            var newCulture = (CultureInfo)CultureInfo.CurrentUICulture.Clone();
            newCulture.NumberFormat.NegativeSign = "~";
            newCulture.NumberFormat.NumberDecimalSeparator = ",";
            using (new CultureContext(newCulture))
            {
                var compilation = CreateCompilation(text);
                compilation.VerifyDiagnostics();

                var symbol = compilation.GlobalNamespace.GetMember<NamedTypeSymbol>("C").GetMember<MethodSymbol>("M");
                Assert.Equal("void C.M(" +
                    "[System.SByte p1 = -1], " +
                    "[System.Int16 p2 = -1], " +
                    "[System.Int32 p3 = -1], " +
                    "[System.Int64 p4 = -1], " +
                    "[System.Single p5 = -0.5], " +
                    "[System.Double p6 = -0.5], " +
                    "[System.Decimal p7 = -0.5])", symbol.ToTestDisplayString());
            }
        }

        [Fact]
        public void TestMethodVB()
        {
            var text = @"
Class A
   Public Sub Goo(a As Integer)
   End Sub
End Class";

            var format = new SymbolDisplayFormat(
                memberOptions: SymbolDisplayMemberOptions.IncludeParameters | SymbolDisplayMemberOptions.IncludeModifiers | SymbolDisplayMemberOptions.IncludeAccessibility | SymbolDisplayMemberOptions.IncludeType,
                parameterOptions: SymbolDisplayParameterOptions.IncludeType | SymbolDisplayParameterOptions.IncludeName | SymbolDisplayParameterOptions.IncludeDefaultValue,
                miscellaneousOptions: SymbolDisplayMiscellaneousOptions.UseSpecialTypes);

            var comp = CreateVisualBasicCompilation("c", text);
            var a = (ITypeSymbol)comp.GlobalNamespace.GetMembers("A").Single();
            var goo = a.GetMembers("Goo").Single();
            var parts = Microsoft.CodeAnalysis.CSharp.SymbolDisplay.ToDisplayParts(goo, format);

            Verify(
                parts,
                "public void Goo(int a)",
                SymbolDisplayPartKind.Keyword,
                SymbolDisplayPartKind.Space,
                SymbolDisplayPartKind.Keyword,
                SymbolDisplayPartKind.Space,
                SymbolDisplayPartKind.MethodName,
                SymbolDisplayPartKind.Punctuation,
                SymbolDisplayPartKind.Keyword,
                SymbolDisplayPartKind.Space,
                SymbolDisplayPartKind.ParameterName,
                SymbolDisplayPartKind.Punctuation);
        }

        [Fact]
        public void TestWindowsRuntimeEvent()
        {
            var source = @"
class C
{
    event System.Action E;
}
";
            var format = new SymbolDisplayFormat(
                typeQualificationStyle: SymbolDisplayTypeQualificationStyle.NameAndContainingTypes,
                memberOptions: SymbolDisplayMemberOptions.IncludeContainingType | SymbolDisplayMemberOptions.IncludeType | SymbolDisplayMemberOptions.IncludeParameters | SymbolDisplayMemberOptions.IncludeExplicitInterface);

            var comp = CreateEmptyCompilation(source, WinRtRefs, TestOptions.ReleaseWinMD);
            var eventSymbol = comp.GlobalNamespace.GetMember<NamedTypeSymbol>("C").GetMember<EventSymbol>("E");
            Assert.True(eventSymbol.IsWindowsRuntimeEvent);

            Verify(
                eventSymbol.ToDisplayParts(format),
                "Action C.E",
                SymbolDisplayPartKind.DelegateName,
                SymbolDisplayPartKind.Space,
                SymbolDisplayPartKind.ClassName,
                SymbolDisplayPartKind.Punctuation,
                SymbolDisplayPartKind.EventName);

            Verify(
                eventSymbol.AddMethod.ToDisplayParts(format),
                "EventRegistrationToken C.E.add",
                SymbolDisplayPartKind.StructName,
                SymbolDisplayPartKind.Space,
                SymbolDisplayPartKind.ClassName,
                SymbolDisplayPartKind.Punctuation,
                SymbolDisplayPartKind.EventName,
                SymbolDisplayPartKind.Punctuation,
                SymbolDisplayPartKind.Keyword);

            Verify(
                eventSymbol.RemoveMethod.ToDisplayParts(format),
                "void C.E.remove",
                SymbolDisplayPartKind.Keyword,
                SymbolDisplayPartKind.Space,
                SymbolDisplayPartKind.ClassName,
                SymbolDisplayPartKind.Punctuation,
                SymbolDisplayPartKind.EventName,
                SymbolDisplayPartKind.Punctuation,
                SymbolDisplayPartKind.Keyword);
        }

        [WorkItem(791756, "http://vstfdevdiv:8080/DevDiv2/DevDiv/_workitems/edit/791756")]
        [Theory]
        [MemberData(nameof(FileScopedOrBracedNamespace))]
        public void KindOptions(string ob, string cb)
        {
            var source = @"
namespace N
" + ob + @"
    class C
    {
        event System.Action E;
    }
" + cb + @"
";
            var memberFormat = new SymbolDisplayFormat(
                typeQualificationStyle: SymbolDisplayTypeQualificationStyle.NameAndContainingTypesAndNamespaces,
                memberOptions: SymbolDisplayMemberOptions.IncludeContainingType,
                kindOptions: SymbolDisplayKindOptions.IncludeMemberKeyword);
            var typeFormat = new SymbolDisplayFormat(
                memberOptions: SymbolDisplayMemberOptions.IncludeContainingType,
                typeQualificationStyle: SymbolDisplayTypeQualificationStyle.NameAndContainingTypesAndNamespaces,
                kindOptions: SymbolDisplayKindOptions.IncludeTypeKeyword);
            var namespaceFormat = new SymbolDisplayFormat(
                typeQualificationStyle: SymbolDisplayTypeQualificationStyle.NameAndContainingTypesAndNamespaces,
                memberOptions: SymbolDisplayMemberOptions.IncludeContainingType,
                kindOptions: SymbolDisplayKindOptions.IncludeNamespaceKeyword);

            var comp = CreateCompilation(source);
            var namespaceSymbol = comp.GlobalNamespace.GetMember<NamespaceSymbol>("N");
            var typeSymbol = namespaceSymbol.GetMember<NamedTypeSymbol>("C");
            var eventSymbol = typeSymbol.GetMember<EventSymbol>("E");

            Verify(
                namespaceSymbol.ToDisplayParts(memberFormat),
                "N",
                SymbolDisplayPartKind.NamespaceName);
            Verify(
                namespaceSymbol.ToDisplayParts(typeFormat),
                "N",
                SymbolDisplayPartKind.NamespaceName);
            Verify(
                namespaceSymbol.ToDisplayParts(namespaceFormat),
                "namespace N",
                SymbolDisplayPartKind.Keyword,
                SymbolDisplayPartKind.Space,
                SymbolDisplayPartKind.NamespaceName);

            Verify(
                typeSymbol.ToDisplayParts(memberFormat),
                "N.C",
                SymbolDisplayPartKind.NamespaceName,
                SymbolDisplayPartKind.Punctuation,
                SymbolDisplayPartKind.ClassName);
            Verify(
                typeSymbol.ToDisplayParts(typeFormat),
                "class N.C",
                SymbolDisplayPartKind.Keyword,
                SymbolDisplayPartKind.Space,
                SymbolDisplayPartKind.NamespaceName,
                SymbolDisplayPartKind.Punctuation,
                SymbolDisplayPartKind.ClassName);
            Verify(
                typeSymbol.ToDisplayParts(namespaceFormat),
                "N.C",
                SymbolDisplayPartKind.NamespaceName,
                SymbolDisplayPartKind.Punctuation,
                SymbolDisplayPartKind.ClassName);

            Verify(
                eventSymbol.ToDisplayParts(memberFormat),
                "event N.C.E",
                SymbolDisplayPartKind.Keyword,
                SymbolDisplayPartKind.Space,
                SymbolDisplayPartKind.NamespaceName,
                SymbolDisplayPartKind.Punctuation,
                SymbolDisplayPartKind.ClassName,
                SymbolDisplayPartKind.Punctuation,
                SymbolDisplayPartKind.EventName);
            Verify(
                eventSymbol.ToDisplayParts(typeFormat),
                "N.C.E",
                SymbolDisplayPartKind.NamespaceName,
                SymbolDisplayPartKind.Punctuation,
                SymbolDisplayPartKind.ClassName,
                SymbolDisplayPartKind.Punctuation,
                SymbolDisplayPartKind.EventName);
            Verify(
                eventSymbol.ToDisplayParts(namespaceFormat),
                "N.C.E",
                SymbolDisplayPartKind.NamespaceName,
                SymbolDisplayPartKind.Punctuation,
                SymbolDisplayPartKind.ClassName,
                SymbolDisplayPartKind.Punctuation,
                SymbolDisplayPartKind.EventName);
        }

        [WorkItem(765287, "http://vstfdevdiv:8080/DevDiv2/DevDiv/_workitems/edit/765287")]
        [Fact]
        public void TestVbSymbols()
        {
            var vbComp = CreateVisualBasicCompilation(@"
Class Outer
    Class Inner(Of T)
    End Class

    Sub M(Of U)()
    End Sub

    WriteOnly Property P() As String
        Set(value)
        End Set
    End Property

    Private F As Integer

    Event E()

    Delegate Sub D()

    Function [Error]() As Missing
    End Function
End Class
", assemblyName: "VB");

            var outer = (INamedTypeSymbol)vbComp.GlobalNamespace.GetMembers("Outer").Single();
            var type = outer.GetMembers("Inner").Single();
            var method = outer.GetMembers("M").Single();
            var property = outer.GetMembers("P").Single();
            var field = outer.GetMembers("F").Single();
            var @event = outer.GetMembers("E").Single();
            var @delegate = outer.GetMembers("D").Single();
            var error = outer.GetMembers("Error").Single();

            Assert.False(type is Symbol);
            Assert.False(method is Symbol);
            Assert.False(property is Symbol);
            Assert.False(field is Symbol);
            Assert.False(@event is Symbol);
            Assert.False(@delegate is Symbol);
            Assert.False(error is Symbol);

            // 1) Looks like C#.
            // 2) Doesn't blow up.
            Assert.Equal("Outer.Inner<T>", CSharp.SymbolDisplay.ToDisplayString(type, SymbolDisplayFormat.TestFormat));
            Assert.Equal("void Outer.M<U>()", CSharp.SymbolDisplay.ToDisplayString(method, SymbolDisplayFormat.TestFormat));
            Assert.Equal("System.String Outer.P { set; }", CSharp.SymbolDisplay.ToDisplayString(property, SymbolDisplayFormat.TestFormat));
            Assert.Equal("System.Int32 Outer.F", CSharp.SymbolDisplay.ToDisplayString(field, SymbolDisplayFormat.TestFormat));
            Assert.Equal("event Outer.EEventHandler Outer.E", CSharp.SymbolDisplay.ToDisplayString(@event, SymbolDisplayFormat.TestFormat));
            Assert.Equal("Outer.D", CSharp.SymbolDisplay.ToDisplayString(@delegate, SymbolDisplayFormat.TestFormat));
            Assert.Equal("Missing Outer.Error()", CSharp.SymbolDisplay.ToDisplayString(error, SymbolDisplayFormat.TestFormat));
        }

        [Fact]
        public void FormatPrimitive()
        {
            // basic tests, more cases are covered by ObjectFormatterTests
            Assert.Equal("1", SymbolDisplay.FormatPrimitive(1, quoteStrings: false, useHexadecimalNumbers: false));
            Assert.Equal("1", SymbolDisplay.FormatPrimitive((uint)1, quoteStrings: false, useHexadecimalNumbers: false));
            Assert.Equal("1", SymbolDisplay.FormatPrimitive((byte)1, quoteStrings: false, useHexadecimalNumbers: false));
            Assert.Equal("1", SymbolDisplay.FormatPrimitive((sbyte)1, quoteStrings: false, useHexadecimalNumbers: false));
            Assert.Equal("1", SymbolDisplay.FormatPrimitive((short)1, quoteStrings: false, useHexadecimalNumbers: false));
            Assert.Equal("1", SymbolDisplay.FormatPrimitive((ushort)1, quoteStrings: false, useHexadecimalNumbers: false));
            Assert.Equal("1", SymbolDisplay.FormatPrimitive((long)1, quoteStrings: false, useHexadecimalNumbers: false));
            Assert.Equal("1", SymbolDisplay.FormatPrimitive((ulong)1, quoteStrings: false, useHexadecimalNumbers: false));
            Assert.Equal("x", SymbolDisplay.FormatPrimitive('x', quoteStrings: false, useHexadecimalNumbers: false));
            Assert.Equal("true", SymbolDisplay.FormatPrimitive(true, quoteStrings: false, useHexadecimalNumbers: false));
            Assert.Equal("1.5", SymbolDisplay.FormatPrimitive(1.5, quoteStrings: false, useHexadecimalNumbers: false));
            Assert.Equal("1.5", SymbolDisplay.FormatPrimitive((float)1.5, quoteStrings: false, useHexadecimalNumbers: false));
            Assert.Equal("1.5", SymbolDisplay.FormatPrimitive((decimal)1.5, quoteStrings: false, useHexadecimalNumbers: false));
            Assert.Equal("null", SymbolDisplay.FormatPrimitive(null, quoteStrings: false, useHexadecimalNumbers: false));
            Assert.Equal("abc", SymbolDisplay.FormatPrimitive("abc", quoteStrings: false, useHexadecimalNumbers: false));
            Assert.Null(SymbolDisplay.FormatPrimitive(SymbolDisplayFormat.TestFormat, quoteStrings: false, useHexadecimalNumbers: false));
        }

        [WorkItem(879984, "http://vstfdevdiv:8080/DevDiv2/DevDiv/_workitems/edit/879984")]
        [Fact]
        public void EnumAmbiguityResolution()
        {
            var source = @"
using System;

class Program
{
    static void M(E1 e1 = (E1)1, E2 e2 = (E2)1)
    {
    }
}

enum E1
{
    B = 1,
    A = 1,
}

[Flags]
enum E2 // Identical to E1, but has [Flags]
{
    B = 1,
    A = 1,
}
";
            var comp = CreateCompilation(source);
            var method = comp.GlobalNamespace.GetMember<NamedTypeSymbol>("Program").GetMember<MethodSymbol>("M");

            var memberFormat = new SymbolDisplayFormat(
                memberOptions: SymbolDisplayMemberOptions.IncludeParameters,
                parameterOptions: SymbolDisplayParameterOptions.IncludeName | SymbolDisplayParameterOptions.IncludeDefaultValue);

            Assert.Equal("M(e1 = A, e2 = A)", method.ToDisplayString(memberFormat)); // Alphabetically first candidate chosen for both enums.
        }

        [Fact, WorkItem(1028003, "http://vstfdevdiv:8080/DevDiv2/DevDiv/_workitems/edit/1028003")]
        public void UnconventionalExplicitInterfaceImplementation()
        {
            var il = @"
.class public auto ansi sealed DTest
       extends [mscorlib]System.MulticastDelegate
{
  .method public hidebysig specialname rtspecialname
          instance void  .ctor(object 'object',
                               native int 'method') runtime managed
  {
  } // end of method DTest::.ctor

  .method public hidebysig newslot virtual
          instance void  Invoke() runtime managed
  {
  } // end of method DTest::Invoke

  .method public hidebysig newslot virtual
          instance class [mscorlib]System.IAsyncResult
          BeginInvoke(class [mscorlib]System.AsyncCallback callback,
                      object 'object') runtime managed
  {
  } // end of method DTest::BeginInvoke

  .method public hidebysig newslot virtual
          instance void  EndInvoke(class [mscorlib]System.IAsyncResult result) runtime managed
  {
  } // end of method DTest::EndInvoke

} // end of class DTest

.class interface public abstract auto ansi ITest
{
  .method public hidebysig newslot abstract virtual
          instance void  M1() cil managed
  {
  } // end of method ITest::M1

  .method public hidebysig newslot specialname abstract virtual
          instance int32  get_P1() cil managed
  {
  } // end of method ITest::get_P1

  .method public hidebysig newslot specialname abstract virtual
          instance void  set_P1(int32 'value') cil managed
  {
  } // end of method ITest::set_P1

  .method public hidebysig newslot specialname abstract virtual
          instance void  add_E1(class DTest 'value') cil managed
  {
    .custom instance void [mscorlib]System.Runtime.CompilerServices.CompilerGeneratedAttribute::.ctor() = ( 01 00 00 00 )
  } // end of method ITest::add_E1

  .method public hidebysig newslot specialname abstract virtual
          instance void  remove_E1(class DTest 'value') cil managed
  {
    .custom instance void [mscorlib]System.Runtime.CompilerServices.CompilerGeneratedAttribute::.ctor() = ( 01 00 00 00 )
  } // end of method ITest::remove_E1

  .event DTest E1
  {
    .addon instance void ITest::add_E1(class DTest)
    .removeon instance void ITest::remove_E1(class DTest)
  } // end of event ITest::E1
  .property instance int32 P1()
  {
    .get instance int32 ITest::get_P1()
    .set instance void ITest::set_P1(int32)
  } // end of property ITest::P1
} // end of class ITest

.class public auto ansi beforefieldinit CTest
       extends [mscorlib]System.Object
       implements ITest
{
  .method public hidebysig newslot specialname virtual final
          instance int32  get_P1() cil managed
  {
    .override ITest::get_P1
    // Code size       7 (0x7)
    .maxstack  8
    IL_0000:  nop
    IL_0001:  newobj     instance void [mscorlib]System.NotImplementedException::.ctor()
    IL_0006:  throw
  } // end of method CTest::ITest.get_P1

  .method public hidebysig newslot specialname virtual final
          instance void  set_P1(int32 'value') cil managed
  {
    .override ITest::set_P1
    // Code size       7 (0x7)
    .maxstack  8
    IL_0000:  nop
    IL_0001:  newobj     instance void [mscorlib]System.NotImplementedException::.ctor()
    IL_0006:  throw
  } // end of method CTest::ITest.set_P1

  .method public hidebysig newslot specialname virtual final
          instance void  add_E1(class DTest 'value') cil managed
  {
    .override ITest::add_E1
    // Code size       7 (0x7)
    .maxstack  8
    IL_0000:  nop
    IL_0001:  newobj     instance void [mscorlib]System.NotImplementedException::.ctor()
    IL_0006:  throw
  } // end of method CTest::ITest.add_E1

  .method public hidebysig newslot specialname virtual final
          instance void  remove_E1(class DTest 'value') cil managed
  {
    .override ITest::remove_E1
    // Code size       7 (0x7)
    .maxstack  8
    IL_0000:  nop
    IL_0001:  newobj     instance void [mscorlib]System.NotImplementedException::.ctor()
    IL_0006:  throw
  } // end of method CTest::ITest.remove_E1

  .method public hidebysig newslot virtual final
          instance void  M1() cil managed
  {
    .override ITest::M1
    // Code size       7 (0x7)
    .maxstack  8
    IL_0000:  nop
    IL_0001:  newobj     instance void [mscorlib]System.NotImplementedException::.ctor()
    IL_0006:  throw
  } // end of method CTest::ITest.M1

  .method public hidebysig specialname rtspecialname
          instance void  .ctor() cil managed
  {
    // Code size       8 (0x8)
    .maxstack  8
    IL_0000:  ldarg.0
    IL_0001:  call       instance void [mscorlib]System.Object::.ctor()
    IL_0006:  nop
    IL_0007:  ret
  } // end of method CTest::.ctor

  .event DTest E1
  {
    .addon instance void CTest::add_E1(class DTest)
    .removeon instance void CTest::remove_E1(class DTest)
  } // end of event CTest::ITest.E1
  .property instance int32 P1()
  {
    .get instance int32 CTest::get_P1()
    .set instance void CTest::set_P1(int32)
  } // end of property CTest::ITest.P1
} // end of class CTest
";

            var text = @"";
            var comp = CreateCompilationWithILAndMscorlib40(text, il);

            var format = new SymbolDisplayFormat(
                memberOptions: SymbolDisplayMemberOptions.IncludeExplicitInterface);

            var cTest = comp.GetTypeByMetadataName("CTest");
            var m1 = cTest.GetMember("M1");
            Assert.Equal("M1", m1.Name);
            Assert.Equal("M1", m1.ToDisplayString(format));

            var p1 = cTest.GetMember("P1");
            Assert.Equal("P1", p1.Name);
            Assert.Equal("P1", p1.ToDisplayString(format));

            var e1 = cTest.GetMember("E1");
            Assert.Equal("E1", e1.Name);
            Assert.Equal("E1", e1.ToDisplayString(format));
        }

        [WorkItem(6262, "https://github.com/dotnet/roslyn/issues/6262")]
        [Fact]
        public void FormattedSymbolEquality()
        {
            var source =
@"class A { }
class B { }
class C<T> { }";
            var compilation = CreateCompilation(source);
            var sA = compilation.GetMember<NamedTypeSymbol>("A");
            var sB = compilation.GetMember<NamedTypeSymbol>("B");
            var sC = compilation.GetMember<NamedTypeSymbol>("C");
            var f1 = new SymbolDisplayFormat();
            var f2 = new SymbolDisplayFormat(memberOptions: SymbolDisplayMemberOptions.IncludeParameters);

            Assert.False(new FormattedSymbol(sA, f1).Equals((object)sA));
            Assert.False(new FormattedSymbol(sA, f1).Equals(null));

            Assert.True(new FormattedSymbol(sA, f1).Equals(new FormattedSymbol(sA, f1)));
            Assert.False(new FormattedSymbol(sA, f1).Equals(new FormattedSymbol(sA, f2)));
            Assert.False(new FormattedSymbol(sA, f1).Equals(new FormattedSymbol(sB, f1)));
            Assert.False(new FormattedSymbol(sA, f1).Equals(new FormattedSymbol(sB, f2)));

            Assert.False(new FormattedSymbol(sC, f1).Equals(new FormattedSymbol(sC.Construct(sA), f1)));
            Assert.True(new FormattedSymbol(sC.Construct(sA), f1).Equals(new FormattedSymbol(sC.Construct(sA), f1)));

            Assert.False(new FormattedSymbol(sA, new SymbolDisplayFormat()).Equals(new FormattedSymbol(sA, new SymbolDisplayFormat())));

            Assert.True(new FormattedSymbol(sA, f1).GetHashCode().Equals(new FormattedSymbol(sA, f1).GetHashCode()));
        }

        [Fact, CompilerTrait(CompilerFeature.Tuples)]
        public void Tuple()
        {
            var text = @"
public class C
{
    public (int, string) f;
}
";
            Func<NamespaceSymbol, Symbol> findSymbol = global =>
                global.
                GetTypeMembers("C").Single().
                GetMembers("f").Single();

            var format = new SymbolDisplayFormat(memberOptions: SymbolDisplayMemberOptions.IncludeType);

            TestSymbolDescription(
                text,
                findSymbol,
                format,
                TestOptions.Regular,
                "(Int32, String) f",
                SymbolDisplayPartKind.Punctuation,
                SymbolDisplayPartKind.StructName, // Int32
                SymbolDisplayPartKind.Punctuation,
                SymbolDisplayPartKind.Space,
                SymbolDisplayPartKind.ClassName, // String
                SymbolDisplayPartKind.Punctuation,
                SymbolDisplayPartKind.Space,
                SymbolDisplayPartKind.FieldName);
        }

        [Fact, CompilerTrait(CompilerFeature.Tuples)]
        public void TupleCollapseTupleTypes()
        {
            var text = @"
public class C
{
    public (int, string) f;
}
";
            Func<NamespaceSymbol, Symbol> findSymbol = global =>
                global.
                GetTypeMembers("C").Single().
                GetMembers("f").Single();

            var format = new SymbolDisplayFormat(memberOptions: SymbolDisplayMemberOptions.IncludeType, miscellaneousOptions: SymbolDisplayMiscellaneousOptions.CollapseTupleTypes);

            var comp = CreateCompilation(text, parseOptions: TestOptions.Regular);
            var global = comp.GlobalNamespace;
            var symbol = findSymbol(global);
            var description = symbol.ToDisplayParts(format);

            var firstPart = description[0];
            Assert.True(((ITypeSymbol)firstPart.Symbol).IsTupleType);
            Assert.Equal(SymbolDisplayPartKind.StructName, firstPart.Kind);

            Assert.Equal(SymbolDisplayPartKind.Space, description[1].Kind);
            Assert.Equal(SymbolDisplayPartKind.FieldName, description[2].Kind);
        }

        [WorkItem(18311, "https://github.com/dotnet/roslyn/issues/18311")]
        [Fact, CompilerTrait(CompilerFeature.Tuples)]
        public void TupleWith1Arity()
        {
            var text = @"
using System;
public class C
{
    public ValueTuple<int> f;
}
" + TestResources.NetFX.ValueTuple.tuplelib_cs;
            Func<NamespaceSymbol, Symbol> findSymbol = global =>
                global.
                GetTypeMembers("C").Single().
                GetMembers("f").Single();

            var format = new SymbolDisplayFormat(memberOptions: SymbolDisplayMemberOptions.IncludeType,
                                                 genericsOptions: SymbolDisplayGenericsOptions.IncludeTypeParameters);

            TestSymbolDescription(
                text,
                findSymbol,
                format,
                TestOptions.Regular,
                "ValueTuple<Int32> f",
                SymbolDisplayPartKind.StructName,
                SymbolDisplayPartKind.Punctuation,
                SymbolDisplayPartKind.StructName,
                SymbolDisplayPartKind.Punctuation,
                SymbolDisplayPartKind.Space,
                SymbolDisplayPartKind.FieldName);
        }

        [Fact, CompilerTrait(CompilerFeature.Tuples)]
        public void TupleWithNames()
        {
            var text = @"
public class C
{
    public (int x, string y) f;
}
";
            Func<NamespaceSymbol, Symbol> findSymbol = global =>
                global.
                GetTypeMembers("C").Single().
                GetMembers("f").Single();

            var format = new SymbolDisplayFormat(memberOptions: SymbolDisplayMemberOptions.IncludeType);

            TestSymbolDescription(
                text,
                findSymbol,
                format,
                TestOptions.Regular,
                "(Int32 x, String y) f",
                SymbolDisplayPartKind.Punctuation,
                SymbolDisplayPartKind.StructName, // Int32
                SymbolDisplayPartKind.Space,
                SymbolDisplayPartKind.FieldName, // x
                SymbolDisplayPartKind.Punctuation,
                SymbolDisplayPartKind.Space,
                SymbolDisplayPartKind.ClassName, // String
                SymbolDisplayPartKind.Space,
                SymbolDisplayPartKind.FieldName, // y
                SymbolDisplayPartKind.Punctuation,
                SymbolDisplayPartKind.Space,
                SymbolDisplayPartKind.FieldName);
        }

        [Fact, CompilerTrait(CompilerFeature.Tuples)]
        public void LongTupleWithSpecialTypes()
        {
            var text = @"
public class C
{
    public (int, string, bool, byte, long, ulong, short, ushort) f;
}
";

            Func<NamespaceSymbol, Symbol> findSymbol = global =>
                global.
                GetTypeMembers("C").Single().
                GetMembers("f").Single();

            var format = new SymbolDisplayFormat(memberOptions: SymbolDisplayMemberOptions.IncludeType,
                                miscellaneousOptions: SymbolDisplayMiscellaneousOptions.UseSpecialTypes);

            TestSymbolDescription(
                text,
                findSymbol,
                format,
                TestOptions.Regular,
                "(int, string, bool, byte, long, ulong, short, ushort) f",
                SymbolDisplayPartKind.Punctuation,
                SymbolDisplayPartKind.Keyword, // int
                SymbolDisplayPartKind.Punctuation,
                SymbolDisplayPartKind.Space,
                SymbolDisplayPartKind.Keyword, // string
                SymbolDisplayPartKind.Punctuation,
                SymbolDisplayPartKind.Space,
                SymbolDisplayPartKind.Keyword, // bool
                SymbolDisplayPartKind.Punctuation,
                SymbolDisplayPartKind.Space,
                SymbolDisplayPartKind.Keyword, // byte
                SymbolDisplayPartKind.Punctuation,
                SymbolDisplayPartKind.Space,
                SymbolDisplayPartKind.Keyword, // long
                SymbolDisplayPartKind.Punctuation,
                SymbolDisplayPartKind.Space,
                SymbolDisplayPartKind.Keyword, // ulong
                SymbolDisplayPartKind.Punctuation,
                SymbolDisplayPartKind.Space,
                SymbolDisplayPartKind.Keyword, // short
                SymbolDisplayPartKind.Punctuation,
                SymbolDisplayPartKind.Space,
                SymbolDisplayPartKind.Keyword, // ushort
                SymbolDisplayPartKind.Punctuation,
                SymbolDisplayPartKind.Space,
                SymbolDisplayPartKind.FieldName);
        }

        [Fact, CompilerTrait(CompilerFeature.Tuples)]
        public void TupleProperty()
        {
            var text = @"
class C
{
   (int Item1, string Item2) P { get; set; }
}
";
            Func<NamespaceSymbol, Symbol> findSymbol = global =>
                global.
                GetTypeMembers("C").Single().
                GetMembers("P").Single();

            var format = new SymbolDisplayFormat(memberOptions: SymbolDisplayMemberOptions.IncludeType,
                                miscellaneousOptions: SymbolDisplayMiscellaneousOptions.UseSpecialTypes);

            TestSymbolDescription(
                text,
                findSymbol,
                format,
                TestOptions.Regular,
                "(int Item1, string Item2) P",
                SymbolDisplayPartKind.Punctuation,
                SymbolDisplayPartKind.Keyword, // int
                SymbolDisplayPartKind.Space,
                SymbolDisplayPartKind.FieldName, // Item1
                SymbolDisplayPartKind.Punctuation,
                SymbolDisplayPartKind.Space,
                SymbolDisplayPartKind.Keyword, // string
                SymbolDisplayPartKind.Space,
                SymbolDisplayPartKind.FieldName, // Item2
                SymbolDisplayPartKind.Punctuation,
                SymbolDisplayPartKind.Space,
                SymbolDisplayPartKind.PropertyName);
        }

        [Fact, CompilerTrait(CompilerFeature.Tuples)]
        public void TupleQualifiedNames()
        {
            var text =
@"using NAB = N.A.B;
namespace N
{
    class A
    {
        internal class B {}
    }
    class C<T>
    {
        // offset 1
    }
}
class C
{
#pragma warning disable CS0169
   (int One, N.C<(object[], NAB Two)>, int, object Four, int, object, int, object, N.A Nine) f;
#pragma warning restore CS0169
    // offset 2
}";
            var format = new SymbolDisplayFormat(
                globalNamespaceStyle: SymbolDisplayGlobalNamespaceStyle.Included,
                typeQualificationStyle: SymbolDisplayTypeQualificationStyle.NameAndContainingTypesAndNamespaces,
                genericsOptions: SymbolDisplayGenericsOptions.IncludeTypeParameters,
                memberOptions: SymbolDisplayMemberOptions.IncludeType,
                miscellaneousOptions: SymbolDisplayMiscellaneousOptions.UseSpecialTypes);
            var comp = (Compilation)CreateCompilationWithMscorlib46(text, references: new[] { SystemRuntimeFacadeRef, ValueTupleRef });
            comp.VerifyDiagnostics();
            var symbol = comp.GetMember("C.f");

            // Fully qualified format.
            Verify(
                SymbolDisplay.ToDisplayParts(symbol, format),
                "(int One, global::N.C<(object[], global::N.A.B Two)>, int, object Four, int, object, int, object, global::N.A Nine) f");

            // Minimally qualified format.
            Verify(
                SymbolDisplay.ToDisplayParts(symbol, SymbolDisplayFormat.MinimallyQualifiedFormat),
                "(int One, C<(object[], B Two)>, int, object Four, int, object, int, object, A Nine) C.f");

            // ToMinimalDisplayParts.
            var model = comp.GetSemanticModel(comp.SyntaxTrees.First());
            Verify(
                SymbolDisplay.ToMinimalDisplayParts(symbol, model, text.IndexOf("offset 1"), format),
                "(int One, C<(object[], NAB Two)>, int, object Four, int, object, int, object, A Nine) f");
            Verify(
                SymbolDisplay.ToMinimalDisplayParts(symbol, model, text.IndexOf("offset 2"), format),
                "(int One, N.C<(object[], NAB Two)>, int, object Four, int, object, int, object, N.A Nine) f");
        }

        [Fact]
        [WorkItem(23970, "https://github.com/dotnet/roslyn/pull/23970")]
        public void ThisDisplayParts()
        {
            var text =
@"
class A
{
    void M(int @this)
    {
        this.M(@this);
    }
}";
            var comp = CreateCompilation(text);
            comp.VerifyDiagnostics();

            var tree = comp.SyntaxTrees.Single();
            var model = comp.GetSemanticModel(tree);
            var invocation = tree.GetRoot().DescendantNodes().OfType<InvocationExpressionSyntax>().Single();
            Assert.Equal("this.M(@this)", invocation.ToString());

            var actualThis = ((MemberAccessExpressionSyntax)invocation.Expression).Expression;
            Assert.Equal("this", actualThis.ToString());

            Verify(
                SymbolDisplay.ToDisplayParts(model.GetSymbolInfo(actualThis).Symbol, SymbolDisplayFormat.MinimallyQualifiedFormat),
                "A this",
                SymbolDisplayPartKind.ClassName,
                SymbolDisplayPartKind.Space,
                SymbolDisplayPartKind.Keyword);

            var escapedThis = invocation.ArgumentList.Arguments[0].Expression;
            Assert.Equal("@this", escapedThis.ToString());

            Verify(
                SymbolDisplay.ToDisplayParts(model.GetSymbolInfo(escapedThis).Symbol, SymbolDisplayFormat.MinimallyQualifiedFormat),
                "int @this",
                SymbolDisplayPartKind.Keyword,
                SymbolDisplayPartKind.Space,
                SymbolDisplayPartKind.ParameterName);
        }

        [WorkItem(11356, "https://github.com/dotnet/roslyn/issues/11356")]
        [Fact]
        public void RefReturn()
        {
            var sourceA =
@"public delegate ref int D();
public class C
{
    public ref int F(ref int i) => ref i;
    int _p;
    public ref int P => ref _p;
    public ref int this[int i] => ref _p;
}";
            var compA = CreateEmptyCompilation(sourceA, new[] { MscorlibRef });
            compA.VerifyDiagnostics();
            var refA = compA.EmitToImageReference();
            // From C# symbols.
            RefReturnInternal(compA);

            var compB = CreateVisualBasicCompilation(GetUniqueName(), "", referencedAssemblies: new[] { MscorlibRef, refA });
            compB.VerifyDiagnostics();
            // From VB symbols.
            RefReturnInternal(compB);
        }

        private static void RefReturnInternal(Compilation comp)
        {
            var formatBase = new SymbolDisplayFormat(
                memberOptions: SymbolDisplayMemberOptions.IncludeParameters | SymbolDisplayMemberOptions.IncludeType,
                parameterOptions: SymbolDisplayParameterOptions.IncludeType | SymbolDisplayParameterOptions.IncludeParamsRefOut,
                propertyStyle: SymbolDisplayPropertyStyle.ShowReadWriteDescriptor,
                delegateStyle: SymbolDisplayDelegateStyle.NameAndSignature,
                miscellaneousOptions: SymbolDisplayMiscellaneousOptions.UseSpecialTypes);
            var formatWithoutRef = formatBase.WithMemberOptions(
                SymbolDisplayMemberOptions.IncludeParameters | SymbolDisplayMemberOptions.IncludeType);
            var formatWithRef = formatBase.WithMemberOptions(
                SymbolDisplayMemberOptions.IncludeParameters | SymbolDisplayMemberOptions.IncludeType | SymbolDisplayMemberOptions.IncludeRef);
            var formatWithoutTypeWithRef = formatBase.WithMemberOptions(
                SymbolDisplayMemberOptions.IncludeParameters | SymbolDisplayMemberOptions.IncludeRef);

            var global = comp.GlobalNamespace;
            var type = global.GetTypeMembers("C").Single();
            var method = type.GetMembers("F").Single();
            var property = type.GetMembers("P").Single();
            var indexer = type.GetMembers().Where(m => m.Kind == SymbolKind.Property && ((IPropertySymbol)m).IsIndexer).Single();
            var @delegate = global.GetTypeMembers("D").Single();

            // Method without IncludeRef.
            Verify(
                SymbolDisplay.ToDisplayParts(method, formatWithoutRef),
                "int F(ref int)",
                SymbolDisplayPartKind.Keyword,
                SymbolDisplayPartKind.Space,
                SymbolDisplayPartKind.MethodName,
                SymbolDisplayPartKind.Punctuation,
                SymbolDisplayPartKind.Keyword,
                SymbolDisplayPartKind.Space,
                SymbolDisplayPartKind.Keyword,
                SymbolDisplayPartKind.Punctuation);

            // Property without IncludeRef.
            Verify(
                SymbolDisplay.ToDisplayParts(property, formatWithoutRef),
                "int P { get; }",
                SymbolDisplayPartKind.Keyword,
                SymbolDisplayPartKind.Space,
                SymbolDisplayPartKind.PropertyName,
                SymbolDisplayPartKind.Space,
                SymbolDisplayPartKind.Punctuation,
                SymbolDisplayPartKind.Space,
                SymbolDisplayPartKind.Keyword,
                SymbolDisplayPartKind.Punctuation,
                SymbolDisplayPartKind.Space,
                SymbolDisplayPartKind.Punctuation);

            // Indexer without IncludeRef.
            Verify(
                SymbolDisplay.ToDisplayParts(indexer, formatWithoutRef),
                "int this[int] { get; }",
                SymbolDisplayPartKind.Keyword,
                SymbolDisplayPartKind.Space,
                SymbolDisplayPartKind.Keyword,
                SymbolDisplayPartKind.Punctuation,
                SymbolDisplayPartKind.Keyword,
                SymbolDisplayPartKind.Punctuation,
                SymbolDisplayPartKind.Space,
                SymbolDisplayPartKind.Punctuation,
                SymbolDisplayPartKind.Space,
                SymbolDisplayPartKind.Keyword,
                SymbolDisplayPartKind.Punctuation,
                SymbolDisplayPartKind.Space,
                SymbolDisplayPartKind.Punctuation);

            // Delegate without IncludeRef.
            Verify(
                SymbolDisplay.ToDisplayParts(@delegate, formatWithoutRef),
                "int D()",
                SymbolDisplayPartKind.Keyword,
                SymbolDisplayPartKind.Space,
                SymbolDisplayPartKind.DelegateName,
                SymbolDisplayPartKind.Punctuation,
                SymbolDisplayPartKind.Punctuation);

            // Method with IncludeRef.
            Verify(
                SymbolDisplay.ToDisplayParts(method, formatWithRef),
                "ref int F(ref int)",
                SymbolDisplayPartKind.Keyword,
                SymbolDisplayPartKind.Space,
                SymbolDisplayPartKind.Keyword,
                SymbolDisplayPartKind.Space,
                SymbolDisplayPartKind.MethodName,
                SymbolDisplayPartKind.Punctuation,
                SymbolDisplayPartKind.Keyword,
                SymbolDisplayPartKind.Space,
                SymbolDisplayPartKind.Keyword,
                SymbolDisplayPartKind.Punctuation);

            // Property with IncludeRef.
            Verify(
                SymbolDisplay.ToDisplayParts(property, formatWithRef),
                "ref int P { get; }",
                SymbolDisplayPartKind.Keyword,
                SymbolDisplayPartKind.Space,
                SymbolDisplayPartKind.Keyword,
                SymbolDisplayPartKind.Space,
                SymbolDisplayPartKind.PropertyName,
                SymbolDisplayPartKind.Space,
                SymbolDisplayPartKind.Punctuation,
                SymbolDisplayPartKind.Space,
                SymbolDisplayPartKind.Keyword,
                SymbolDisplayPartKind.Punctuation,
                SymbolDisplayPartKind.Space,
                SymbolDisplayPartKind.Punctuation);

            // Indexer with IncludeRef.
            Verify(
                SymbolDisplay.ToDisplayParts(indexer, formatWithRef),
                "ref int this[int] { get; }",
                SymbolDisplayPartKind.Keyword,
                SymbolDisplayPartKind.Space,
                SymbolDisplayPartKind.Keyword,
                SymbolDisplayPartKind.Space,
                SymbolDisplayPartKind.Keyword,
                SymbolDisplayPartKind.Punctuation,
                SymbolDisplayPartKind.Keyword,
                SymbolDisplayPartKind.Punctuation,
                SymbolDisplayPartKind.Space,
                SymbolDisplayPartKind.Punctuation,
                SymbolDisplayPartKind.Space,
                SymbolDisplayPartKind.Keyword,
                SymbolDisplayPartKind.Punctuation,
                SymbolDisplayPartKind.Space,
                SymbolDisplayPartKind.Punctuation);

            // Delegate with IncludeRef.
            Verify(
                SymbolDisplay.ToDisplayParts(@delegate, formatWithRef),
                "ref int D()",
                SymbolDisplayPartKind.Keyword,
                SymbolDisplayPartKind.Space,
                SymbolDisplayPartKind.Keyword,
                SymbolDisplayPartKind.Space,
                SymbolDisplayPartKind.DelegateName,
                SymbolDisplayPartKind.Punctuation,
                SymbolDisplayPartKind.Punctuation);

            // Method without IncludeType, with IncludeRef.
            Verify(
                SymbolDisplay.ToDisplayParts(method, formatWithoutTypeWithRef),
                "F(ref int)",
                SymbolDisplayPartKind.MethodName,
                SymbolDisplayPartKind.Punctuation,
                SymbolDisplayPartKind.Keyword,
                SymbolDisplayPartKind.Space,
                SymbolDisplayPartKind.Keyword,
                SymbolDisplayPartKind.Punctuation);
        }

        [Fact]
        [CompilerTrait(CompilerFeature.ReadOnlyReferences)]
        public void RefReadonlyReturn()
        {
            var sourceA =
@"public delegate ref readonly int D();
public class C
{
    public ref readonly int F(in int i) => ref i;
    int _p;
    public ref readonly int P => ref _p;
    public ref readonly int this[in int i] => ref _p;
}";
            var compA = CreateCompilation(sourceA);
            compA.VerifyDiagnostics();
            var refA = compA.EmitToImageReference();
            // From C# symbols.
            RefReadonlyReturnInternal(compA);

            var compB = CreateVisualBasicCompilation(GetUniqueName(), "", referencedAssemblies: new[] { MscorlibRef, refA });
            compB.VerifyDiagnostics();
            // From VB symbols.
            //RefReadonlyReturnInternal(compB);
        }

        [Fact]
        [CompilerTrait(CompilerFeature.ReadOnlyReferences)]
        public void RefReadonlyReturn1()
        {
            var sourceA =
@"public delegate ref readonly int D();
public class C
{
    public ref readonly int F(in int i) => ref i;
    int _p;
    public ref readonly int P => ref _p;
    public ref readonly int this[in int i] => ref _p;
}";
            var compA = CreateCompilation(sourceA);
            compA.VerifyDiagnostics();
            var refA = compA.EmitToImageReference();
            // From C# symbols.
            RefReadonlyReturnInternal(compA);

            var compB = CreateVisualBasicCompilation(GetUniqueName(), "", referencedAssemblies: new[] { MscorlibRef, refA });
            compB.VerifyDiagnostics();
            // From VB symbols.
            //RefReadonlyReturnInternal(compB);
        }

        private static void RefReadonlyReturnInternal(Compilation comp)
        {
            var formatBase = new SymbolDisplayFormat(
                memberOptions: SymbolDisplayMemberOptions.IncludeParameters | SymbolDisplayMemberOptions.IncludeType,
                parameterOptions: SymbolDisplayParameterOptions.IncludeType | SymbolDisplayParameterOptions.IncludeParamsRefOut,
                propertyStyle: SymbolDisplayPropertyStyle.ShowReadWriteDescriptor,
                delegateStyle: SymbolDisplayDelegateStyle.NameAndSignature,
                miscellaneousOptions: SymbolDisplayMiscellaneousOptions.UseSpecialTypes);
            var formatWithoutRef = formatBase.WithMemberOptions(
                SymbolDisplayMemberOptions.IncludeParameters | SymbolDisplayMemberOptions.IncludeType);
            var formatWithRef = formatBase.WithMemberOptions(
                SymbolDisplayMemberOptions.IncludeParameters | SymbolDisplayMemberOptions.IncludeType | SymbolDisplayMemberOptions.IncludeRef);
            var formatWithoutTypeWithRef = formatBase.WithMemberOptions(
                SymbolDisplayMemberOptions.IncludeParameters | SymbolDisplayMemberOptions.IncludeRef);

            var global = comp.GlobalNamespace;
            var type = global.GetTypeMembers("C").Single();
            var method = type.GetMembers("F").Single();
            var property = type.GetMembers("P").Single();
            var indexer = type.GetMembers().Where(m => m.Kind == SymbolKind.Property && ((IPropertySymbol)m).IsIndexer).Single();
            var @delegate = global.GetTypeMembers("D").Single();

            // Method without IncludeRef.
            Verify(
                SymbolDisplay.ToDisplayParts(method, formatWithoutRef),
                "int F(in int)",
                SymbolDisplayPartKind.Keyword,
                SymbolDisplayPartKind.Space,
                SymbolDisplayPartKind.MethodName,
                SymbolDisplayPartKind.Punctuation,
                SymbolDisplayPartKind.Keyword,
                SymbolDisplayPartKind.Space,
                SymbolDisplayPartKind.Keyword,
                SymbolDisplayPartKind.Punctuation);

            // Property without IncludeRef.
            Verify(
                SymbolDisplay.ToDisplayParts(property, formatWithoutRef),
                "int P { get; }",
                SymbolDisplayPartKind.Keyword,
                SymbolDisplayPartKind.Space,
                SymbolDisplayPartKind.PropertyName,
                SymbolDisplayPartKind.Space,
                SymbolDisplayPartKind.Punctuation,
                SymbolDisplayPartKind.Space,
                SymbolDisplayPartKind.Keyword,
                SymbolDisplayPartKind.Punctuation,
                SymbolDisplayPartKind.Space,
                SymbolDisplayPartKind.Punctuation);

            // Indexer without IncludeRef.
            Verify(
                SymbolDisplay.ToDisplayParts(indexer, formatWithoutRef),
                "int this[in int] { get; }",
                SymbolDisplayPartKind.Keyword,
                SymbolDisplayPartKind.Space,
                SymbolDisplayPartKind.Keyword,
                SymbolDisplayPartKind.Punctuation,
                SymbolDisplayPartKind.Keyword,
                SymbolDisplayPartKind.Space,
                SymbolDisplayPartKind.Keyword,
                SymbolDisplayPartKind.Punctuation,
                SymbolDisplayPartKind.Space,
                SymbolDisplayPartKind.Punctuation,
                SymbolDisplayPartKind.Space,
                SymbolDisplayPartKind.Keyword,
                SymbolDisplayPartKind.Punctuation,
                SymbolDisplayPartKind.Space,
                SymbolDisplayPartKind.Punctuation);

            // Delegate without IncludeRef.
            Verify(
                SymbolDisplay.ToDisplayParts(@delegate, formatWithoutRef),
                "int D()",
                SymbolDisplayPartKind.Keyword,
                SymbolDisplayPartKind.Space,
                SymbolDisplayPartKind.DelegateName,
                SymbolDisplayPartKind.Punctuation,
                SymbolDisplayPartKind.Punctuation);

            // Method with IncludeRef.
            Verify(
                SymbolDisplay.ToDisplayParts(method, formatWithRef),
                "ref readonly int F(in int)",
                SymbolDisplayPartKind.Keyword,
                SymbolDisplayPartKind.Space,
                SymbolDisplayPartKind.Keyword,
                SymbolDisplayPartKind.Space,
                SymbolDisplayPartKind.Keyword,
                SymbolDisplayPartKind.Space,
                SymbolDisplayPartKind.MethodName,
                SymbolDisplayPartKind.Punctuation,
                SymbolDisplayPartKind.Keyword,
                SymbolDisplayPartKind.Space,
                SymbolDisplayPartKind.Keyword,
                SymbolDisplayPartKind.Punctuation);

            // Property with IncludeRef.
            Verify(
                SymbolDisplay.ToDisplayParts(property, formatWithRef),
                "ref readonly int P { get; }",
                SymbolDisplayPartKind.Keyword,
                SymbolDisplayPartKind.Space,
                SymbolDisplayPartKind.Keyword,
                SymbolDisplayPartKind.Space,
                SymbolDisplayPartKind.Keyword,
                SymbolDisplayPartKind.Space,
                SymbolDisplayPartKind.PropertyName,
                SymbolDisplayPartKind.Space,
                SymbolDisplayPartKind.Punctuation,
                SymbolDisplayPartKind.Space,
                SymbolDisplayPartKind.Keyword,
                SymbolDisplayPartKind.Punctuation,
                SymbolDisplayPartKind.Space,
                SymbolDisplayPartKind.Punctuation);

            // Indexer with IncludeRef.
            Verify(
                SymbolDisplay.ToDisplayParts(indexer, formatWithRef),
                "ref readonly int this[in int] { get; }",
                SymbolDisplayPartKind.Keyword,
                SymbolDisplayPartKind.Space,
                SymbolDisplayPartKind.Keyword,
                SymbolDisplayPartKind.Space,
                SymbolDisplayPartKind.Keyword,
                SymbolDisplayPartKind.Space,
                SymbolDisplayPartKind.Keyword,
                SymbolDisplayPartKind.Punctuation,
                SymbolDisplayPartKind.Keyword,
                SymbolDisplayPartKind.Space,
                SymbolDisplayPartKind.Keyword,
                SymbolDisplayPartKind.Punctuation,
                SymbolDisplayPartKind.Space,
                SymbolDisplayPartKind.Punctuation,
                SymbolDisplayPartKind.Space,
                SymbolDisplayPartKind.Keyword,
                SymbolDisplayPartKind.Punctuation,
                SymbolDisplayPartKind.Space,
                SymbolDisplayPartKind.Punctuation);

            // Delegate with IncludeRef.
            Verify(
                SymbolDisplay.ToDisplayParts(@delegate, formatWithRef),
                "ref readonly int D()",
                SymbolDisplayPartKind.Keyword,
                SymbolDisplayPartKind.Space,
                SymbolDisplayPartKind.Keyword,
                SymbolDisplayPartKind.Space,
                SymbolDisplayPartKind.Keyword,
                SymbolDisplayPartKind.Space,
                SymbolDisplayPartKind.DelegateName,
                SymbolDisplayPartKind.Punctuation,
                SymbolDisplayPartKind.Punctuation);

            // Method without IncludeType, with IncludeRef.
            Verify(
                SymbolDisplay.ToDisplayParts(method, formatWithoutTypeWithRef),
                "F(in int)",
                SymbolDisplayPartKind.MethodName,
                SymbolDisplayPartKind.Punctuation,
                SymbolDisplayPartKind.Keyword,
                SymbolDisplayPartKind.Space,
                SymbolDisplayPartKind.Keyword,
                SymbolDisplayPartKind.Punctuation);
        }

        [WorkItem(5002, "https://github.com/dotnet/roslyn/issues/5002")]
        [Fact]
        public void AliasInSpeculativeSemanticModel()
        {
            var text =
@"using A = N.M;
namespace N.M
{
    class B
    {
    }
}
class C
{
    static void M()
    {
    }
}";
            var comp = CreateCompilation(text);
            var tree = comp.SyntaxTrees.First();
            var model = comp.GetSemanticModel(tree);
            var methodDecl = tree.GetCompilationUnitRoot().DescendantNodes().OfType<MethodDeclarationSyntax>().First();
            int position = methodDecl.Body.SpanStart;

            tree = CSharpSyntaxTree.ParseText(@"
class C
{
    static void M()
    {
    }
}");
            methodDecl = tree.GetCompilationUnitRoot().DescendantNodes().OfType<MethodDeclarationSyntax>().First();
            Assert.True(model.TryGetSpeculativeSemanticModelForMethodBody(position, methodDecl, out model));
            var symbol = comp.GetMember<NamedTypeSymbol>("N.M.B");
            position = methodDecl.Body.SpanStart;
            var description = symbol.ToMinimalDisplayParts(model, position, SymbolDisplayFormat.MinimallyQualifiedFormat);
            Verify(description, "A.B", SymbolDisplayPartKind.AliasName, SymbolDisplayPartKind.Punctuation, SymbolDisplayPartKind.ClassName);
        }

        [Fact]
        public void NullableReferenceTypes()
        {
            var source = @"
class A<T>
{
}
class B
{
    static object F1(object? o) => null!;
    static object?[] F2(object[]? o) => null;
    static A<object>? F3(A<object?> o) => null;
}";
            var comp = (Compilation)CreateCompilation(new[] { source }, parseOptions: TestOptions.Regular8, options: WithNullableEnable());
            var formatWithoutNonNullableModifier = new SymbolDisplayFormat(
                memberOptions: SymbolDisplayMemberOptions.IncludeParameters | SymbolDisplayMemberOptions.IncludeType | SymbolDisplayMemberOptions.IncludeModifiers,
                parameterOptions: SymbolDisplayParameterOptions.IncludeType | SymbolDisplayParameterOptions.IncludeName | SymbolDisplayParameterOptions.IncludeParamsRefOut,
                genericsOptions: SymbolDisplayGenericsOptions.IncludeTypeParameters,
                miscellaneousOptions: SymbolDisplayMiscellaneousOptions.UseSpecialTypes | SymbolDisplayMiscellaneousOptions.IncludeNullableReferenceTypeModifier);

            var formatWithNonNullableModifier = formatWithoutNonNullableModifier
                .AddMiscellaneousOptions(SymbolDisplayMiscellaneousOptions.IncludeNullableReferenceTypeModifier | SymbolDisplayMiscellaneousOptions.IncludeNotNullableReferenceTypeModifier)
                .WithCompilerInternalOptions(SymbolDisplayCompilerInternalOptions.None);

            var method = comp.GetMember<IMethodSymbol>("B.F1");
            Verify(
                SymbolDisplay.ToDisplayParts(method, formatWithoutNonNullableModifier),
                "static object F1(object? o)",
                SymbolDisplayPartKind.Keyword,
                SymbolDisplayPartKind.Space,
                SymbolDisplayPartKind.Keyword,
                SymbolDisplayPartKind.Space,
                SymbolDisplayPartKind.MethodName,
                SymbolDisplayPartKind.Punctuation,
                SymbolDisplayPartKind.Keyword,
                SymbolDisplayPartKind.Punctuation,
                SymbolDisplayPartKind.Space,
                SymbolDisplayPartKind.ParameterName,
                SymbolDisplayPartKind.Punctuation);
            Verify(
                SymbolDisplay.ToDisplayParts(method, formatWithNonNullableModifier),
                "static object! F1(object? o)",
                SymbolDisplayPartKind.Keyword,
                SymbolDisplayPartKind.Space,
                SymbolDisplayPartKind.Keyword,
                SymbolDisplayPartKind.Punctuation,
                SymbolDisplayPartKind.Space,
                SymbolDisplayPartKind.MethodName,
                SymbolDisplayPartKind.Punctuation,
                SymbolDisplayPartKind.Keyword,
                SymbolDisplayPartKind.Punctuation,
                SymbolDisplayPartKind.Space,
                SymbolDisplayPartKind.ParameterName,
                SymbolDisplayPartKind.Punctuation);

            method = comp.GetMember<IMethodSymbol>("B.F2");
            Verify(
                SymbolDisplay.ToDisplayParts(method, formatWithoutNonNullableModifier),
                "static object?[] F2(object[]? o)");
            Verify(
                SymbolDisplay.ToDisplayParts(method, formatWithNonNullableModifier),
                "static object?[]! F2(object![]? o)");

            method = comp.GetMember<IMethodSymbol>("B.F3");
            Verify(
                SymbolDisplay.ToDisplayParts(method, formatWithoutNonNullableModifier),
                "static A<object>? F3(A<object?> o)");
            Verify(
                SymbolDisplay.ToDisplayParts(method, formatWithNonNullableModifier),
                "static A<object!>? F3(A<object?>! o)");
        }

        [Fact]
        public void NullableReferenceTypes2()
        {
            var source =
@"class A<T>
{
}
class B
{
    static object F1(object? o) => null!;
    static object?[] F2(object[]? o) => null;
    static A<object>? F3(A<object?> o) => null;
}";
            var comp = (Compilation)CreateCompilation(source, parseOptions: TestOptions.Regular8);
            var formatWithoutNullableModifier = new SymbolDisplayFormat(
                memberOptions: SymbolDisplayMemberOptions.IncludeParameters | SymbolDisplayMemberOptions.IncludeType | SymbolDisplayMemberOptions.IncludeModifiers,
                parameterOptions: SymbolDisplayParameterOptions.IncludeType | SymbolDisplayParameterOptions.IncludeName | SymbolDisplayParameterOptions.IncludeParamsRefOut,
                genericsOptions: SymbolDisplayGenericsOptions.IncludeTypeParameters,
                miscellaneousOptions: SymbolDisplayMiscellaneousOptions.UseSpecialTypes);

            var formatWithNullableModifier = formatWithoutNullableModifier
                .AddMiscellaneousOptions(SymbolDisplayMiscellaneousOptions.IncludeNullableReferenceTypeModifier)
                .WithCompilerInternalOptions(SymbolDisplayCompilerInternalOptions.None);

            var method = comp.GetMember<IMethodSymbol>("B.F1");
            Verify(
                SymbolDisplay.ToDisplayParts(method, formatWithoutNullableModifier),
                "static object F1(object o)",
                SymbolDisplayPartKind.Keyword,
                SymbolDisplayPartKind.Space,
                SymbolDisplayPartKind.Keyword,
                SymbolDisplayPartKind.Space,
                SymbolDisplayPartKind.MethodName,
                SymbolDisplayPartKind.Punctuation,
                SymbolDisplayPartKind.Keyword,
                SymbolDisplayPartKind.Space,
                SymbolDisplayPartKind.ParameterName,
                SymbolDisplayPartKind.Punctuation);
            Verify(
                SymbolDisplay.ToDisplayParts(method, formatWithNullableModifier),
                "static object F1(object? o)",
                SymbolDisplayPartKind.Keyword,
                SymbolDisplayPartKind.Space,
                SymbolDisplayPartKind.Keyword,
                SymbolDisplayPartKind.Space,
                SymbolDisplayPartKind.MethodName,
                SymbolDisplayPartKind.Punctuation,
                SymbolDisplayPartKind.Keyword,
                SymbolDisplayPartKind.Punctuation,
                SymbolDisplayPartKind.Space,
                SymbolDisplayPartKind.ParameterName,
                SymbolDisplayPartKind.Punctuation);

            method = comp.GetMember<IMethodSymbol>("B.F2");
            Verify(
                SymbolDisplay.ToDisplayParts(method, formatWithoutNullableModifier),
                "static object[] F2(object[] o)");
            Verify(
                SymbolDisplay.ToDisplayParts(method, formatWithNullableModifier),
                "static object?[] F2(object[]? o)");

            method = comp.GetMember<IMethodSymbol>("B.F3");
            Verify(
                SymbolDisplay.ToDisplayParts(method, formatWithoutNullableModifier),
                "static A<object> F3(A<object> o)");
            Verify(
                SymbolDisplay.ToDisplayParts(method, formatWithNullableModifier),
                "static A<object>? F3(A<object?> o)");
        }

        [WorkItem(31700, "https://github.com/dotnet/roslyn/issues/31700")]
        [Fact]
        public void NullableArrays()
        {
            var source =
@"#nullable enable
class C
{
    static object?[,][] F1;
    static object[,]?[] F2;
    static object[,][]? F3;
}";
            var comp = (Compilation)CreateCompilation(source, parseOptions: TestOptions.Regular8);
            var formatWithoutModifiers = new SymbolDisplayFormat(
                memberOptions: SymbolDisplayMemberOptions.IncludeType | SymbolDisplayMemberOptions.IncludeModifiers,
                miscellaneousOptions: SymbolDisplayMiscellaneousOptions.UseSpecialTypes);
            var formatWithNullableModifier = formatWithoutModifiers.AddMiscellaneousOptions(SymbolDisplayMiscellaneousOptions.IncludeNullableReferenceTypeModifier);
            var formatWithBothModifiers = formatWithNullableModifier.AddMiscellaneousOptions(SymbolDisplayMiscellaneousOptions.IncludeNotNullableReferenceTypeModifier);

            var member = comp.GetMember("C.F1");
            Verify(
                SymbolDisplay.ToDisplayParts(member, formatWithoutModifiers),
                "static object[,][] F1",
                SymbolDisplayPartKind.Keyword,
                SymbolDisplayPartKind.Space,
                SymbolDisplayPartKind.Keyword,
                SymbolDisplayPartKind.Punctuation,
                SymbolDisplayPartKind.Punctuation,
                SymbolDisplayPartKind.Punctuation,
                SymbolDisplayPartKind.Punctuation,
                SymbolDisplayPartKind.Punctuation,
                SymbolDisplayPartKind.Space,
                SymbolDisplayPartKind.FieldName);
            Verify(
                SymbolDisplay.ToDisplayParts(member, formatWithNullableModifier),
                "static object?[,][] F1",
                SymbolDisplayPartKind.Keyword,
                SymbolDisplayPartKind.Space,
                SymbolDisplayPartKind.Keyword,
                SymbolDisplayPartKind.Punctuation,
                SymbolDisplayPartKind.Punctuation,
                SymbolDisplayPartKind.Punctuation,
                SymbolDisplayPartKind.Punctuation,
                SymbolDisplayPartKind.Punctuation,
                SymbolDisplayPartKind.Punctuation,
                SymbolDisplayPartKind.Space,
                SymbolDisplayPartKind.FieldName);
            Verify(
                SymbolDisplay.ToDisplayParts(member, formatWithBothModifiers),
                "static object?[]![,]! F1",
                SymbolDisplayPartKind.Keyword,
                SymbolDisplayPartKind.Space,
                SymbolDisplayPartKind.Keyword,
                SymbolDisplayPartKind.Punctuation,
                SymbolDisplayPartKind.Punctuation,
                SymbolDisplayPartKind.Punctuation,
                SymbolDisplayPartKind.Punctuation,
                SymbolDisplayPartKind.Punctuation,
                SymbolDisplayPartKind.Punctuation,
                SymbolDisplayPartKind.Punctuation,
                SymbolDisplayPartKind.Punctuation,
                SymbolDisplayPartKind.Space,
                SymbolDisplayPartKind.FieldName);

            member = comp.GetMember("C.F2");
            Verify(
                SymbolDisplay.ToDisplayParts(member, formatWithoutModifiers),
                "static object[][,] F2");
            Verify(
                SymbolDisplay.ToDisplayParts(member, formatWithNullableModifier),
                "static object[,]?[] F2");
            Verify(
                SymbolDisplay.ToDisplayParts(member, formatWithBothModifiers),
                "static object![,]?[]! F2");

            member = comp.GetMember("C.F3");
            Verify(
                SymbolDisplay.ToDisplayParts(member, formatWithoutModifiers),
                "static object[,][] F3");
            Verify(
                SymbolDisplay.ToDisplayParts(member, formatWithNullableModifier),
                "static object[,][]? F3");
            Verify(
                SymbolDisplay.ToDisplayParts(member, formatWithBothModifiers),
                "static object![]![,]? F3");
        }

        [Fact]
        public void AllowDefaultLiteral()
        {
            var source =
@"using System.Threading;
class C
{
    void Method(CancellationToken cancellationToken = default(CancellationToken)) => throw null;
}
";

            var compilation = (Compilation)CreateCompilation(source);
            var formatWithoutAllowDefaultLiteral = SymbolDisplayFormat.MinimallyQualifiedFormat;
            Assert.False(formatWithoutAllowDefaultLiteral.MiscellaneousOptions.IncludesOption(SymbolDisplayMiscellaneousOptions.AllowDefaultLiteral));
            var formatWithAllowDefaultLiteral = formatWithoutAllowDefaultLiteral.AddMiscellaneousOptions(SymbolDisplayMiscellaneousOptions.AllowDefaultLiteral);
            Assert.True(formatWithAllowDefaultLiteral.MiscellaneousOptions.IncludesOption(SymbolDisplayMiscellaneousOptions.AllowDefaultLiteral));

            var method = compilation.GetMember<IMethodSymbol>("C.Method");
            Verify(
                SymbolDisplay.ToDisplayParts(method, formatWithoutAllowDefaultLiteral),
                "void C.Method(CancellationToken cancellationToken = default(CancellationToken))");
            Verify(
                SymbolDisplay.ToDisplayParts(method, formatWithAllowDefaultLiteral),
                "void C.Method(CancellationToken cancellationToken = default)");
        }

        [Fact]
        public void TypeParameterAnnotations_01()
        {
            var source =
@"#nullable enable
class C
{
    T F0<T>() => default;
    T? F1<T>() => default;
    T F2<T>() where T : class => default;
    T? F3<T>() where T : class => default;
    T F4<T>() where T : class? => default;
    T? F5<T>() where T : class? => default;
    T F6<T>() where T : struct => default;
    T? F7<T>() where T : struct => default;
    T F8<T>() where T : notnull => default;
    T F9<T>() where T : unmanaged => default;
}";
            var comp = (Compilation)CreateCompilation(source, parseOptions: TestOptions.Regular8);
            var formatWithoutModifiers = new SymbolDisplayFormat(
                memberOptions: SymbolDisplayMemberOptions.IncludeParameters | SymbolDisplayMemberOptions.IncludeType,
                parameterOptions: SymbolDisplayParameterOptions.IncludeType | SymbolDisplayParameterOptions.IncludeName,
                genericsOptions: SymbolDisplayGenericsOptions.IncludeTypeParameters | SymbolDisplayGenericsOptions.IncludeTypeConstraints,
                miscellaneousOptions: SymbolDisplayMiscellaneousOptions.UseSpecialTypes);
            var formatWithNullableModifier = formatWithoutModifiers.AddMiscellaneousOptions(SymbolDisplayMiscellaneousOptions.IncludeNullableReferenceTypeModifier);
            var formatWithBothModifiers = formatWithNullableModifier.AddMiscellaneousOptions(SymbolDisplayMiscellaneousOptions.IncludeNotNullableReferenceTypeModifier);

            verify("C.F0", "T F0<T>()", "T F0<T>()", "T F0<T>()");
            verify("C.F1", "T F1<T>()", "T? F1<T>()", "T? F1<T>()");
            verify("C.F2", "T F2<T>() where T : class", "T F2<T>() where T : class", "T! F2<T>() where T : class!");
            verify("C.F3", "T F3<T>() where T : class", "T? F3<T>() where T : class", "T? F3<T>() where T : class!");
            verify("C.F4", "T F4<T>() where T : class", "T F4<T>() where T : class?", "T F4<T>() where T : class?");
            verify("C.F5", "T F5<T>() where T : class", "T? F5<T>() where T : class?", "T? F5<T>() where T : class?");
            verify("C.F6", "T F6<T>() where T : struct", "T F6<T>() where T : struct", "T F6<T>() where T : struct");
            verify("C.F7", "T? F7<T>() where T : struct", "T? F7<T>() where T : struct", "T? F7<T>() where T : struct");
            verify("C.F8", "T F8<T>() where T : notnull", "T F8<T>() where T : notnull", "T F8<T>() where T : notnull");
            verify("C.F9", "T F9<T>() where T : unmanaged", "T F9<T>() where T : unmanaged", "T F9<T>() where T : unmanaged");

            void verify(string memberName, string withoutModifiers, string withNullableModifier, string withBothModifiers)
            {
                var member = comp.GetMember(memberName);
                Verify(SymbolDisplay.ToDisplayParts(member, formatWithoutModifiers), withoutModifiers);
                Verify(SymbolDisplay.ToDisplayParts(member, formatWithNullableModifier), withNullableModifier);
                Verify(SymbolDisplay.ToDisplayParts(member, formatWithBothModifiers), withBothModifiers);
            }
        }

        [Fact]
        public void TypeParameterAnnotations_02()
        {
            var source =
@"#nullable enable
interface I<T> { }
class C
{
    T? F<T>(T?[] x, I<T?> y) => default;
}";
            var comp = (Compilation)CreateCompilation(source, parseOptions: TestOptions.Regular8);
            var format = new SymbolDisplayFormat(
                memberOptions: SymbolDisplayMemberOptions.IncludeParameters | SymbolDisplayMemberOptions.IncludeType,
                parameterOptions: SymbolDisplayParameterOptions.IncludeType | SymbolDisplayParameterOptions.IncludeName,
                genericsOptions: SymbolDisplayGenericsOptions.IncludeTypeParameters | SymbolDisplayGenericsOptions.IncludeTypeConstraints,
                miscellaneousOptions: SymbolDisplayMiscellaneousOptions.UseSpecialTypes | SymbolDisplayMiscellaneousOptions.IncludeNullableReferenceTypeModifier);

            var method = (IMethodSymbol)comp.GetMember("C.F");
            Verify(
                SymbolDisplay.ToDisplayParts(method, format),
                "T? F<T>(T?[] x, I<T?> y)",
                SymbolDisplayPartKind.TypeParameterName,
                SymbolDisplayPartKind.Punctuation,
                SymbolDisplayPartKind.Space,
                SymbolDisplayPartKind.MethodName,
                SymbolDisplayPartKind.Punctuation,
                SymbolDisplayPartKind.TypeParameterName,
                SymbolDisplayPartKind.Punctuation,
                SymbolDisplayPartKind.Punctuation,
                SymbolDisplayPartKind.TypeParameterName,
                SymbolDisplayPartKind.Punctuation,
                SymbolDisplayPartKind.Punctuation,
                SymbolDisplayPartKind.Punctuation,
                SymbolDisplayPartKind.Space,
                SymbolDisplayPartKind.ParameterName,
                SymbolDisplayPartKind.Punctuation,
                SymbolDisplayPartKind.Space,
                SymbolDisplayPartKind.InterfaceName,
                SymbolDisplayPartKind.Punctuation,
                SymbolDisplayPartKind.TypeParameterName,
                SymbolDisplayPartKind.Punctuation,
                SymbolDisplayPartKind.Punctuation,
                SymbolDisplayPartKind.Space,
                SymbolDisplayPartKind.ParameterName,
                SymbolDisplayPartKind.Punctuation);

            var type = method.GetSymbol<MethodSymbol>().ReturnTypeWithAnnotations;
            Assert.Equal("T?", type.ToDisplayString(format));
        }

        [Theory]
        [InlineData("int", "0")]
        [InlineData("string", "null")]
        public void AllowDefaultLiteralNotNeeded(string type, string defaultValue)
        {
            var source =
$@"
class C
{{
    void Method1({type} parameter = {defaultValue}) => throw null;
    void Method2({type} parameter = default({type})) => throw null;
    void Method3({type} parameter = default) => throw null;
}}
";

            var compilation = (Compilation)CreateCompilation(source);
            var formatWithoutAllowDefaultLiteral = SymbolDisplayFormat.MinimallyQualifiedFormat;
            Assert.False(formatWithoutAllowDefaultLiteral.MiscellaneousOptions.IncludesOption(SymbolDisplayMiscellaneousOptions.AllowDefaultLiteral));
            var formatWithAllowDefaultLiteral = formatWithoutAllowDefaultLiteral.AddMiscellaneousOptions(SymbolDisplayMiscellaneousOptions.AllowDefaultLiteral);
            Assert.True(formatWithAllowDefaultLiteral.MiscellaneousOptions.IncludesOption(SymbolDisplayMiscellaneousOptions.AllowDefaultLiteral));

            var method1 = compilation.GetMember<IMethodSymbol>("C.Method1");
            Verify(
                SymbolDisplay.ToDisplayParts(method1, formatWithoutAllowDefaultLiteral),
                $"void C.Method1({type} parameter = {defaultValue})");
            Verify(
                SymbolDisplay.ToDisplayParts(method1, formatWithAllowDefaultLiteral),
                $"void C.Method1({type} parameter = {defaultValue})");

            var method2 = compilation.GetMember<IMethodSymbol>("C.Method2");
            Verify(
                SymbolDisplay.ToDisplayParts(method2, formatWithoutAllowDefaultLiteral),
                $"void C.Method2({type} parameter = {defaultValue})");
            Verify(
                SymbolDisplay.ToDisplayParts(method2, formatWithAllowDefaultLiteral),
                $"void C.Method2({type} parameter = {defaultValue})");

            var method3 = compilation.GetMember<IMethodSymbol>("C.Method3");
            Verify(
                SymbolDisplay.ToDisplayParts(method3, formatWithoutAllowDefaultLiteral),
                $"void C.Method3({type} parameter = {defaultValue})");
            Verify(
                SymbolDisplay.ToDisplayParts(method3, formatWithAllowDefaultLiteral),
                $"void C.Method3({type} parameter = {defaultValue})");
        }

        [Theory]
        [InlineData("int", "2")]
        [InlineData("string", "\"value\"")]
        public void AllowDefaultLiteralNotApplicable(string type, string defaultValue)
        {
            var source =
$@"
class C
{{
    void Method({type} parameter = {defaultValue}) => throw null;
}}
";

            var compilation = (Compilation)CreateCompilation(source);
            var formatWithoutAllowDefaultLiteral = SymbolDisplayFormat.MinimallyQualifiedFormat;
            Assert.False(formatWithoutAllowDefaultLiteral.MiscellaneousOptions.IncludesOption(SymbolDisplayMiscellaneousOptions.AllowDefaultLiteral));
            var formatWithAllowDefaultLiteral = formatWithoutAllowDefaultLiteral.AddMiscellaneousOptions(SymbolDisplayMiscellaneousOptions.AllowDefaultLiteral);
            Assert.True(formatWithAllowDefaultLiteral.MiscellaneousOptions.IncludesOption(SymbolDisplayMiscellaneousOptions.AllowDefaultLiteral));

            var method = compilation.GetMember<IMethodSymbol>("C.Method");
            Verify(
                SymbolDisplay.ToDisplayParts(method, formatWithoutAllowDefaultLiteral),
                $"void C.Method({type} parameter = {defaultValue})");
            Verify(
                SymbolDisplay.ToDisplayParts(method, formatWithAllowDefaultLiteral),
                $"void C.Method({type} parameter = {defaultValue})");
        }

        [Fact]
        public void UseLongHandValueTuple()
        {
            var source =
@"
class B
{
    static (int, (string, long)) F1((int, int)[] t) => throw null;
}";
            var comp = (Compilation)CreateCompilation(source);
            var formatWithoutLongHandValueTuple = new SymbolDisplayFormat(
                memberOptions: SymbolDisplayMemberOptions.IncludeParameters | SymbolDisplayMemberOptions.IncludeType | SymbolDisplayMemberOptions.IncludeModifiers,
                parameterOptions: SymbolDisplayParameterOptions.IncludeType | SymbolDisplayParameterOptions.IncludeName | SymbolDisplayParameterOptions.IncludeParamsRefOut,
                genericsOptions: SymbolDisplayGenericsOptions.IncludeTypeParameters,
                miscellaneousOptions: SymbolDisplayMiscellaneousOptions.UseSpecialTypes);

            var formatWithLongHandValueTuple = formatWithoutLongHandValueTuple.WithCompilerInternalOptions(
                SymbolDisplayCompilerInternalOptions.UseValueTuple);

            var method = comp.GetMember<IMethodSymbol>("B.F1");

            Verify(
                SymbolDisplay.ToDisplayParts(method, formatWithoutLongHandValueTuple),
                "static (int, (string, long)) F1((int, int)[] t)",
                SymbolDisplayPartKind.Keyword,
                SymbolDisplayPartKind.Space,
                SymbolDisplayPartKind.Punctuation,
                SymbolDisplayPartKind.Keyword,
                SymbolDisplayPartKind.Punctuation,
                SymbolDisplayPartKind.Space,
                SymbolDisplayPartKind.Punctuation,
                SymbolDisplayPartKind.Keyword,
                SymbolDisplayPartKind.Punctuation,
                SymbolDisplayPartKind.Space,
                SymbolDisplayPartKind.Keyword,
                SymbolDisplayPartKind.Punctuation,
                SymbolDisplayPartKind.Punctuation,
                SymbolDisplayPartKind.Space,
                SymbolDisplayPartKind.MethodName,
                SymbolDisplayPartKind.Punctuation,
                SymbolDisplayPartKind.Punctuation,
                SymbolDisplayPartKind.Keyword,
                SymbolDisplayPartKind.Punctuation,
                SymbolDisplayPartKind.Space,
                SymbolDisplayPartKind.Keyword,
                SymbolDisplayPartKind.Punctuation,
                SymbolDisplayPartKind.Punctuation,
                SymbolDisplayPartKind.Punctuation,
                SymbolDisplayPartKind.Space,
                SymbolDisplayPartKind.ParameterName,
                SymbolDisplayPartKind.Punctuation);

            Verify(
                SymbolDisplay.ToDisplayParts(method, formatWithLongHandValueTuple),
                "static ValueTuple<int, ValueTuple<string, long>> F1(ValueTuple<int, int>[] t)",
                SymbolDisplayPartKind.Keyword,
                SymbolDisplayPartKind.Space,
                SymbolDisplayPartKind.StructName,
                SymbolDisplayPartKind.Punctuation,
                SymbolDisplayPartKind.Keyword,
                SymbolDisplayPartKind.Punctuation,
                SymbolDisplayPartKind.Space,
                SymbolDisplayPartKind.StructName,
                SymbolDisplayPartKind.Punctuation,
                SymbolDisplayPartKind.Keyword,
                SymbolDisplayPartKind.Punctuation,
                SymbolDisplayPartKind.Space,
                SymbolDisplayPartKind.Keyword,
                SymbolDisplayPartKind.Punctuation,
                SymbolDisplayPartKind.Punctuation,
                SymbolDisplayPartKind.Space,
                SymbolDisplayPartKind.MethodName,
                SymbolDisplayPartKind.Punctuation,
                SymbolDisplayPartKind.StructName,
                SymbolDisplayPartKind.Punctuation,
                SymbolDisplayPartKind.Keyword,
                SymbolDisplayPartKind.Punctuation,
                SymbolDisplayPartKind.Space,
                SymbolDisplayPartKind.Keyword,
                SymbolDisplayPartKind.Punctuation,
                SymbolDisplayPartKind.Punctuation,
                SymbolDisplayPartKind.Punctuation,
                SymbolDisplayPartKind.Space,
                SymbolDisplayPartKind.ParameterName,
                SymbolDisplayPartKind.Punctuation);
        }

        [Fact]
        [CompilerTrait(CompilerFeature.LocalFunctions)]
        public void LocalFunction()
        {
            var srcTree = SyntaxFactory.ParseSyntaxTree(@"
class C
{
    void M()
    {
        void Local() {}
    }
}");
            var root = srcTree.GetRoot();
            var comp = CreateCompilation(srcTree);

            var semanticModel = comp.GetSemanticModel(comp.SyntaxTrees.Single());
            var local = root.DescendantNodes()
                .Where(n => n.Kind() == SyntaxKind.LocalFunctionStatement)
                .Single();
            var localSymbol = (IMethodSymbol)semanticModel.GetDeclaredSymbol(local);

            Assert.Equal(MethodKind.LocalFunction, localSymbol.MethodKind);

            Verify(localSymbol.ToDisplayParts(SymbolDisplayFormat.TestFormat),
                "void Local()",
                SymbolDisplayPartKind.Keyword, // void
                SymbolDisplayPartKind.Space,
                SymbolDisplayPartKind.MethodName, // Local
                SymbolDisplayPartKind.Punctuation, // (
                SymbolDisplayPartKind.Punctuation); // )
        }

        [Fact]
        [CompilerTrait(CompilerFeature.LocalFunctions)]
        public void LocalFunctionForChangeSignature()
        {
            SymbolDisplayFormat changeSignatureFormat = new SymbolDisplayFormat(
                    genericsOptions: SymbolDisplayGenericsOptions.IncludeTypeParameters,
                    miscellaneousOptions: SymbolDisplayMiscellaneousOptions.EscapeKeywordIdentifiers | SymbolDisplayMiscellaneousOptions.UseSpecialTypes,
                    extensionMethodStyle: SymbolDisplayExtensionMethodStyle.StaticMethod,
                    memberOptions:
                        SymbolDisplayMemberOptions.IncludeType |
                        SymbolDisplayMemberOptions.IncludeExplicitInterface |
                        SymbolDisplayMemberOptions.IncludeAccessibility |
                        SymbolDisplayMemberOptions.IncludeModifiers |
                        SymbolDisplayMemberOptions.IncludeRef);

            var srcTree = SyntaxFactory.ParseSyntaxTree(@"
class C
{
    void M()
    {
        void Local() {}
    }
}");
            var root = srcTree.GetRoot();
            var comp = CreateCompilation(srcTree);

            var semanticModel = comp.GetSemanticModel(srcTree);
            var local = root.DescendantNodes()
                .Where(n => n.Kind() == SyntaxKind.LocalFunctionStatement)
                .Single();
            var localSymbol = (IMethodSymbol)semanticModel.GetDeclaredSymbol(local);

            Assert.Equal(MethodKind.LocalFunction, localSymbol.MethodKind);

            Verify(localSymbol.ToDisplayParts(changeSignatureFormat),
                "void Local",
                SymbolDisplayPartKind.Keyword, // void
                SymbolDisplayPartKind.Space,
                SymbolDisplayPartKind.MethodName // Local
                );
        }

        [Fact]
        [CompilerTrait(CompilerFeature.LocalFunctions)]
        public void LocalFunction2()
        {
            var srcTree = SyntaxFactory.ParseSyntaxTree(@"
using System.Threading.Tasks;
class C
{
    void M()
    {
        async unsafe Task<int> Local(ref int* x, out char? c)
        {
        }
    }
}");
            var root = srcTree.GetRoot();
            var comp = CreateCompilationWithMscorlib45(new[] { srcTree });

            var semanticModel = comp.GetSemanticModel(comp.SyntaxTrees.Single());
            var local = root.DescendantNodes()
                .Where(n => n.Kind() == SyntaxKind.LocalFunctionStatement)
                .Single();

            var localSymbol = (IMethodSymbol)semanticModel.GetDeclaredSymbol(local);

            Assert.Equal(MethodKind.LocalFunction, localSymbol.MethodKind);

            Verify(localSymbol.ToDisplayParts(SymbolDisplayFormat.TestFormat),
                "System.Threading.Tasks.Task<System.Int32> Local(ref System.Int32* x, out System.Char? c)",
                SymbolDisplayPartKind.NamespaceName, // System
                SymbolDisplayPartKind.Punctuation, // .
                SymbolDisplayPartKind.NamespaceName, // Threading
                SymbolDisplayPartKind.Punctuation, // .
                SymbolDisplayPartKind.NamespaceName, // Tasks
                SymbolDisplayPartKind.Punctuation, // .
                SymbolDisplayPartKind.ClassName, // Task
                SymbolDisplayPartKind.Punctuation, // <
                SymbolDisplayPartKind.NamespaceName, // System
                SymbolDisplayPartKind.Punctuation, // .
                SymbolDisplayPartKind.StructName, // Int32
                SymbolDisplayPartKind.Punctuation, // >
                SymbolDisplayPartKind.Space,
                SymbolDisplayPartKind.MethodName, // Local
                SymbolDisplayPartKind.Punctuation, // (
                SymbolDisplayPartKind.Keyword, // ref
                SymbolDisplayPartKind.Space,
                SymbolDisplayPartKind.NamespaceName, // System
                SymbolDisplayPartKind.Punctuation, // .
                SymbolDisplayPartKind.StructName, // Int32
                SymbolDisplayPartKind.Punctuation, // *
                SymbolDisplayPartKind.Space,
                SymbolDisplayPartKind.ParameterName, // x
                SymbolDisplayPartKind.Punctuation, // ,
                SymbolDisplayPartKind.Space,
                SymbolDisplayPartKind.Keyword, // out
                SymbolDisplayPartKind.Space,
                SymbolDisplayPartKind.NamespaceName, // System
                SymbolDisplayPartKind.Punctuation, // .
                SymbolDisplayPartKind.StructName, // Char
                SymbolDisplayPartKind.Punctuation, // ?
                SymbolDisplayPartKind.Space,
                SymbolDisplayPartKind.ParameterName, // c
                SymbolDisplayPartKind.Punctuation); // )
        }

        [Fact]
        public void RangeVariable()
        {
            var srcTree = SyntaxFactory.ParseSyntaxTree(@"
using System.Linq;
class C
{
    void M()
    {
        var q = from x in new[] { 1, 2, 3 } where x < 3 select x;
    }
}");
            var root = srcTree.GetRoot();
            var comp = CreateCompilation(srcTree);

            var semanticModel = comp.GetSemanticModel(comp.SyntaxTrees.Single());
            var queryExpression = root.DescendantNodes().OfType<QueryExpressionSyntax>().First();
            var fromClauseRangeVariableSymbol = (IRangeVariableSymbol)semanticModel.GetDeclaredSymbol(queryExpression.FromClause);

            Verify(
                fromClauseRangeVariableSymbol.ToMinimalDisplayParts(
                    semanticModel,
                    queryExpression.FromClause.Identifier.SpanStart,
                    SymbolDisplayFormat.MinimallyQualifiedFormat),
                "int x",
                SymbolDisplayPartKind.Keyword, //int
                SymbolDisplayPartKind.Space,
                SymbolDisplayPartKind.RangeVariableName); // x
        }

        [Fact]
        [CompilerTrait(CompilerFeature.LocalFunctions)]
        public void LocalFunction3()
        {
            var srcTree = SyntaxFactory.ParseSyntaxTree(@"
using System.Threading.Tasks;
class C
{
    void M()
    {
        async unsafe Task<int> Local(in int* x, out char? c)
        {
        }
    }
}");
            var root = srcTree.GetRoot();
            var comp = CreateCompilationWithMscorlib45(new[] { srcTree });

            var semanticModel = comp.GetSemanticModel(comp.SyntaxTrees.Single());
            var local = root.DescendantNodes()
                .Where(n => n.Kind() == SyntaxKind.LocalFunctionStatement)
                .Single();
            var localSymbol = (IMethodSymbol)semanticModel.GetDeclaredSymbol(local);

            Assert.Equal(MethodKind.LocalFunction, localSymbol.MethodKind);

            Verify(localSymbol.ToDisplayParts(SymbolDisplayFormat.TestFormat),
                "System.Threading.Tasks.Task<System.Int32> Local(in System.Int32* x, out System.Char? c)",
                SymbolDisplayPartKind.NamespaceName, // System
                SymbolDisplayPartKind.Punctuation, // .
                SymbolDisplayPartKind.NamespaceName, // Threading
                SymbolDisplayPartKind.Punctuation, // .
                SymbolDisplayPartKind.NamespaceName, // Tasks
                SymbolDisplayPartKind.Punctuation, // .
                SymbolDisplayPartKind.ClassName, // Task
                SymbolDisplayPartKind.Punctuation, // <
                SymbolDisplayPartKind.NamespaceName, // System
                SymbolDisplayPartKind.Punctuation, // .
                SymbolDisplayPartKind.StructName, // Int32
                SymbolDisplayPartKind.Punctuation, // >
                SymbolDisplayPartKind.Space,
                SymbolDisplayPartKind.MethodName, // Local
                SymbolDisplayPartKind.Punctuation, // (
                SymbolDisplayPartKind.Keyword, // in
                SymbolDisplayPartKind.Space,
                SymbolDisplayPartKind.NamespaceName, // System
                SymbolDisplayPartKind.Punctuation, // .
                SymbolDisplayPartKind.StructName, // Int32
                SymbolDisplayPartKind.Punctuation, // *
                SymbolDisplayPartKind.Space,
                SymbolDisplayPartKind.ParameterName, // x
                SymbolDisplayPartKind.Punctuation, // ,
                SymbolDisplayPartKind.Space,
                SymbolDisplayPartKind.Keyword, // out
                SymbolDisplayPartKind.Space,
                SymbolDisplayPartKind.NamespaceName, // System
                SymbolDisplayPartKind.Punctuation, // .
                SymbolDisplayPartKind.StructName, // Char
                SymbolDisplayPartKind.Punctuation, // ?
                SymbolDisplayPartKind.Space,
                SymbolDisplayPartKind.ParameterName, // c
                SymbolDisplayPartKind.Punctuation); // )
        }

        [Fact]
        public void LocalVariable_01()
        {
            var srcTree = SyntaxFactory.ParseSyntaxTree(@"
class C
{
    void M()
    {
        int x = 0;
        x++;
    }
}");
            var root = srcTree.GetRoot();
            var comp = CreateCompilation(srcTree);

            var semanticModel = comp.GetSemanticModel(comp.SyntaxTrees.Single());
            var declarator = root.DescendantNodes().OfType<VariableDeclaratorSyntax>().Single();
            var local = (ILocalSymbol)semanticModel.GetDeclaredSymbol(declarator);

            Verify(
                local.ToMinimalDisplayParts(
                    semanticModel,
                    declarator.SpanStart,
                    SymbolDisplayFormat.MinimallyQualifiedFormat.AddLocalOptions(SymbolDisplayLocalOptions.IncludeRef)),
                "int x",
                SymbolDisplayPartKind.Keyword, //int
                SymbolDisplayPartKind.Space,
                SymbolDisplayPartKind.LocalName); // x

            Assert.False(local.IsRef);
            Assert.Equal(RefKind.None, local.RefKind);
        }

        [Fact]
        public void LocalVariable_02()
        {
            var srcTree = SyntaxFactory.ParseSyntaxTree(@"
class C
{
    void M(int y)
    {
        ref int x = y;
        x++;
    }
}");
            var root = srcTree.GetRoot();
            var comp = CreateCompilation(srcTree);

            var semanticModel = comp.GetSemanticModel(comp.SyntaxTrees.Single());
            var declarator = root.DescendantNodes().OfType<VariableDeclaratorSyntax>().Single();
            var local = (ILocalSymbol)semanticModel.GetDeclaredSymbol(declarator);

            Verify(
                local.ToMinimalDisplayParts(
                    semanticModel,
                    declarator.SpanStart,
                    SymbolDisplayFormat.MinimallyQualifiedFormat.AddLocalOptions(SymbolDisplayLocalOptions.IncludeRef)),
                "ref int x",
                SymbolDisplayPartKind.Keyword, //ref
                SymbolDisplayPartKind.Space,
                SymbolDisplayPartKind.Keyword, //int
                SymbolDisplayPartKind.Space,
                SymbolDisplayPartKind.LocalName); // x

            Verify(
                local.ToMinimalDisplayParts(
                    semanticModel,
                    declarator.SpanStart,
                    SymbolDisplayFormat.MinimallyQualifiedFormat),
                "int x",
                SymbolDisplayPartKind.Keyword, //int
                SymbolDisplayPartKind.Space,
                SymbolDisplayPartKind.LocalName); // x

            Assert.True(local.IsRef);
            Assert.Equal(RefKind.Ref, local.RefKind);
        }

        [Fact]
        public void LocalVariable_03()
        {
            var srcTree = SyntaxFactory.ParseSyntaxTree(@"
class C
{
    void M(int y)
    {
        ref readonly int x = y;
        x++;
    }
}");
            var root = srcTree.GetRoot();
            var comp = CreateCompilation(srcTree);

            var semanticModel = comp.GetSemanticModel(comp.SyntaxTrees.Single());
            var declarator = root.DescendantNodes().OfType<VariableDeclaratorSyntax>().Single();
            var local = (ILocalSymbol)semanticModel.GetDeclaredSymbol(declarator);

            Verify(
                local.ToMinimalDisplayParts(
                    semanticModel,
                    declarator.SpanStart,
                    SymbolDisplayFormat.MinimallyQualifiedFormat.AddLocalOptions(SymbolDisplayLocalOptions.IncludeRef)),
                "ref readonly int x",
                SymbolDisplayPartKind.Keyword, //ref
                SymbolDisplayPartKind.Space,
                SymbolDisplayPartKind.Keyword, //readonly
                SymbolDisplayPartKind.Space,
                SymbolDisplayPartKind.Keyword, //int
                SymbolDisplayPartKind.Space,
                SymbolDisplayPartKind.LocalName); // x

            Verify(
                local.ToMinimalDisplayParts(
                    semanticModel,
                    declarator.SpanStart,
                    SymbolDisplayFormat.MinimallyQualifiedFormat),
                "int x",
                SymbolDisplayPartKind.Keyword, //int
                SymbolDisplayPartKind.Space,
                SymbolDisplayPartKind.LocalName); // x

            Assert.True(local.IsRef);
            Assert.Equal(RefKind.RefReadOnly, local.RefKind);
        }

        [Fact]
        [WorkItem(22507, "https://github.com/dotnet/roslyn/issues/22507")]
        public void EdgeCasesForEnumFieldComparer()
        {
            // A bad comparer could cause sorting the enum fields
            // to throw an exception due to inconsistency. See Repro22507
            // for an example of this problem.

            var lhs = new EnumField("E1", 0);
            var rhs = new EnumField("E2", 0x1000_0000_0000_0000);

            // This is a "reverse" comparer, so if lhs < rhs, return
            // value should be > 0
            // If the comparer subtracts and converts, result will be zero since
            // the bottom 32 bits are zero
            Assert.InRange(EnumField.Comparer.Compare(lhs, rhs), 1, int.MaxValue);

            lhs = new EnumField("E1", 0);
            rhs = new EnumField("E2", 0x1000_0000_0000_0001);
            Assert.InRange(EnumField.Comparer.Compare(lhs, rhs), 1, int.MaxValue);

            lhs = new EnumField("E1", 0x1000_0000_0000_000);
            rhs = new EnumField("E2", 0);
            Assert.InRange(EnumField.Comparer.Compare(lhs, rhs), int.MinValue, -1);

            lhs = new EnumField("E1", 0);
            rhs = new EnumField("E2", 0x1000_0000_8000_0000);
            Assert.InRange(EnumField.Comparer.Compare(lhs, rhs), 1, int.MaxValue);
        }

        [Fact]
        [WorkItem(22507, "https://github.com/dotnet/roslyn/issues/22507")]
        public void Repro22507()
        {
            var text = @"
using System;

[Flags]
enum E : long
{
    A = 0x0,
    B = 0x400,
    C = 0x100000,
    D = 0x200000,
    E = 0x2000000,
    F = 0x4000000,
    G = 0x8000000,
    H = 0x40000000,
    I = 0x80000000,
    J = 0x20000000000,
    K = 0x40000000000,
    L = 0x4000000000000,
    M = 0x8000000000000,
    N = 0x10000000000000,
    O = 0x20000000000000,
    P = 0x40000000000000,
    Q = 0x2000000000000000,
}
";
            TestSymbolDescription(
                text,
                g => g.GetTypeMembers("E").Single().GetField("A"),
                SymbolDisplayFormat.MinimallyQualifiedFormat
                    .AddMemberOptions(SymbolDisplayMemberOptions.IncludeConstantValue),
                "E.A = 0",
                SymbolDisplayPartKind.EnumName,
                SymbolDisplayPartKind.Punctuation,
                SymbolDisplayPartKind.EnumMemberName,
                SymbolDisplayPartKind.Space,
                SymbolDisplayPartKind.Punctuation,
                SymbolDisplayPartKind.Space,
                SymbolDisplayPartKind.NumericLiteral);
        }


        [Fact]
        public void TestRefStructs()
        {
            var source = @"
ref struct X { }
namespace Nested
{
    ref struct Y { }
}
";

            var comp = CreateCompilation(source).VerifyDiagnostics();
            var semanticModel = comp.GetSemanticModel(comp.SyntaxTrees.Single());

            var declarations = semanticModel.SyntaxTree.GetRoot().DescendantNodes().Where(n => n.Kind() == SyntaxKind.StructDeclaration).Cast<BaseTypeDeclarationSyntax>().ToArray();
            Assert.Equal(2, declarations.Length);

            var format = SymbolDisplayFormat.TestFormat.AddKindOptions(SymbolDisplayKindOptions.IncludeTypeKeyword);

            Verify(semanticModel.GetDeclaredSymbol(declarations[0]).ToDisplayParts(format),
                "ref struct X",
                SymbolDisplayPartKind.Keyword,
                SymbolDisplayPartKind.Space,
                SymbolDisplayPartKind.Keyword,
                SymbolDisplayPartKind.Space,
                SymbolDisplayPartKind.StructName);

            Verify(semanticModel.GetDeclaredSymbol(declarations[1]).ToDisplayParts(format),
                "ref struct Nested.Y",
                SymbolDisplayPartKind.Keyword,
                SymbolDisplayPartKind.Space,
                SymbolDisplayPartKind.Keyword,
                SymbolDisplayPartKind.Space,
                SymbolDisplayPartKind.NamespaceName,
                SymbolDisplayPartKind.Punctuation,
                SymbolDisplayPartKind.StructName);
        }

        [Fact]
        public void TestReadOnlyStructs()
        {
            var source = @"
readonly struct X { }
namespace Nested
{
    readonly struct Y { }
}
";

            var comp = CreateCompilation(source).VerifyDiagnostics();
            var semanticModel = comp.GetSemanticModel(comp.SyntaxTrees.Single());

            var declarations = semanticModel.SyntaxTree.GetRoot().DescendantNodes().Where(n => n.Kind() == SyntaxKind.StructDeclaration).Cast<BaseTypeDeclarationSyntax>().ToArray();
            Assert.Equal(2, declarations.Length);

            var format = SymbolDisplayFormat.TestFormat.AddKindOptions(SymbolDisplayKindOptions.IncludeTypeKeyword);

            Verify(semanticModel.GetDeclaredSymbol(declarations[0]).ToDisplayParts(format),
                "readonly struct X",
                SymbolDisplayPartKind.Keyword,
                SymbolDisplayPartKind.Space,
                SymbolDisplayPartKind.Keyword,
                SymbolDisplayPartKind.Space,
                SymbolDisplayPartKind.StructName);

            Verify(semanticModel.GetDeclaredSymbol(declarations[1]).ToDisplayParts(format),
                "readonly struct Nested.Y",
                SymbolDisplayPartKind.Keyword,
                SymbolDisplayPartKind.Space,
                SymbolDisplayPartKind.Keyword,
                SymbolDisplayPartKind.Space,
                SymbolDisplayPartKind.NamespaceName,
                SymbolDisplayPartKind.Punctuation,
                SymbolDisplayPartKind.StructName);
        }

        [Fact]
        public void TestReadOnlyRefStructs()
        {
            var source = @"
readonly ref struct X { }
namespace Nested
{
    readonly ref struct Y { }
}
";

            var comp = CreateCompilation(source).VerifyDiagnostics();
            var semanticModel = comp.GetSemanticModel(comp.SyntaxTrees.Single());

            var declarations = semanticModel.SyntaxTree.GetRoot().DescendantNodes().Where(n => n.Kind() == SyntaxKind.StructDeclaration).Cast<BaseTypeDeclarationSyntax>().ToArray();
            Assert.Equal(2, declarations.Length);

            var format = SymbolDisplayFormat.TestFormat.AddKindOptions(SymbolDisplayKindOptions.IncludeTypeKeyword);

            Verify(semanticModel.GetDeclaredSymbol(declarations[0]).ToDisplayParts(format),
                "readonly ref struct X",
                SymbolDisplayPartKind.Keyword,
                SymbolDisplayPartKind.Space,
                SymbolDisplayPartKind.Keyword,
                SymbolDisplayPartKind.Space,
                SymbolDisplayPartKind.Keyword,
                SymbolDisplayPartKind.Space,
                SymbolDisplayPartKind.StructName);

            Verify(semanticModel.GetDeclaredSymbol(declarations[1]).ToDisplayParts(format),
                "readonly ref struct Nested.Y",
                SymbolDisplayPartKind.Keyword,
                SymbolDisplayPartKind.Space,
                SymbolDisplayPartKind.Keyword,
                SymbolDisplayPartKind.Space,
                SymbolDisplayPartKind.Keyword,
                SymbolDisplayPartKind.Space,
                SymbolDisplayPartKind.NamespaceName,
                SymbolDisplayPartKind.Punctuation,
                SymbolDisplayPartKind.StructName);
        }

        [Fact]
        public void TestReadOnlyMembers_Malformed()
        {
            var source = @"
struct X
{
    int P1 { }
    readonly int P2 { }
    readonly event System.Action E1 { }
    readonly event System.Action E2 { remove { } }
}
";
            var format = SymbolDisplayFormat.TestFormat
                .AddMemberOptions(SymbolDisplayMemberOptions.IncludeModifiers)
                .AddMiscellaneousOptions(SymbolDisplayMiscellaneousOptions.UseSpecialTypes);

            var comp = CreateCompilation(source).VerifyDiagnostics(
                // (4,9): error CS0548: 'X.P1': property or indexer must have at least one accessor
                //     int P1 { }
                Diagnostic(ErrorCode.ERR_PropertyWithNoAccessors, "P1").WithArguments("X.P1").WithLocation(4, 9),
                // (5,18): error CS0548: 'X.P2': property or indexer must have at least one accessor
                //     readonly int P2 { }
                Diagnostic(ErrorCode.ERR_PropertyWithNoAccessors, "P2").WithArguments("X.P2").WithLocation(5, 18),
                // (6,34): error CS0065: 'X.E1': event property must have both add and remove accessors
                //     readonly event System.Action E1 { }
                Diagnostic(ErrorCode.ERR_EventNeedsBothAccessors, "E1").WithArguments("X.E1").WithLocation(6, 34),
                // (7,34): error CS0065: 'X.E2': event property must have both add and remove accessors
                //     readonly event System.Action E2 { remove { } }
                Diagnostic(ErrorCode.ERR_EventNeedsBothAccessors, "E2").WithArguments("X.E2").WithLocation(7, 34));

            var semanticModel = comp.GetSemanticModel(comp.SyntaxTrees.Single());

            var declaration = (BaseTypeDeclarationSyntax)semanticModel.SyntaxTree.GetRoot().DescendantNodes().Single(n => n.Kind() == SyntaxKind.StructDeclaration);
            var members = semanticModel.GetDeclaredSymbol(declaration).GetMembers();

            Verify(members[0].ToDisplayParts(format), "int X.P1 { }",
                SymbolDisplayPartKind.Keyword,
                SymbolDisplayPartKind.Space,
                SymbolDisplayPartKind.StructName,
                SymbolDisplayPartKind.Punctuation,
                SymbolDisplayPartKind.PropertyName,
                SymbolDisplayPartKind.Space,
                SymbolDisplayPartKind.Punctuation,
                SymbolDisplayPartKind.Space,
                SymbolDisplayPartKind.Punctuation);

            Verify(members[1].ToDisplayParts(format), "int X.P2 { }",
                SymbolDisplayPartKind.Keyword,
                SymbolDisplayPartKind.Space,
                SymbolDisplayPartKind.StructName,
                SymbolDisplayPartKind.Punctuation,
                SymbolDisplayPartKind.PropertyName,
                SymbolDisplayPartKind.Space,
                SymbolDisplayPartKind.Punctuation,
                SymbolDisplayPartKind.Space,
                SymbolDisplayPartKind.Punctuation);

            Verify(members[2].ToDisplayParts(format), "event System.Action X.E1",
                SymbolDisplayPartKind.Keyword,
                SymbolDisplayPartKind.Space,
                SymbolDisplayPartKind.NamespaceName,
                SymbolDisplayPartKind.Punctuation,
                SymbolDisplayPartKind.DelegateName,
                SymbolDisplayPartKind.Space,
                SymbolDisplayPartKind.StructName,
                SymbolDisplayPartKind.Punctuation,
                SymbolDisplayPartKind.EventName);

            Verify(members[3].ToDisplayParts(format), "readonly event System.Action X.E2",
                SymbolDisplayPartKind.Keyword,
                SymbolDisplayPartKind.Space,
                SymbolDisplayPartKind.Keyword,
                SymbolDisplayPartKind.Space,
                SymbolDisplayPartKind.NamespaceName,
                SymbolDisplayPartKind.Punctuation,
                SymbolDisplayPartKind.DelegateName,
                SymbolDisplayPartKind.Space,
                SymbolDisplayPartKind.StructName,
                SymbolDisplayPartKind.Punctuation,
                SymbolDisplayPartKind.EventName);
        }

        [Fact]
        public void TestReadOnlyMembers()
        {
            var source = @"
struct X
{
    readonly void M() { }
    readonly int P1 { get => 123; }
    readonly int P2 { set {} }
    readonly int P3 { get => 123; set {} }
    int P4 { readonly get => 123; set {} }
    int P5 { get => 123; readonly set {} }
    readonly event System.Action E { add {} remove {} }
}
";
            var format = SymbolDisplayFormat.TestFormat
                .AddMemberOptions(SymbolDisplayMemberOptions.IncludeModifiers)
                .AddMiscellaneousOptions(SymbolDisplayMiscellaneousOptions.UseSpecialTypes);

            var comp = CreateCompilation(source).VerifyDiagnostics();
            var semanticModel = comp.GetSemanticModel(comp.SyntaxTrees.Single());

            var declaration = (BaseTypeDeclarationSyntax)semanticModel.SyntaxTree.GetRoot().DescendantNodes().Single(n => n.Kind() == SyntaxKind.StructDeclaration);
            var members = semanticModel.GetDeclaredSymbol(declaration).GetMembers();

            Verify(members[0].ToDisplayParts(format),
                "readonly void X.M()",
                SymbolDisplayPartKind.Keyword,
                SymbolDisplayPartKind.Space,
                SymbolDisplayPartKind.Keyword,
                SymbolDisplayPartKind.Space,
                SymbolDisplayPartKind.StructName,
                SymbolDisplayPartKind.Punctuation,
                SymbolDisplayPartKind.MethodName,
                SymbolDisplayPartKind.Punctuation,
                SymbolDisplayPartKind.Punctuation);

            Verify(members[1].ToDisplayParts(format),
                "readonly int X.P1 { get; }",
                SymbolDisplayPartKind.Keyword,
                SymbolDisplayPartKind.Space,
                SymbolDisplayPartKind.Keyword,
                SymbolDisplayPartKind.Space,
                SymbolDisplayPartKind.StructName,
                SymbolDisplayPartKind.Punctuation,
                SymbolDisplayPartKind.PropertyName,
                SymbolDisplayPartKind.Space,
                SymbolDisplayPartKind.Punctuation,
                SymbolDisplayPartKind.Space,
                SymbolDisplayPartKind.Keyword,
                SymbolDisplayPartKind.Punctuation,
                SymbolDisplayPartKind.Space,
                SymbolDisplayPartKind.Punctuation);

            Verify(members[2].ToDisplayParts(format),
                "readonly int X.P1.get",
                SymbolDisplayPartKind.Keyword,
                SymbolDisplayPartKind.Space,
                SymbolDisplayPartKind.Keyword,
                SymbolDisplayPartKind.Space,
                SymbolDisplayPartKind.StructName,
                SymbolDisplayPartKind.Punctuation,
                SymbolDisplayPartKind.PropertyName,
                SymbolDisplayPartKind.Punctuation,
                SymbolDisplayPartKind.Keyword);

            Verify(members[3].ToDisplayParts(format),
                "readonly int X.P2 { set; }",
                SymbolDisplayPartKind.Keyword,
                SymbolDisplayPartKind.Space,
                SymbolDisplayPartKind.Keyword,
                SymbolDisplayPartKind.Space,
                SymbolDisplayPartKind.StructName,
                SymbolDisplayPartKind.Punctuation,
                SymbolDisplayPartKind.PropertyName,
                SymbolDisplayPartKind.Space,
                SymbolDisplayPartKind.Punctuation,
                SymbolDisplayPartKind.Space,
                SymbolDisplayPartKind.Keyword,
                SymbolDisplayPartKind.Punctuation,
                SymbolDisplayPartKind.Space,
                SymbolDisplayPartKind.Punctuation);

            Verify(members[4].ToDisplayParts(format),
                "readonly void X.P2.set",
                SymbolDisplayPartKind.Keyword,
                SymbolDisplayPartKind.Space,
                SymbolDisplayPartKind.Keyword,
                SymbolDisplayPartKind.Space,
                SymbolDisplayPartKind.StructName,
                SymbolDisplayPartKind.Punctuation,
                SymbolDisplayPartKind.PropertyName,
                SymbolDisplayPartKind.Punctuation,
                SymbolDisplayPartKind.Keyword);

            Verify(members[5].ToDisplayParts(format),
                "readonly int X.P3 { get; set; }",
                SymbolDisplayPartKind.Keyword,
                SymbolDisplayPartKind.Space,
                SymbolDisplayPartKind.Keyword,
                SymbolDisplayPartKind.Space,
                SymbolDisplayPartKind.StructName,
                SymbolDisplayPartKind.Punctuation,
                SymbolDisplayPartKind.PropertyName,
                SymbolDisplayPartKind.Space,
                SymbolDisplayPartKind.Punctuation,
                SymbolDisplayPartKind.Space,
                SymbolDisplayPartKind.Keyword,
                SymbolDisplayPartKind.Punctuation,
                SymbolDisplayPartKind.Space,
                SymbolDisplayPartKind.Keyword,
                SymbolDisplayPartKind.Punctuation,
                SymbolDisplayPartKind.Space,
                SymbolDisplayPartKind.Punctuation);

            Verify(members[6].ToDisplayParts(format),
                "readonly int X.P3.get",
                SymbolDisplayPartKind.Keyword,
                SymbolDisplayPartKind.Space,
                SymbolDisplayPartKind.Keyword,
                SymbolDisplayPartKind.Space,
                SymbolDisplayPartKind.StructName,
                SymbolDisplayPartKind.Punctuation,
                SymbolDisplayPartKind.PropertyName,
                SymbolDisplayPartKind.Punctuation,
                SymbolDisplayPartKind.Keyword);

            Verify(members[7].ToDisplayParts(format),
                "readonly void X.P3.set",
                SymbolDisplayPartKind.Keyword,
                SymbolDisplayPartKind.Space,
                SymbolDisplayPartKind.Keyword,
                SymbolDisplayPartKind.Space,
                SymbolDisplayPartKind.StructName,
                SymbolDisplayPartKind.Punctuation,
                SymbolDisplayPartKind.PropertyName,
                SymbolDisplayPartKind.Punctuation,
                SymbolDisplayPartKind.Keyword);

            Verify(members[8].ToDisplayParts(format),
                "int X.P4 { readonly get; set; }",
                SymbolDisplayPartKind.Keyword,
                SymbolDisplayPartKind.Space,
                SymbolDisplayPartKind.StructName,
                SymbolDisplayPartKind.Punctuation,
                SymbolDisplayPartKind.PropertyName,
                SymbolDisplayPartKind.Space,
                SymbolDisplayPartKind.Punctuation,
                SymbolDisplayPartKind.Space,
                SymbolDisplayPartKind.Keyword,
                SymbolDisplayPartKind.Space,
                SymbolDisplayPartKind.Keyword,
                SymbolDisplayPartKind.Punctuation,
                SymbolDisplayPartKind.Space,
                SymbolDisplayPartKind.Keyword,
                SymbolDisplayPartKind.Punctuation,
                SymbolDisplayPartKind.Space,
                SymbolDisplayPartKind.Punctuation);

            Verify(members[9].ToDisplayParts(format),
                "readonly int X.P4.get",
                SymbolDisplayPartKind.Keyword,
                SymbolDisplayPartKind.Space,
                SymbolDisplayPartKind.Keyword,
                SymbolDisplayPartKind.Space,
                SymbolDisplayPartKind.StructName,
                SymbolDisplayPartKind.Punctuation,
                SymbolDisplayPartKind.PropertyName,
                SymbolDisplayPartKind.Punctuation,
                SymbolDisplayPartKind.Keyword);

            Verify(members[10].ToDisplayParts(format),
                "void X.P4.set",
                SymbolDisplayPartKind.Keyword,
                SymbolDisplayPartKind.Space,
                SymbolDisplayPartKind.StructName,
                SymbolDisplayPartKind.Punctuation,
                SymbolDisplayPartKind.PropertyName,
                SymbolDisplayPartKind.Punctuation,
                SymbolDisplayPartKind.Keyword);

            Verify(members[11].ToDisplayParts(format),
                "int X.P5 { get; readonly set; }",
                SymbolDisplayPartKind.Keyword,
                SymbolDisplayPartKind.Space,
                SymbolDisplayPartKind.StructName,
                SymbolDisplayPartKind.Punctuation,
                SymbolDisplayPartKind.PropertyName,
                SymbolDisplayPartKind.Space,
                SymbolDisplayPartKind.Punctuation,
                SymbolDisplayPartKind.Space,
                SymbolDisplayPartKind.Keyword,
                SymbolDisplayPartKind.Punctuation,
                SymbolDisplayPartKind.Space,
                SymbolDisplayPartKind.Keyword,
                SymbolDisplayPartKind.Space,
                SymbolDisplayPartKind.Keyword,
                SymbolDisplayPartKind.Punctuation,
                SymbolDisplayPartKind.Space,
                SymbolDisplayPartKind.Punctuation);

            Verify(members[12].ToDisplayParts(format),
                "int X.P5.get",
                SymbolDisplayPartKind.Keyword,
                SymbolDisplayPartKind.Space,
                SymbolDisplayPartKind.StructName,
                SymbolDisplayPartKind.Punctuation,
                SymbolDisplayPartKind.PropertyName,
                SymbolDisplayPartKind.Punctuation,
                SymbolDisplayPartKind.Keyword);

            Verify(members[13].ToDisplayParts(format),
                "readonly void X.P5.set",
                SymbolDisplayPartKind.Keyword,
                SymbolDisplayPartKind.Space,
                SymbolDisplayPartKind.Keyword,
                SymbolDisplayPartKind.Space,
                SymbolDisplayPartKind.StructName,
                SymbolDisplayPartKind.Punctuation,
                SymbolDisplayPartKind.PropertyName,
                SymbolDisplayPartKind.Punctuation,
                SymbolDisplayPartKind.Keyword);

            Verify(members[14].ToDisplayParts(format),
                "readonly event System.Action X.E",
                SymbolDisplayPartKind.Keyword,
                SymbolDisplayPartKind.Space,
                SymbolDisplayPartKind.Keyword,
                SymbolDisplayPartKind.Space,
                SymbolDisplayPartKind.NamespaceName,
                SymbolDisplayPartKind.Punctuation,
                SymbolDisplayPartKind.DelegateName,
                SymbolDisplayPartKind.Space,
                SymbolDisplayPartKind.StructName,
                SymbolDisplayPartKind.Punctuation,
                SymbolDisplayPartKind.EventName);

            Verify(members[15].ToDisplayParts(format),
                "readonly void X.E.add",
                SymbolDisplayPartKind.Keyword,
                SymbolDisplayPartKind.Space,
                SymbolDisplayPartKind.Keyword,
                SymbolDisplayPartKind.Space,
                SymbolDisplayPartKind.StructName,
                SymbolDisplayPartKind.Punctuation,
                SymbolDisplayPartKind.EventName,
                SymbolDisplayPartKind.Punctuation,
                SymbolDisplayPartKind.Keyword);

            Verify(members[16].ToDisplayParts(format),
                "readonly void X.E.remove",
                SymbolDisplayPartKind.Keyword,
                SymbolDisplayPartKind.Space,
                SymbolDisplayPartKind.Keyword,
                SymbolDisplayPartKind.Space,
                SymbolDisplayPartKind.StructName,
                SymbolDisplayPartKind.Punctuation,
                SymbolDisplayPartKind.EventName,
                SymbolDisplayPartKind.Punctuation,
                SymbolDisplayPartKind.Keyword);
        }

        [Fact]
        public void TestReadOnlyStruct_Members()
        {
            var source = @"
readonly struct X
{
    void M() { }
    int P1 { get => 123; }
    int P2 { set {} }
    int P3 { get => 123; readonly set {} }
    event System.Action E { add {} remove {} }
}
";
            var format = SymbolDisplayFormat.TestFormat
                .AddMemberOptions(SymbolDisplayMemberOptions.IncludeModifiers)
                .AddMiscellaneousOptions(SymbolDisplayMiscellaneousOptions.UseSpecialTypes);

            var comp = CreateCompilation(source).VerifyDiagnostics();
            var semanticModel = comp.GetSemanticModel(comp.SyntaxTrees.Single());

            var declaration = (BaseTypeDeclarationSyntax)semanticModel.SyntaxTree.GetRoot().DescendantNodes().Single(n => n.Kind() == SyntaxKind.StructDeclaration);
            var members = semanticModel.GetDeclaredSymbol(declaration).GetMembers();

            Verify(members[0].ToDisplayParts(format),
                "void X.M()",
                SymbolDisplayPartKind.Keyword,
                SymbolDisplayPartKind.Space,
                SymbolDisplayPartKind.StructName,
                SymbolDisplayPartKind.Punctuation,
                SymbolDisplayPartKind.MethodName,
                SymbolDisplayPartKind.Punctuation,
                SymbolDisplayPartKind.Punctuation);

            Verify(members[1].ToDisplayParts(format),
                "int X.P1 { get; }",
                SymbolDisplayPartKind.Keyword,
                SymbolDisplayPartKind.Space,
                SymbolDisplayPartKind.StructName,
                SymbolDisplayPartKind.Punctuation,
                SymbolDisplayPartKind.PropertyName,
                SymbolDisplayPartKind.Space,
                SymbolDisplayPartKind.Punctuation,
                SymbolDisplayPartKind.Space,
                SymbolDisplayPartKind.Keyword,
                SymbolDisplayPartKind.Punctuation,
                SymbolDisplayPartKind.Space,
                SymbolDisplayPartKind.Punctuation);

            Verify(members[2].ToDisplayParts(format),
                "int X.P1.get",
                SymbolDisplayPartKind.Keyword,
                SymbolDisplayPartKind.Space,
                SymbolDisplayPartKind.StructName,
                SymbolDisplayPartKind.Punctuation,
                SymbolDisplayPartKind.PropertyName,
                SymbolDisplayPartKind.Punctuation,
                SymbolDisplayPartKind.Keyword);

            Verify(members[3].ToDisplayParts(format),
                "int X.P2 { set; }",
                SymbolDisplayPartKind.Keyword,
                SymbolDisplayPartKind.Space,
                SymbolDisplayPartKind.StructName,
                SymbolDisplayPartKind.Punctuation,
                SymbolDisplayPartKind.PropertyName,
                SymbolDisplayPartKind.Space,
                SymbolDisplayPartKind.Punctuation,
                SymbolDisplayPartKind.Space,
                SymbolDisplayPartKind.Keyword,
                SymbolDisplayPartKind.Punctuation,
                SymbolDisplayPartKind.Space,
                SymbolDisplayPartKind.Punctuation);

            Verify(members[4].ToDisplayParts(format),
                "void X.P2.set",
                SymbolDisplayPartKind.Keyword,
                SymbolDisplayPartKind.Space,
                SymbolDisplayPartKind.StructName,
                SymbolDisplayPartKind.Punctuation,
                SymbolDisplayPartKind.PropertyName,
                SymbolDisplayPartKind.Punctuation,
                SymbolDisplayPartKind.Keyword);

            Verify(members[5].ToDisplayParts(format),
                "int X.P3 { get; set; }",
                SymbolDisplayPartKind.Keyword,
                SymbolDisplayPartKind.Space,
                SymbolDisplayPartKind.StructName,
                SymbolDisplayPartKind.Punctuation,
                SymbolDisplayPartKind.PropertyName,
                SymbolDisplayPartKind.Space,
                SymbolDisplayPartKind.Punctuation,
                SymbolDisplayPartKind.Space,
                SymbolDisplayPartKind.Keyword,
                SymbolDisplayPartKind.Punctuation,
                SymbolDisplayPartKind.Space,
                SymbolDisplayPartKind.Keyword,
                SymbolDisplayPartKind.Punctuation,
                SymbolDisplayPartKind.Space,
                SymbolDisplayPartKind.Punctuation);

            Verify(members[6].ToDisplayParts(format),
                "int X.P3.get",
                SymbolDisplayPartKind.Keyword,
                SymbolDisplayPartKind.Space,
                SymbolDisplayPartKind.StructName,
                SymbolDisplayPartKind.Punctuation,
                SymbolDisplayPartKind.PropertyName,
                SymbolDisplayPartKind.Punctuation,
                SymbolDisplayPartKind.Keyword);

            Verify(members[7].ToDisplayParts(format),
                "void X.P3.set",
                SymbolDisplayPartKind.Keyword,
                SymbolDisplayPartKind.Space,
                SymbolDisplayPartKind.StructName,
                SymbolDisplayPartKind.Punctuation,
                SymbolDisplayPartKind.PropertyName,
                SymbolDisplayPartKind.Punctuation,
                SymbolDisplayPartKind.Keyword);

            Verify(members[8].ToDisplayParts(format),
                "event System.Action X.E",
                SymbolDisplayPartKind.Keyword,
                SymbolDisplayPartKind.Space,
                SymbolDisplayPartKind.NamespaceName,
                SymbolDisplayPartKind.Punctuation,
                SymbolDisplayPartKind.DelegateName,
                SymbolDisplayPartKind.Space,
                SymbolDisplayPartKind.StructName,
                SymbolDisplayPartKind.Punctuation,
                SymbolDisplayPartKind.EventName);

            Verify(members[9].ToDisplayParts(format),
                "void X.E.add",
                SymbolDisplayPartKind.Keyword,
                SymbolDisplayPartKind.Space,
                SymbolDisplayPartKind.StructName,
                SymbolDisplayPartKind.Punctuation,
                SymbolDisplayPartKind.EventName,
                SymbolDisplayPartKind.Punctuation,
                SymbolDisplayPartKind.Keyword);

            Verify(members[10].ToDisplayParts(format),
                "void X.E.remove",
                SymbolDisplayPartKind.Keyword,
                SymbolDisplayPartKind.Space,
                SymbolDisplayPartKind.StructName,
                SymbolDisplayPartKind.Punctuation,
                SymbolDisplayPartKind.EventName,
                SymbolDisplayPartKind.Punctuation,
                SymbolDisplayPartKind.Keyword);
        }

        [Theory, MemberData(nameof(FileScopedOrBracedNamespace))]
        public void TestReadOnlyStruct_Nested(string ob, string cb)
        {
            var source = @"
namespace Nested
" + ob + @"
    struct X
    {
        readonly void M() { }
    }
" + cb + @"
";
            var format = SymbolDisplayFormat.TestFormat
                .AddMemberOptions(SymbolDisplayMemberOptions.IncludeModifiers)
                .AddMiscellaneousOptions(SymbolDisplayMiscellaneousOptions.UseSpecialTypes);

            var comp = CreateCompilation(source, parseOptions: TestOptions.RegularWithFileScopedNamespaces).VerifyDiagnostics();
            var semanticModel = comp.GetSemanticModel(comp.SyntaxTrees.Single());

            var declaration = (BaseTypeDeclarationSyntax)semanticModel.SyntaxTree.GetRoot().DescendantNodes().Single(n => n.Kind() == SyntaxKind.StructDeclaration);
            var members = semanticModel.GetDeclaredSymbol(declaration).GetMembers();

            Verify(members[0].ToDisplayParts(format),
                "readonly void Nested.X.M()",
                SymbolDisplayPartKind.Keyword,
                SymbolDisplayPartKind.Space,
                SymbolDisplayPartKind.Keyword,
                SymbolDisplayPartKind.Space,
                SymbolDisplayPartKind.NamespaceName,
                SymbolDisplayPartKind.Punctuation,
                SymbolDisplayPartKind.StructName,
                SymbolDisplayPartKind.Punctuation,
                SymbolDisplayPartKind.MethodName,
                SymbolDisplayPartKind.Punctuation,
                SymbolDisplayPartKind.Punctuation);
        }

        [Fact]
        public void TestPassingVBSymbolsToStructSymbolDisplay()
        {
            var source = @"
Structure X
End Structure";

            var comp = CreateVisualBasicCompilation(source).VerifyDiagnostics();
            var semanticModel = comp.GetSemanticModel(comp.SyntaxTrees.Single());

            var structure = semanticModel.SyntaxTree.GetRoot().DescendantNodes().Single(n => n.RawKind == (int)VisualBasic.SyntaxKind.StructureStatement);
            var format = SymbolDisplayFormat.TestFormat.AddKindOptions(SymbolDisplayKindOptions.IncludeTypeKeyword);

            Verify(SymbolDisplay.ToDisplayParts(semanticModel.GetDeclaredSymbol(structure), format),
                "struct X",
                SymbolDisplayPartKind.Keyword,
                SymbolDisplayPartKind.Space,
                SymbolDisplayPartKind.StructName);
        }

        [Fact]
        public void EnumConstraint_Type()
        {
            TestSymbolDescription(
                "class X<T> where T : System.Enum { }",
                global => global.GetTypeMember("X"),
                SymbolDisplayFormat.TestFormat.WithGenericsOptions(SymbolDisplayGenericsOptions.IncludeTypeParameters | SymbolDisplayGenericsOptions.IncludeTypeConstraints),
                "X<T> where T : System.Enum",
                SymbolDisplayPartKind.ClassName,
                SymbolDisplayPartKind.Punctuation,
                SymbolDisplayPartKind.TypeParameterName,
                SymbolDisplayPartKind.Punctuation,
                SymbolDisplayPartKind.Space,
                SymbolDisplayPartKind.Keyword,
                SymbolDisplayPartKind.Space,
                SymbolDisplayPartKind.TypeParameterName,
                SymbolDisplayPartKind.Space,
                SymbolDisplayPartKind.Punctuation,
                SymbolDisplayPartKind.Space,
                SymbolDisplayPartKind.NamespaceName,
                SymbolDisplayPartKind.Punctuation,
                SymbolDisplayPartKind.ClassName);
        }

        [Fact]
        public void EnumConstraint()
        {
            TestSymbolDescription(
                "class X<T> where T : System.Enum { }",
                global => global.GetTypeMember("X").TypeParameters.Single().ConstraintTypes().Single(),
                SymbolDisplayFormat.TestFormat,
                "System.Enum",
                SymbolDisplayPartKind.NamespaceName,
                SymbolDisplayPartKind.Punctuation,
                SymbolDisplayPartKind.ClassName);
        }

        [Fact]
        public void DelegateConstraint_Type()
        {
            TestSymbolDescription(
                "class X<T> where T : System.Delegate { }",
                global => global.GetTypeMember("X"),
                SymbolDisplayFormat.TestFormat.WithGenericsOptions(SymbolDisplayGenericsOptions.IncludeTypeParameters | SymbolDisplayGenericsOptions.IncludeTypeConstraints),
                "X<T> where T : System.Delegate",
                SymbolDisplayPartKind.ClassName,
                SymbolDisplayPartKind.Punctuation,
                SymbolDisplayPartKind.TypeParameterName,
                SymbolDisplayPartKind.Punctuation,
                SymbolDisplayPartKind.Space,
                SymbolDisplayPartKind.Keyword,
                SymbolDisplayPartKind.Space,
                SymbolDisplayPartKind.TypeParameterName,
                SymbolDisplayPartKind.Space,
                SymbolDisplayPartKind.Punctuation,
                SymbolDisplayPartKind.Space,
                SymbolDisplayPartKind.NamespaceName,
                SymbolDisplayPartKind.Punctuation,
                SymbolDisplayPartKind.ClassName);
        }

        [Fact]
        public void DelegateConstraint()
        {
            TestSymbolDescription(
                "class X<T> where T : System.Delegate { }",
                global => global.GetTypeMember("X").TypeParameters.Single().ConstraintTypes().Single(),
                SymbolDisplayFormat.TestFormat,
                "System.Delegate",
                SymbolDisplayPartKind.NamespaceName,
                SymbolDisplayPartKind.Punctuation,
                SymbolDisplayPartKind.ClassName);
        }

        [Fact]
        public void MulticastDelegateConstraint_Type()
        {
            TestSymbolDescription(
                "class X<T> where T : System.MulticastDelegate { }",
                global => global.GetTypeMember("X"),
                SymbolDisplayFormat.TestFormat.WithGenericsOptions(SymbolDisplayGenericsOptions.IncludeTypeParameters | SymbolDisplayGenericsOptions.IncludeTypeConstraints),
                "X<T> where T : System.MulticastDelegate",
                SymbolDisplayPartKind.ClassName,
                SymbolDisplayPartKind.Punctuation,
                SymbolDisplayPartKind.TypeParameterName,
                SymbolDisplayPartKind.Punctuation,
                SymbolDisplayPartKind.Space,
                SymbolDisplayPartKind.Keyword,
                SymbolDisplayPartKind.Space,
                SymbolDisplayPartKind.TypeParameterName,
                SymbolDisplayPartKind.Space,
                SymbolDisplayPartKind.Punctuation,
                SymbolDisplayPartKind.Space,
                SymbolDisplayPartKind.NamespaceName,
                SymbolDisplayPartKind.Punctuation,
                SymbolDisplayPartKind.ClassName);
        }

        [Fact]
        public void MulticastDelegateConstraint()
        {
            TestSymbolDescription(
                "class X<T> where T : System.MulticastDelegate { }",
                global => global.GetTypeMember("X").TypeParameters.Single().ConstraintTypes().Single(),
                SymbolDisplayFormat.TestFormat,
                "System.MulticastDelegate",
                SymbolDisplayPartKind.NamespaceName,
                SymbolDisplayPartKind.Punctuation,
                SymbolDisplayPartKind.ClassName);
        }

        [Fact]
        public void UnmanagedConstraint_Type()
        {
            TestSymbolDescription(
                "class X<T> where T : unmanaged { }",
                global => global.GetTypeMember("X"),
                SymbolDisplayFormat.TestFormat.AddGenericsOptions(SymbolDisplayGenericsOptions.IncludeTypeConstraints),
                "X<T> where T : unmanaged",
                SymbolDisplayPartKind.ClassName,
                SymbolDisplayPartKind.Punctuation,
                SymbolDisplayPartKind.TypeParameterName,
                SymbolDisplayPartKind.Punctuation,
                SymbolDisplayPartKind.Space,
                SymbolDisplayPartKind.Keyword,
                SymbolDisplayPartKind.Space,
                SymbolDisplayPartKind.TypeParameterName,
                SymbolDisplayPartKind.Space,
                SymbolDisplayPartKind.Punctuation,
                SymbolDisplayPartKind.Space,
                SymbolDisplayPartKind.Keyword);
        }

        [Fact]
        public void UnmanagedConstraint_Method()
        {
            TestSymbolDescription(@"
class X
{
    void M<T>() where T : unmanaged, System.IDisposable { }
}",
                global => global.GetTypeMember("X").GetMethod("M"),
                SymbolDisplayFormat.TestFormat.AddGenericsOptions(SymbolDisplayGenericsOptions.IncludeTypeConstraints),
                "void X.M<T>() where T : unmanaged, System.IDisposable",
                SymbolDisplayPartKind.Keyword,
                SymbolDisplayPartKind.Space,
                SymbolDisplayPartKind.ClassName,
                SymbolDisplayPartKind.Punctuation,
                SymbolDisplayPartKind.MethodName,
                SymbolDisplayPartKind.Punctuation,
                SymbolDisplayPartKind.TypeParameterName,
                SymbolDisplayPartKind.Punctuation,
                SymbolDisplayPartKind.Punctuation,
                SymbolDisplayPartKind.Punctuation,
                SymbolDisplayPartKind.Space,
                SymbolDisplayPartKind.Keyword,
                SymbolDisplayPartKind.Space,
                SymbolDisplayPartKind.TypeParameterName,
                SymbolDisplayPartKind.Space,
                SymbolDisplayPartKind.Punctuation,
                SymbolDisplayPartKind.Space,
                SymbolDisplayPartKind.Keyword,
                SymbolDisplayPartKind.Punctuation,
                SymbolDisplayPartKind.Space,
                SymbolDisplayPartKind.NamespaceName,
                SymbolDisplayPartKind.Punctuation,
                SymbolDisplayPartKind.InterfaceName);
        }

        [Fact]
        public void UnmanagedConstraint_Delegate()
        {
            TestSymbolDescription(
                "delegate void D<T>() where T : unmanaged;",
                global => global.GetTypeMember("D"),
                SymbolDisplayFormat.TestFormat.AddGenericsOptions(SymbolDisplayGenericsOptions.IncludeTypeConstraints),
                "D<T> where T : unmanaged",
                SymbolDisplayPartKind.DelegateName,
                SymbolDisplayPartKind.Punctuation,
                SymbolDisplayPartKind.TypeParameterName,
                SymbolDisplayPartKind.Punctuation,
                SymbolDisplayPartKind.Space,
                SymbolDisplayPartKind.Keyword,
                SymbolDisplayPartKind.Space,
                SymbolDisplayPartKind.TypeParameterName,
                SymbolDisplayPartKind.Space,
                SymbolDisplayPartKind.Punctuation,
                SymbolDisplayPartKind.Space,
                SymbolDisplayPartKind.Keyword);
        }

        [Fact, WorkItem(27104, "https://github.com/dotnet/roslyn/issues/27104")]
        public void BadDiscardInForeachLoop_01()
        {
            var source = @"
class C
{
    void M()
    {
        foreach(_ in """")
        {
        }
    }
}";
            var compilation = CreateCompilation(source);
            compilation.VerifyDiagnostics(
                // (6,17): error CS8186: A foreach loop must declare its iteration variables.
                //         foreach(_ in "")
                Diagnostic(ErrorCode.ERR_MustDeclareForeachIteration, "_").WithLocation(6, 17)
                );
            var tree = compilation.SyntaxTrees[0];
            var variable = tree.GetRoot().DescendantNodes().OfType<ForEachVariableStatementSyntax>().Single().Variable;
            var model = compilation.GetSemanticModel(tree);
            var symbol = model.GetSymbolInfo(variable).Symbol;
            Verify(
                symbol.ToMinimalDisplayParts(model, variable.SpanStart),
                "var _",
                SymbolDisplayPartKind.ErrorTypeName, // var
                SymbolDisplayPartKind.Space,
                SymbolDisplayPartKind.Punctuation); // _
        }

        [Fact]
        public void ClassConstructorDeclaration()
        {
            TestSymbolDescription(
@"class C
{
    C() { }
}",
                global => global.GetTypeMember("C").Constructors[0],
                new SymbolDisplayFormat(memberOptions: SymbolDisplayMemberOptions.IncludeContainingType),
                "C.C",
                SymbolDisplayPartKind.ClassName,
                SymbolDisplayPartKind.Punctuation,
                SymbolDisplayPartKind.ClassName);
        }

        [Fact]
        public void ClassDestructorDeclaration()
        {
            TestSymbolDescription(
@"class C
{
    ~C() { }
}",
                global => global.GetTypeMember("C").GetMember("Finalize"),
                new SymbolDisplayFormat(memberOptions: SymbolDisplayMemberOptions.IncludeContainingType),
                "C.~C",
                SymbolDisplayPartKind.ClassName,
                SymbolDisplayPartKind.Punctuation,
                SymbolDisplayPartKind.Punctuation,
                SymbolDisplayPartKind.ClassName);
        }

        [Fact]
        public void ClassStaticConstructorDeclaration()
        {
            TestSymbolDescription(
@"class C
{
    static C() { }
}",
                global => global.GetTypeMember("C").Constructors[0],
                new SymbolDisplayFormat(memberOptions: SymbolDisplayMemberOptions.IncludeContainingType),
                "C.C",
                SymbolDisplayPartKind.ClassName,
                SymbolDisplayPartKind.Punctuation,
                SymbolDisplayPartKind.ClassName);
        }

        [Fact]
        public void ClassStaticDestructorDeclaration()
        {
            TestSymbolDescription(
@"class C
{
    static ~C() { }
}",
                global => global.GetTypeMember("C").GetMember("Finalize"),
                new SymbolDisplayFormat(memberOptions: SymbolDisplayMemberOptions.IncludeContainingType),
                "C.~C",
                SymbolDisplayPartKind.ClassName,
                SymbolDisplayPartKind.Punctuation,
                SymbolDisplayPartKind.Punctuation,
                SymbolDisplayPartKind.ClassName);
        }

        [Fact]
        public void ClassConstructorInvocation()
        {
            var format = new SymbolDisplayFormat(memberOptions: SymbolDisplayMemberOptions.IncludeContainingType);

            var source =
@"class C
{
    C() 
    {
        var c = new C();
    }
}";

            var compilation = CreateCompilation(source);
            var tree = compilation.SyntaxTrees[0];
            var model = compilation.GetSemanticModel(tree);

            var constructor = tree.GetRoot().DescendantNodes().OfType<ObjectCreationExpressionSyntax>().Single();
            var symbol = model.GetSymbolInfo(constructor).Symbol;

            Verify(
                symbol.ToMinimalDisplayParts(model, constructor.SpanStart, format),
                "C.C",
                SymbolDisplayPartKind.ClassName,
                SymbolDisplayPartKind.Punctuation,
                SymbolDisplayPartKind.ClassName);
        }


        [Fact]
        public void StructConstructorDeclaration()
        {
            TestSymbolDescription(
@"struct S
{
    int i;

    S(int i)
    {
        this.i = i;
    }
}",
                global => global.GetTypeMember("S").Constructors[0],
                new SymbolDisplayFormat(memberOptions: SymbolDisplayMemberOptions.IncludeContainingType),
                "S.S",
                SymbolDisplayPartKind.StructName,
                SymbolDisplayPartKind.Punctuation,
                SymbolDisplayPartKind.StructName);
        }

        [Fact]
        public void StructConstructorInvocation()
        {
            var format = new SymbolDisplayFormat(memberOptions: SymbolDisplayMemberOptions.IncludeContainingType);

            var source =
@"struct S
{
    int i;

    public S(int i)
    {
        this.i = i;
    }
}

class C
{
    C() 
    {
        var s = new S(1);
    }
}";

            var compilation = CreateCompilation(source);
            var tree = compilation.SyntaxTrees[0];
            var model = compilation.GetSemanticModel(tree);

            var constructor = tree.GetRoot().DescendantNodes().OfType<ObjectCreationExpressionSyntax>().Single();
            var symbol = model.GetSymbolInfo(constructor).Symbol;

            Verify(
                symbol.ToMinimalDisplayParts(model, constructor.SpanStart, format),
                "S.S",
                SymbolDisplayPartKind.StructName,
                SymbolDisplayPartKind.Punctuation,
                SymbolDisplayPartKind.StructName);
        }

        [Fact]
        [WorkItem(38794, "https://github.com/dotnet/roslyn/issues/38794")]
        public void LinqGroupVariableDeclaration()
        {
            var source =
@"using System.Linq;

class C
{
    void M(string[] a)
    {
        var v = from x in a
                group x by x.Length into g
                select g;
    }
}";

            var compilation = CreateCompilation(source);
            var tree = compilation.SyntaxTrees[0];
            var model = compilation.GetSemanticModel(tree);

            var continuation = tree.GetRoot().DescendantNodes().OfType<QueryContinuationSyntax>().Single();
            var symbol = model.GetDeclaredSymbol(continuation);

            Verify(
                symbol.ToMinimalDisplayParts(model, continuation.Identifier.SpanStart),
                "IGrouping<int, string> g",
                SymbolDisplayPartKind.InterfaceName,
                SymbolDisplayPartKind.Punctuation,
                SymbolDisplayPartKind.Keyword,
                SymbolDisplayPartKind.Punctuation,
                SymbolDisplayPartKind.Space,
                SymbolDisplayPartKind.Keyword,
                SymbolDisplayPartKind.Punctuation,
                SymbolDisplayPartKind.Space,
                SymbolDisplayPartKind.RangeVariableName);
        }

        [Fact]
        public void NativeInt()
        {
            var source =
@"using System;
class A<T>
{
}
class B
{
    static void F1(nint x, nuint y) { }
    static void F2(nint x, IntPtr y) { }
    static void F3(nint? x, UIntPtr? y) { }
    static void F4(nint[] x, A<nuint> y) { }
}";
            var comp = CreateCompilation(new[] { source }, parseOptions: TestOptions.Regular9);
            var formatWithoutOptions = new SymbolDisplayFormat(
                memberOptions: SymbolDisplayMemberOptions.IncludeParameters | SymbolDisplayMemberOptions.IncludeType | SymbolDisplayMemberOptions.IncludeModifiers,
                parameterOptions: SymbolDisplayParameterOptions.IncludeType | SymbolDisplayParameterOptions.IncludeName,
                genericsOptions: SymbolDisplayGenericsOptions.IncludeTypeParameters);
            var formatWithUnderlyingTypes = formatWithoutOptions.WithCompilerInternalOptions(SymbolDisplayCompilerInternalOptions.UseNativeIntegerUnderlyingType);

            var method = comp.GetMember<MethodSymbol>("B.F1");
            Verify(
                method.ToDisplayParts(formatWithUnderlyingTypes),
                "static void F1(IntPtr x, UIntPtr y)",
                SymbolDisplayPartKind.Keyword,
                SymbolDisplayPartKind.Space,
                SymbolDisplayPartKind.Keyword,
                SymbolDisplayPartKind.Space,
                SymbolDisplayPartKind.MethodName,
                SymbolDisplayPartKind.Punctuation,
                SymbolDisplayPartKind.StructName,
                SymbolDisplayPartKind.Space,
                SymbolDisplayPartKind.ParameterName,
                SymbolDisplayPartKind.Punctuation,
                SymbolDisplayPartKind.Space,
                SymbolDisplayPartKind.StructName,
                SymbolDisplayPartKind.Space,
                SymbolDisplayPartKind.ParameterName,
                SymbolDisplayPartKind.Punctuation);
            Verify(
                method.ToDisplayParts(formatWithoutOptions),
                "static void F1(nint x, nuint y)",
                SymbolDisplayPartKind.Keyword,
                SymbolDisplayPartKind.Space,
                SymbolDisplayPartKind.Keyword,
                SymbolDisplayPartKind.Space,
                SymbolDisplayPartKind.MethodName,
                SymbolDisplayPartKind.Punctuation,
                SymbolDisplayPartKind.Keyword,
                SymbolDisplayPartKind.Space,
                SymbolDisplayPartKind.ParameterName,
                SymbolDisplayPartKind.Punctuation,
                SymbolDisplayPartKind.Space,
                SymbolDisplayPartKind.Keyword,
                SymbolDisplayPartKind.Space,
                SymbolDisplayPartKind.ParameterName,
                SymbolDisplayPartKind.Punctuation);
            Verify(
                method.ToDisplayParts(formatWithoutOptions.AddMiscellaneousOptions(SymbolDisplayMiscellaneousOptions.UseSpecialTypes)),
                "static void F1(nint x, nuint y)");

            method = comp.GetMember<MethodSymbol>("B.F2");
            Verify(
                method.ToDisplayParts(formatWithUnderlyingTypes),
                "static void F2(IntPtr x, IntPtr y)");
            Verify(
                method.ToDisplayParts(formatWithoutOptions),
                "static void F2(nint x, IntPtr y)");

            method = comp.GetMember<MethodSymbol>("B.F3");
            Verify(
                method.ToDisplayParts(formatWithUnderlyingTypes),
                "static void F3(IntPtr? x, UIntPtr? y)");
            Verify(
                method.ToDisplayParts(formatWithoutOptions),
                "static void F3(nint? x, UIntPtr? y)");

            method = comp.GetMember<MethodSymbol>("B.F4");
            Verify(
                method.ToDisplayParts(formatWithUnderlyingTypes),
                "static void F4(IntPtr[] x, A<UIntPtr> y)");
            Verify(
                method.ToDisplayParts(formatWithoutOptions),
                "static void F4(nint[] x, A<nuint> y)");
        }

        [Fact]
        public void RecordDeclaration()
        {
            var text = @"
record Person(string First, string Last);
";
            Func<NamespaceSymbol, Symbol> findSymbol = global => global.GetTypeMembers("Person").Single();

            var format = new SymbolDisplayFormat(memberOptions: SymbolDisplayMemberOptions.IncludeType, kindOptions: SymbolDisplayKindOptions.IncludeTypeKeyword);

            TestSymbolDescription(
                text,
                findSymbol,
                format,
                TestOptions.Regular.WithLanguageVersion(LanguageVersion.CSharp9),
                "record Person",
                SymbolDisplayPartKind.Keyword,
                SymbolDisplayPartKind.Space,
                SymbolDisplayPartKind.RecordClassName);
        }

        [Fact]
        public void RecordClassDeclaration()
        {
            var text = @"
record class Person(string First, string Last);
";
            Func<NamespaceSymbol, Symbol> findSymbol = global => global.GetTypeMembers("Person").Single();

            var format = new SymbolDisplayFormat(memberOptions: SymbolDisplayMemberOptions.IncludeType, kindOptions: SymbolDisplayKindOptions.IncludeTypeKeyword);

            TestSymbolDescription(
                text,
                findSymbol,
                format,
                TestOptions.Regular.WithLanguageVersion(LanguageVersion.CSharp9),
                "record Person",
                SymbolDisplayPartKind.Keyword,
                SymbolDisplayPartKind.Space,
                SymbolDisplayPartKind.RecordClassName);
        }

        [Fact]
        public void RecordStructDeclaration()
        {
            var text = @"
record struct Person(string First, string Last);
";
            Func<NamespaceSymbol, Symbol> findSymbol = global => global.GetTypeMembers("Person").Single();

            var format = new SymbolDisplayFormat(memberOptions: SymbolDisplayMemberOptions.IncludeType, kindOptions: SymbolDisplayKindOptions.IncludeTypeKeyword);

            TestSymbolDescription(
                text,
                findSymbol,
                format,
                TestOptions.Regular10,
                "record struct Person",
                SymbolDisplayPartKind.Keyword,
                SymbolDisplayPartKind.Space,
                SymbolDisplayPartKind.Keyword,
                SymbolDisplayPartKind.Space,
                SymbolDisplayPartKind.RecordStructName);
        }

        [Fact]
        public void ReadOnlyRecordStructDeclaration()
        {
            var text = @"
readonly record struct Person(string First, string Last);
";
            Func<NamespaceSymbol, Symbol> findSymbol = global => global.GetTypeMembers("Person").Single();

            var format = new SymbolDisplayFormat(memberOptions: SymbolDisplayMemberOptions.IncludeType, kindOptions: SymbolDisplayKindOptions.IncludeTypeKeyword);

            TestSymbolDescription(
                text,
                findSymbol,
                format,
                TestOptions.Regular10,
                "readonly record struct Person",
                SymbolDisplayPartKind.Keyword,
                SymbolDisplayPartKind.Space,
                SymbolDisplayPartKind.Keyword,
                SymbolDisplayPartKind.Space,
                SymbolDisplayPartKind.Keyword,
                SymbolDisplayPartKind.Space,
                SymbolDisplayPartKind.RecordStructName);
        }

        [Fact, WorkItem(51222, "https://github.com/dotnet/roslyn/issues/51222")]
        public void TestFunctionPointerWithoutIncludeTypesInParameterOptions()
        {
            var text = @"
class A {
    delegate*<int, string> f;
}";

            Func<NamespaceSymbol, Symbol> findSymbol = global =>
                ((FieldSymbol)global.GetTypeMembers("A", 0).Single()
                .GetMembers("f").Single()).Type;

            var format = new SymbolDisplayFormat();

            TestSymbolDescription(
                text,
                findSymbol,
                format,
                "delegate*<Int32, String>");
        }

        [Fact, WorkItem(51222, "https://github.com/dotnet/roslyn/issues/51222")]
        public void TestFunctionPointerWithTupleParameter()
        {
            var text = @"
class A {
    delegate*<(int, string), void> f;
}";

            Func<NamespaceSymbol, Symbol> findSymbol = global =>
                ((FieldSymbol)global.GetTypeMembers("A", 0).Single()
                .GetMembers("f").Single()).Type;

            var format = new SymbolDisplayFormat();

            TestSymbolDescription(
                text,
                findSymbol,
                format,
                "delegate*<(Int32, String), Void>");
        }

        [Fact, WorkItem(51222, "https://github.com/dotnet/roslyn/issues/51222")]
        public void TestFunctionPointerWithTupleParameterWithNames()
        {
            var text = @"
class A {
    delegate*<(int i, string s), (int i, string s)> f;
}";

            Func<NamespaceSymbol, Symbol> findSymbol = global =>
                ((FieldSymbol)global.GetTypeMembers("A", 0).Single()
                .GetMembers("f").Single()).Type;

            var format = new SymbolDisplayFormat();

            TestSymbolDescription(
                text,
                findSymbol,
                format,
                "delegate*<(Int32 i, String s), (Int32 i, String s)>");
        }

        [Fact, WorkItem(51222, "https://github.com/dotnet/roslyn/issues/51222")]
        public void TestFunctionPointerWithRefParameters()
        {
            var text = @"
class A {
    delegate*<in int, ref readonly string> f;
}";

            Func<NamespaceSymbol, Symbol> findSymbol = global =>
                ((FieldSymbol)global.GetTypeMembers("A", 0).Single()
                .GetMembers("f").Single()).Type;

            var format = new SymbolDisplayFormat();

            TestSymbolDescription(
                text,
                findSymbol,
                format,
                "delegate*<in Int32, ref readonly String>");
        }

        private static readonly SymbolDisplayFormat s_fullDelegateFormat = new SymbolDisplayFormat(
            typeQualificationStyle: SymbolDisplayTypeQualificationStyle.NameAndContainingTypesAndNamespaces,
            delegateStyle: SymbolDisplayDelegateStyle.NameAndSignature,
            genericsOptions: SymbolDisplayGenericsOptions.IncludeTypeParameters | SymbolDisplayGenericsOptions.IncludeVariance | SymbolDisplayGenericsOptions.IncludeTypeConstraints,
            parameterOptions: SymbolDisplayParameterOptions.IncludeType | SymbolDisplayParameterOptions.IncludeName | SymbolDisplayParameterOptions.IncludeParamsRefOut,
            miscellaneousOptions: SymbolDisplayMiscellaneousOptions.EscapeKeywordIdentifiers | SymbolDisplayMiscellaneousOptions.UseSpecialTypes,
            kindOptions: SymbolDisplayKindOptions.IncludeNamespaceKeyword | SymbolDisplayKindOptions.IncludeTypeKeyword);

        [Fact]
        public void TestInferredDelegateType()
        {
            var source = @"
class C
{
    void M()
    {
        var v = (int i) => i.ToString();
    }
}
";

            var comp = CreateCompilation(source);
            var semanticModel = comp.GetSemanticModel(comp.SyntaxTrees.Single());
            var syntaxTree = semanticModel.SyntaxTree;
            var declaration = (LocalDeclarationStatementSyntax)semanticModel.SyntaxTree.GetRoot().DescendantNodes().Single(n => n.Kind() == SyntaxKind.LocalDeclarationStatement);
            var type = semanticModel.GetTypeInfo(declaration.Declaration.Type).Type;

            Verify(type.ToDisplayParts(), "System.Func<int, string>",
                SymbolDisplayPartKind.NamespaceName,
                SymbolDisplayPartKind.Punctuation,
                SymbolDisplayPartKind.DelegateName,
                SymbolDisplayPartKind.Punctuation,
                SymbolDisplayPartKind.Keyword,
                SymbolDisplayPartKind.Punctuation,
                SymbolDisplayPartKind.Space,
                SymbolDisplayPartKind.Keyword,
                SymbolDisplayPartKind.Punctuation);

            Verify(type.ToDisplayParts(s_fullDelegateFormat), "delegate string System.Func<int, string>(int arg)",
                SymbolDisplayPartKind.Keyword,
                SymbolDisplayPartKind.Space,
                SymbolDisplayPartKind.Keyword,
                SymbolDisplayPartKind.Space,
                SymbolDisplayPartKind.NamespaceName,
                SymbolDisplayPartKind.Punctuation,
                SymbolDisplayPartKind.DelegateName,
                SymbolDisplayPartKind.Punctuation,
                SymbolDisplayPartKind.Keyword,
                SymbolDisplayPartKind.Punctuation,
                SymbolDisplayPartKind.Space,
                SymbolDisplayPartKind.Keyword,
                SymbolDisplayPartKind.Punctuation,
                SymbolDisplayPartKind.Punctuation,
                SymbolDisplayPartKind.Keyword,
                SymbolDisplayPartKind.Space,
                SymbolDisplayPartKind.ParameterName,
                SymbolDisplayPartKind.Punctuation);
        }

        [Fact]
        public void TestSynthesizedAnonymousDelegateType1()
        {
            var source = @"
class C
{
    void M()
    {
        var v = (ref int i) => i.ToString();
    }
}
";

            var comp = CreateCompilation(source);
            var semanticModel = comp.GetSemanticModel(comp.SyntaxTrees.Single());
            var syntaxTree = semanticModel.SyntaxTree;
            var declaration = (LocalDeclarationStatementSyntax)semanticModel.SyntaxTree.GetRoot().DescendantNodes().Single(n => n.Kind() == SyntaxKind.LocalDeclarationStatement);
            var type = semanticModel.GetTypeInfo(declaration.Declaration.Type).Type;

            Verify(type.ToDisplayParts(), "<anonymous delegate>",
                SymbolDisplayPartKind.DelegateName);

            Verify(type.ToDisplayParts(s_fullDelegateFormat), "delegate string <anonymous delegate>(ref int)",
                SymbolDisplayPartKind.Keyword,
                SymbolDisplayPartKind.Space,
                SymbolDisplayPartKind.Keyword,
                SymbolDisplayPartKind.Space,
                SymbolDisplayPartKind.DelegateName,
                SymbolDisplayPartKind.Punctuation,
                SymbolDisplayPartKind.Keyword,
                SymbolDisplayPartKind.Space,
                SymbolDisplayPartKind.Keyword,
                SymbolDisplayPartKind.Punctuation);
        }

        [Fact]
        public void TestSynthesizedAnonymousDelegateType2()
        {
            var source =
@"Class Program
    Shared Sub Main
        Dim f = Function(ByRef i As Integer) i.ToString()
    End Sub
End Class";

            var comp = CreateVisualBasicCompilation(source);
            var tree = comp.SyntaxTrees.Single();
            var model = comp.GetSemanticModel(tree);
            var name = tree.GetRoot().DescendantNodes().OfType<VisualBasic.Syntax.VariableDeclaratorSyntax>().Single();
            var type = ((ILocalSymbol)model.GetDeclaredSymbol(name.Names[0])).Type;

            Verify(SymbolDisplay.ToDisplayParts(type), "<anonymous delegate>",
                SymbolDisplayPartKind.DelegateName);

            Verify(SymbolDisplay.ToDisplayParts(type, s_fullDelegateFormat), "delegate string <anonymous delegate>(ref int i)",
                SymbolDisplayPartKind.Keyword,
                SymbolDisplayPartKind.Space,
                SymbolDisplayPartKind.Keyword,
                SymbolDisplayPartKind.Space,
                SymbolDisplayPartKind.DelegateName,
                SymbolDisplayPartKind.Punctuation,
                SymbolDisplayPartKind.Keyword,
                SymbolDisplayPartKind.Space,
                SymbolDisplayPartKind.Keyword,
                SymbolDisplayPartKind.Space,
                SymbolDisplayPartKind.ParameterName,
                SymbolDisplayPartKind.Punctuation);
        }

        [Fact]
        public void TestNullCheckedParameter()
        {
            var source = @"
class C
{
    void M(string s!!)
    {
    }
}
";

            var comp = CreateCompilation(source);
            var methodSymbol = comp.GetMember<MethodSymbol>("C.M").GetPublicSymbol();

            Verify(methodSymbol.ToDisplayParts(s_memberSignatureDisplayFormat), "void C.M(string s)",
                SymbolDisplayPartKind.Keyword,
                SymbolDisplayPartKind.Space,
                SymbolDisplayPartKind.ClassName,
                SymbolDisplayPartKind.Punctuation,
                SymbolDisplayPartKind.MethodName,
                SymbolDisplayPartKind.Punctuation,
                SymbolDisplayPartKind.Keyword,
                SymbolDisplayPartKind.Space,
                SymbolDisplayPartKind.ParameterName,
                SymbolDisplayPartKind.Punctuation);
        }

        [Fact]
<<<<<<< HEAD
        public void RefFields()
        {
            var source =
@"#pragma warning disable 169
ref struct S<T>
{
    ref T F1;
    ref readonly T F2;
}";

            var comp = CreateCompilation(source);
            comp.VerifyDiagnostics();

            Verify(comp.GetMember<FieldSymbol>("S.F1").ToDisplayParts(SymbolDisplayFormat.TestFormat),
                "ref T S<T>.F1",
                SymbolDisplayPartKind.Keyword,
                SymbolDisplayPartKind.Space,
                SymbolDisplayPartKind.TypeParameterName,
                SymbolDisplayPartKind.Space,
                SymbolDisplayPartKind.StructName,
                SymbolDisplayPartKind.Punctuation,
                SymbolDisplayPartKind.TypeParameterName,
                SymbolDisplayPartKind.Punctuation,
                SymbolDisplayPartKind.Punctuation,
                SymbolDisplayPartKind.FieldName);

            Verify(comp.GetMember<FieldSymbol>("S.F2").ToDisplayParts(SymbolDisplayFormat.TestFormat),
                "ref readonly T S<T>.F2",
                SymbolDisplayPartKind.Keyword,
                SymbolDisplayPartKind.Space,
                SymbolDisplayPartKind.Keyword,
                SymbolDisplayPartKind.Space,
                SymbolDisplayPartKind.TypeParameterName,
                SymbolDisplayPartKind.Space,
                SymbolDisplayPartKind.StructName,
                SymbolDisplayPartKind.Punctuation,
                SymbolDisplayPartKind.TypeParameterName,
                SymbolDisplayPartKind.Punctuation,
                SymbolDisplayPartKind.Punctuation,
                SymbolDisplayPartKind.FieldName);
        }

        [Fact]
        public void ScopedParameter_01()
        {
            var source =
@"ref struct R { }
class Program
{
    static void F(scoped R r1, in scoped R r2, scoped ref R r3) { }
}";

            var comp = CreateCompilation(source);
            comp.VerifyDiagnostics();
            var method = comp.GetMember<MethodSymbol>("Program.F");

            var formatTypeOnly = SymbolDisplayFormat.TestFormat.WithParameterOptions(SymbolDisplayParameterOptions.IncludeType | SymbolDisplayParameterOptions.IncludeName);
            var formatTypeAndRef = formatTypeOnly.AddParameterOptions(SymbolDisplayParameterOptions.IncludeParamsRefOut);
            var formatTypeAndScoped = formatTypeOnly.WithCompilerInternalOptions(SymbolDisplayCompilerInternalOptions.IncludeScoped);
            var formatTypeRefAndScoped = formatTypeOnly.AddParameterOptions(SymbolDisplayParameterOptions.IncludeParamsRefOut).WithCompilerInternalOptions(SymbolDisplayCompilerInternalOptions.IncludeScoped); ;

            Verify(method.ToDisplayParts(formatTypeAndRef),
                "void Program.F(R r1, in R r2, ref R r3)",
=======
        public void TestRequiredProperty()
        {
            var source = @"
class C
{
    required int Prop { get; set; }
}
";

            var comp = CreateCompilation(source);
            var propertySymbol = comp.GetMember<PropertySymbol>("C.Prop").GetPublicSymbol();

            Verify(propertySymbol.ToDisplayParts(s_memberSignatureDisplayFormat), "required int C.Prop { get; set; }",
                SymbolDisplayPartKind.Keyword,
                SymbolDisplayPartKind.Space,
>>>>>>> 74641d7d
                SymbolDisplayPartKind.Keyword,
                SymbolDisplayPartKind.Space,
                SymbolDisplayPartKind.ClassName,
                SymbolDisplayPartKind.Punctuation,
<<<<<<< HEAD
                SymbolDisplayPartKind.MethodName,
                SymbolDisplayPartKind.Punctuation,
                SymbolDisplayPartKind.StructName,
                SymbolDisplayPartKind.Space,
                SymbolDisplayPartKind.ParameterName,
                SymbolDisplayPartKind.Punctuation,
                SymbolDisplayPartKind.Space,
                SymbolDisplayPartKind.Keyword,
                SymbolDisplayPartKind.Space,
                SymbolDisplayPartKind.StructName,
                SymbolDisplayPartKind.Space,
                SymbolDisplayPartKind.ParameterName,
                SymbolDisplayPartKind.Punctuation,
                SymbolDisplayPartKind.Space,
                SymbolDisplayPartKind.Keyword,
                SymbolDisplayPartKind.Space,
                SymbolDisplayPartKind.StructName,
                SymbolDisplayPartKind.Space,
                SymbolDisplayPartKind.ParameterName,
                SymbolDisplayPartKind.Punctuation);

            Verify(method.ToDisplayParts(formatTypeAndScoped),
                "void Program.F(scoped R r1, scoped R r2, R r3)");

            Verify(method.ToDisplayParts(formatTypeRefAndScoped),
                "void Program.F(scoped R r1, in scoped R r2, scoped ref R r3)",
                SymbolDisplayPartKind.Keyword,
                SymbolDisplayPartKind.Space,
                SymbolDisplayPartKind.ClassName,
                SymbolDisplayPartKind.Punctuation,
                SymbolDisplayPartKind.MethodName,
                SymbolDisplayPartKind.Punctuation,
                SymbolDisplayPartKind.Keyword,
                SymbolDisplayPartKind.Space,
                SymbolDisplayPartKind.StructName,
                SymbolDisplayPartKind.Space,
                SymbolDisplayPartKind.ParameterName,
                SymbolDisplayPartKind.Punctuation,
                SymbolDisplayPartKind.Space,
                SymbolDisplayPartKind.Keyword,
                SymbolDisplayPartKind.Space,
                SymbolDisplayPartKind.Keyword,
                SymbolDisplayPartKind.Space,
                SymbolDisplayPartKind.StructName,
                SymbolDisplayPartKind.Space,
                SymbolDisplayPartKind.ParameterName,
                SymbolDisplayPartKind.Punctuation,
                SymbolDisplayPartKind.Space,
                SymbolDisplayPartKind.Keyword,
                SymbolDisplayPartKind.Space,
                SymbolDisplayPartKind.Keyword,
                SymbolDisplayPartKind.Space,
                SymbolDisplayPartKind.StructName,
                SymbolDisplayPartKind.Space,
                SymbolDisplayPartKind.ParameterName,
                SymbolDisplayPartKind.Punctuation);
        }

        [Fact]
        public void ScopedParameter_02()
        {
            var source =
@"ref struct R { }
delegate void D(scoped R r1, in scoped R r2, scoped ref R r3);
";

            var comp = CreateCompilation(source);
            comp.VerifyDiagnostics();
            var delegateType = comp.GetMember<NamedTypeSymbol>("D");

            var formatTypeOnly = s_fullDelegateFormat.WithParameterOptions(SymbolDisplayParameterOptions.IncludeType | SymbolDisplayParameterOptions.IncludeName);
            var formatTypeAndRef = formatTypeOnly.AddParameterOptions(SymbolDisplayParameterOptions.IncludeParamsRefOut);
            var formatTypeAndScoped = formatTypeOnly.WithCompilerInternalOptions(SymbolDisplayCompilerInternalOptions.IncludeScoped);
            var formatTypeRefAndScoped = formatTypeOnly.AddParameterOptions(SymbolDisplayParameterOptions.IncludeParamsRefOut).WithCompilerInternalOptions(SymbolDisplayCompilerInternalOptions.IncludeScoped);

            Verify(delegateType.ToDisplayParts(formatTypeAndRef),
                "delegate void D(R r1, in R r2, ref R r3)");

            Verify(delegateType.ToDisplayParts(formatTypeAndScoped),
                "delegate void D(scoped R r1, scoped R r2, R r3)");

            Verify(delegateType.ToDisplayParts(formatTypeRefAndScoped),
                "delegate void D(scoped R r1, in scoped R r2, scoped ref R r3)");
        }

        [Fact]
        public void ScopedParameter_03()
        {
            var source =
@"#pragma warning disable 169
ref struct R { }
unsafe class Program
{
    delegate*<scoped R, in scoped R, scoped ref R, void> D;
}
";

            var comp = CreateCompilation(source, options: TestOptions.UnsafeReleaseDll);
            comp.VerifyDiagnostics(
                // (5,15): error CS8755: 'scoped' cannot be used as a modifier on a function pointer parameter.
                //     delegate*<scoped R, in scoped R, scoped ref R, void> D;
                Diagnostic(ErrorCode.ERR_BadFuncPointerParamModifier, "scoped").WithArguments("scoped").WithLocation(5, 15),
                // (5,28): error CS8755: 'scoped' cannot be used as a modifier on a function pointer parameter.
                //     delegate*<scoped R, in scoped R, scoped ref R, void> D;
                Diagnostic(ErrorCode.ERR_BadFuncPointerParamModifier, "scoped").WithArguments("scoped").WithLocation(5, 28),
                // (5,38): error CS8755: 'scoped' cannot be used as a modifier on a function pointer parameter.
                //     delegate*<scoped R, in scoped R, scoped ref R, void> D;
                Diagnostic(ErrorCode.ERR_BadFuncPointerParamModifier, "scoped").WithArguments("scoped").WithLocation(5, 38));

            var type = comp.GetMember<FieldSymbol>("Program.D").Type;

            var formatMinimal = new SymbolDisplayFormat();
            var formatTypeRefAndScoped = s_fullDelegateFormat.
                WithParameterOptions(SymbolDisplayParameterOptions.IncludeType | SymbolDisplayParameterOptions.IncludeName | SymbolDisplayParameterOptions.IncludeParamsRefOut).WithCompilerInternalOptions(SymbolDisplayCompilerInternalOptions.IncludeScoped);

            Verify(type.ToDisplayParts(formatMinimal),
                "delegate*<R, in R, ref R, Void>");

            Verify(type.ToDisplayParts(formatTypeRefAndScoped),
                "delegate*<R, in R, ref R, void>");
        }

        [Fact]
        public void ScopedLocal()
        {
            var source =
@"ref struct R { }
class Program
{
    static void Main()
    {
        scoped R r1;
        ref readonly scoped R r2 = ref r1;
        scoped ref R r3 = ref r1;
    }
}";

            var comp = CreateCompilation(source);
            comp.VerifyDiagnostics();
            var tree = comp.SyntaxTrees[0];
            var model = comp.GetSemanticModel(tree);
            var decls = tree.GetRoot().DescendantNodes().OfType<VariableDeclaratorSyntax>().ToArray();
            var locals = decls.Select(d => model.GetDeclaredSymbol(d)).ToArray();

            var formatTypeOnly = SymbolDisplayFormat.TestFormat.WithLocalOptions(SymbolDisplayLocalOptions.IncludeType);
            var formatTypeAndRef = formatTypeOnly.AddLocalOptions(SymbolDisplayLocalOptions.IncludeRef);
            var formatTypeAndScoped = formatTypeOnly.WithCompilerInternalOptions(SymbolDisplayCompilerInternalOptions.IncludeScoped);
            var formatTypeRefAndScoped = formatTypeOnly.AddLocalOptions(SymbolDisplayLocalOptions.IncludeRef).WithCompilerInternalOptions(SymbolDisplayCompilerInternalOptions.IncludeScoped);

            Verify(locals[0].ToDisplayParts(formatTypeAndRef),
                "R r1",
                SymbolDisplayPartKind.StructName,
                SymbolDisplayPartKind.Space,
                SymbolDisplayPartKind.LocalName);

            Verify(locals[0].ToDisplayParts(formatTypeRefAndScoped),
                "scoped R r1",
                SymbolDisplayPartKind.Keyword,
                SymbolDisplayPartKind.Space,
                SymbolDisplayPartKind.StructName,
                SymbolDisplayPartKind.Space,
                SymbolDisplayPartKind.LocalName);

            Verify(locals[1].ToDisplayParts(formatTypeAndRef),
                "ref readonly R r2",
                SymbolDisplayPartKind.Keyword,
                SymbolDisplayPartKind.Space,
                SymbolDisplayPartKind.Keyword,
                SymbolDisplayPartKind.Space,
                SymbolDisplayPartKind.StructName,
                SymbolDisplayPartKind.Space,
                SymbolDisplayPartKind.LocalName);

            Verify(locals[1].ToDisplayParts(formatTypeAndScoped),
                "scoped R r2",
                SymbolDisplayPartKind.Keyword,
                SymbolDisplayPartKind.Space,
                SymbolDisplayPartKind.StructName,
                SymbolDisplayPartKind.Space,
                SymbolDisplayPartKind.LocalName);

            Verify(locals[1].ToDisplayParts(formatTypeRefAndScoped),
                "ref readonly scoped R r2",
                SymbolDisplayPartKind.Keyword,
                SymbolDisplayPartKind.Space,
                SymbolDisplayPartKind.Keyword,
                SymbolDisplayPartKind.Space,
                SymbolDisplayPartKind.Keyword,
                SymbolDisplayPartKind.Space,
                SymbolDisplayPartKind.StructName,
                SymbolDisplayPartKind.Space,
                SymbolDisplayPartKind.LocalName);

            Verify(locals[2].ToDisplayParts(formatTypeAndRef),
                "ref R r3",
                SymbolDisplayPartKind.Keyword,
                SymbolDisplayPartKind.Space,
                SymbolDisplayPartKind.StructName,
                SymbolDisplayPartKind.Space,
                SymbolDisplayPartKind.LocalName);

            Verify(locals[2].ToDisplayParts(formatTypeRefAndScoped),
                "scoped ref R r3",
                SymbolDisplayPartKind.Keyword,
                SymbolDisplayPartKind.Space,
                SymbolDisplayPartKind.Keyword,
                SymbolDisplayPartKind.Space,
                SymbolDisplayPartKind.StructName,
                SymbolDisplayPartKind.Space,
                SymbolDisplayPartKind.LocalName);

            Verify(locals[2].ToDisplayParts(formatTypeAndScoped),
                "R r3",
                SymbolDisplayPartKind.StructName,
                SymbolDisplayPartKind.Space,
                SymbolDisplayPartKind.LocalName);
=======
                SymbolDisplayPartKind.PropertyName,
                SymbolDisplayPartKind.Space,
                SymbolDisplayPartKind.Punctuation,
                SymbolDisplayPartKind.Space,
                SymbolDisplayPartKind.Keyword,
                SymbolDisplayPartKind.Punctuation,
                SymbolDisplayPartKind.Space,
                SymbolDisplayPartKind.Keyword,
                SymbolDisplayPartKind.Punctuation,
                SymbolDisplayPartKind.Space,
                SymbolDisplayPartKind.Punctuation);

>>>>>>> 74641d7d
        }
    }
}<|MERGE_RESOLUTION|>--- conflicted
+++ resolved
@@ -8106,7 +8106,40 @@
         }
 
         [Fact]
-<<<<<<< HEAD
+        public void TestRequiredProperty()
+        {
+            var source = @"
+class C
+{
+    required int Prop { get; set; }
+}
+";
+
+            var comp = CreateCompilation(source);
+            var propertySymbol = comp.GetMember<PropertySymbol>("C.Prop").GetPublicSymbol();
+
+            Verify(propertySymbol.ToDisplayParts(s_memberSignatureDisplayFormat), "required int C.Prop { get; set; }",
+                SymbolDisplayPartKind.Keyword,
+                SymbolDisplayPartKind.Space,
+                SymbolDisplayPartKind.Keyword,
+                SymbolDisplayPartKind.Space,
+                SymbolDisplayPartKind.ClassName,
+                SymbolDisplayPartKind.Punctuation,
+                SymbolDisplayPartKind.PropertyName,
+                SymbolDisplayPartKind.Space,
+                SymbolDisplayPartKind.Punctuation,
+                SymbolDisplayPartKind.Space,
+                SymbolDisplayPartKind.Keyword,
+                SymbolDisplayPartKind.Punctuation,
+                SymbolDisplayPartKind.Space,
+                SymbolDisplayPartKind.Keyword,
+                SymbolDisplayPartKind.Punctuation,
+                SymbolDisplayPartKind.Space,
+                SymbolDisplayPartKind.Punctuation);
+
+        }
+
+        [Fact]
         public void RefFields()
         {
             var source =
@@ -8170,28 +8203,10 @@
 
             Verify(method.ToDisplayParts(formatTypeAndRef),
                 "void Program.F(R r1, in R r2, ref R r3)",
-=======
-        public void TestRequiredProperty()
-        {
-            var source = @"
-class C
-{
-    required int Prop { get; set; }
-}
-";
-
-            var comp = CreateCompilation(source);
-            var propertySymbol = comp.GetMember<PropertySymbol>("C.Prop").GetPublicSymbol();
-
-            Verify(propertySymbol.ToDisplayParts(s_memberSignatureDisplayFormat), "required int C.Prop { get; set; }",
-                SymbolDisplayPartKind.Keyword,
-                SymbolDisplayPartKind.Space,
->>>>>>> 74641d7d
                 SymbolDisplayPartKind.Keyword,
                 SymbolDisplayPartKind.Space,
                 SymbolDisplayPartKind.ClassName,
                 SymbolDisplayPartKind.Punctuation,
-<<<<<<< HEAD
                 SymbolDisplayPartKind.MethodName,
                 SymbolDisplayPartKind.Punctuation,
                 SymbolDisplayPartKind.StructName,
@@ -8408,20 +8423,6 @@
                 SymbolDisplayPartKind.StructName,
                 SymbolDisplayPartKind.Space,
                 SymbolDisplayPartKind.LocalName);
-=======
-                SymbolDisplayPartKind.PropertyName,
-                SymbolDisplayPartKind.Space,
-                SymbolDisplayPartKind.Punctuation,
-                SymbolDisplayPartKind.Space,
-                SymbolDisplayPartKind.Keyword,
-                SymbolDisplayPartKind.Punctuation,
-                SymbolDisplayPartKind.Space,
-                SymbolDisplayPartKind.Keyword,
-                SymbolDisplayPartKind.Punctuation,
-                SymbolDisplayPartKind.Space,
-                SymbolDisplayPartKind.Punctuation);
-
->>>>>>> 74641d7d
         }
     }
 }