--- conflicted
+++ resolved
@@ -2078,13 +2078,8 @@
                         ILocalReferenceExpression: i (IsDeclaration: True) (OperationKind.LocalReferenceExpression, Type: System.Int32) (Syntax: 'var i')
                         InConversion: null
                         OutConversion: null
-<<<<<<< HEAD
-              IfTrue: ILocalReferenceExpression: i (IsDeclaration: False) (OperationKind.LocalReferenceExpression, Type: System.Int32) (Syntax: 'i')
-              IfFalse: ILiteralExpression (Text: 0) (OperationKind.LiteralExpression, Type: System.Int32, Constant: 0) (Syntax: '0')
-=======
-              WhenTrue: ILocalReferenceExpression: i (OperationKind.LocalReferenceExpression, Type: System.Int32) (Syntax: 'i')
+              WhenTrue: ILocalReferenceExpression: i (IsDeclaration: False) (OperationKind.LocalReferenceExpression, Type: System.Int32) (Syntax: 'i')
               WhenFalse: ILiteralExpression (Text: 0) (OperationKind.LiteralExpression, Type: System.Int32, Constant: 0) (Syntax: '0')
->>>>>>> ed2c85a4
   AtLoopBottom:
       IExpressionStatement (OperationKind.ExpressionStatement) (Syntax: 'i++')
         Expression: IIncrementExpression (UnaryOperandKind.IntegerPostfixIncrement) (OperationKind.IncrementExpression, Type: System.Int32) (Syntax: 'i++')
