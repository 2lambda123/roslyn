--- conflicted
+++ resolved
@@ -1313,20 +1313,12 @@
             case Derived d: break;
         }
     }
-<<<<<<< HEAD
-}
-";
-            CreateStandardCompilation(programSource, references: new[] { new CSharpCompilationReference(derivedLib) }).VerifyDiagnostics(
+}
+";
+            CreateCompilation(programSource, references: new[] { new CSharpCompilationReference(derivedLib) }).VerifyDiagnostics(
                 // (9,18): error CS0012: The type 'Base' is defined in an assembly that is not referenced. You must add a reference to assembly 'BaseAssembly, Version=0.0.0.0, Culture=neutral, PublicKeyToken=null'.
                 //             case string s: break;
                 Diagnostic(ErrorCode.ERR_NoTypeDef, "string s").WithArguments("Base", "BaseAssembly, Version=0.0.0.0, Culture=neutral, PublicKeyToken=null").WithLocation(9, 18)
-=======
-}";
-            CreateCompilation(programSource, references: new[] { new CSharpCompilationReference(derivedLib) }).VerifyDiagnostics(
-                // (10,13): error CS0012: The type 'Base' is defined in an assembly that is not referenced. You must add a reference to assembly 'BaseAssembly, Version=0.0.0.0, Culture=neutral, PublicKeyToken=null'.
-                //             case Derived d: break;
-                Diagnostic(ErrorCode.ERR_NoTypeDef, "case Derived d:").WithArguments("Base", "BaseAssembly, Version=0.0.0.0, Culture=neutral, PublicKeyToken=null").WithLocation(10, 13)
->>>>>>> 68c98018
                 );
         }
 
