﻿// Licensed to the .NET Foundation under one or more agreements.
// The .NET Foundation licenses this file to you under the MIT license.
// See the LICENSE file in the project root for more information.

using System;
using System.Collections.Concurrent;
using System.Collections.Generic;
using System.Collections.Immutable;
using System.Diagnostics;
using System.Linq;
using System.Threading;
using System.Threading.Tasks;
using Microsoft.CodeAnalysis.Collections;
using Microsoft.CodeAnalysis.Diagnostics.Telemetry;
using Microsoft.CodeAnalysis.ErrorReporting;
using Microsoft.CodeAnalysis.Operations;
using Microsoft.CodeAnalysis.PooledObjects;
using Microsoft.CodeAnalysis.Text;
using Roslyn.Utilities;

namespace Microsoft.CodeAnalysis.Diagnostics
{
    /// <summary>
    /// Driver to execute diagnostic analyzers for a given compilation.
    /// It uses a <see cref="AsyncQueue{TElement}"/> of <see cref="CompilationEvent"/>s to drive its analysis.
    /// </summary>
    internal abstract partial class AnalyzerDriver : IDisposable
    {
        // Protect against vicious analyzers that provide large values for SymbolKind.
        private const int MaxSymbolKind = 100;

        // Cache delegates for static methods
        // NOTE: These methods are on hot paths and cause large allocation hit if removed.
        private static readonly Func<DiagnosticAnalyzer, bool> s_IsCompilerAnalyzerFunc = IsCompilerAnalyzer;
        private static readonly Func<ISymbol, SyntaxReference, Compilation, CancellationToken, SyntaxNode> s_getTopmostNodeForAnalysis = GetTopmostNodeForAnalysis;

        private readonly Func<SyntaxTree, CancellationToken, bool> _isGeneratedCode;

        /// <summary>
        /// Set of diagnostic suppressions that are suppressed via analyzer suppression actions. 
        /// </summary>
        private readonly ConcurrentSet<Suppression>? _programmaticSuppressions;

        /// <summary>
        /// Set of diagnostics that have already been processed for application of programmatic suppressions. 
        /// </summary>
        private readonly ConcurrentSet<Diagnostic>? _diagnosticsProcessedForProgrammaticSuppressions;

        /// <summary>
        /// Flag indicating if the <see cref="Analyzers"/> include any <see cref="DiagnosticSuppressor"/>
        /// which can suppress reported analyzer/compiler diagnostics.
        /// </summary>
        private readonly bool _hasDiagnosticSuppressors;

        /// <summary>
        /// Filtered diagnostic severities in the compilation, i.e. diagnostics with effective severity from this set should not be reported.
        /// PERF: If all supported diagnostics for an analyzer are from this set, we completely skip executing the analyzer.
        /// </summary>
        private readonly SeverityFilter _severityFilter;

        protected ImmutableArray<DiagnosticAnalyzer> Analyzers { get; }
        protected AnalyzerManager AnalyzerManager { get; }

        // Lazy fields/properties
        private CancellationTokenRegistration? _lazyQueueRegistration;

        private AnalyzerExecutor? _lazyAnalyzerExecutor;
        protected AnalyzerExecutor AnalyzerExecutor
        {
            get
            {
                Debug.Assert(_lazyAnalyzerExecutor != null);
                return _lazyAnalyzerExecutor;
            }
        }

        private CompilationData? _lazyCurrentCompilationData;
        protected CompilationData CurrentCompilationData
        {
            get
            {
                Debug.Assert(_lazyCurrentCompilationData != null);
                return _lazyCurrentCompilationData;
            }
        }

        protected CachingSemanticModelProvider SemanticModelProvider => CurrentCompilationData.SemanticModelProvider;

        protected ref readonly AnalyzerActions AnalyzerActions => ref _lazyAnalyzerActions;

        private ImmutableHashSet<DiagnosticAnalyzer>? _lazyUnsuppressedAnalyzers;

        /// <summary>
        /// Unsuppressed analyzers that need to be executed. 
        /// </summary>
        protected ImmutableHashSet<DiagnosticAnalyzer> UnsuppressedAnalyzers
        {
            get
            {
                Debug.Assert(_lazyUnsuppressedAnalyzers != null);
                return _lazyUnsuppressedAnalyzers;
            }
        }

        private ConcurrentDictionary<(INamespaceOrTypeSymbol, DiagnosticAnalyzer), IGroupedAnalyzerActions>? _lazyPerSymbolAnalyzerActionsCache;

        /// <summary>
        /// Cache of additional analyzer actions to be executed per symbol per analyzer, which are registered in symbol start actions.
        /// We cache the tuple:
        ///   1. myActions: analyzer actions registered in the symbol start actions of containing namespace/type, which are to be executed for this symbol
        ///   2. childActions: analyzer actions registered in this symbol's start actions, which are to be executed for member symbols.
        /// </summary>
        private ConcurrentDictionary<(INamespaceOrTypeSymbol, DiagnosticAnalyzer), IGroupedAnalyzerActions> PerSymbolAnalyzerActionsCache
        {
            get
            {
                Debug.Assert(_lazyPerSymbolAnalyzerActionsCache != null);
                return _lazyPerSymbolAnalyzerActionsCache;
            }
        }

        private ImmutableArray<(DiagnosticAnalyzer, ImmutableArray<ImmutableArray<SymbolAnalyzerAction>>)> _lazySymbolActionsByKind;
        private ImmutableArray<(DiagnosticAnalyzer, ImmutableArray<SemanticModelAnalyzerAction>)> _lazySemanticModelActions;
        private ImmutableArray<(DiagnosticAnalyzer, ImmutableArray<SyntaxTreeAnalyzerAction>)> _lazySyntaxTreeActions;
        private ImmutableArray<(DiagnosticAnalyzer, ImmutableArray<AdditionalFileAnalyzerAction>)> _lazyAdditionalFileActions;
        // Compilation actions and compilation end actions have separate maps so that it is easy to
        // execute the compilation actions before the compilation end actions.
        private ImmutableArray<(DiagnosticAnalyzer, ImmutableArray<CompilationAnalyzerAction>)> _lazyCompilationActions;
        private ImmutableArray<(DiagnosticAnalyzer, ImmutableArray<CompilationAnalyzerAction>)> _lazyCompilationEndActions;

        private ImmutableHashSet<DiagnosticAnalyzer>? _lazyCompilationEndAnalyzers;
        private ImmutableHashSet<DiagnosticAnalyzer> CompilationEndAnalyzers
        {
            get
            {
                Debug.Assert(_lazyCompilationEndAnalyzers != null);
                return _lazyCompilationEndAnalyzers;
            }
        }

        /// <summary>
        /// Default analysis mode for generated code.
        /// </summary>
        /// <remarks>
        /// This mode should always guarantee that analyzer action callbacks are enabled for generated code, i.e. <see cref="GeneratedCodeAnalysisFlags.Analyze"/> is set.
        /// However, the default diagnostic reporting mode is liable to change in future.
        /// </remarks>
        internal const GeneratedCodeAnalysisFlags DefaultGeneratedCodeAnalysisFlags = GeneratedCodeAnalysisFlags.Analyze | GeneratedCodeAnalysisFlags.ReportDiagnostics;

        /// <summary>
        /// Map from non-concurrent analyzers to the gate guarding callback into the analyzer. 
        /// </summary>
        private ImmutableSegmentedDictionary<DiagnosticAnalyzer, SemaphoreSlim> _lazyAnalyzerGateMap;
        private ImmutableSegmentedDictionary<DiagnosticAnalyzer, SemaphoreSlim> AnalyzerGateMap
        {
            get
            {
                Debug.Assert(_lazyAnalyzerGateMap != null);
                return _lazyAnalyzerGateMap;
            }
        }

        private ImmutableSegmentedDictionary<DiagnosticAnalyzer, GeneratedCodeAnalysisFlags> _lazyGeneratedCodeAnalysisFlagsMap;

        /// <summary>
        /// Map from analyzers to their <see cref="GeneratedCodeAnalysisFlags"/> setting. 
        /// </summary>
        private ImmutableSegmentedDictionary<DiagnosticAnalyzer, GeneratedCodeAnalysisFlags> GeneratedCodeAnalysisFlagsMap
        {
            get
            {
                Debug.Assert(!_lazyGeneratedCodeAnalysisFlagsMap.IsDefault);
                return _lazyGeneratedCodeAnalysisFlagsMap;
            }
        }

        /// <summary>
        /// The set of registered analyzer actions.
        /// </summary>
        /// <seealso cref="AnalyzerActions"/>
        private AnalyzerActions _lazyAnalyzerActions;

        private ImmutableHashSet<DiagnosticAnalyzer>? _lazyNonConfigurableAnalyzers;

        /// <summary>
        /// Set of unsuppressed analyzers that report non-configurable diagnostics that cannot be suppressed with end user configuration. 
        /// </summary>
        private ImmutableHashSet<DiagnosticAnalyzer> NonConfigurableAnalyzers
        {
            get
            {
                Debug.Assert(_lazyNonConfigurableAnalyzers != null);
                return _lazyNonConfigurableAnalyzers;
            }
        }

        private ImmutableHashSet<DiagnosticAnalyzer>? _lazySymbolStartAnalyzers;

        /// <summary>
        /// Set of analyzers that have registered symbol start analyzer actions. 
        /// </summary>
        private ImmutableHashSet<DiagnosticAnalyzer> SymbolStartAnalyzers
        {
            get
            {
                Debug.Assert(_lazySymbolStartAnalyzers != null);
                return _lazySymbolStartAnalyzers;
            }
        }

        private bool? _lazyTreatAllCodeAsNonGeneratedCode;

        /// <summary>
        /// True if all analyzers need to analyze and report diagnostics in generated code - we can assume all code to be non-generated code.
        /// </summary>
        private bool TreatAllCodeAsNonGeneratedCode
        {
            get
            {
                Debug.Assert(_lazyTreatAllCodeAsNonGeneratedCode.HasValue);
                return _lazyTreatAllCodeAsNonGeneratedCode.Value;
            }
        }

        /// <summary>
        /// True if no analyzer needs generated code analysis - we can skip all analysis on a generated code symbol/tree.
        /// </summary>
        private bool? _lazyDoNotAnalyzeGeneratedCode;

        private ConcurrentDictionary<SyntaxTree, bool>? _lazyGeneratedCodeFilesMap;

        /// <summary>
        /// Lazily populated dictionary indicating whether a source file is a generated code file or not - we populate it lazily to avoid realizing all syntax trees in the compilation upfront.
        /// </summary>
        private ConcurrentDictionary<SyntaxTree, bool> GeneratedCodeFilesMap
        {
            get
            {
                Debug.Assert(_lazyGeneratedCodeFilesMap != null);
                return _lazyGeneratedCodeFilesMap;
            }
        }

        private Dictionary<SyntaxTree, ImmutableHashSet<ISymbol>>? _lazyGeneratedCodeSymbolsForTreeMap;

        /// <summary>
        /// Lazily populated dictionary from tree to declared symbols with GeneratedCodeAttribute.
        /// </summary>
        private Dictionary<SyntaxTree, ImmutableHashSet<ISymbol>> GeneratedCodeSymbolsForTreeMap
        {
            get
            {
                Debug.Assert(_lazyGeneratedCodeSymbolsForTreeMap != null);
                return _lazyGeneratedCodeSymbolsForTreeMap;
            }
        }

        private ConcurrentDictionary<SyntaxTree, ImmutableHashSet<DiagnosticAnalyzer>>? _lazySuppressedAnalyzersForTreeMap;

        /// <summary>
        /// Lazily populated dictionary from tree to analyzers that are suppressed on the entire tree.
        /// </summary>
        private ConcurrentDictionary<SyntaxTree, ImmutableHashSet<DiagnosticAnalyzer>> SuppressedAnalyzersForTreeMap
        {
            get
            {
                Debug.Assert(_lazySuppressedAnalyzersForTreeMap != null);
                return _lazySuppressedAnalyzersForTreeMap;
            }
        }

        private ConcurrentDictionary<ISymbol, bool>? _lazyIsGeneratedCodeSymbolMap;

        /// <summary>
        /// Lazily populated dictionary from symbol to a bool indicating if it is a generated code symbol.
        /// </summary>
        private ConcurrentDictionary<ISymbol, bool> IsGeneratedCodeSymbolMap
        {
            get
            {
                Debug.Assert(_lazyIsGeneratedCodeSymbolMap != null);
                return _lazyIsGeneratedCodeSymbolMap;
            }
        }

        /// <summary>
        /// Lazily populated dictionary indicating whether a source file has any hidden regions - we populate it lazily to avoid realizing all syntax trees in the compilation upfront.
        /// </summary>
        private ConcurrentDictionary<SyntaxTree, bool>? _lazyTreesWithHiddenRegionsMap;

        /// <summary>
        /// Symbol for <see cref="System.CodeDom.Compiler.GeneratedCodeAttribute"/>.
        /// </summary>
        private INamedTypeSymbol? _lazyGeneratedCodeAttribute;

        /// <summary>
        /// Driver task which initializes all analyzers.
        /// This task is initialized and executed only once at start of analysis.
        /// </summary>
        private Task? _lazyInitializeTask;

        /// <summary>
        /// Flag to indicate if the <see cref="_lazyInitializeTask"/> was successfully started.
        /// </summary>
        private bool _initializeSucceeded = false;

        /// <summary>
        /// Primary driver task which processes all <see cref="CompilationEventQueue"/> events, runs analyzer actions and signals completion of <see cref="DiagnosticQueue"/> at the end.
        /// </summary>
        private Task? _lazyPrimaryTask;

        /// <summary>
        /// Number of worker tasks processing compilation events and executing analyzer actions.
        /// </summary>
        private readonly int _workerCount = Environment.ProcessorCount;

        private AsyncQueue<CompilationEvent>? _lazyCompilationEventQueue;

        /// <summary>
        /// Events queue for analyzer execution.
        /// </summary>
        public AsyncQueue<CompilationEvent> CompilationEventQueue
        {
            get
            {
                Debug.Assert(_lazyCompilationEventQueue != null);
                return _lazyCompilationEventQueue;
            }
        }

        private DiagnosticQueue? _lazyDiagnosticQueue;

        /// <summary>
        /// <see cref="DiagnosticQueue"/> that is fed the diagnostics as they are computed.
        /// </summary>
        public DiagnosticQueue DiagnosticQueue
        {
            get
            {
                Debug.Assert(_lazyDiagnosticQueue != null);
                return _lazyDiagnosticQueue;
            }
        }

        /// <summary>
        /// Create an analyzer driver.
        /// </summary>
        /// <param name="analyzers">The set of analyzers to include in the analysis</param>
        /// <param name="analyzerManager">AnalyzerManager to manage analyzers for analyzer host's lifetime.</param>
        /// <param name="severityFilter">Filtered diagnostic severities in the compilation, i.e. diagnostics with effective severity from this set should not be reported.</param>
        /// <param name="isComment">Delegate to identify if the given trivia is a comment.</param>
        protected AnalyzerDriver(ImmutableArray<DiagnosticAnalyzer> analyzers, AnalyzerManager analyzerManager, SeverityFilter severityFilter, Func<SyntaxTrivia, bool> isComment)
        {
            Debug.Assert(!severityFilter.Contains(ReportDiagnostic.Suppress));
            Debug.Assert(!severityFilter.Contains(ReportDiagnostic.Default));

            this.Analyzers = analyzers;
            this.AnalyzerManager = analyzerManager;
            _isGeneratedCode = (tree, ct) => GeneratedCodeUtilities.IsGeneratedCode(tree, isComment, ct);
            _severityFilter = severityFilter;
            _hasDiagnosticSuppressors = this.Analyzers.Any(a => a is DiagnosticSuppressor);
            _programmaticSuppressions = _hasDiagnosticSuppressors ? new ConcurrentSet<Suppression>() : null;
            _diagnosticsProcessedForProgrammaticSuppressions = _hasDiagnosticSuppressors ? new ConcurrentSet<Diagnostic>(ReferenceEqualityComparer.Instance) : null;
            _lazyAnalyzerGateMap = ImmutableSegmentedDictionary<DiagnosticAnalyzer, SemaphoreSlim>.Empty;
        }

        /// <summary>
        /// Initializes the <see cref="AnalyzerActions"/> and related actions maps for the analyzer driver.
        /// It kicks off the <see cref="WhenInitializedTask"/> task for initialization.
        /// Note: This method must be invoked exactly once on the driver.
        /// </summary>
        private void Initialize(AnalyzerExecutor analyzerExecutor, DiagnosticQueue diagnosticQueue, CompilationData compilationData, CancellationToken cancellationToken)
        {
            try
            {
                Debug.Assert(_lazyInitializeTask == null);

                _lazyAnalyzerExecutor = analyzerExecutor;
                _lazyCurrentCompilationData = compilationData;
                _lazyDiagnosticQueue = diagnosticQueue;

                // Compute the set of effective actions based on suppression, and running the initial analyzers
                _lazyInitializeTask = Task.Run(async () =>
                {
                    (_lazyAnalyzerActions, _lazyUnsuppressedAnalyzers) = await GetAnalyzerActionsAsync(Analyzers, AnalyzerManager, analyzerExecutor, _severityFilter).ConfigureAwait(false);
                    _lazyAnalyzerGateMap = await CreateAnalyzerGateMapAsync(UnsuppressedAnalyzers, AnalyzerManager, analyzerExecutor, _severityFilter).ConfigureAwait(false);
                    _lazyNonConfigurableAnalyzers = ComputeNonConfigurableAnalyzers(UnsuppressedAnalyzers);
                    _lazySymbolStartAnalyzers = ComputeSymbolStartAnalyzers(UnsuppressedAnalyzers);
                    _lazyGeneratedCodeAnalysisFlagsMap = await CreateGeneratedCodeAnalysisFlagsMapAsync(UnsuppressedAnalyzers, AnalyzerManager, analyzerExecutor, _severityFilter).ConfigureAwait(false);
                    _lazyTreatAllCodeAsNonGeneratedCode = ComputeShouldTreatAllCodeAsNonGeneratedCode(UnsuppressedAnalyzers, GeneratedCodeAnalysisFlagsMap);
                    _lazyDoNotAnalyzeGeneratedCode = ComputeShouldSkipAnalysisOnGeneratedCode(UnsuppressedAnalyzers, GeneratedCodeAnalysisFlagsMap, TreatAllCodeAsNonGeneratedCode);
                    _lazyGeneratedCodeFilesMap = TreatAllCodeAsNonGeneratedCode ? null : new ConcurrentDictionary<SyntaxTree, bool>();
                    _lazyGeneratedCodeSymbolsForTreeMap = TreatAllCodeAsNonGeneratedCode ? null : new Dictionary<SyntaxTree, ImmutableHashSet<ISymbol>>();
                    _lazyIsGeneratedCodeSymbolMap = TreatAllCodeAsNonGeneratedCode ? null : new ConcurrentDictionary<ISymbol, bool>();
                    _lazyTreesWithHiddenRegionsMap = TreatAllCodeAsNonGeneratedCode ? null : new ConcurrentDictionary<SyntaxTree, bool>();
                    _lazySuppressedAnalyzersForTreeMap = new ConcurrentDictionary<SyntaxTree, ImmutableHashSet<DiagnosticAnalyzer>>();
                    _lazyGeneratedCodeAttribute = analyzerExecutor.Compilation?.GetTypeByMetadataName("System.CodeDom.Compiler.GeneratedCodeAttribute");

                    _lazySymbolActionsByKind = MakeSymbolActionsByKind(in AnalyzerActions);
                    _lazySemanticModelActions = MakeActionsByAnalyzer(AnalyzerActions.SemanticModelActions);
                    _lazySyntaxTreeActions = MakeActionsByAnalyzer(AnalyzerActions.SyntaxTreeActions);
                    _lazyAdditionalFileActions = MakeActionsByAnalyzer(AnalyzerActions.AdditionalFileActions);
                    _lazyCompilationActions = MakeActionsByAnalyzer(this.AnalyzerActions.CompilationActions);
                    _lazyCompilationEndActions = MakeActionsByAnalyzer(this.AnalyzerActions.CompilationEndActions);
                    _lazyCompilationEndAnalyzers = MakeCompilationEndAnalyzers(_lazyCompilationEndActions);

                    if (this.AnalyzerActions.SymbolStartActionsCount > 0)
                    {
                        _lazyPerSymbolAnalyzerActionsCache = new ConcurrentDictionary<(INamespaceOrTypeSymbol, DiagnosticAnalyzer), IGroupedAnalyzerActions>();
                    }

                }, cancellationToken);

                // create the primary driver task. 
                cancellationToken.ThrowIfCancellationRequested();

                _initializeSucceeded = true;
            }
            finally
            {
                if (_lazyInitializeTask == null)
                {
                    // Set initializeTask to be a cancelled task.
                    _lazyInitializeTask = Task.FromCanceled(new CancellationToken(canceled: true));

                    // Set primaryTask to be a cancelled task.
                    _lazyPrimaryTask = Task.FromCanceled(new CancellationToken(canceled: true));

                    // Try to set the DiagnosticQueue to be complete.
                    this.DiagnosticQueue.TryComplete();
                }
            }
        }

        internal void Initialize(
           Compilation compilation,
           CompilationWithAnalyzersOptions analysisOptions,
           CompilationData compilationData,
           bool categorizeDiagnostics,
           CancellationToken cancellationToken)
        {
            Debug.Assert(_lazyInitializeTask == null);
            Debug.Assert(compilation.SemanticModelProvider != null);

            var diagnosticQueue = DiagnosticQueue.Create(categorizeDiagnostics);

            Action<Diagnostic>? addNotCategorizedDiagnostic = null;
            Action<Diagnostic, DiagnosticAnalyzer, bool>? addCategorizedLocalDiagnostic = null;
            Action<Diagnostic, DiagnosticAnalyzer>? addCategorizedNonLocalDiagnostic = null;
            if (categorizeDiagnostics)
            {
                addCategorizedLocalDiagnostic = GetDiagnosticSink(diagnosticQueue.EnqueueLocal, compilation, analysisOptions.Options, _severityFilter, cancellationToken);
                addCategorizedNonLocalDiagnostic = GetDiagnosticSink(diagnosticQueue.EnqueueNonLocal, compilation, analysisOptions.Options, _severityFilter, cancellationToken);
            }
            else
            {
                addNotCategorizedDiagnostic = GetDiagnosticSink(diagnosticQueue.Enqueue, compilation, analysisOptions.Options, _severityFilter, cancellationToken);
            }

            // Wrap onAnalyzerException to pass in filtered diagnostic.
            Action<Exception, DiagnosticAnalyzer, Diagnostic> newOnAnalyzerException = (ex, analyzer, diagnostic) =>
            {
                var filteredDiagnostic = GetFilteredDiagnostic(diagnostic, compilation, analysisOptions.Options, _severityFilter, cancellationToken);
                if (filteredDiagnostic != null)
                {
                    if (analysisOptions.OnAnalyzerException != null)
                    {
                        analysisOptions.OnAnalyzerException(ex, analyzer, filteredDiagnostic);
                    }
                    else if (categorizeDiagnostics)
                    {
                        addCategorizedNonLocalDiagnostic!(filteredDiagnostic, analyzer);
                    }
                    else
                    {
                        addNotCategorizedDiagnostic!(filteredDiagnostic);
                    }
                }
            };

            var analyzerExecutor = AnalyzerExecutor.Create(
                compilation, analysisOptions.Options ?? AnalyzerOptions.Empty, addNotCategorizedDiagnostic, newOnAnalyzerException, analysisOptions.AnalyzerExceptionFilter,
                IsCompilerAnalyzer, AnalyzerManager, ShouldSkipAnalysisOnGeneratedCode, ShouldSuppressGeneratedCodeDiagnostic, IsGeneratedOrHiddenCodeLocation, IsAnalyzerSuppressedForTree, GetAnalyzerGate,
                getSemanticModel: GetOrCreateSemanticModel,
                analysisOptions.LogAnalyzerExecutionTime, addCategorizedLocalDiagnostic, addCategorizedNonLocalDiagnostic, s => _programmaticSuppressions!.Add(s), cancellationToken);

            Initialize(analyzerExecutor, diagnosticQueue, compilationData, cancellationToken);
        }

        private SemaphoreSlim? GetAnalyzerGate(DiagnosticAnalyzer analyzer)
        {
            if (AnalyzerGateMap.TryGetValue(analyzer, out var gate))
            {
                // Non-concurrent analyzer, needs all the callbacks guarded by a gate.
                return gate;
            }

            // Concurrent analyzer.
            return null;
        }

        private ImmutableHashSet<DiagnosticAnalyzer> ComputeNonConfigurableAnalyzers(ImmutableHashSet<DiagnosticAnalyzer> unsuppressedAnalyzers)
        {
            var builder = ImmutableHashSet.CreateBuilder<DiagnosticAnalyzer>();
            foreach (var analyzer in unsuppressedAnalyzers)
            {
                var descriptors = AnalyzerManager.GetSupportedDiagnosticDescriptors(analyzer, AnalyzerExecutor);
                foreach (var descriptor in descriptors)
                {
                    if (descriptor.IsNotConfigurable())
                    {
                        builder.Add(analyzer);
                        break;
                    }
                }
            }

            return builder.ToImmutableHashSet();
        }

        private ImmutableHashSet<DiagnosticAnalyzer> ComputeSymbolStartAnalyzers(ImmutableHashSet<DiagnosticAnalyzer> unsuppressedAnalyzers)
        {
            var builder = ImmutableHashSet.CreateBuilder<DiagnosticAnalyzer>();
            foreach (var action in this.AnalyzerActions.SymbolStartActions)
            {
                if (unsuppressedAnalyzers.Contains(action.Analyzer))
                {
                    builder.Add(action.Analyzer);
                }
            }

            return builder.ToImmutableHashSet();
        }

        private static bool ComputeShouldSkipAnalysisOnGeneratedCode(
            ImmutableHashSet<DiagnosticAnalyzer> analyzers,
            ImmutableSegmentedDictionary<DiagnosticAnalyzer, GeneratedCodeAnalysisFlags> generatedCodeAnalysisFlagsMap,
            bool treatAllCodeAsNonGeneratedCode)
        {
            foreach (var analyzer in analyzers)
            {
                if (!ShouldSkipAnalysisOnGeneratedCode(analyzer, generatedCodeAnalysisFlagsMap, treatAllCodeAsNonGeneratedCode))
                {
                    return false;
                }
            }

            return true;
        }

        /// <summary>
        /// Returns true if all analyzers need to analyze and report diagnostics in generated code - we can assume all code to be non-generated code.
        /// </summary>
        private static bool ComputeShouldTreatAllCodeAsNonGeneratedCode(ImmutableHashSet<DiagnosticAnalyzer> analyzers, ImmutableSegmentedDictionary<DiagnosticAnalyzer, GeneratedCodeAnalysisFlags> generatedCodeAnalysisFlagsMap)
        {
            foreach (var analyzer in analyzers)
            {
                var flags = generatedCodeAnalysisFlagsMap[analyzer];
                var analyze = (flags & GeneratedCodeAnalysisFlags.Analyze) != 0;
                var report = (flags & GeneratedCodeAnalysisFlags.ReportDiagnostics) != 0;
                if (!analyze || !report)
                {
                    return false;
                }
            }

            return true;
        }

        private bool ShouldSkipAnalysisOnGeneratedCode(DiagnosticAnalyzer analyzer)
            => ShouldSkipAnalysisOnGeneratedCode(analyzer, GeneratedCodeAnalysisFlagsMap, TreatAllCodeAsNonGeneratedCode);

        private static bool ShouldSkipAnalysisOnGeneratedCode(
            DiagnosticAnalyzer analyzer,
            ImmutableSegmentedDictionary<DiagnosticAnalyzer, GeneratedCodeAnalysisFlags> generatedCodeAnalysisFlagsMap,
            bool treatAllCodeAsNonGeneratedCode)
        {
            if (treatAllCodeAsNonGeneratedCode)
            {
                return false;
            }

            var mode = generatedCodeAnalysisFlagsMap[analyzer];
            return (mode & GeneratedCodeAnalysisFlags.Analyze) == 0;
        }

        private bool ShouldSuppressGeneratedCodeDiagnostic(Diagnostic diagnostic, DiagnosticAnalyzer analyzer, Compilation compilation, CancellationToken cancellationToken)
        {
            if (TreatAllCodeAsNonGeneratedCode)
            {
                return false;
            }

            var generatedCodeAnalysisFlags = GeneratedCodeAnalysisFlagsMap[analyzer];
            var suppressInGeneratedCode = (generatedCodeAnalysisFlags & GeneratedCodeAnalysisFlags.ReportDiagnostics) == 0;
            return suppressInGeneratedCode && IsInGeneratedCode(diagnostic.Location, compilation, cancellationToken);
        }

        /// <summary>
        /// Attaches a pre-populated event queue to the driver and processes all events in the queue.
        /// </summary>
        /// <param name="eventQueue">Compilation events to analyze.</param>
        /// <param name="analysisScope">Scope of analysis.</param>
        /// <param name="analysisState">An optional object to track partial analysis state.</param>
        /// <param name="cancellationToken">Cancellation token to abort analysis.</param>
        /// <remarks>Driver must be initialized before invoking this method, i.e. <see cref="Initialize(AnalyzerExecutor, DiagnosticQueue, CompilationData, CancellationToken)"/> method must have been invoked and <see cref="WhenInitializedTask"/> must be non-null.</remarks>
        internal async Task AttachQueueAndProcessAllEventsAsync(AsyncQueue<CompilationEvent> eventQueue, AnalysisScope analysisScope, AnalysisState? analysisState, CancellationToken cancellationToken)
        {
            try
            {
                if (_initializeSucceeded)
                {
                    _lazyCompilationEventQueue = eventQueue;
                    _lazyQueueRegistration = default(CancellationTokenRegistration);

                    await ExecutePrimaryAnalysisTaskAsync(analysisScope, analysisState, usingPrePopulatedEventQueue: true, cancellationToken: cancellationToken).ConfigureAwait(false);

                    _lazyPrimaryTask = Task.FromResult(true);
                }
            }
            finally
            {
                if (_lazyPrimaryTask == null)
                {
                    // Set primaryTask to be a cancelled task.
                    _lazyPrimaryTask = Task.FromCanceled(new CancellationToken(canceled: true));
                }
            }
        }

        /// <summary>
        /// Attaches event queue to the driver and start processing all events pertaining to the given analysis scope.
        /// </summary>
        /// <param name="eventQueue">Compilation events to analyze.</param>
        /// <param name="analysisScope">Scope of analysis.</param>
        /// <param name="cancellationToken">Cancellation token to abort analysis.</param>
        /// <remarks>Driver must be initialized before invoking this method, i.e. <see cref="Initialize(AnalyzerExecutor, DiagnosticQueue, CompilationData, CancellationToken)"/> method must have been invoked and <see cref="WhenInitializedTask"/> must be non-null.</remarks>
        internal void AttachQueueAndStartProcessingEvents(AsyncQueue<CompilationEvent> eventQueue, AnalysisScope analysisScope, CancellationToken cancellationToken)
        {
            try
            {
                if (_initializeSucceeded)
                {
                    _lazyCompilationEventQueue = eventQueue;
                    _lazyQueueRegistration = cancellationToken.Register(() =>
                    {
                        this.CompilationEventQueue.TryComplete();
                        this.DiagnosticQueue.TryComplete();
                    });

                    _lazyPrimaryTask = ExecutePrimaryAnalysisTaskAsync(analysisScope, analysisState: null, usingPrePopulatedEventQueue: false, cancellationToken: cancellationToken)
                        .ContinueWith(c => DiagnosticQueue.TryComplete(), cancellationToken, TaskContinuationOptions.ExecuteSynchronously, TaskScheduler.Default);
                }
            }
            finally
            {
                if (_lazyPrimaryTask == null)
                {
                    // Set primaryTask to be a cancelled task.
                    _lazyPrimaryTask = Task.FromCanceled(new CancellationToken(canceled: true));

                    // Try to set the DiagnosticQueue to be complete.
                    this.DiagnosticQueue.TryComplete();
                }
            }
        }

        private async Task ExecutePrimaryAnalysisTaskAsync(AnalysisScope analysisScope, AnalysisState? analysisState, bool usingPrePopulatedEventQueue, CancellationToken cancellationToken)
        {
            Debug.Assert(analysisScope != null);

            await WhenInitializedTask.ConfigureAwait(false);

            if (WhenInitializedTask.IsFaulted)
            {
                OnDriverException(WhenInitializedTask, this.AnalyzerExecutor, analysisScope.Analyzers);
            }
            else if (!WhenInitializedTask.IsCanceled)
            {
                _lazyAnalyzerExecutor = this.AnalyzerExecutor.WithCancellationToken(cancellationToken);

                await ProcessCompilationEventsAsync(analysisScope, analysisState, usingPrePopulatedEventQueue, cancellationToken).ConfigureAwait(false);

                // If not using pre-populated event queue (batch mode), then verify all symbol end actions were processed.
                if (!usingPrePopulatedEventQueue)
                {
                    AnalyzerManager.VerifyAllSymbolEndActionsExecuted();
                }
            }
        }

        private static void OnDriverException(Task faultedTask, AnalyzerExecutor analyzerExecutor, ImmutableArray<DiagnosticAnalyzer> analyzers)
        {
            Debug.Assert(faultedTask.IsFaulted);

            var innerException = faultedTask.Exception?.InnerException;
            if (innerException == null || innerException is OperationCanceledException)
            {
                return;
            }

            var diagnostic = AnalyzerExecutor.CreateDriverExceptionDiagnostic(innerException);

            // Just pick the first analyzer from the scope for the onAnalyzerException callback.
            // The exception diagnostic's message and description will not include the analyzer, but explicitly state its a driver exception.
            var analyzer = analyzers[0];

            analyzerExecutor.OnAnalyzerException(innerException, analyzer, diagnostic);
        }

        private void ExecuteSyntaxTreeActions(AnalysisScope analysisScope, AnalysisState? analysisState, CancellationToken cancellationToken)
        {
            if (analysisScope.IsSingleFileAnalysis && !analysisScope.IsSyntacticSingleFileAnalysis)
            {
                // For partial analysis, only execute syntax tree actions if performing syntax analysis.
                return;
            }

            foreach (var tree in analysisScope.SyntaxTrees)
            {
                var isGeneratedCode = IsGeneratedCode(tree);
                var file = new SourceOrAdditionalFile(tree);
                if (isGeneratedCode && DoNotAnalyzeGeneratedCode)
                {
                    analysisState?.MarkSyntaxAnalysisComplete(file, analysisScope.Analyzers);
                    continue;
                }

                var processedAnalyzers = analysisState != null ? PooledHashSet<DiagnosticAnalyzer>.GetInstance() : null;
                try
                {
                    foreach (var (analyzer, syntaxTreeActions) in _lazySyntaxTreeActions)
                    {
                        if (!analysisScope.Contains(analyzer))
                        {
                            continue;
                        }

                        cancellationToken.ThrowIfCancellationRequested();

                        // Execute actions for a given analyzer sequentially.
                        AnalyzerExecutor.TryExecuteSyntaxTreeActions(syntaxTreeActions, analyzer, file, analysisScope, analysisState, isGeneratedCode);

                        processedAnalyzers?.Add(analyzer);
                    }

                    analysisState?.MarkSyntaxAnalysisCompleteForUnprocessedAnalyzers(file, analysisScope, processedAnalyzers!);
                }
                finally
                {
                    processedAnalyzers?.Free();
                }
            }
        }

        private void ExecuteAdditionalFileActions(AnalysisScope analysisScope, AnalysisState? analysisState, CancellationToken cancellationToken)
        {
            if (analysisScope.IsSingleFileAnalysis && !analysisScope.IsSyntacticSingleFileAnalysis)
            {
                // For partial analysis, only execute additional file actions if performing syntactic single file analysis.
                return;
            }

            foreach (var additionalFile in analysisScope.AdditionalFiles)
            {
                var file = new SourceOrAdditionalFile(additionalFile);

                var processedAnalyzers = analysisState != null ? PooledHashSet<DiagnosticAnalyzer>.GetInstance() : null;
                try
                {
                    foreach (var (analyzer, additionalFileActions) in _lazyAdditionalFileActions)
                    {
                        if (!analysisScope.Contains(analyzer))
                        {
                            continue;
                        }

                        cancellationToken.ThrowIfCancellationRequested();

                        // Execute actions for a given analyzer sequentially.
                        AnalyzerExecutor.TryExecuteAdditionalFileActions(additionalFileActions, analyzer, file, analysisScope, analysisState);

                        processedAnalyzers?.Add(analyzer);
                    }

                    analysisState?.MarkSyntaxAnalysisCompleteForUnprocessedAnalyzers(file, analysisScope, processedAnalyzers!);
                }
                finally
                {
                    processedAnalyzers?.Free();
                }
            }
        }

        /// <summary>
        /// Create an <see cref="AnalyzerDriver"/> and attach it to the given compilation. 
        /// </summary>
        /// <param name="compilation">The compilation to which the new driver should be attached.</param>
        /// <param name="analyzers">The set of analyzers to include in the analysis.</param>
        /// <param name="options">Options that are passed to analyzers.</param>
        /// <param name="analyzerManager">AnalyzerManager to manage analyzers for the lifetime of analyzer host.</param>
        /// <param name="addExceptionDiagnostic">Delegate to add diagnostics generated for exceptions from third party analyzers.</param>
        /// <param name="reportAnalyzer">Report additional information related to analyzers, such as analyzer execution time.</param>
        /// <param name="severityFilter">Filtered diagnostic severities in the compilation, i.e. diagnostics with effective severity from this set should not be reported.</param>
        /// <param name="newCompilation">The new compilation with the analyzer driver attached.</param>
        /// <param name="cancellationToken">A cancellation token that can be used to abort analysis.</param>
        /// <returns>A newly created analyzer driver</returns>
        /// <remarks>
        /// Note that since a compilation is immutable, the act of creating a driver and attaching it produces
        /// a new compilation. Any further actions on the compilation should use the new compilation.
        /// </remarks>
        public static AnalyzerDriver CreateAndAttachToCompilation(
            Compilation compilation,
            ImmutableArray<DiagnosticAnalyzer> analyzers,
            AnalyzerOptions options,
            AnalyzerManager analyzerManager,
            Action<Diagnostic> addExceptionDiagnostic,
            bool reportAnalyzer,
            SeverityFilter severityFilter,
            out Compilation newCompilation,
            CancellationToken cancellationToken)
        {
            Action<Exception, DiagnosticAnalyzer, Diagnostic> onAnalyzerException =
                (ex, analyzer, diagnostic) => addExceptionDiagnostic?.Invoke(diagnostic);

            Func<Exception, bool>? nullFilter = null;
            return CreateAndAttachToCompilation(compilation, analyzers, options, analyzerManager, onAnalyzerException, nullFilter, reportAnalyzer, severityFilter, out newCompilation, cancellationToken: cancellationToken);
        }

        // internal for testing purposes
        internal static AnalyzerDriver CreateAndAttachToCompilation(
            Compilation compilation,
            ImmutableArray<DiagnosticAnalyzer> analyzers,
            AnalyzerOptions options,
            AnalyzerManager analyzerManager,
            Action<Exception, DiagnosticAnalyzer, Diagnostic> onAnalyzerException,
            Func<Exception, bool>? analyzerExceptionFilter,
            bool reportAnalyzer,
            SeverityFilter severityFilter,
            out Compilation newCompilation,
            CancellationToken cancellationToken)
        {
            AnalyzerDriver analyzerDriver = compilation.CreateAnalyzerDriver(analyzers, analyzerManager, severityFilter);
            newCompilation = compilation
                .WithSemanticModelProvider(new CachingSemanticModelProvider())
                .WithEventQueue(new AsyncQueue<CompilationEvent>());

            var categorizeDiagnostics = false;
            var analysisOptions = new CompilationWithAnalyzersOptions(options, onAnalyzerException, analyzerExceptionFilter: analyzerExceptionFilter, concurrentAnalysis: true, logAnalyzerExecutionTime: reportAnalyzer, reportSuppressedDiagnostics: false);
            analyzerDriver.Initialize(newCompilation, analysisOptions, new CompilationData(newCompilation), categorizeDiagnostics, cancellationToken);

            var analysisScope = new AnalysisScope(newCompilation, options, analyzers, hasAllAnalyzers: true, concurrentAnalysis: newCompilation.Options.ConcurrentBuild, categorizeDiagnostics: categorizeDiagnostics);
            analyzerDriver.AttachQueueAndStartProcessingEvents(newCompilation.EventQueue!, analysisScope, cancellationToken: cancellationToken);
            return analyzerDriver;
        }

        /// <summary>
        /// Returns all diagnostics computed by the analyzers since the last time this was invoked.
        /// If <see cref="CompilationEventQueue"/> has been completed with all compilation events, then it waits for
        /// <see cref="WhenCompletedTask"/> task for the driver to finish processing all events and generate remaining analyzer diagnostics.
        /// </summary>
        public async Task<ImmutableArray<Diagnostic>> GetDiagnosticsAsync(Compilation compilation)
        {
            var allDiagnostics = DiagnosticBag.GetInstance();
            if (CompilationEventQueue.IsCompleted)
            {
                await this.WhenCompletedTask.ConfigureAwait(false);

                if (this.WhenCompletedTask.IsFaulted)
                {
                    OnDriverException(this.WhenCompletedTask, this.AnalyzerExecutor, this.Analyzers);
                }
            }

            var suppressMessageState = CurrentCompilationData.SuppressMessageAttributeState;
            var reportSuppressedDiagnostics = compilation.Options.ReportSuppressedDiagnostics;
            while (DiagnosticQueue.TryDequeue(out var diagnostic))
            {
                diagnostic = suppressMessageState.ApplySourceSuppressions(diagnostic);
                if (reportSuppressedDiagnostics || !diagnostic.IsSuppressed)
                {
                    allDiagnostics.Add(diagnostic);
                }
            }

            return allDiagnostics.ToReadOnlyAndFree();
        }

        private SemanticModel GetOrCreateSemanticModel(SyntaxTree tree)
            => GetOrCreateSemanticModel(tree, AnalyzerExecutor.Compilation);

        private SemanticModel GetOrCreateSemanticModel(SyntaxTree tree, Compilation compilation)
            => SemanticModelProvider.GetSemanticModel(tree, compilation);

        public void ApplyProgrammaticSuppressions(DiagnosticBag reportedDiagnostics, Compilation compilation)
        {
            Debug.Assert(!reportedDiagnostics.IsEmptyWithoutResolution);
            if (!_hasDiagnosticSuppressors)
            {
                return;
            }

            var newDiagnostics = ApplyProgrammaticSuppressionsCore(reportedDiagnostics.ToReadOnly(), compilation);
            reportedDiagnostics.Clear();
            reportedDiagnostics.AddRange(newDiagnostics);
        }

        public ImmutableArray<Diagnostic> ApplyProgrammaticSuppressions(ImmutableArray<Diagnostic> reportedDiagnostics, Compilation compilation)
        {
            if (reportedDiagnostics.IsEmpty ||
                !_hasDiagnosticSuppressors)
            {
                return reportedDiagnostics;
            }

            return ApplyProgrammaticSuppressionsCore(reportedDiagnostics, compilation);
        }

        private ImmutableArray<Diagnostic> ApplyProgrammaticSuppressionsCore(ImmutableArray<Diagnostic> reportedDiagnostics, Compilation compilation)
        {
            Debug.Assert(_hasDiagnosticSuppressors);
            Debug.Assert(!reportedDiagnostics.IsEmpty);
            Debug.Assert(_programmaticSuppressions != null);
            Debug.Assert(_diagnosticsProcessedForProgrammaticSuppressions != null);

            try
            {
                // We do not allow analyzer based suppressions for following category of diagnostics:
                //  1. Diagnostics which are already suppressed in source via pragma/suppress message attribute.
                //  2. Diagnostics explicitly tagged as not configurable by analyzer authors - this includes compiler error diagnostics.
                //  3. Diagnostics which are marked as error by default by diagnostic authors.
                var suppressableDiagnostics = reportedDiagnostics.Where(d => !d.IsSuppressed &&
                                                                             !d.IsNotConfigurable() &&
                                                                             d.DefaultSeverity != DiagnosticSeverity.Error &&
                                                                             !_diagnosticsProcessedForProgrammaticSuppressions.Contains(d));

                if (suppressableDiagnostics.IsEmpty())
                {
                    return reportedDiagnostics;
                }

                executeSuppressionActions(suppressableDiagnostics, concurrent: compilation.Options.ConcurrentBuild);
                if (_programmaticSuppressions.IsEmpty)
                {
                    return reportedDiagnostics;
                }

                var builder = ArrayBuilder<Diagnostic>.GetInstance(reportedDiagnostics.Length);
                ImmutableDictionary<Diagnostic, ProgrammaticSuppressionInfo> programmaticSuppressionsByDiagnostic = createProgrammaticSuppressionsByDiagnosticMap(_programmaticSuppressions);
                foreach (var diagnostic in reportedDiagnostics)
                {
                    if (programmaticSuppressionsByDiagnostic.TryGetValue(diagnostic, out var programmaticSuppressionInfo))
                    {
                        Debug.Assert(suppressableDiagnostics.Contains(diagnostic));
                        Debug.Assert(!diagnostic.IsSuppressed);
                        var suppressedDiagnostic = diagnostic.WithProgrammaticSuppression(programmaticSuppressionInfo);
                        Debug.Assert(suppressedDiagnostic.IsSuppressed);
                        builder.Add(suppressedDiagnostic);
                    }
                    else
                    {
                        builder.Add(diagnostic);
                    }
                }

                return builder.ToImmutableAndFree();
            }
            finally
            {
                // Mark the reported diagnostics as processed for programmatic suppressions to avoid duplicate callbacks to suppressors for same diagnostics.
                _diagnosticsProcessedForProgrammaticSuppressions.AddRange(reportedDiagnostics);
            }

            void executeSuppressionActions(IEnumerable<Diagnostic> reportedDiagnostics, bool concurrent)
            {
                var suppressors = this.Analyzers.OfType<DiagnosticSuppressor>();
                if (concurrent)
                {
                    // Kick off tasks to concurrently execute suppressors.
                    // Note that we avoid using Parallel.ForEach here to avoid wrapped exceptions.
                    // See https://github.com/dotnet/roslyn/issues/41713 for details.
                    var tasks = ArrayBuilder<Task>.GetInstance();
                    try
                    {
                        foreach (var suppressor in suppressors)
                        {
                            var task = Task.Run(
                                () => AnalyzerExecutor.ExecuteSuppressionAction(suppressor, getSuppressableDiagnostics(suppressor)),
                                AnalyzerExecutor.CancellationToken);
                            tasks.Add(task);
                        }

                        Task.WaitAll(tasks.ToArray(), AnalyzerExecutor.CancellationToken);
                    }
                    finally
                    {
                        tasks.Free();
                    }
                }
                else
                {
                    foreach (var suppressor in suppressors)
                    {
                        AnalyzerExecutor.ExecuteSuppressionAction(suppressor, getSuppressableDiagnostics(suppressor));
                    }
                }

                return;

                ImmutableArray<Diagnostic> getSuppressableDiagnostics(DiagnosticSuppressor suppressor)
                {
                    var supportedSuppressions = AnalyzerManager.GetSupportedSuppressionDescriptors(suppressor, AnalyzerExecutor);
                    if (supportedSuppressions.IsEmpty)
                    {
                        return ImmutableArray<Diagnostic>.Empty;
                    }

                    var builder = ArrayBuilder<Diagnostic>.GetInstance();
                    foreach (var diagnostic in reportedDiagnostics)
                    {
                        if (supportedSuppressions.Contains(s => s.SuppressedDiagnosticId == diagnostic.Id))
                        {
                            builder.Add(diagnostic);
                        }
                    }

                    return builder.ToImmutableAndFree();
                }
            }

            static ImmutableDictionary<Diagnostic, ProgrammaticSuppressionInfo> createProgrammaticSuppressionsByDiagnosticMap(ConcurrentSet<Suppression> programmaticSuppressions)
            {
                var programmaticSuppressionsBuilder = PooledDictionary<Diagnostic, ImmutableHashSet<(string, LocalizableString)>.Builder>.GetInstance();
                foreach (var programmaticSuppression in programmaticSuppressions)
                {
                    if (!programmaticSuppressionsBuilder.TryGetValue(programmaticSuppression.SuppressedDiagnostic, out var set))
                    {
                        set = ImmutableHashSet.CreateBuilder<(string, LocalizableString)>();
                        programmaticSuppressionsBuilder.Add(programmaticSuppression.SuppressedDiagnostic, set);
                    }

                    set.Add((programmaticSuppression.Descriptor.Id, programmaticSuppression.Descriptor.Justification));
                }

                var mapBuilder = ImmutableDictionary.CreateBuilder<Diagnostic, ProgrammaticSuppressionInfo>();
                foreach (var (diagnostic, set) in programmaticSuppressionsBuilder)
                {
                    mapBuilder.Add(diagnostic, new ProgrammaticSuppressionInfo(set.ToImmutable()));
                }

                return mapBuilder.ToImmutable();
            }
        }

        public ImmutableArray<Diagnostic> DequeueLocalDiagnosticsAndApplySuppressions(DiagnosticAnalyzer analyzer, bool syntax, Compilation compilation)
        {
            var diagnostics = syntax ? DiagnosticQueue.DequeueLocalSyntaxDiagnostics(analyzer) : DiagnosticQueue.DequeueLocalSemanticDiagnostics(analyzer);
            return FilterDiagnosticsSuppressedInSourceOrByAnalyzers(diagnostics, compilation);
        }

        public ImmutableArray<Diagnostic> DequeueNonLocalDiagnosticsAndApplySuppressions(DiagnosticAnalyzer analyzer, Compilation compilation)
        {
            var diagnostics = DiagnosticQueue.DequeueNonLocalDiagnostics(analyzer);
            return FilterDiagnosticsSuppressedInSourceOrByAnalyzers(diagnostics, compilation);
        }

        private ImmutableArray<Diagnostic> FilterDiagnosticsSuppressedInSourceOrByAnalyzers(ImmutableArray<Diagnostic> diagnostics, Compilation compilation)
        {
            diagnostics = FilterDiagnosticsSuppressedInSource(diagnostics, compilation, CurrentCompilationData.SuppressMessageAttributeState);
            return ApplyProgrammaticSuppressions(diagnostics, compilation);
        }

        private static ImmutableArray<Diagnostic> FilterDiagnosticsSuppressedInSource(
            ImmutableArray<Diagnostic> diagnostics,
            Compilation compilation,
            SuppressMessageAttributeState suppressMessageState)
        {
            if (diagnostics.IsEmpty)
            {
                return diagnostics;
            }

            var reportSuppressedDiagnostics = compilation.Options.ReportSuppressedDiagnostics;
            var builder = ImmutableArray.CreateBuilder<Diagnostic>();
            for (var i = 0; i < diagnostics.Length; i++)
            {
#if DEBUG
                // We should have ignored diagnostics with invalid locations and reported analyzer exception diagnostic for the same.
                DiagnosticAnalysisContextHelpers.VerifyDiagnosticLocationsInCompilation(diagnostics[i], compilation);
#endif

                var diagnostic = suppressMessageState.ApplySourceSuppressions(diagnostics[i]);
                if (!reportSuppressedDiagnostics && diagnostic.IsSuppressed)
                {
                    // Diagnostic suppressed in source.
                    continue;
                }

                builder.Add(diagnostic);
            }

            return builder.ToImmutable();
        }

        private bool IsInGeneratedCode(Location location, Compilation compilation, CancellationToken cancellationToken)
        {
            if (TreatAllCodeAsNonGeneratedCode || !location.IsInSource)
            {
                return false;
            }

            Debug.Assert(location.SourceTree != null);

            // Check if this is a generated code location.
            if (IsGeneratedOrHiddenCodeLocation(location.SourceTree, location.SourceSpan))
            {
                return true;
            }

            // Check if the file has generated code definitions (i.e. symbols with GeneratedCodeAttribute).
            if (_lazyGeneratedCodeAttribute != null)
            {
                var generatedCodeSymbolsInTree = getOrComputeGeneratedCodeSymbolsInTree(location.SourceTree, compilation, cancellationToken);
                if (generatedCodeSymbolsInTree.Count > 0)
                {
                    var model = compilation.GetSemanticModel(location.SourceTree);
                    for (var node = location.SourceTree.GetRoot(cancellationToken).FindNode(location.SourceSpan, getInnermostNodeForTie: true);
                        node != null;
                        node = node.Parent)
                    {
                        var declaredSymbols = model.GetDeclaredSymbolsForNode(node, cancellationToken);
                        Debug.Assert(declaredSymbols != null);

                        foreach (var symbol in declaredSymbols)
                        {
                            if (generatedCodeSymbolsInTree.Contains(symbol))
                            {
                                return true;
                            }
                        }
                    }
                }
            }

            return false;

            ImmutableHashSet<ISymbol> getOrComputeGeneratedCodeSymbolsInTree(SyntaxTree tree, Compilation compilation, CancellationToken cancellationToken)
            {
                Debug.Assert(GeneratedCodeSymbolsForTreeMap != null);
                Debug.Assert(_lazyGeneratedCodeAttribute != null);

                ImmutableHashSet<ISymbol>? generatedCodeSymbols;
                lock (GeneratedCodeSymbolsForTreeMap)
                {
                    if (GeneratedCodeSymbolsForTreeMap.TryGetValue(tree, out generatedCodeSymbols))
                    {
                        return generatedCodeSymbols;
                    }
                }

                generatedCodeSymbols = computeGeneratedCodeSymbolsInTree(tree, compilation, _lazyGeneratedCodeAttribute, cancellationToken);

                lock (GeneratedCodeSymbolsForTreeMap)
                {
                    ImmutableHashSet<ISymbol>? existingGeneratedCodeSymbols;
                    if (!GeneratedCodeSymbolsForTreeMap.TryGetValue(tree, out existingGeneratedCodeSymbols))
                    {
                        GeneratedCodeSymbolsForTreeMap.Add(tree, generatedCodeSymbols);
                    }
                    else
                    {
                        Debug.Assert(existingGeneratedCodeSymbols.SetEquals(generatedCodeSymbols));
                    }
                }

                return generatedCodeSymbols;

                static ImmutableHashSet<ISymbol> computeGeneratedCodeSymbolsInTree(SyntaxTree tree, Compilation compilation, INamedTypeSymbol generatedCodeAttribute, CancellationToken cancellationToken)
                {
                    // PERF: Bail out early if file doesn't have "GeneratedCode" text.
                    var walker = new GeneratedCodeTokenWalker(cancellationToken);
                    walker.Visit(tree.GetRoot(cancellationToken));
                    if (!walker.HasGeneratedCodeIdentifier)
                    {
                        return ImmutableHashSet<ISymbol>.Empty;
                    }

                    var model = compilation.GetSemanticModel(tree);
                    var root = tree.GetRoot(cancellationToken);
                    var span = root.FullSpan;
                    var declarationInfoBuilder = ArrayBuilder<DeclarationInfo>.GetInstance();
                    model.ComputeDeclarationsInSpan(span, getSymbol: true, builder: declarationInfoBuilder, cancellationToken: cancellationToken);

                    ImmutableHashSet<ISymbol>.Builder? generatedSymbolsBuilder = null;
                    foreach (var declarationInfo in declarationInfoBuilder)
                    {
                        var symbol = declarationInfo.DeclaredSymbol;
                        if (symbol != null &&
                            GeneratedCodeUtilities.IsGeneratedSymbolWithGeneratedCodeAttribute(symbol, generatedCodeAttribute))
                        {
                            generatedSymbolsBuilder ??= ImmutableHashSet.CreateBuilder<ISymbol>();
                            generatedSymbolsBuilder.Add(symbol);
                        }
                    }

                    declarationInfoBuilder.Free();
                    return generatedSymbolsBuilder != null ? generatedSymbolsBuilder.ToImmutable() : ImmutableHashSet<ISymbol>.Empty;
                }
            }
        }

        private bool IsAnalyzerSuppressedForTree(DiagnosticAnalyzer analyzer, SyntaxTree tree, SyntaxTreeOptionsProvider? options)
        {
            if (!SuppressedAnalyzersForTreeMap.TryGetValue(tree, out var suppressedAnalyzers))
            {
                suppressedAnalyzers = SuppressedAnalyzersForTreeMap.GetOrAdd(tree, ComputeSuppressedAnalyzersForTree(tree, options));
            }

            return suppressedAnalyzers.Contains(analyzer);
        }

        private ImmutableHashSet<DiagnosticAnalyzer> ComputeSuppressedAnalyzersForTree(SyntaxTree tree, SyntaxTreeOptionsProvider? options)
        {
            if (options is null)
            {
                return ImmutableHashSet<DiagnosticAnalyzer>.Empty;
            }

            ImmutableHashSet<DiagnosticAnalyzer>.Builder? suppressedAnalyzersBuilder = null;
            foreach (var analyzer in UnsuppressedAnalyzers)
            {
                if (NonConfigurableAnalyzers.Contains(analyzer))
                {
                    // Analyzers reporting non-configurable diagnostics cannot be suppressed as user configuration is ignored for these analyzers.
                    continue;
                }

                if ((SymbolStartAnalyzers.Contains(analyzer) || CompilationEndAnalyzers.Contains(analyzer)) &&
                    !ShouldSkipAnalysisOnGeneratedCode(analyzer))
                {
                    // SymbolStart/End analyzers and CompilationStart/End analyzers that analyze generated code
                    // cannot have any of their callbacks suppressed as they need to analyze the entire compilation for correctness.
                    continue;
                }

                var descriptors = AnalyzerManager.GetSupportedDiagnosticDescriptors(analyzer, AnalyzerExecutor);
                var hasUnsuppressedDiagnostic = false;
                foreach (var descriptor in descriptors)
                {
                    _ = options.TryGetGlobalDiagnosticValue(descriptor.Id, AnalyzerExecutor.CancellationToken, out var configuredSeverity);
                    if (options.TryGetDiagnosticValue(tree, descriptor.Id, AnalyzerExecutor.CancellationToken, out var diagnosticSeverity))
                    {
                        configuredSeverity = diagnosticSeverity;
                    }

                    if (configuredSeverity != ReportDiagnostic.Suppress)
                    {
                        // Analyzer reports a diagnostic that is not suppressed by the diagnostic options for this tree.
                        hasUnsuppressedDiagnostic = true;
                        break;
                    }
                }

                if (!hasUnsuppressedDiagnostic)
                {
                    suppressedAnalyzersBuilder ??= ImmutableHashSet.CreateBuilder<DiagnosticAnalyzer>();
                    suppressedAnalyzersBuilder.Add(analyzer);
                }
            }

            return suppressedAnalyzersBuilder != null ? suppressedAnalyzersBuilder.ToImmutable() : ImmutableHashSet<DiagnosticAnalyzer>.Empty;
        }

        public bool IsInitialized => _lazyInitializeTask != null;

        /// <summary>
        /// Return a task that completes when the driver is initialized.
        /// </summary>
        public Task WhenInitializedTask
        {
            get
            {
                Debug.Assert(_lazyInitializeTask != null);
                return _lazyInitializeTask;
            }
        }

        /// <summary>
        /// Return a task that completes when the driver is done producing diagnostics.
        /// </summary>
        public Task WhenCompletedTask
        {
            get
            {
                Debug.Assert(_lazyPrimaryTask != null);
                return _lazyPrimaryTask;
            }
        }

        internal ImmutableDictionary<DiagnosticAnalyzer, TimeSpan> AnalyzerExecutionTimes => AnalyzerExecutor.AnalyzerExecutionTimes;
        internal TimeSpan ResetAnalyzerExecutionTime(DiagnosticAnalyzer analyzer) => AnalyzerExecutor.ResetAnalyzerExecutionTime(analyzer);

        private static ImmutableArray<(DiagnosticAnalyzer, ImmutableArray<ImmutableArray<SymbolAnalyzerAction>>)> MakeSymbolActionsByKind(in AnalyzerActions analyzerActions)
        {
            var builder = ArrayBuilder<(DiagnosticAnalyzer, ImmutableArray<ImmutableArray<SymbolAnalyzerAction>>)>.GetInstance();
            var actionsByAnalyzers = analyzerActions.SymbolActions.GroupBy(action => action.Analyzer);
            var actionsByKindBuilder = ArrayBuilder<ArrayBuilder<SymbolAnalyzerAction>>.GetInstance();
            foreach (var analyzerAndActions in actionsByAnalyzers)
            {
                actionsByKindBuilder.Clear();
                foreach (var symbolAction in analyzerAndActions)
                {
                    var kinds = symbolAction.Kinds;
                    foreach (int kind in kinds.Distinct())
                    {
                        if (kind > MaxSymbolKind) continue; // protect against vicious analyzers
                        while (kind >= actionsByKindBuilder.Count)
                        {
                            actionsByKindBuilder.Add(ArrayBuilder<SymbolAnalyzerAction>.GetInstance());
                        }

                        actionsByKindBuilder[kind].Add(symbolAction);
                    }
                }

                var actionsByKind = actionsByKindBuilder.Select(a => a.ToImmutableAndFree()).ToImmutableArray();
                builder.Add((analyzerAndActions.Key, actionsByKind));
            }

            actionsByKindBuilder.Free();
            return builder.ToImmutableAndFree();
        }

        private static ImmutableArray<(DiagnosticAnalyzer, ImmutableArray<TAnalyzerAction>)> MakeActionsByAnalyzer<TAnalyzerAction>(in ImmutableArray<TAnalyzerAction> analyzerActions)
            where TAnalyzerAction : AnalyzerAction
        {
            var builder = ArrayBuilder<(DiagnosticAnalyzer, ImmutableArray<TAnalyzerAction>)>.GetInstance();
            var actionsByAnalyzers = analyzerActions.GroupBy(action => action.Analyzer);
            foreach (var analyzerAndActions in actionsByAnalyzers)
            {
                builder.Add((analyzerAndActions.Key, analyzerAndActions.ToImmutableArray()));
            }

            return builder.ToImmutableAndFree();
        }

        private static ImmutableHashSet<DiagnosticAnalyzer> MakeCompilationEndAnalyzers(ImmutableArray<(DiagnosticAnalyzer, ImmutableArray<CompilationAnalyzerAction>)> compilationEndActionsByAnalyzer)
        {
            var builder = ImmutableHashSet.CreateBuilder<DiagnosticAnalyzer>();
            foreach (var (analyzer, _) in compilationEndActionsByAnalyzer)
            {
                builder.Add(analyzer);
            }

            return builder.ToImmutable();
        }

        private async Task ProcessCompilationEventsAsync(AnalysisScope analysisScope, AnalysisState? analysisState, bool prePopulatedEventQueue, CancellationToken cancellationToken)
        {
            try
            {
                CompilationCompletedEvent? completedEvent = null;

                if (analysisScope.ConcurrentAnalysis)
                {
                    // Kick off worker tasks to process all compilation events (except the compilation end event) in parallel.
                    // Compilation end event must be processed after all other events.

                    var workerCount = prePopulatedEventQueue ? Math.Min(CompilationEventQueue.Count, _workerCount) : _workerCount;

                    var workerTasks = new Task<CompilationCompletedEvent?>[workerCount];
                    for (int i = 0; i < workerCount; i++)
                    {
                        // Create separate worker tasks to process all compilation events - we do not want to process any events on the main thread.
                        workerTasks[i] = Task.Run(async () => await ProcessCompilationEventsCoreAsync(analysisScope, analysisState, prePopulatedEventQueue, cancellationToken).ConfigureAwait(false));
                    }

                    cancellationToken.ThrowIfCancellationRequested();

                    // Kick off tasks to execute syntax tree actions.
                    var syntaxTreeActionsTask = Task.Run(() => ExecuteSyntaxTreeActions(analysisScope, analysisState, cancellationToken), cancellationToken);

                    // Kick off tasks to execute additional file actions.
                    var additionalFileActionsTask = Task.Run(() => ExecuteAdditionalFileActions(analysisScope, analysisState, cancellationToken), cancellationToken);

                    // Wait for all worker threads to complete processing events.
                    await Task.WhenAll(workerTasks.Concat(syntaxTreeActionsTask).Concat(additionalFileActionsTask)).ConfigureAwait(false);

                    for (int i = 0; i < workerCount; i++)
                    {
                        if (workerTasks[i].Status == TaskStatus.RanToCompletion && workerTasks[i].Result != null)
                        {
                            completedEvent = workerTasks[i].Result;
                            break;
                        }
                    }
                }
                else
                {
                    completedEvent = await ProcessCompilationEventsCoreAsync(analysisScope, analysisState, prePopulatedEventQueue, cancellationToken).ConfigureAwait(false);

                    ExecuteSyntaxTreeActions(analysisScope, analysisState, cancellationToken);
                    ExecuteAdditionalFileActions(analysisScope, analysisState, cancellationToken);
                }

                // Finally process the compilation completed event, if any.
                if (completedEvent != null)
                {
                    await ProcessEventAsync(completedEvent, analysisScope, analysisState, cancellationToken).ConfigureAwait(false);
                }
            }
            catch (Exception e) when (FatalError.ReportAndPropagateUnlessCanceled(e, cancellationToken))
            {
                throw ExceptionUtilities.Unreachable;
            }
        }

        private async Task<CompilationCompletedEvent?> ProcessCompilationEventsCoreAsync(AnalysisScope analysisScope, AnalysisState? analysisState, bool prePopulatedEventQueue, CancellationToken cancellationToken)
        {
            try
            {
                CompilationCompletedEvent? completedEvent = null;

                while (true)
                {
                    cancellationToken.ThrowIfCancellationRequested();

                    // NOTE: IsCompleted guarantees that Count will not increase
                    //       the reverse is not true, so we need to check IsCompleted first and then check the Count
                    if ((prePopulatedEventQueue || CompilationEventQueue.IsCompleted) &&
                        CompilationEventQueue.Count == 0)
                    {
                        break;
                    }

                    if (!CompilationEventQueue.TryDequeue(out var compilationEvent))
                    {
                        if (!prePopulatedEventQueue)
                        {
                            var optionalEvent = await CompilationEventQueue.TryDequeueAsync(cancellationToken).ConfigureAwait(false);
                            if (!optionalEvent.HasValue)
                            {
                                // When the queue is completed with a pending TryDequeueAsync return, the
                                // the Optional<T> will not have a value. This signals the queue has reached
                                // completion and no more items will be added to it.
                                Debug.Assert(CompilationEventQueue.IsCompleted, "TryDequeueAsync should provide a value unless the AsyncQueue<T> is completed.");
                                break;
                            }

                            compilationEvent = optionalEvent.Value;
                        }
                        else
                        {
                            return completedEvent;
                        }
                    }

                    // Don't process the compilation completed event as other worker threads might still be processing other compilation events.
                    // The caller will wait for all workers to complete and finally process this event.
                    if (compilationEvent is CompilationCompletedEvent compilationCompletedEvent)
                    {
                        completedEvent = compilationCompletedEvent;
                        continue;
                    }

                    await ProcessEventAsync(compilationEvent, analysisScope, analysisState, cancellationToken).ConfigureAwait(false);
                }

                return completedEvent;
            }
            catch (Exception e) when (FatalError.ReportAndPropagateUnlessCanceled(e, cancellationToken))
            {
                throw ExceptionUtilities.Unreachable;
            }
        }

        private async Task ProcessEventAsync(CompilationEvent e, AnalysisScope analysisScope, AnalysisState? analysisState, CancellationToken cancellationToken)
        {
            EventProcessedState eventProcessedState = await TryProcessEventCoreAsync(e, analysisScope, analysisState, cancellationToken).ConfigureAwait(false);

            ImmutableArray<DiagnosticAnalyzer> processedAnalyzers;
            switch (eventProcessedState.Kind)
            {
                case EventProcessedStateKind.Processed:
                    processedAnalyzers = analysisScope.Analyzers;
                    break;

                case EventProcessedStateKind.PartiallyProcessed:
                    processedAnalyzers = eventProcessedState.SubsetProcessedAnalyzers;
                    break;

                default:
                    return;
            }

            await OnEventProcessedCoreAsync(e, processedAnalyzers, analysisState, cancellationToken).ConfigureAwait(false);
        }

        private async Task OnEventProcessedCoreAsync(CompilationEvent compilationEvent, ImmutableArray<DiagnosticAnalyzer> processedAnalyzers, AnalysisState? analysisState, CancellationToken cancellationToken)
        {
            if (analysisState != null)
            {
                await analysisState.OnCompilationEventProcessedAsync(compilationEvent, processedAnalyzers, onSymbolAndMembersProcessedAsync).ConfigureAwait(false);
                return;
            }

            switch (compilationEvent)
            {
                case SymbolDeclaredCompilationEvent symbolDeclaredEvent:
                    if (AnalyzerActions.SymbolStartActionsCount > 0)
                    {
                        foreach (var analyzer in processedAnalyzers)
                        {
                            await onSymbolAndMembersProcessedAsync(symbolDeclaredEvent.Symbol, analyzer).ConfigureAwait(false);
                        }
                    }

                    break;

                case CompilationUnitCompletedEvent compilationUnitCompletedEvent when !compilationUnitCompletedEvent.FilterSpan.HasValue:
                    // Clear the semantic model cache only if we have completed analysis for the entire compilation unit,
                    // i.e. the event has a null filter span. Compilation unit completed event with a non-null filter span
                    // indicates a synthesized event for partial analysis of the tree and we avoid clearing the semantic model cache for that case. 
                    SemanticModelProvider.ClearCache(compilationUnitCompletedEvent.CompilationUnit, compilationUnitCompletedEvent.Compilation);
                    break;

                case CompilationCompletedEvent compilationCompletedEvent:
                    SemanticModelProvider.ClearCache(compilationCompletedEvent.Compilation);
                    break;
            }

            return;

            async Task onSymbolAndMembersProcessedAsync(ISymbol symbol, DiagnosticAnalyzer analyzer)
            {
                if (AnalyzerActions.SymbolStartActionsCount == 0 || symbol.IsImplicitlyDeclared)
                {
                    return;
                }

                if (symbol is INamespaceOrTypeSymbol namespaceOrType)
                {
                    PerSymbolAnalyzerActionsCache.TryRemove((namespaceOrType, analyzer), out _);
                }

                await processContainerOnMemberCompletedAsync(symbol.ContainingNamespace, symbol, analyzer).ConfigureAwait(false);
                await processContainerOnMemberCompletedAsync(symbol.ContainingType, symbol, analyzer).ConfigureAwait(false);
            }

            async Task processContainerOnMemberCompletedAsync(INamespaceOrTypeSymbol containerSymbol, ISymbol processedMemberSymbol, DiagnosticAnalyzer analyzer)
            {
                if (containerSymbol != null &&
                    AnalyzerExecutor.TryExecuteSymbolEndActionsForContainer(containerSymbol, processedMemberSymbol,
                        analyzer, s_getTopmostNodeForAnalysis, analysisState, out var processedContainerEvent))
                {
                    await OnEventProcessedCoreAsync(processedContainerEvent, ImmutableArray.Create(analyzer), analysisState, cancellationToken).ConfigureAwait(false);
                }
            }
        }

        [PerformanceSensitive(
            "https://developercommunity.visualstudio.com/content/problem/805524/ctrl-suggestions-are-very-slow-and-produce-gatheri.html",
            OftenCompletesSynchronously = true)]
        private async ValueTask<EventProcessedState> TryProcessEventCoreAsync(CompilationEvent compilationEvent, AnalysisScope analysisScope, AnalysisState? analysisState, CancellationToken cancellationToken)
        {
            cancellationToken.ThrowIfCancellationRequested();

            return compilationEvent switch
            {
                SymbolDeclaredCompilationEvent symbolEvent =>
                    await TryProcessSymbolDeclaredAsync(symbolEvent, analysisScope, analysisState, cancellationToken).ConfigureAwait(false),

                CompilationUnitCompletedEvent completedEvent =>
                    TryProcessCompilationUnitCompleted(completedEvent, analysisScope, analysisState, cancellationToken) ? EventProcessedState.Processed : EventProcessedState.NotProcessed,

                CompilationCompletedEvent endEvent =>
                    TryProcessCompilationCompleted(endEvent, analysisScope, analysisState) ? EventProcessedState.Processed : EventProcessedState.NotProcessed,

                CompilationStartedEvent startedEvent =>
                    TryProcessCompilationStarted(startedEvent, analysisScope, analysisState) ? EventProcessedState.Processed : EventProcessedState.NotProcessed,

                _ => throw new InvalidOperationException("Unexpected compilation event of type " + compilationEvent.GetType().Name)
            };
        }

        /// <summary>
        /// Tries to execute symbol action, symbol start/end actions and declaration actions for the given symbol.
        /// </summary>
        /// <returns>
        /// <see cref="EventProcessedState"/> indicating the current state of processing of the given compilation event.
        /// </returns>
        [PerformanceSensitive(
            "https://developercommunity.visualstudio.com/content/problem/805524/ctrl-suggestions-are-very-slow-and-produce-gatheri.html",
            OftenCompletesSynchronously = true)]
        private async ValueTask<EventProcessedState> TryProcessSymbolDeclaredAsync(SymbolDeclaredCompilationEvent symbolEvent, AnalysisScope analysisScope, AnalysisState? analysisState, CancellationToken cancellationToken)
        {
            // Attempt to execute all analyzer actions.
            var processedState = EventProcessedState.Processed;
            var symbol = symbolEvent.Symbol;
            var isGeneratedCodeSymbol = IsGeneratedCodeSymbol(symbol);

            var skipSymbolAnalysis = AnalysisScope.ShouldSkipSymbolAnalysis(symbolEvent);
            var skipDeclarationAnalysis = AnalysisScope.ShouldSkipDeclarationAnalysis(symbol);
            var hasPerSymbolActions = AnalyzerActions.SymbolStartActionsCount > 0 && (!skipSymbolAnalysis || !skipDeclarationAnalysis);

            var perSymbolActions = hasPerSymbolActions ?
                await GetPerSymbolAnalyzerActionsAsync(symbol, analysisScope, analysisState, cancellationToken).ConfigureAwait(false) :
                EmptyGroupedActions;

            if (!skipSymbolAnalysis &&
                !TryExecuteSymbolActions(symbolEvent, analysisScope, analysisState, isGeneratedCodeSymbol, cancellationToken))
            {
                processedState = EventProcessedState.NotProcessed;
            }

            if (!skipDeclarationAnalysis &&
                !TryExecuteDeclaringReferenceActions(symbolEvent, analysisScope, analysisState, isGeneratedCodeSymbol, perSymbolActions, cancellationToken))
            {
                processedState = EventProcessedState.NotProcessed;
            }

            if (processedState.Kind == EventProcessedStateKind.Processed &&
                hasPerSymbolActions &&
                !TryExecuteSymbolEndActions(perSymbolActions.AnalyzerActions, symbolEvent, analysisScope, analysisState, out var subsetProcessedAnalyzers))
            {
                Debug.Assert(!subsetProcessedAnalyzers.IsDefault);
                processedState = subsetProcessedAnalyzers.IsEmpty ? EventProcessedState.NotProcessed : EventProcessedState.CreatePartiallyProcessed(subsetProcessedAnalyzers);
            }

            return processedState;
        }

        /// <summary>
        /// Tries to execute symbol actions.
        /// </summary>
        /// <returns>
        /// True, if successfully executed the actions for the given analysis scope OR no actions were required to be executed for the given analysis scope.
        /// False, otherwise.
        /// </returns>
        private bool TryExecuteSymbolActions(SymbolDeclaredCompilationEvent symbolEvent, AnalysisScope analysisScope, AnalysisState? analysisState, bool isGeneratedCodeSymbol, CancellationToken cancellationToken)
        {
            var symbol = symbolEvent.Symbol;
            if (!analysisScope.ShouldAnalyze(symbol))
            {
                return true;
            }

            var processedAnalyzers = analysisState != null ? PooledHashSet<DiagnosticAnalyzer>.GetInstance() : null;
            try
            {
                var success = true;
                foreach (var (analyzer, actionsByKind) in _lazySymbolActionsByKind)
                {
                    if (!analysisScope.Contains(analyzer))
                    {
                        continue;
                    }

                    // Invoke symbol analyzers only for source symbols.
                    if ((int)symbol.Kind < actionsByKind.Length)
                    {
                        if (!AnalyzerExecutor.TryExecuteSymbolActions(actionsByKind[(int)symbol.Kind], analyzer, symbolEvent, s_getTopmostNodeForAnalysis, analysisScope, analysisState, isGeneratedCodeSymbol))
                        {
                            success = false;
                        }

                        processedAnalyzers?.Add(analyzer);
                    }
                }

                analysisState?.MarkSymbolCompleteForUnprocessedAnalyzers(symbol, analysisScope, processedAnalyzers!);
                return success;
            }
            finally
            {
                processedAnalyzers?.Free();
            }
        }

        private bool TryExecuteSymbolEndActions(
            in AnalyzerActions perSymbolActions,
            SymbolDeclaredCompilationEvent symbolEvent,
            AnalysisScope analysisScope,
            AnalysisState? analysisState,
            out ImmutableArray<DiagnosticAnalyzer> subsetProcessedAnalyzers)
        {
            Debug.Assert(AnalyzerActions.SymbolStartActionsCount > 0);

            var symbol = symbolEvent.Symbol;
            var symbolEndActions = perSymbolActions.SymbolEndActions;
            if (!analysisScope.ShouldAnalyze(symbol) || symbolEndActions.IsEmpty)
            {
                analysisState?.MarkSymbolEndAnalysisComplete(symbol, analysisScope.Analyzers);
                subsetProcessedAnalyzers = ImmutableArray<DiagnosticAnalyzer>.Empty;
                return true;
            }

            var success = true;
            var completedAnalyzers = ArrayBuilder<DiagnosticAnalyzer>.GetInstance();
            var processedAnalyzers = PooledHashSet<DiagnosticAnalyzer>.GetInstance();
            try
            {
                foreach (var groupedActions in symbolEndActions.GroupBy(a => a.Analyzer))
                {
                    var analyzer = groupedActions.Key;
                    if (!analysisScope.Contains(analyzer))
                    {
                        continue;
                    }

                    processedAnalyzers.Add(analyzer);

                    var symbolEndActionsForAnalyzer = groupedActions.ToImmutableArrayOrEmpty();
                    if (!symbolEndActionsForAnalyzer.IsEmpty &&
                        !AnalyzerExecutor.TryExecuteSymbolEndActions(symbolEndActionsForAnalyzer, analyzer, symbolEvent, s_getTopmostNodeForAnalysis, analysisState))
                    {
                        success = false;
                        continue;
                    }

                    AnalyzerExecutor.MarkSymbolEndAnalysisComplete(symbol, analyzer, analysisState);
                    completedAnalyzers.Add(analyzer);
                }

                if (processedAnalyzers.Count < analysisScope.Analyzers.Length)
                {
                    foreach (var analyzer in analysisScope.Analyzers)
                    {
                        if (!processedAnalyzers.Contains(analyzer))
                        {
                            AnalyzerExecutor.MarkSymbolEndAnalysisComplete(symbol, analyzer, analysisState);
                            completedAnalyzers.Add(analyzer);
                        }
                    }
                }

                if (!success)
                {
                    Debug.Assert(completedAnalyzers.Count < analysisScope.Analyzers.Length);
                    subsetProcessedAnalyzers = completedAnalyzers.ToImmutable();
                    return false;
                }
                else
                {
                    subsetProcessedAnalyzers = ImmutableArray<DiagnosticAnalyzer>.Empty;
                    return true;
                }
            }
            finally
            {
                processedAnalyzers.Free();
                completedAnalyzers.Free();
            }
        }

        private static SyntaxNode GetTopmostNodeForAnalysis(ISymbol symbol, SyntaxReference syntaxReference, Compilation compilation, CancellationToken cancellationToken)
        {
            var model = compilation.GetSemanticModel(syntaxReference.SyntaxTree);
            return model.GetTopmostNodeForDiagnosticAnalysis(symbol, syntaxReference.GetSyntax(cancellationToken));
        }

        protected abstract bool TryExecuteDeclaringReferenceActions(
            SymbolDeclaredCompilationEvent symbolEvent,
            AnalysisScope analysisScope,
            AnalysisState? analysisState,
            bool isGeneratedCodeSymbol,
            IGroupedAnalyzerActions additionalPerSymbolActions,
            CancellationToken cancellationToken);

        /// <summary>
        /// Tries to execute compilation unit actions.
        /// </summary>
        /// <returns>
        /// True, if successfully executed the actions for the given analysis scope OR no actions were required to be executed for the given analysis scope.
        /// False, otherwise.
        /// </returns>
        private bool TryProcessCompilationUnitCompleted(CompilationUnitCompletedEvent completedEvent, AnalysisScope analysisScope, AnalysisState? analysisState, CancellationToken cancellationToken)
        {
            // When the compiler is finished with a compilation unit, we can run user diagnostics which
            // might want to ask the compiler for all the diagnostics in the source file, for example
            // to get information about unnecessary usings.

            var semanticModel = SemanticModelProvider.GetSemanticModel(completedEvent.CompilationUnit, completedEvent.Compilation);
            if (!analysisScope.ShouldAnalyze(semanticModel.SyntaxTree))
            {
                return true;
            }

            var isGeneratedCode = IsGeneratedCode(semanticModel.SyntaxTree);
            if (isGeneratedCode && DoNotAnalyzeGeneratedCode)
            {
                analysisState?.MarkEventComplete(completedEvent, analysisScope.Analyzers);
                return true;
            }

            var processedAnalyzers = analysisState != null ? PooledHashSet<DiagnosticAnalyzer>.GetInstance() : null;
            try
            {
                var success = true;
                foreach (var (analyzer, semanticModelActions) in _lazySemanticModelActions)
                {
                    if (!analysisScope.Contains(analyzer))
                    {
                        continue;
                    }

                    // Only compiler analyzer supports span-based semantic model action callbacks.
                    if (completedEvent.FilterSpan.HasValue && !IsCompilerAnalyzer(analyzer))
                    {
                        continue;
                    }

                    // Execute actions for a given analyzer sequentially.
                    if (!AnalyzerExecutor.TryExecuteSemanticModelActions(semanticModelActions, analyzer, semanticModel, completedEvent, analysisScope, analysisState, isGeneratedCode))
                    {
                        success = false;
                    }

                    processedAnalyzers?.Add(analyzer);
                }

                analysisState?.MarkEventCompleteForUnprocessedAnalyzers(completedEvent, analysisScope, processedAnalyzers!);
                return success;
            }
            finally
            {
                processedAnalyzers?.Free();
            }
        }

        /// <summary>
        /// Tries to execute compilation started actions.
        /// </summary>
        /// <returns>
        /// True, if successfully executed the actions for the given analysis scope OR no actions were required to be executed for the given analysis scope.
        /// False, otherwise.
        /// </returns>
        private bool TryProcessCompilationStarted(CompilationStartedEvent startedEvent, AnalysisScope analysisScope, AnalysisState? analysisState)
        {
            return TryExecuteCompilationActions(_lazyCompilationActions, startedEvent, analysisScope, analysisState);
        }

        /// <summary>
        /// Tries to execute compilation completed actions.
        /// </summary>
        /// <returns>
        /// True, if successfully executed the actions for the given analysis scope OR no actions were required to be executed for the given analysis scope.
        /// False, otherwise.
        /// </returns>
        private bool TryProcessCompilationCompleted(CompilationCompletedEvent endEvent, AnalysisScope analysisScope, AnalysisState? analysisState)
        {
            return TryExecuteCompilationActions(_lazyCompilationEndActions, endEvent, analysisScope, analysisState);
        }

        /// <summary>
        /// Tries to execute compilation actions.
        /// </summary>
        /// <returns>
        /// True, if successfully executed the actions for the given analysis scope OR no actions were required to be executed for the given analysis scope.
        /// False, otherwise.
        /// </returns>
        private bool TryExecuteCompilationActions(
            ImmutableArray<(DiagnosticAnalyzer, ImmutableArray<CompilationAnalyzerAction>)> compilationActionsMap,
            CompilationEvent compilationEvent,
            AnalysisScope analysisScope,
            AnalysisState? analysisState)
        {
            Debug.Assert(compilationEvent is CompilationStartedEvent || compilationEvent is CompilationCompletedEvent);

            var processedAnalyzers = analysisState != null ? PooledHashSet<DiagnosticAnalyzer>.GetInstance() : null;
            try
            {
                var success = true;
                foreach (var (analyzer, compilationActions) in compilationActionsMap)
                {
                    if (!analysisScope.Contains(analyzer))
                    {
                        continue;
                    }

                    if (!AnalyzerExecutor.TryExecuteCompilationActions(compilationActions, analyzer, compilationEvent, analysisScope, analysisState))
                    {
                        success = false;
                    }

                    processedAnalyzers?.Add(analyzer);
                }

                analysisState?.MarkEventCompleteForUnprocessedAnalyzers(compilationEvent, analysisScope, processedAnalyzers!);
                return success;
            }
            finally
            {
                processedAnalyzers?.Free();
            }
        }

        internal static Action<Diagnostic> GetDiagnosticSink(Action<Diagnostic> addDiagnosticCore, Compilation compilation, AnalyzerOptions? analyzerOptions, SeverityFilter severityFilter, CancellationToken cancellationToken)
        {
            return diagnostic =>
            {
                var filteredDiagnostic = GetFilteredDiagnostic(diagnostic, compilation, analyzerOptions, severityFilter, cancellationToken);
                if (filteredDiagnostic != null)
                {
                    addDiagnosticCore(filteredDiagnostic);
                }
            };
        }

        internal static Action<Diagnostic, DiagnosticAnalyzer, bool> GetDiagnosticSink(Action<Diagnostic, DiagnosticAnalyzer, bool> addLocalDiagnosticCore, Compilation compilation, AnalyzerOptions? analyzerOptions, SeverityFilter severityFilter, CancellationToken cancellationToken)
        {
            return (diagnostic, analyzer, isSyntaxDiagnostic) =>
            {
                var filteredDiagnostic = GetFilteredDiagnostic(diagnostic, compilation, analyzerOptions, severityFilter, cancellationToken);
                if (filteredDiagnostic != null)
                {
                    addLocalDiagnosticCore(filteredDiagnostic, analyzer, isSyntaxDiagnostic);
                }
            };
        }

        internal static Action<Diagnostic, DiagnosticAnalyzer> GetDiagnosticSink(Action<Diagnostic, DiagnosticAnalyzer> addDiagnosticCore, Compilation compilation, AnalyzerOptions? analyzerOptions, SeverityFilter severityFilter, CancellationToken cancellationToken)
        {
            return (diagnostic, analyzer) =>
            {
                var filteredDiagnostic = GetFilteredDiagnostic(diagnostic, compilation, analyzerOptions, severityFilter, cancellationToken);
                if (filteredDiagnostic != null)
                {
                    addDiagnosticCore(filteredDiagnostic, analyzer);
                }
            };
        }

        private static Diagnostic? GetFilteredDiagnostic(Diagnostic diagnostic, Compilation compilation, AnalyzerOptions? analyzerOptions, SeverityFilter severityFilter, CancellationToken cancellationToken)
        {
            var filteredDiagnostic = compilation.Options.FilterDiagnostic(diagnostic, cancellationToken);
            return applyFurtherFiltering(filteredDiagnostic);

            Diagnostic? applyFurtherFiltering(Diagnostic? diagnostic)
            {
                // Apply bulk configuration from analyzer options for analyzer diagnostics, if applicable.
                if (diagnostic?.Location.SourceTree is { } tree &&
                    analyzerOptions.TryGetSeverityFromBulkConfiguration(tree, compilation, diagnostic.Descriptor, cancellationToken, out ReportDiagnostic severity))
                {
                    diagnostic = diagnostic.WithReportDiagnostic(severity);
                }

                if (diagnostic != null &&
                    severityFilter.Contains(DiagnosticDescriptor.MapSeverityToReport(diagnostic.Severity)))
                {
                    return null;
                }

                return diagnostic;
            }
        }

        private static async Task<(AnalyzerActions actions, ImmutableHashSet<DiagnosticAnalyzer> unsuppressedAnalyzers)> GetAnalyzerActionsAsync(
            ImmutableArray<DiagnosticAnalyzer> analyzers,
            AnalyzerManager analyzerManager,
            AnalyzerExecutor analyzerExecutor,
            SeverityFilter severityFilter)
        {
            var allAnalyzerActions = AnalyzerActions.Empty;
            var unsuppressedAnalyzersBuilder = PooledHashSet<DiagnosticAnalyzer>.GetInstance();
            foreach (var analyzer in analyzers)
            {
                if (!IsDiagnosticAnalyzerSuppressed(analyzer, analyzerExecutor.Compilation.Options, analyzerManager, analyzerExecutor, severityFilter))
                {
                    unsuppressedAnalyzersBuilder.Add(analyzer);

                    var analyzerActions = await analyzerManager.GetAnalyzerActionsAsync(analyzer, analyzerExecutor).ConfigureAwait(false);
                    allAnalyzerActions = allAnalyzerActions.Append(in analyzerActions);
                }
            }

            var unsuppressedAnalyzers = unsuppressedAnalyzersBuilder.ToImmutableHashSet();
            unsuppressedAnalyzersBuilder.Free();
            return (allAnalyzerActions, unsuppressedAnalyzers);
        }

        public bool HasSymbolStartedActions(AnalysisScope analysisScope)
        {
            if (this.AnalyzerActions.SymbolStartActionsCount == 0)
            {
                return false;
            }

            // Perform simple checks for when we are executing all analyzers (batch compilation mode) OR
            // executing just a single analyzer (IDE open file analysis).
            if (analysisScope.Analyzers.Length == this.Analyzers.Length)
            {
                // We are executing all analyzers, so at least one analyzer in analysis scope must have a symbol start action.
                return true;
            }
            else if (analysisScope.Analyzers.Length == 1)
            {
                // We are executing a single analyzer.
                var analyzer = analysisScope.Analyzers[0];
                foreach (var action in this.AnalyzerActions.SymbolStartActions)
                {
                    if (action.Analyzer == analyzer)
                    {
                        return true;
                    }
                }

                return false;
            }

            // Slow check when we are executing more than one analyzer, but it is still a strict subset of all analyzers.
            var symbolStartAnalyzers = PooledHashSet<DiagnosticAnalyzer>.GetInstance();
            try
            {
                foreach (var action in this.AnalyzerActions.SymbolStartActions)
                {
                    symbolStartAnalyzers.Add(action.Analyzer);
                }

                foreach (var analyzer in analysisScope.Analyzers)
                {
                    if (symbolStartAnalyzers.Contains(analyzer))
                    {
                        return true;
                    }
                }

                return false;
            }
            finally
            {
                symbolStartAnalyzers.Free();
            }
        }

        [PerformanceSensitive(
            "https://developercommunity.visualstudio.com/content/problem/805524/ctrl-suggestions-are-very-slow-and-produce-gatheri.html",
            OftenCompletesSynchronously = true)]
        private async ValueTask<IGroupedAnalyzerActions> GetPerSymbolAnalyzerActionsAsync(
            ISymbol symbol,
            AnalysisScope analysisScope,
            AnalysisState? analysisState,
            CancellationToken cancellationToken)
        {
            if (AnalyzerActions.SymbolStartActionsCount == 0 || symbol.IsImplicitlyDeclared)
            {
                return EmptyGroupedActions;
            }

            var allActions = EmptyGroupedActions;
            foreach (var analyzer in analysisScope.Analyzers)
            {
                if (!SymbolStartAnalyzers.Contains(analyzer))
                {
                    continue;
                }

                var analyzerActions = await GetPerSymbolAnalyzerActionsAsync(symbol, analyzer, analysisState, cancellationToken).ConfigureAwait(false);
                if (!analyzerActions.IsEmpty)
                {
                    allActions = allActions.Append(analyzerActions);
                }
            }

            return allActions;
        }

        [PerformanceSensitive(
            "https://developercommunity.visualstudio.com/content/problem/805524/ctrl-suggestions-are-very-slow-and-produce-gatheri.html",
            OftenCompletesSynchronously = true)]
        private async ValueTask<IGroupedAnalyzerActions> GetPerSymbolAnalyzerActionsAsync(
            ISymbol symbol,
            DiagnosticAnalyzer analyzer,
            AnalysisState? analysisState,
            CancellationToken cancellationToken)
        {
            Debug.Assert(AnalyzerActions.SymbolStartActionsCount > 0);
            Debug.Assert(SymbolStartAnalyzers.Contains(analyzer));

            if (symbol.IsImplicitlyDeclared)
            {
                return EmptyGroupedActions;
            }

            // PERF: For containing symbols, we want to cache the computed actions.
            // For member symbols, we do not want to cache as we will not reach this path again.
            if (!(symbol is INamespaceOrTypeSymbol namespaceOrType))
            {
                return await getAllActionsAsync(this, symbol, analyzer, analysisState, cancellationToken).ConfigureAwait(false);
            }

            if (PerSymbolAnalyzerActionsCache.TryGetValue((namespaceOrType, analyzer), out var actions))
            {
                return actions;
            }

            var allActions = await getAllActionsAsync(this, symbol, analyzer, analysisState, cancellationToken).ConfigureAwait(false);
            return PerSymbolAnalyzerActionsCache.GetOrAdd((namespaceOrType, analyzer), allActions);

            async ValueTask<IGroupedAnalyzerActions> getAllActionsAsync(AnalyzerDriver driver, ISymbol symbol, DiagnosticAnalyzer analyzer, AnalysisState? analysisState, CancellationToken cancellationToken)
            {
                // Compute additional inherited actions for this symbol by running the containing symbol's start actions.
                var inheritedActions = await getInheritedActionsAsync(driver, symbol, analyzer, analysisState, cancellationToken).ConfigureAwait(false);

                // Execute the symbol start actions for this symbol to compute additional actions for its members.
                AnalyzerActions myActions = await getSymbolActionsCoreAsync(driver, symbol, analyzer).ConfigureAwait(false);
                if (myActions.IsEmpty)
                {
                    return inheritedActions;
                }

                var allActions = inheritedActions.AnalyzerActions.Append(in myActions);
                return CreateGroupedActions(analyzer, allActions);
            }

            async ValueTask<IGroupedAnalyzerActions> getInheritedActionsAsync(AnalyzerDriver driver, ISymbol symbol, DiagnosticAnalyzer analyzer, AnalysisState? analysisState, CancellationToken cancellationToken)
            {
                if (symbol.ContainingSymbol != null)
                {
                    // Get container symbol's per-symbol actions, which also forces its start actions to execute.
                    var containerActions = await driver.GetPerSymbolAnalyzerActionsAsync(symbol.ContainingSymbol, analyzer, analysisState, cancellationToken).ConfigureAwait(false);
                    if (!containerActions.IsEmpty)
                    {
                        // Don't inherit actions for nested type and namespace from its containing type and namespace respectively.
                        // However, note that we bail out **after** computing container's per-symbol actions above.
                        // This is done to ensure that we have executed symbol started actions for the container before our start actions are executed.
                        if (symbol.ContainingSymbol.Kind != symbol.Kind)
                        {
                            // Don't inherit the symbol start and symbol end actions.
                            var containerAnalyzerActions = containerActions.AnalyzerActions;
                            var actions = AnalyzerActions.Empty.Append(in containerAnalyzerActions, appendSymbolStartAndSymbolEndActions: false);
                            return CreateGroupedActions(analyzer, actions);
                        }
                    }
                }

                return EmptyGroupedActions;
            }

            static async ValueTask<AnalyzerActions> getSymbolActionsCoreAsync(AnalyzerDriver driver, ISymbol symbol, DiagnosticAnalyzer analyzer)
            {
                if (!driver.UnsuppressedAnalyzers.Contains(analyzer) ||
                    driver.IsGeneratedCodeSymbol(symbol) && driver.ShouldSkipAnalysisOnGeneratedCode(analyzer))
                {
                    return AnalyzerActions.Empty;
                }
                else
                {
                    return await driver.AnalyzerManager.GetPerSymbolAnalyzerActionsAsync(symbol, analyzer, driver.AnalyzerExecutor).ConfigureAwait(false);
                }
            }
        }

        private static async Task<ImmutableSegmentedDictionary<DiagnosticAnalyzer, SemaphoreSlim>> CreateAnalyzerGateMapAsync(
            ImmutableHashSet<DiagnosticAnalyzer> analyzers,
            AnalyzerManager analyzerManager,
            AnalyzerExecutor analyzerExecutor,
            SeverityFilter severityFilter)
        {
            var builder = ImmutableSegmentedDictionary.CreateBuilder<DiagnosticAnalyzer, SemaphoreSlim>();
            foreach (var analyzer in analyzers)
            {
                Debug.Assert(!IsDiagnosticAnalyzerSuppressed(analyzer, analyzerExecutor.Compilation.Options, analyzerManager, analyzerExecutor, severityFilter));

                var isConcurrent = await analyzerManager.IsConcurrentAnalyzerAsync(analyzer, analyzerExecutor).ConfigureAwait(false);
                if (!isConcurrent)
                {
                    // Non-concurrent analyzers need their action callbacks from the analyzer driver to be guarded by a gate.
                    var gate = new SemaphoreSlim(initialCount: 1);
                    builder.Add(analyzer, gate);
                }
            }

            return builder.ToImmutable();
        }

        private static async Task<ImmutableSegmentedDictionary<DiagnosticAnalyzer, GeneratedCodeAnalysisFlags>> CreateGeneratedCodeAnalysisFlagsMapAsync(
            ImmutableHashSet<DiagnosticAnalyzer> analyzers,
            AnalyzerManager analyzerManager,
            AnalyzerExecutor analyzerExecutor,
            SeverityFilter severityFilter)
        {
            var builder = ImmutableSegmentedDictionary.CreateBuilder<DiagnosticAnalyzer, GeneratedCodeAnalysisFlags>();
            foreach (var analyzer in analyzers)
            {
                Debug.Assert(!IsDiagnosticAnalyzerSuppressed(analyzer, analyzerExecutor.Compilation.Options, analyzerManager, analyzerExecutor, severityFilter));

                var generatedCodeAnalysisFlags = await analyzerManager.GetGeneratedCodeAnalysisFlagsAsync(analyzer, analyzerExecutor).ConfigureAwait(false);
                builder.Add(analyzer, generatedCodeAnalysisFlags);
            }

            return builder.ToImmutable();
        }

        [PerformanceSensitive(
            "https://github.com/dotnet/roslyn/pull/23637",
            AllowLocks = false)]
        private bool IsGeneratedCodeSymbol(ISymbol symbol)
        {
            if (TreatAllCodeAsNonGeneratedCode)
            {
                return false;
            }

            return IsGeneratedCodeSymbolMap.TryGetValue(symbol, out bool isGeneratedCodeSymbol) ?
                isGeneratedCodeSymbol :
                IsGeneratedCodeSymbolMap.GetOrAdd(symbol, computeIsGeneratedCodeSymbol());

            bool computeIsGeneratedCodeSymbol()
            {
                if (_lazyGeneratedCodeAttribute != null && GeneratedCodeUtilities.IsGeneratedSymbolWithGeneratedCodeAttribute(symbol, _lazyGeneratedCodeAttribute))
                {
                    return true;
                }

                foreach (var declaringRef in symbol.DeclaringSyntaxReferences)
                {
                    if (!IsGeneratedOrHiddenCodeLocation(declaringRef.SyntaxTree, declaringRef.Span))
                    {
                        return false;
                    }
                }

                return true;
            }
        }

        [PerformanceSensitive(
            "https://github.com/dotnet/roslyn/pull/23637",
            AllowLocks = false)]
        protected bool IsGeneratedCode(SyntaxTree tree)
        {
            if (TreatAllCodeAsNonGeneratedCode)
            {
                return false;
            }

            if (!GeneratedCodeFilesMap.TryGetValue(tree, out var isGenerated))
            {
                isGenerated = computeIsGeneratedCode();
                GeneratedCodeFilesMap.TryAdd(tree, isGenerated);
            }

            return isGenerated;

            bool computeIsGeneratedCode()
            {
                // Check for explicit user configuration for generated code from options.
                //     generated_code = true | false
                // If there is no explicit user configuration, fallback to our generated code heuristic.
                var options = AnalyzerExecutor.AnalyzerOptions.AnalyzerConfigOptionsProvider.GetOptions(tree);
                return GeneratedCodeUtilities.GetIsGeneratedCodeFromOptions(options) ??
                    _isGeneratedCode(tree, AnalyzerExecutor.CancellationToken);
            }
        }

        protected bool DoNotAnalyzeGeneratedCode
        {
            get
            {
                Debug.Assert(_lazyDoNotAnalyzeGeneratedCode.HasValue);
                return _lazyDoNotAnalyzeGeneratedCode.Value;
            }
        }

        // Location is in generated code if either the containing tree is a generated code file OR if it is a hidden source location.
        protected bool IsGeneratedOrHiddenCodeLocation(SyntaxTree syntaxTree, TextSpan span)
            => IsGeneratedCode(syntaxTree) || IsHiddenSourceLocation(syntaxTree, span);

        protected bool IsHiddenSourceLocation(SyntaxTree syntaxTree, TextSpan span)
            => HasHiddenRegions(syntaxTree) &&
               syntaxTree.IsHiddenPosition(span.Start);

        [PerformanceSensitive(
            "https://github.com/dotnet/roslyn/pull/23637",
            AllowLocks = false)]
        private bool HasHiddenRegions(SyntaxTree tree)
        {
            if (_lazyTreesWithHiddenRegionsMap == null)
            {
                return false;
            }

            bool hasHiddenRegions;
            if (!_lazyTreesWithHiddenRegionsMap.TryGetValue(tree, out hasHiddenRegions))
            {
                hasHiddenRegions = tree.HasHiddenRegions();
                _lazyTreesWithHiddenRegionsMap.TryAdd(tree, hasHiddenRegions);
            }

            return hasHiddenRegions;
        }

        internal async Task<AnalyzerActionCounts> GetAnalyzerActionCountsAsync(DiagnosticAnalyzer analyzer, CompilationOptions compilationOptions, CancellationToken cancellationToken)
        {
            var executor = AnalyzerExecutor.WithCancellationToken(cancellationToken);
            if (IsDiagnosticAnalyzerSuppressed(analyzer, compilationOptions, AnalyzerManager, executor, _severityFilter))
            {
                return AnalyzerActionCounts.Empty;
            }

            var analyzerActions = await AnalyzerManager.GetAnalyzerActionsAsync(analyzer, executor).ConfigureAwait(false);
            if (analyzerActions.IsEmpty)
            {
                return AnalyzerActionCounts.Empty;
            }

            return new AnalyzerActionCounts(in analyzerActions);
        }

        /// <summary>
        /// Returns true if all the diagnostics that can be produced by this analyzer are suppressed through options.
        /// </summary>
        internal static bool IsDiagnosticAnalyzerSuppressed(
            DiagnosticAnalyzer analyzer,
            CompilationOptions options,
            AnalyzerManager analyzerManager,
            AnalyzerExecutor analyzerExecutor,
            SeverityFilter severityFilter)
        {
            return analyzerManager.IsDiagnosticAnalyzerSuppressed(analyzer, options, s_IsCompilerAnalyzerFunc, analyzerExecutor, severityFilter);
        }

        private static bool IsCompilerAnalyzer(DiagnosticAnalyzer analyzer) => analyzer is CompilerDiagnosticAnalyzer;

        public void Dispose()
        {
            _lazyCompilationEventQueue?.TryComplete();
            _lazyDiagnosticQueue?.TryComplete();
            _lazyQueueRegistration?.Dispose();
        }
    }

    /// <summary>
    /// Driver to execute diagnostic analyzers for a given compilation.
    /// It uses a <see cref="AsyncQueue{TElement}"/> of <see cref="CompilationEvent"/>s to drive its analysis.
    /// </summary>
    internal partial class AnalyzerDriver<TLanguageKindEnum> : AnalyzerDriver where TLanguageKindEnum : struct
    {
        private readonly Func<SyntaxNode, TLanguageKindEnum> _getKind;
        private GroupedAnalyzerActions? _lazyCoreActions;

        /// <summary>
        /// Create an analyzer driver.
        /// </summary>
        /// <param name="analyzers">The set of analyzers to include in the analysis</param>
        /// <param name="getKind">A delegate that returns the language-specific kind for a given syntax node</param>
        /// <param name="analyzerManager">AnalyzerManager to manage analyzers for the lifetime of analyzer host.</param>
        /// <param name="severityFilter">Filtered diagnostic severities in the compilation, i.e. diagnostics with effective severity from this set should not be reported.</param>
        /// <param name="isComment">Delegate to identify if the given trivia is a comment.</param>
        internal AnalyzerDriver(ImmutableArray<DiagnosticAnalyzer> analyzers, Func<SyntaxNode, TLanguageKindEnum> getKind, AnalyzerManager analyzerManager, SeverityFilter severityFilter, Func<SyntaxTrivia, bool> isComment)
            : base(analyzers, analyzerManager, severityFilter, isComment)
        {
            _getKind = getKind;
        }

        private GroupedAnalyzerActions GetOrCreateCoreActions()
        {
            if (_lazyCoreActions == null)
            {
                Interlocked.CompareExchange(ref _lazyCoreActions, createCoreActions(), null);
            }

            return _lazyCoreActions;

            GroupedAnalyzerActions createCoreActions()
            {
                if (AnalyzerActions.IsEmpty)
                {
                    return GroupedAnalyzerActions.Empty;
                }

                // Keep analyzers in original order.
                var analyzers = Analyzers.WhereAsArray(UnsuppressedAnalyzers.Contains);
                return GroupedAnalyzerActions.Create(analyzers, AnalyzerActions);
            }
        }

        private static void ComputeShouldExecuteActions(
            in AnalyzerActions coreActions,
            in AnalyzerActions additionalActions,
            ISymbol symbol,
            out bool executeSyntaxNodeActions,
            out bool executeCodeBlockActions,
            out bool executeOperationActions,
            out bool executeOperationBlockActions)
        {
            executeSyntaxNodeActions = false;
            executeCodeBlockActions = false;
            executeOperationActions = false;
            executeOperationBlockActions = false;

            var canHaveExecutableCodeBlock = AnalyzerExecutor.CanHaveExecutableCodeBlock(symbol);
            computeShouldExecuteActions(coreActions, canHaveExecutableCodeBlock, ref executeSyntaxNodeActions, ref executeCodeBlockActions, ref executeOperationActions, ref executeOperationBlockActions);
            computeShouldExecuteActions(additionalActions, canHaveExecutableCodeBlock, ref executeSyntaxNodeActions, ref executeCodeBlockActions, ref executeOperationActions, ref executeOperationBlockActions);
            return;

            static void computeShouldExecuteActions(
                AnalyzerActions analyzerActions,
                bool canHaveExecutableCodeBlock,
                ref bool executeSyntaxNodeActions,
                ref bool executeCodeBlockActions,
                ref bool executeOperationActions,
                ref bool executeOperationBlockActions)
            {
                if (analyzerActions.IsEmpty)
                {
                    return;
                }

                executeSyntaxNodeActions |= analyzerActions.SyntaxNodeActionsCount > 0;
                executeOperationActions |= analyzerActions.OperationActionsCount > 0;

                if (canHaveExecutableCodeBlock)
                {
                    executeCodeBlockActions |= analyzerActions.CodeBlockStartActionsCount > 0 || analyzerActions.CodeBlockActionsCount > 0;
                    executeOperationBlockActions |= analyzerActions.OperationBlockStartActionsCount > 0 || analyzerActions.OperationBlockActionsCount > 0;
                }
            }
        }

        protected override IGroupedAnalyzerActions EmptyGroupedActions => GroupedAnalyzerActions.Empty;
        protected override IGroupedAnalyzerActions CreateGroupedActions(DiagnosticAnalyzer analyzer, in AnalyzerActions analyzerActions)
            => GroupedAnalyzerActions.Create(analyzer, analyzerActions);

        /// <summary>
        /// Tries to execute syntax node, code block and operation actions for all declarations for the given symbol.
        /// </summary>
        /// <returns>
        /// True, if successfully executed the actions for the given analysis scope OR no actions were required to be executed for the given analysis scope.
        /// False, otherwise.
        /// </returns>
        protected override bool TryExecuteDeclaringReferenceActions(
            SymbolDeclaredCompilationEvent symbolEvent,
            AnalysisScope analysisScope,
            AnalysisState? analysisState,
            bool isGeneratedCodeSymbol,
            IGroupedAnalyzerActions additionalPerSymbolActions,
            CancellationToken cancellationToken)
        {
            var symbol = symbolEvent.Symbol;

            ComputeShouldExecuteActions(
                AnalyzerActions, additionalPerSymbolActions.AnalyzerActions, symbol,
                executeSyntaxNodeActions: out var executeSyntaxNodeActions,
                executeCodeBlockActions: out var executeCodeBlockActions,
                executeOperationActions: out var executeOperationActions,
                executeOperationBlockActions: out var executeOperationBlockActions);

            var success = true;
            if (executeSyntaxNodeActions || executeOperationActions || executeCodeBlockActions || executeOperationBlockActions)
            {
                var declaringReferences = symbolEvent.DeclaringSyntaxReferences;
                var coreActions = GetOrCreateCoreActions();
                for (var i = 0; i < declaringReferences.Length; i++)
                {
                    cancellationToken.ThrowIfCancellationRequested();

                    var decl = declaringReferences[i];
                    if (analysisScope.FilterFileOpt != null && analysisScope.FilterFileOpt?.SourceTree != decl.SyntaxTree)
                    {
                        continue;
                    }

                    var isInGeneratedCode = isGeneratedCodeSymbol || IsGeneratedOrHiddenCodeLocation(decl.SyntaxTree, decl.Span);
                    if (isInGeneratedCode && DoNotAnalyzeGeneratedCode)
                    {
                        analysisState?.MarkDeclarationComplete(symbol, i, analysisScope.Analyzers);
                        continue;
                    }

                    if (!TryExecuteDeclaringReferenceActions(decl, i, symbolEvent, analysisScope, analysisState, coreActions, (GroupedAnalyzerActions)additionalPerSymbolActions,
                        executeSyntaxNodeActions, executeOperationActions, executeCodeBlockActions, executeOperationBlockActions, isInGeneratedCode, cancellationToken))
                    {
                        success = false;
                    }
                }
            }
            else if (analysisState != null)
            {
                cancellationToken.ThrowIfCancellationRequested();
                analysisState.MarkDeclarationsComplete(symbol, analysisScope.Analyzers);

                var declaringReferences = symbolEvent.DeclaringSyntaxReferences;
                for (var i = 0; i < declaringReferences.Length; i++)
                {
                    var decl = declaringReferences[i];
                    ClearCachedAnalysisDataIfAnalyzed(decl, symbol, i, analysisState);
                }
            }

            return success;
        }

        private void ClearCachedAnalysisDataIfAnalyzed(SyntaxReference declaration, ISymbol symbol, int declarationIndex, AnalysisState analysisState)
        {
            Debug.Assert(analysisState != null);

            if (!analysisState.IsDeclarationComplete(symbol, declarationIndex))
            {
                return;
            }

            CurrentCompilationData.ClearDeclarationAnalysisData(declaration);
        }

        private DeclarationAnalysisData ComputeDeclarationAnalysisData(
            ISymbol symbol,
            SyntaxReference declaration,
            SemanticModel semanticModel,
            AnalysisScope analysisScope,
            CancellationToken cancellationToken)
        {
            cancellationToken.ThrowIfCancellationRequested();

            var builder = ArrayBuilder<DeclarationInfo>.GetInstance();
            SyntaxNode declaringReferenceSyntax = declaration.GetSyntax(cancellationToken);
            SyntaxNode topmostNodeForAnalysis = semanticModel.GetTopmostNodeForDiagnosticAnalysis(symbol, declaringReferenceSyntax);
            ComputeDeclarationsInNode(semanticModel, symbol, declaringReferenceSyntax, topmostNodeForAnalysis, builder, cancellationToken);
            ImmutableArray<DeclarationInfo> declarationInfos = builder.ToImmutableAndFree();

            bool isPartialDeclAnalysis = analysisScope.FilterSpanOpt.HasValue && !analysisScope.ContainsSpan(topmostNodeForAnalysis.FullSpan);
            ImmutableArray<SyntaxNode> nodesToAnalyze = GetSyntaxNodesToAnalyze(topmostNodeForAnalysis, symbol, declarationInfos, analysisScope, isPartialDeclAnalysis, semanticModel, AnalyzerExecutor);
            return new DeclarationAnalysisData(declaringReferenceSyntax, topmostNodeForAnalysis, declarationInfos, nodesToAnalyze, isPartialDeclAnalysis);
        }

        private static void ComputeDeclarationsInNode(SemanticModel semanticModel, ISymbol declaredSymbol, SyntaxNode declaringReferenceSyntax, SyntaxNode topmostNodeForAnalysis, ArrayBuilder<DeclarationInfo> builder, CancellationToken cancellationToken)
        {
            // We only care about the top level symbol declaration and its immediate member declarations.
            int? levelsToCompute = 2;
            var getSymbol = topmostNodeForAnalysis != declaringReferenceSyntax || declaredSymbol.Kind == SymbolKind.Namespace;
            semanticModel.ComputeDeclarationsInNode(topmostNodeForAnalysis, declaredSymbol, getSymbol, builder, cancellationToken, levelsToCompute);
        }

        /// <summary>
        /// Tries to execute syntax node, code block and operation actions for the given declaration.
        /// </summary>
        /// <returns>
        /// True, if successfully executed the actions for the given analysis scope OR no actions were required to be executed for the given analysis scope.
        /// False, otherwise.
        /// </returns>
        private bool TryExecuteDeclaringReferenceActions(
            SyntaxReference decl,
            int declarationIndex,
            SymbolDeclaredCompilationEvent symbolEvent,
            AnalysisScope analysisScope,
            AnalysisState? analysisState,
            GroupedAnalyzerActions coreActions,
            GroupedAnalyzerActions additionalPerSymbolActions,
            bool shouldExecuteSyntaxNodeActions,
            bool shouldExecuteOperationActions,
            bool shouldExecuteCodeBlockActions,
            bool shouldExecuteOperationBlockActions,
            bool isInGeneratedCode,
            CancellationToken cancellationToken)
        {
            Debug.Assert(shouldExecuteSyntaxNodeActions || shouldExecuteOperationActions || shouldExecuteCodeBlockActions || shouldExecuteOperationBlockActions);
            Debug.Assert(!isInGeneratedCode || !DoNotAnalyzeGeneratedCode);

            var symbol = symbolEvent.Symbol;

            var semanticModel = symbolEvent.SemanticModelWithCachedBoundNodes ??
                SemanticModelProvider.GetSemanticModel(decl.SyntaxTree, symbolEvent.Compilation);

            var cacheAnalysisData = analysisScope.Analyzers.Length < Analyzers.Length &&
                (!analysisScope.FilterSpanOpt.HasValue || analysisScope.FilterSpanOpt.Value.Length >= decl.SyntaxTree.GetRoot(cancellationToken).Span.Length);

            var declarationAnalysisData = CurrentCompilationData.GetOrComputeDeclarationAnalysisData(
                decl,
                computeDeclarationAnalysisData: () => ComputeDeclarationAnalysisData(symbol, decl, semanticModel, analysisScope, cancellationToken),
                cacheAnalysisData: cacheAnalysisData);

            if (!analysisScope.ShouldAnalyze(declarationAnalysisData.TopmostNodeForAnalysis))
            {
                return true;
            }

            var success = true;

            // Execute stateless syntax node actions.
            executeNodeActions();

            // Execute actions in executable code: code block actions, operation actions and operation block actions.
            executeExecutableCodeActions();

            // Mark completion if we successfully executed all actions and only if we are analyzing a span containing the entire syntax node.
            if (success && analysisState != null && !declarationAnalysisData.IsPartialAnalysis)
            {
                // Ensure that we do not mark declaration complete/clear state if cancellation was requested.
                // Other thread(s) might still be executing analysis, and clearing state could lead to corrupt execution
                // or unknown exceptions.
                cancellationToken.ThrowIfCancellationRequested();

                foreach (var analyzer in analysisScope.Analyzers)
                {
                    analysisState.MarkDeclarationComplete(symbol, declarationIndex, analyzer);
                }

                if (cacheAnalysisData)
                {
                    ClearCachedAnalysisDataIfAnalyzed(decl, symbol, declarationIndex, analysisState);
                }
            }

            return success;

            void executeNodeActions()
            {
                if (shouldExecuteSyntaxNodeActions)
                {
                    var nodesToAnalyze = declarationAnalysisData.DescendantNodesToAnalyze;
                    executeNodeActionsByKind(analysisScope, nodesToAnalyze, coreActions);
                    executeNodeActionsByKind(analysisScope, nodesToAnalyze, additionalPerSymbolActions);
                }
            }

            void executeNodeActionsByKind(AnalysisScope analysisScope, ImmutableArray<SyntaxNode> nodesToAnalyze, GroupedAnalyzerActions groupedActions)
            {
                foreach (var (analyzer, groupedActionsForAnalyzer) in groupedActions.GroupedActionsByAnalyzer)
                {
                    var nodeActionsByKind = groupedActionsForAnalyzer.NodeActionsByAnalyzerAndKind;
                    if (nodeActionsByKind.IsEmpty || !analysisScope.Contains(analyzer))
                    {
                        continue;
                    }

                    if (!AnalyzerExecutor.TryExecuteSyntaxNodeActions(nodesToAnalyze, nodeActionsByKind,
                            analyzer, semanticModel, _getKind, declarationAnalysisData.TopmostNodeForAnalysis.FullSpan,
                            declarationIndex, symbol, analysisScope, analysisState, isInGeneratedCode))
                    {
                        success = false;
                    }
                }
            }

            void executeExecutableCodeActions()
            {
                if (!shouldExecuteCodeBlockActions && !shouldExecuteOperationActions && !shouldExecuteOperationBlockActions)
                {
                    return;
                }

                // Compute the executable code blocks of interest.
                var executableCodeBlocks = ImmutableArray<SyntaxNode>.Empty;
                var executableCodeBlockActionsBuilder = ArrayBuilder<ExecutableCodeBlockAnalyzerActions>.GetInstance();
                try
                {
                    foreach (var declInNode in declarationAnalysisData.DeclarationsInNode)
                    {
                        if (declInNode.DeclaredNode == declarationAnalysisData.TopmostNodeForAnalysis || declInNode.DeclaredNode == declarationAnalysisData.DeclaringReferenceSyntax)
                        {
                            executableCodeBlocks = declInNode.ExecutableCodeBlocks;
                            if (!executableCodeBlocks.IsEmpty)
                            {
                                if (shouldExecuteCodeBlockActions || shouldExecuteOperationBlockActions)
                                {
                                    addExecutableCodeBlockAnalyzerActions(coreActions, analysisScope, executableCodeBlockActionsBuilder);
                                    addExecutableCodeBlockAnalyzerActions(additionalPerSymbolActions, analysisScope, executableCodeBlockActionsBuilder);
                                }

                                // Execute operation actions.
                                if (shouldExecuteOperationActions || shouldExecuteOperationBlockActions)
                                {
                                    var operationBlocksToAnalyze = GetOperationBlocksToAnalyze(executableCodeBlocks, semanticModel, cancellationToken);
                                    var operationsToAnalyze = getOperationsToAnalyzeWithStackGuard(operationBlocksToAnalyze);

                                    if (!operationsToAnalyze.IsEmpty)
                                    {
                                        try
                                        {
                                            executeOperationsActions(operationsToAnalyze);
                                            executeOperationsBlockActions(operationBlocksToAnalyze, operationsToAnalyze, executableCodeBlockActionsBuilder);
                                        }
                                        finally
                                        {
                                            AnalyzerExecutor.OnOperationBlockActionsExecuted(operationBlocksToAnalyze);
                                        }
                                    }
                                }

                                break;
                            }
                        }
                    }

                    executeCodeBlockActions(executableCodeBlocks, executableCodeBlockActionsBuilder);
                }
                finally
                {
                    executableCodeBlockActionsBuilder.Free();
                }
            }

            ImmutableArray<IOperation> getOperationsToAnalyzeWithStackGuard(ImmutableArray<IOperation> operationBlocksToAnalyze)
            {
                try
                {
                    return GetOperationsToAnalyze(operationBlocksToAnalyze);
                }
<<<<<<< HEAD
                catch (Exception ex) when (ex is InsufficientExecutionStackException || FatalError.ReportAndCatchUnlessCanceled(ex, cancellationToken))
=======
#pragma warning disable CS0618 // ReportIfNonFatalAndCatchUnlessCanceled is obsolete; tracked by https://github.com/dotnet/roslyn/issues/58375
                catch (Exception ex) when (ex is InsufficientExecutionStackException || FatalError.ReportIfNonFatalAndCatchUnlessCanceled(ex, cancellationToken))
#pragma warning restore CS0618 // ReportIfNonFatalAndCatchUnlessCanceled is obsolete
>>>>>>> 67d940c4
                {
                    // the exception filter will short-circuit if `ex` is `InsufficientExecutionStackException` (from OperationWalker)
                    // and no non-fatal-watson will be logged as a result.
                    var diagnostic = AnalyzerExecutor.CreateDriverExceptionDiagnostic(ex);
                    var analyzer = this.Analyzers[0];

                    AnalyzerExecutor.OnAnalyzerException(ex, analyzer, diagnostic);
                    return ImmutableArray<IOperation>.Empty;
                }
            }

            void executeOperationsActions(ImmutableArray<IOperation> operationsToAnalyze)
            {
                if (shouldExecuteOperationActions)
                {
                    executeOperationsActionsByKind(analysisScope, operationsToAnalyze, coreActions);
                    executeOperationsActionsByKind(analysisScope, operationsToAnalyze, additionalPerSymbolActions);
                }
            }

            void executeOperationsActionsByKind(AnalysisScope analysisScope, ImmutableArray<IOperation> operationsToAnalyze, GroupedAnalyzerActions groupedActions)
            {
                foreach (var (analyzer, groupedActionsForAnalyzer) in groupedActions.GroupedActionsByAnalyzer)
                {
                    var operationActionsByKind = groupedActionsForAnalyzer.OperationActionsByAnalyzerAndKind;
                    if (operationActionsByKind.IsEmpty || !analysisScope.Contains(analyzer))
                    {
                        continue;
                    }

                    if (!AnalyzerExecutor.TryExecuteOperationActions(operationsToAnalyze, operationActionsByKind,
                            analyzer, semanticModel, declarationAnalysisData.TopmostNodeForAnalysis.FullSpan,
                            declarationIndex, symbol, analysisScope, analysisState, isInGeneratedCode))
                    {
                        success = false;
                    }
                }
            }

            void executeOperationsBlockActions(ImmutableArray<IOperation> operationBlocksToAnalyze, ImmutableArray<IOperation> operationsToAnalyze, IEnumerable<ExecutableCodeBlockAnalyzerActions> codeBlockActions)
            {
                if (!shouldExecuteOperationBlockActions)
                {
                    return;
                }

                foreach (var analyzerActions in codeBlockActions)
                {
                    if (analyzerActions.OperationBlockStartActions.IsEmpty &&
                        analyzerActions.OperationBlockActions.IsEmpty &&
                        analyzerActions.OperationBlockEndActions.IsEmpty)
                    {
                        continue;
                    }

                    if (!analysisScope.Contains(analyzerActions.Analyzer))
                    {
                        continue;
                    }

                    if (!AnalyzerExecutor.TryExecuteOperationBlockActions(
                        analyzerActions.OperationBlockStartActions, analyzerActions.OperationBlockActions,
                        analyzerActions.OperationBlockEndActions, analyzerActions.Analyzer, declarationAnalysisData.TopmostNodeForAnalysis, symbol,
                        operationBlocksToAnalyze, operationsToAnalyze, semanticModel, declarationIndex, analysisScope, analysisState, isInGeneratedCode))
                    {
                        success = false;
                    }
                }
            }

            void executeCodeBlockActions(ImmutableArray<SyntaxNode> executableCodeBlocks, IEnumerable<ExecutableCodeBlockAnalyzerActions> codeBlockActions)
            {
                if (executableCodeBlocks.IsEmpty || !shouldExecuteCodeBlockActions)
                {
                    return;
                }

                foreach (var analyzerActions in codeBlockActions)
                {
                    if (analyzerActions.CodeBlockStartActions.IsEmpty &&
                        analyzerActions.CodeBlockActions.IsEmpty &&
                        analyzerActions.CodeBlockEndActions.IsEmpty)
                    {
                        continue;
                    }

                    if (!analysisScope.Contains(analyzerActions.Analyzer))
                    {
                        continue;
                    }

                    if (!AnalyzerExecutor.TryExecuteCodeBlockActions(
                        analyzerActions.CodeBlockStartActions, analyzerActions.CodeBlockActions,
                        analyzerActions.CodeBlockEndActions, analyzerActions.Analyzer, declarationAnalysisData.TopmostNodeForAnalysis, symbol,
                        executableCodeBlocks, semanticModel, _getKind, declarationIndex, analysisScope, analysisState, isInGeneratedCode))
                    {
                        success = false;
                    }
                }
            }

            static void addExecutableCodeBlockAnalyzerActions(
                GroupedAnalyzerActions groupedActions,
                AnalysisScope analysisScope,
                ArrayBuilder<ExecutableCodeBlockAnalyzerActions> builder)
            {
                foreach (var (analyzer, groupedActionsForAnalyzer) in groupedActions.GroupedActionsByAnalyzer)
                {
                    if (analysisScope.Contains(analyzer) &&
                        groupedActionsForAnalyzer.TryGetExecutableCodeBlockActions(out var executableCodeBlockActions))
                    {
                        builder.Add(executableCodeBlockActions);
                    }
                }
            }
        }

        private static ImmutableArray<SyntaxNode> GetSyntaxNodesToAnalyze(
            SyntaxNode declaredNode,
            ISymbol declaredSymbol,
            ImmutableArray<DeclarationInfo> declarationsInNode,
            AnalysisScope analysisScope,
            bool isPartialDeclAnalysis,
            SemanticModel semanticModel,
            AnalyzerExecutor analyzerExecutor)
        {
            // Eliminate descendant member declarations within declarations.
            // There will be separate symbols declared for the members.
            HashSet<SyntaxNode>? descendantDeclsToSkip = null;
            bool first = true;
            foreach (var declInNode in declarationsInNode)
            {
                analyzerExecutor.CancellationToken.ThrowIfCancellationRequested();

                if (declInNode.DeclaredNode != declaredNode)
                {
                    // Might be:
                    // (1) A field declaration statement with multiple fields declared.
                    //     If so, we execute syntax node analysis for entire field declaration (and its descendants)
                    //     if we processing the first field and skip syntax actions for remaining fields in the declaration.
                    // (2) A namespace declaration statement with qualified name "namespace A.B { }"
                    if (IsEquivalentSymbol(declaredSymbol, declInNode.DeclaredSymbol))
                    {
                        if (first)
                        {
                            break;
                        }

                        return ImmutableArray<SyntaxNode>.Empty;
                    }

                    // Compute the topmost node representing the syntax declaration for the member that needs to be skipped.
                    var declarationNodeToSkip = declInNode.DeclaredNode;
                    var declaredSymbolOfDeclInNode = declInNode.DeclaredSymbol ?? semanticModel.GetDeclaredSymbol(declInNode.DeclaredNode, analyzerExecutor.CancellationToken);
                    if (declaredSymbolOfDeclInNode != null)
                    {
                        declarationNodeToSkip = semanticModel.GetTopmostNodeForDiagnosticAnalysis(declaredSymbolOfDeclInNode, declInNode.DeclaredNode);
                    }

                    descendantDeclsToSkip ??= new HashSet<SyntaxNode>();
                    descendantDeclsToSkip.Add(declarationNodeToSkip);
                }

                first = false;
            }

            Func<SyntaxNode, bool>? additionalFilter = semanticModel.GetSyntaxNodesToAnalyzeFilter(declaredNode, declaredSymbol);

            bool shouldAddNode(SyntaxNode node) => (descendantDeclsToSkip == null || !descendantDeclsToSkip.Contains(node)) && (additionalFilter is null || additionalFilter(node));
            var nodeBuilder = ArrayBuilder<SyntaxNode>.GetInstance();
            foreach (var node in declaredNode.DescendantNodesAndSelf(descendIntoChildren: shouldAddNode, descendIntoTrivia: true))
            {
                if (shouldAddNode(node) &&
                    (!isPartialDeclAnalysis || analysisScope.ShouldAnalyze(node)))
                {
                    nodeBuilder.Add(node);
                }
            }

            return nodeBuilder.ToImmutableAndFree();
        }

        private static bool IsEquivalentSymbol(ISymbol declaredSymbol, ISymbol? otherSymbol)
        {
            if (declaredSymbol.Equals(otherSymbol))
            {
                return true;
            }

            // GetSymbolInfo(name syntax) for "A" in "namespace A.B { }" sometimes returns a symbol which doesn't match
            // the symbol declared in the compilation. So we do an equivalence check for such namespace symbols.
            return otherSymbol != null &&
                declaredSymbol.Kind == SymbolKind.Namespace &&
                otherSymbol.Kind == SymbolKind.Namespace &&
                declaredSymbol.Name == otherSymbol.Name &&
                declaredSymbol.ToDisplayString() == otherSymbol.ToDisplayString();
        }

        private static ImmutableArray<IOperation> GetOperationBlocksToAnalyze(
            ImmutableArray<SyntaxNode> executableBlocks,
            SemanticModel semanticModel,
            CancellationToken cancellationToken)
        {
            ArrayBuilder<IOperation> operationBlocksToAnalyze = ArrayBuilder<IOperation>.GetInstance();

            foreach (SyntaxNode executableBlock in executableBlocks)
            {
                if (semanticModel.GetOperation(executableBlock, cancellationToken) is { } operation)
                {
                    operationBlocksToAnalyze.AddRange(operation);
                }
            }

            return operationBlocksToAnalyze.ToImmutableAndFree();
        }

        private static ImmutableArray<IOperation> GetOperationsToAnalyze(
            ImmutableArray<IOperation> operationBlocks)
        {
            ArrayBuilder<IOperation> operationsToAnalyze = ArrayBuilder<IOperation>.GetInstance();
            var checkParent = true;

            foreach (IOperation operationBlock in operationBlocks)
            {
                if (checkParent)
                {
                    // Special handling for IMethodBodyOperation and IConstructorBodyOperation.
                    // These are newly added root operation nodes for C# method and constructor bodies.
                    // However, to avoid a breaking change for existing operation block analyzers,
                    // we have decided to retain the current behavior of making operation block callbacks with the contained
                    // method body and/or constructor initializer operation nodes.
                    // Hence we detect here if the operation block is parented by IMethodBodyOperation or IConstructorBodyOperation and
                    // add them to 'operationsToAnalyze' so that analyzers that explicitly register for these operation kinds
                    // can get callbacks for these nodes.
                    if (operationBlock.Parent != null)
                    {
                        switch (operationBlock.Parent.Kind)
                        {
                            case OperationKind.MethodBody:
                            case OperationKind.ConstructorBody:
                                Debug.Assert(!operationBlock.Parent.IsImplicit);
                                operationsToAnalyze.Add(operationBlock.Parent);
                                break;

                            case OperationKind.ExpressionStatement:
                                // For constructor initializer, we generate an IInvocationOperation with an implicit IExpressionStatementOperation parent.
                                Debug.Assert(operationBlock.Kind == OperationKind.Invocation);
                                Debug.Assert(operationBlock.Parent.IsImplicit);
                                Debug.Assert(operationBlock.Parent.Parent is IConstructorBodyOperation ctorBody &&
                                    ctorBody.Initializer == operationBlock.Parent);
                                Debug.Assert(!operationBlock.Parent.Parent.IsImplicit);

                                operationsToAnalyze.Add(operationBlock.Parent.Parent);

                                break;

                            default:
                                Debug.Fail($"Expected operation with kind '{operationBlock.Kind}' to be the root operation with null 'Parent', but instead it has a non-null Parent with kind '{operationBlock.Parent.Kind}'");
                                break;
                        }

                        checkParent = false;
                    }
                }

                operationsToAnalyze.AddRange(operationBlock.DescendantsAndSelf());
            }

            Debug.Assert(operationsToAnalyze.ToImmutableHashSet().Count == operationsToAnalyze.Count);
            return operationsToAnalyze.ToImmutableAndFree();
        }
    }
}<|MERGE_RESOLUTION|>--- conflicted
+++ resolved
@@ -2697,13 +2697,9 @@
                 {
                     return GetOperationsToAnalyze(operationBlocksToAnalyze);
                 }
-<<<<<<< HEAD
-                catch (Exception ex) when (ex is InsufficientExecutionStackException || FatalError.ReportAndCatchUnlessCanceled(ex, cancellationToken))
-=======
 #pragma warning disable CS0618 // ReportIfNonFatalAndCatchUnlessCanceled is obsolete; tracked by https://github.com/dotnet/roslyn/issues/58375
                 catch (Exception ex) when (ex is InsufficientExecutionStackException || FatalError.ReportIfNonFatalAndCatchUnlessCanceled(ex, cancellationToken))
 #pragma warning restore CS0618 // ReportIfNonFatalAndCatchUnlessCanceled is obsolete
->>>>>>> 67d940c4
                 {
                     // the exception filter will short-circuit if `ex` is `InsufficientExecutionStackException` (from OperationWalker)
                     // and no non-fatal-watson will be logged as a result.
