﻿// Licensed to the .NET Foundation under one or more agreements.
// The .NET Foundation licenses this file to you under the MIT license.
// See the LICENSE file in the project root for more information.

#nullable enable

using System;
using System.Collections.Generic;
<<<<<<< HEAD
using System.Diagnostics;
=======
using System.Threading;
>>>>>>> 4320650d

namespace Microsoft.CodeAnalysis.Diagnostics
{
    internal abstract partial class AnalyzerDriver : IDisposable
    {
        internal class CompilationData
        {
            private readonly Dictionary<SyntaxReference, DeclarationAnalysisData> _declarationAnalysisDataMap;

            public CompilationData(Compilation compilation)
            {
                Debug.Assert(compilation.SemanticModelProvider is CachingSemanticModelProvider);

                SemanticModelProvider = (CachingSemanticModelProvider)compilation.SemanticModelProvider;
                this.SuppressMessageAttributeState = new SuppressMessageAttributeState(compilation);
                _declarationAnalysisDataMap = new Dictionary<SyntaxReference, DeclarationAnalysisData>();
            }

            public CachingSemanticModelProvider SemanticModelProvider { get; }
            public SuppressMessageAttributeState SuppressMessageAttributeState { get; }

<<<<<<< HEAD
=======
            public SemanticModel GetOrCreateCachedSemanticModel(SyntaxTree tree, Compilation compilation, CancellationToken cancellationToken)
            {
                SemanticModel? model;
                lock (_semanticModelsMap)
                {
                    if (_semanticModelsMap.TryGetValue(tree, out model) && model.Compilation == compilation)
                    {
                        return model;
                    }
                }

                model = compilation.GetSemanticModel(tree);

                lock (_semanticModelsMap)
                {
                    _semanticModelsMap[tree] = model;
                }

                return model;
            }

            public bool RemoveCachedSemanticModel(SyntaxTree tree)
            {
                lock (_semanticModelsMap)
                {
                    return _semanticModelsMap.Remove(tree);
                }
            }

>>>>>>> 4320650d
            internal DeclarationAnalysisData GetOrComputeDeclarationAnalysisData(
                SyntaxReference declaration,
                Func<DeclarationAnalysisData> computeDeclarationAnalysisData,
                bool cacheAnalysisData)
            {
                if (!cacheAnalysisData)
                {
                    return computeDeclarationAnalysisData();
                }

                lock (_declarationAnalysisDataMap)
                {
                    if (_declarationAnalysisDataMap.TryGetValue(declaration, out var cachedData))
                    {
                        return cachedData;
                    }
                }

                DeclarationAnalysisData data = computeDeclarationAnalysisData();

                lock (_declarationAnalysisDataMap)
                {
                    if (!_declarationAnalysisDataMap.TryGetValue(declaration, out var existingData))
                    {
                        _declarationAnalysisDataMap.Add(declaration, data);
                    }
                    else
                    {
                        data = existingData;
                    }
                }

                return data;
            }

            internal void ClearDeclarationAnalysisData(SyntaxReference declaration)
            {
                lock (_declarationAnalysisDataMap)
                {
                    _declarationAnalysisDataMap.Remove(declaration);
                }
            }
        }
    }
}<|MERGE_RESOLUTION|>--- conflicted
+++ resolved
@@ -6,11 +6,8 @@
 
 using System;
 using System.Collections.Generic;
-<<<<<<< HEAD
 using System.Diagnostics;
-=======
 using System.Threading;
->>>>>>> 4320650d
 
 namespace Microsoft.CodeAnalysis.Diagnostics
 {
@@ -32,38 +29,6 @@
             public CachingSemanticModelProvider SemanticModelProvider { get; }
             public SuppressMessageAttributeState SuppressMessageAttributeState { get; }
 
-<<<<<<< HEAD
-=======
-            public SemanticModel GetOrCreateCachedSemanticModel(SyntaxTree tree, Compilation compilation, CancellationToken cancellationToken)
-            {
-                SemanticModel? model;
-                lock (_semanticModelsMap)
-                {
-                    if (_semanticModelsMap.TryGetValue(tree, out model) && model.Compilation == compilation)
-                    {
-                        return model;
-                    }
-                }
-
-                model = compilation.GetSemanticModel(tree);
-
-                lock (_semanticModelsMap)
-                {
-                    _semanticModelsMap[tree] = model;
-                }
-
-                return model;
-            }
-
-            public bool RemoveCachedSemanticModel(SyntaxTree tree)
-            {
-                lock (_semanticModelsMap)
-                {
-                    return _semanticModelsMap.Remove(tree);
-                }
-            }
-
->>>>>>> 4320650d
             internal DeclarationAnalysisData GetOrComputeDeclarationAnalysisData(
                 SyntaxReference declaration,
                 Func<DeclarationAnalysisData> computeDeclarationAnalysisData,
