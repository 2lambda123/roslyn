﻿<?xml version="1.0" encoding="utf-8"?>
<root>
  <!-- 
    Microsoft ResX Schema 
    
    Version 2.0
    
    The primary goals of this format is to allow a simple XML format 
    that is mostly human readable. The generation and parsing of the 
    various data types are done through the TypeConverter classes 
    associated with the data types.
    
    Example:
    
    ... ado.net/XML headers & schema ...
    <resheader name="resmimetype">text/microsoft-resx</resheader>
    <resheader name="version">2.0</resheader>
    <resheader name="reader">System.Resources.ResXResourceReader, System.Windows.Forms, ...</resheader>
    <resheader name="writer">System.Resources.ResXResourceWriter, System.Windows.Forms, ...</resheader>
    <data name="Name1"><value>this is my long string</value><comment>this is a comment</comment></data>
    <data name="Color1" type="System.Drawing.Color, System.Drawing">Blue</data>
    <data name="Bitmap1" mimetype="application/x-microsoft.net.object.binary.base64">
        <value>[base64 mime encoded serialized .NET Framework object]</value>
    </data>
    <data name="Icon1" type="System.Drawing.Icon, System.Drawing" mimetype="application/x-microsoft.net.object.bytearray.base64">
        <value>[base64 mime encoded string representing a byte array form of the .NET Framework object]</value>
        <comment>This is a comment</comment>
    </data>
                
    There are any number of "resheader" rows that contain simple 
    name/value pairs.
    
    Each data row contains a name, and value. The row also contains a 
    type or mimetype. Type corresponds to a .NET class that support 
    text/value conversion through the TypeConverter architecture. 
    Classes that don't support this are serialized and stored with the 
    mimetype set.
    
    The mimetype is used for serialized objects, and tells the 
    ResXResourceReader how to depersist the object. This is currently not 
    extensible. For a given mimetype the value must be set accordingly:
    
    Note - application/x-microsoft.net.object.binary.base64 is the format 
    that the ResXResourceWriter will generate, however the reader can 
    read any of the formats listed below.
    
    mimetype: application/x-microsoft.net.object.binary.base64
    value   : The object must be serialized with 
            : System.Runtime.Serialization.Formatters.Binary.BinaryFormatter
            : and then encoded with base64 encoding.
    
    mimetype: application/x-microsoft.net.object.soap.base64
    value   : The object must be serialized with 
            : System.Runtime.Serialization.Formatters.Soap.SoapFormatter
            : and then encoded with base64 encoding.

    mimetype: application/x-microsoft.net.object.bytearray.base64
    value   : The object must be serialized into a byte array 
            : using a System.ComponentModel.TypeConverter
            : and then encoded with base64 encoding.
    -->
  <xsd:schema id="root" xmlns="" xmlns:xsd="http://www.w3.org/2001/XMLSchema" xmlns:msdata="urn:schemas-microsoft-com:xml-msdata">
    <xsd:import namespace="http://www.w3.org/XML/1998/namespace" />
    <xsd:element name="root" msdata:IsDataSet="true">
      <xsd:complexType>
        <xsd:choice maxOccurs="unbounded">
          <xsd:element name="metadata">
            <xsd:complexType>
              <xsd:sequence>
                <xsd:element name="value" type="xsd:string" minOccurs="0" />
              </xsd:sequence>
              <xsd:attribute name="name" use="required" type="xsd:string" />
              <xsd:attribute name="type" type="xsd:string" />
              <xsd:attribute name="mimetype" type="xsd:string" />
              <xsd:attribute ref="xml:space" />
            </xsd:complexType>
          </xsd:element>
          <xsd:element name="assembly">
            <xsd:complexType>
              <xsd:attribute name="alias" type="xsd:string" />
              <xsd:attribute name="name" type="xsd:string" />
            </xsd:complexType>
          </xsd:element>
          <xsd:element name="data">
            <xsd:complexType>
              <xsd:sequence>
                <xsd:element name="value" type="xsd:string" minOccurs="0" msdata:Ordinal="1" />
                <xsd:element name="comment" type="xsd:string" minOccurs="0" msdata:Ordinal="2" />
              </xsd:sequence>
              <xsd:attribute name="name" type="xsd:string" use="required" msdata:Ordinal="1" />
              <xsd:attribute name="type" type="xsd:string" msdata:Ordinal="3" />
              <xsd:attribute name="mimetype" type="xsd:string" msdata:Ordinal="4" />
              <xsd:attribute ref="xml:space" />
            </xsd:complexType>
          </xsd:element>
          <xsd:element name="resheader">
            <xsd:complexType>
              <xsd:sequence>
                <xsd:element name="value" type="xsd:string" minOccurs="0" msdata:Ordinal="1" />
              </xsd:sequence>
              <xsd:attribute name="name" type="xsd:string" use="required" />
            </xsd:complexType>
          </xsd:element>
        </xsd:choice>
      </xsd:complexType>
    </xsd:element>
  </xsd:schema>
  <resheader name="resmimetype">
    <value>text/microsoft-resx</value>
  </resheader>
  <resheader name="version">
    <value>2.0</value>
  </resheader>
  <resheader name="reader">
    <value>System.Resources.ResXResourceReader, System.Windows.Forms, Version=4.0.0.0, Culture=neutral, PublicKeyToken=b77a5c561934e089</value>
  </resheader>
  <resheader name="writer">
    <value>System.Resources.ResXResourceWriter, System.Windows.Forms, Version=4.0.0.0, Culture=neutral, PublicKeyToken=b77a5c561934e089</value>
  </resheader>
  <data name="Inline_temporary_variable" xml:space="preserve">
    <value>Inline temporary variable</value>
  </data>
  <data name="Conflict_s_detected" xml:space="preserve">
    <value>Conflict(s) detected.</value>
  </data>
  <data name="Invert_if" xml:space="preserve">
    <value>Invert if</value>
  </data>
  <data name="Add_await" xml:space="preserve">
    <value>Add await</value>
  </data>
  <data name="Add_Await_and_ConfigureAwaitFalse" xml:space="preserve">
    <value>Add await and ConfigureAwait(false)</value>
  </data>
  <data name="Simplify_lambda_expression" xml:space="preserve">
    <value>Simplify lambda expression</value>
  </data>
  <data name="Simplify_all_occurrences" xml:space="preserve">
    <value>Simplify all occurrences</value>
  </data>
  <data name="Remove_Unnecessary_Usings" xml:space="preserve">
    <value>Remove Unnecessary Usings</value>
  </data>
  <data name="lambda_expression" xml:space="preserve">
    <value>&lt;lambda expression&gt;</value>
  </data>
  <data name="Autoselect_disabled_due_to_potential_lambda_declaration" xml:space="preserve">
    <value>Autoselect disabled due to potential lambda declaration.</value>
  </data>
  <data name="member_name" xml:space="preserve">
    <value>&lt;member name&gt; = </value>
  </data>
  <data name="Autoselect_disabled_due_to_possible_explicitly_named_anonymous_type_member_creation" xml:space="preserve">
    <value>Autoselect disabled due to possible explicitly named anonymous type member creation.</value>
  </data>
  <data name="element_name" xml:space="preserve">
    <value>&lt;element name&gt; : </value>
  </data>
  <data name="Autoselect_disabled_due_to_possible_tuple_type_element_creation" xml:space="preserve">
    <value>Autoselect disabled due to possible tuple type element creation.</value>
  </data>
  <data name="range_variable" xml:space="preserve">
    <value>&lt;range variable&gt;</value>
  </data>
  <data name="Autoselect_disabled_due_to_potential_range_variable_declaration" xml:space="preserve">
    <value>Autoselect disabled due to potential range variable declaration.</value>
  </data>
  <data name="Declare_as_nullable" xml:space="preserve">
    <value>Declare as nullable</value>
  </data>
  <data name="Fix_return_type" xml:space="preserve">
    <value>Fix return type</value>
  </data>
  <data name="Simplify_name_0" xml:space="preserve">
    <value>Simplify name '{0}'</value>
  </data>
  <data name="Simplify_member_access_0" xml:space="preserve">
    <value>Simplify member access '{0}'</value>
  </data>
  <data name="Remove_this_qualification" xml:space="preserve">
    <value>Remove 'this' qualification</value>
  </data>
  <data name="Name_can_be_simplified" xml:space="preserve">
    <value>Name can be simplified</value>
  </data>
  <data name="Can_t_determine_valid_range_of_statements_to_extract" xml:space="preserve">
    <value>Can't determine valid range of statements to extract</value>
  </data>
  <data name="Not_all_code_paths_return" xml:space="preserve">
    <value>Not all code paths return</value>
  </data>
  <data name="Selection_does_not_contain_a_valid_node" xml:space="preserve">
    <value>Selection does not contain a valid node</value>
  </data>
  <data name="Invalid_selection" xml:space="preserve">
    <value>Invalid selection.</value>
  </data>
  <data name="Selection_does_not_contain_a_valid_token" xml:space="preserve">
    <value>Selection does not contain a valid token.</value>
  </data>
  <data name="No_valid_selection_to_perform_extraction" xml:space="preserve">
    <value>No valid selection to perform extraction.</value>
  </data>
  <data name="No_common_root_node_for_extraction" xml:space="preserve">
    <value>No common root node for extraction.</value>
  </data>
  <data name="Contains_invalid_selection" xml:space="preserve">
    <value>Contains invalid selection.</value>
  </data>
  <data name="The_selection_contains_syntactic_errors" xml:space="preserve">
    <value>The selection contains syntactic errors</value>
  </data>
  <data name="Selection_can_not_cross_over_preprocessor_directives" xml:space="preserve">
    <value>Selection can not cross over preprocessor directives.</value>
  </data>
  <data name="Selection_can_not_contain_a_yield_statement" xml:space="preserve">
    <value>Selection can not contain a yield statement.</value>
  </data>
  <data name="Selection_can_not_contain_throw_statement" xml:space="preserve">
    <value>Selection can not contain throw statement.</value>
  </data>
  <data name="Selection_can_not_be_part_of_constant_initializer_expression" xml:space="preserve">
    <value>Selection can not be part of constant initializer expression.</value>
  </data>
  <data name="Selection_can_not_contain_a_pattern_expression" xml:space="preserve">
    <value>Selection can not contain a pattern expression.</value>
  </data>
  <data name="The_selected_code_is_inside_an_unsafe_context" xml:space="preserve">
    <value>The selected code is inside an unsafe context.</value>
  </data>
  <data name="No_valid_statement_range_to_extract" xml:space="preserve">
    <value>No valid statement range to extract</value>
  </data>
  <data name="deprecated" xml:space="preserve">
    <value>deprecated</value>
  </data>
  <data name="extension" xml:space="preserve">
    <value>extension</value>
  </data>
  <data name="awaitable" xml:space="preserve">
    <value>awaitable</value>
  </data>
  <data name="awaitable_extension" xml:space="preserve">
    <value>awaitable, extension</value>
  </data>
  <data name="Organize_Usings" xml:space="preserve">
    <value>Organize Usings</value>
  </data>
  <data name="Remove_and_Sort_Usings" xml:space="preserve">
    <value>R&amp;emove and Sort Usings</value>
  </data>
  <data name="Insert_await" xml:space="preserve">
    <value>Insert 'await'.</value>
  </data>
  <data name="Make_0_return_Task_instead_of_void" xml:space="preserve">
    <value>Make {0} return Task instead of void.</value>
  </data>
  <data name="Change_return_type_from_0_to_1" xml:space="preserve">
    <value>Change return type from {0} to {1}</value>
  </data>
  <data name="Replace_return_with_yield_return" xml:space="preserve">
    <value>Replace return with yield return</value>
  </data>
  <data name="Generate_explicit_conversion_operator_in_0" xml:space="preserve">
    <value>Generate explicit conversion operator in '{0}'</value>
  </data>
  <data name="Generate_implicit_conversion_operator_in_0" xml:space="preserve">
    <value>Generate implicit conversion operator in '{0}'</value>
  </data>
  <data name="Do_not_change_this_code_Put_cleanup_code_in_Dispose_bool_disposing_above" xml:space="preserve">
    <value>Do not change this code. Put cleanup code in Dispose(bool disposing) above.</value>
  </data>
  <data name="TODO_colon_free_unmanaged_resources_unmanaged_objects_and_override_a_finalizer_below" xml:space="preserve">
    <value>TODO: free unmanaged resources (unmanaged objects) and override a finalizer below.</value>
  </data>
  <data name="TODO_colon_override_a_finalizer_only_if_Dispose_bool_disposing_above_has_code_to_free_unmanaged_resources" xml:space="preserve">
    <value>TODO: override a finalizer only if Dispose(bool disposing) above has code to free unmanaged resources.</value>
  </data>
  <data name="This_code_added_to_correctly_implement_the_disposable_pattern" xml:space="preserve">
    <value>This code added to correctly implement the disposable pattern.</value>
  </data>
  <data name="TODO_colon_uncomment_the_following_line_if_the_finalizer_is_overridden_above" xml:space="preserve">
    <value>TODO: uncomment the following line if the finalizer is overridden above.</value>
  </data>
  <data name="Using_directive_is_unnecessary" xml:space="preserve">
    <value>Using directive is unnecessary.</value>
  </data>
  <data name="try_block" xml:space="preserve">
    <value>try block</value>
    <comment>{Locked="try"} "try" is a C# keyword and should not be localized.</comment>
  </data>
  <data name="catch_clause" xml:space="preserve">
    <value>catch clause</value>
    <comment>{Locked="catch"} "catch" is a C# keyword and should not be localized.</comment>
  </data>
  <data name="filter_clause" xml:space="preserve">
    <value>filter clause</value>
  </data>
  <data name="finally_clause" xml:space="preserve">
    <value>finally clause</value>
    <comment>{Locked="finally"} "finally" is a C# keyword and should not be localized.</comment>
  </data>
  <data name="fixed_statement" xml:space="preserve">
    <value>fixed statement</value>
    <comment>{Locked="fixed"} "fixed" is a C# keyword and should not be localized.</comment>
  </data>
  <data name="using_statement" xml:space="preserve">
    <value>using statement</value>
    <comment>{Locked="using"} "using" is a C# keyword and should not be localized.</comment>
  </data>
  <data name="lock_statement" xml:space="preserve">
    <value>lock statement</value>
    <comment>{Locked="lock"} "lock" is a C# keyword and should not be localized.</comment>
  </data>
  <data name="foreach_statement" xml:space="preserve">
    <value>foreach statement</value>
    <comment>{Locked="foreach"} "foreach" is a C# keyword and should not be localized.</comment>
  </data>
  <data name="asynchronous_foreach_statement" xml:space="preserve">
    <value>asynchronous foreach statement</value>
    <comment>{Locked="foreach"} "foreach" is a C# keyword and should not be localized.</comment>
  </data>
  <data name="using_declaration" xml:space="preserve">
    <value>using declaration</value>
    <comment>{Locked="using"} "using" is a C# keyword and should not be localized.</comment>
  </data>
  <data name="asynchronous_using_declaration" xml:space="preserve">
    <value>asynchronous using declaration</value>
    <comment>{Locked="using"} "using" is a C# keyword and should not be localized.</comment>
  </data>
  <data name="checked_statement" xml:space="preserve">
    <value>checked statement</value>
    <comment>{Locked="checked"} "checked" is a C# keyword and should not be localized.</comment>
  </data>
  <data name="unchecked_statement" xml:space="preserve">
    <value>unchecked statement</value>
    <comment>{Locked="unchecked"} "unchecked" is a C# keyword and should not be localized.</comment>
  </data>
  <data name="yield_return_statement" xml:space="preserve">
    <value>yield return statement</value>
    <comment>{Locked="yield return"} "yield return" is a C# keyword and should not be localized.</comment>
  </data>
  <data name="yield_break_statement" xml:space="preserve">
    <value>yield break statement</value>
    <comment>{Locked="yield break"} "yield break" is a C# keyword and should not be localized.</comment>
  </data>
  <data name="await_expression" xml:space="preserve">
    <value>await expression</value>
    <comment>{Locked="await"} "await" is a C# keyword and should not be localized.</comment>
  </data>
  <data name="lambda" xml:space="preserve">
    <value>lambda</value>
  </data>
  <data name="anonymous_method" xml:space="preserve">
    <value>anonymous method</value>
  </data>
  <data name="from_clause" xml:space="preserve">
    <value>from clause</value>
  </data>
  <data name="join_clause" xml:space="preserve">
    <value>join clause</value>
    <comment>{Locked="join"} "join" is a C# keyword and should not be localized.</comment>
  </data>
  <data name="let_clause" xml:space="preserve">
    <value>let clause</value>
    <comment>{Locked="let"} "let" is a C# keyword and should not be localized.</comment>
  </data>
  <data name="where_clause" xml:space="preserve">
    <value>where clause</value>
    <comment>{Locked="where"} "where" is a C# keyword and should not be localized.</comment>
  </data>
  <data name="orderby_clause" xml:space="preserve">
    <value>orderby clause</value>
    <comment>{Locked="orderby"} "orderby" is a C# keyword and should not be localized.</comment>
  </data>
  <data name="select_clause" xml:space="preserve">
    <value>select clause</value>
    <comment>{Locked="select"} "select" is a C# keyword and should not be localized.</comment>
  </data>
  <data name="groupby_clause" xml:space="preserve">
    <value>groupby clause</value>
    <comment>{Locked="groupby"} "groupby" is a C# keyword and should not be localized.</comment>
  </data>
  <data name="query_body" xml:space="preserve">
    <value>query body</value>
  </data>
  <data name="into_clause" xml:space="preserve">
    <value>into clause</value>
    <comment>{Locked="into"} "into" is a C# keyword and should not be localized.</comment>
  </data>
  <data name="is_pattern" xml:space="preserve">
    <value>is pattern</value>
    <comment>{Locked="is"} "is" is a C# keyword and should not be localized.</comment>
  </data>
  <data name="deconstruction" xml:space="preserve">
    <value>deconstruction</value>
  </data>
  <data name="tuple" xml:space="preserve">
    <value>tuple</value>
  </data>
  <data name="local_function" xml:space="preserve">
    <value>local function</value>
  </data>
  <data name="out_var" xml:space="preserve">
    <value>out variable</value>
    <comment>{Locked="out"} "out" is a C# keyword and should not be localized.</comment>
  </data>
  <data name="ref_local_or_expression" xml:space="preserve">
    <value>ref local or expression</value>
    <comment>{Locked="ref"} "ref" is a C# keyword and should not be localized.</comment>
  </data>
  <data name="switch_statement" xml:space="preserve">
    <value>switch statement</value>
    <comment>{Locked="switch"} "switch" is a C# keyword and should not be localized.</comment>
  </data>
  <data name="global_statement" xml:space="preserve">
    <value>global statement</value>
    <comment>{Locked="global"} "global" is a C# keyword and should not be localized.</comment>
  </data>
  <data name="using_namespace" xml:space="preserve">
    <value>using namespace</value>
  </data>
  <data name="using_directive" xml:space="preserve">
    <value>using directive</value>
  </data>
  <data name="struct_" xml:space="preserve">
    <value>struct</value>
    <comment>{Locked}</comment>
  </data>
  <data name="event_field" xml:space="preserve">
    <value>event field</value>
  </data>
  <data name="conversion_operator" xml:space="preserve">
    <value>conversion operator</value>
  </data>
  <data name="destructor" xml:space="preserve">
    <value>destructor</value>
  </data>
  <data name="indexer" xml:space="preserve">
    <value>indexer</value>
  </data>
  <data name="property_getter" xml:space="preserve">
    <value>property getter</value>
  </data>
  <data name="indexer_getter" xml:space="preserve">
    <value>indexer getter</value>
  </data>
  <data name="property_setter" xml:space="preserve">
    <value>property setter</value>
  </data>
  <data name="indexer_setter" xml:space="preserve">
    <value>indexer setter</value>
  </data>
  <data name="attribute_target" xml:space="preserve">
    <value>attribute target</value>
  </data>
  <data name="_0_does_not_contain_a_constructor_that_takes_that_many_arguments" xml:space="preserve">
    <value>'{0}' does not contain a constructor that takes that many arguments.</value>
  </data>
  <data name="The_name_0_does_not_exist_in_the_current_context" xml:space="preserve">
    <value>The name '{0}' does not exist in the current context.</value>
  </data>
  <data name="Hide_base_member" xml:space="preserve">
    <value>Hide base member</value>
  </data>
  <data name="Delegate_invocation_can_be_simplified" xml:space="preserve">
    <value>Delegate invocation can be simplified.</value>
  </data>
  <data name="Properties" xml:space="preserve">
    <value>Properties</value>
  </data>
  <data name="Use_explicit_type_instead_of_var" xml:space="preserve">
    <value>Use explicit type instead of 'var'</value>
  </data>
  <data name="Use_explicit_type" xml:space="preserve">
    <value>Use explicit type</value>
  </data>
  <data name="use_var_instead_of_explicit_type" xml:space="preserve">
    <value>use 'var' instead of explicit type</value>
  </data>
  <data name="Use_implicit_type" xml:space="preserve">
    <value>Use implicit type</value>
  </data>
  <data name="Autoselect_disabled_due_to_namespace_declaration" xml:space="preserve">
    <value>Autoselect disabled due to namespace declaration.</value>
  </data>
  <data name="namespace_name" xml:space="preserve">
    <value>&lt;namespace name&gt;</value>
  </data>
  <data name="Autoselect_disabled_due_to_type_declaration" xml:space="preserve">
    <value>Autoselect disabled due to type declaration.</value>
  </data>
  <data name="Autoselect_disabled_due_to_possible_deconstruction_declaration" xml:space="preserve">
    <value>Autoselect disabled due to possible deconstruction declaration.</value>
  </data>
  <data name="Upgrade_this_project_to_csharp_language_version_0" xml:space="preserve">
    <value>Upgrade this project to C# language version '{0}'</value>
  </data>
  <data name="Upgrade_all_csharp_projects_to_language_version_0" xml:space="preserve">
    <value>Upgrade all C# projects to language version '{0}'</value>
  </data>
  <data name="class_name" xml:space="preserve">
    <value>&lt;class name&gt;</value>
  </data>
  <data name="interface_name" xml:space="preserve">
    <value>&lt;interface name&gt;</value>
  </data>
  <data name="designation_name" xml:space="preserve">
    <value>&lt;designation name&gt;</value>
  </data>
  <data name="struct_name" xml:space="preserve">
    <value>&lt;struct name&gt;</value>
  </data>
  <data name="Make_method_async" xml:space="preserve">
    <value>Make method async</value>
  </data>
  <data name="Make_method_async_remain_void" xml:space="preserve">
    <value>Make method async (stay void)</value>
  </data>
  <data name="Add_this" xml:space="preserve">
    <value>Add 'this.'</value>
  </data>
  <data name="Convert_to_switch" xml:space="preserve">
    <value>Convert to 'switch'</value>
  </data>
  <data name="Warning_Extracting_a_local_function_reference_may_produce_invalid_code" xml:space="preserve">
    <value>Warning: Extracting a local function reference may produce invalid code</value>
  </data>
  <data name="Name" xml:space="preserve">
    <value>&lt;Name&gt;</value>
  </data>
  <data name="Autoselect_disabled_due_to_member_declaration" xml:space="preserve">
    <value>Autoselect disabled due to member declaration</value>
  </data>
  <data name="Suggested_name" xml:space="preserve">
    <value>(Suggested name)</value>
  </data>
  <data name="Remove_unused_function" xml:space="preserve">
    <value>Remove unused function</value>
  </data>
  <data name="Use_is_null_check" xml:space="preserve">
    <value>Use 'is null' check</value>
  </data>
  <data name="Add_parentheses_around_conditional_expression_in_interpolated_string" xml:space="preserve">
    <value>Add parentheses</value>
  </data>
  <data name="Convert_to_foreach" xml:space="preserve">
    <value>Convert to 'foreach'</value>
  </data>
  <data name="Convert_to_for" xml:space="preserve">
    <value>Convert to 'for'</value>
  </data>
  <data name="if_statement_can_be_simplified" xml:space="preserve">
    <value>'if' statement can be simplified</value>
  </data>
  <data name="Allow_unsafe_code_in_this_project" xml:space="preserve">
    <value>Allow unsafe code in this project</value>
  </data>
  <data name="Add_Obsolete" xml:space="preserve">
    <value>Add [Obsolete]</value>
  </data>
  <data name="Convert_to_method" xml:space="preserve">
    <value>Convert to method</value>
  </data>
  <data name="Add_accessibility_modifiers" xml:space="preserve">
    <value>Add accessibility modifiers</value>
  </data>
  <data name="Add_remove_braces_for_single_line_control_statements" xml:space="preserve">
    <value>Add/remove braces for single-line control statements</value>
  </data>
  <data name="Apply_language_framework_type_preferences" xml:space="preserve">
    <value>Apply language/framework type preferences</value>
  </data>
  <data name="Apply_implicit_explicit_type_preferences" xml:space="preserve">
    <value>Apply implicit/explicit type preferences</value>
  </data>
  <data name="Apply_this_qualification_preferences" xml:space="preserve">
    <value>Apply 'this.' qualification preferences</value>
  </data>
  <data name="Sort_accessibility_modifiers" xml:space="preserve">
    <value>Sort accessibility modifiers</value>
  </data>
  <data name="Apply_expression_block_body_preferences" xml:space="preserve">
    <value>Apply expression/block body preferences</value>
  </data>
  <data name="Apply_inline_out_variable_preferences" xml:space="preserve">
    <value>Apply inline 'out' variables preferences</value>
  </data>
  <data name="Apply_object_collection_initialization_preferences" xml:space="preserve">
    <value>Apply object/collection initialization preferences</value>
  </data>
  <data name="Make_private_field_readonly_when_possible" xml:space="preserve">
    <value>Make private fields readonly when possible</value>
  </data>
  <data name="Remove_unnecessary_casts" xml:space="preserve">
    <value>Remove unnecessary casts</value>
  </data>
  <data name="Remove_unused_variables" xml:space="preserve">
    <value>Remove unused variables</value>
  </data>
  <data name="Use_0" xml:space="preserve">
    <value>Use '{0}'</value>
  </data>
  <data name="Add_missing_usings" xml:space="preserve">
    <value>Add missing usings</value>
    <comment>{Locked="using"} "using" is a C# keyword and should not be localized.</comment>
  </data>
  <data name="Introduce_using_statement" xml:space="preserve">
    <value>Introduce 'using' statement</value>
    <comment>{Locked="using"} "using" is a C# keyword and should not be localized.</comment>
  </data>
  <data name="Unseal_class_0" xml:space="preserve">
    <value>Unseal class '{0}'</value>
  </data>
  <data name="Make_ref_struct" xml:space="preserve">
    <value>Make 'ref struct'</value>
    <comment>{Locked="ref"}{Locked="struct"} "ref" and "struct" are C# keywords and should not be localized.</comment>
  </data>
  <data name="Sort_Usings" xml:space="preserve">
    <value>&amp;Sort Usings</value>
  </data>
  <data name="Convert_switch_statement_to_expression" xml:space="preserve">
    <value>Convert switch statement to expression</value>
  </data>
  <data name="Use_switch_expression" xml:space="preserve">
    <value>Use 'switch' expression</value>
  </data>
  <data name="Misplaced_using_directive" xml:space="preserve">
    <value>Misplaced using directive</value>
    <comment>{Locked="using"} "using" is a C# keyword and should not be localized.</comment>
  </data>
  <data name="Move_misplaced_using_directives" xml:space="preserve">
    <value>Move misplaced using directives</value>
    <comment>{Locked="using"} "using" is a C# keyword and should not be localized.</comment>
  </data>
  <data name="Using_directives_must_be_placed_inside_of_a_namespace_declaration" xml:space="preserve">
    <value>Using directives must be placed inside of a namespace declaration</value>
    <comment>{Locked="using"} "using" is a C# keyword and should not be localized. {Locked="namespace"} "namespace" is a C# keyword and should not be localized.</comment>
  </data>
  <data name="Using_directives_must_be_placed_outside_of_a_namespace_declaration" xml:space="preserve">
    <value>Using directives must be placed outside of a namespace declaration</value>
    <comment>{Locked="using"} "using" is a C# keyword and should not be localized. {Locked="namespace"} "namespace" is a C# keyword and should not be localized.</comment>
  </data>
  <data name="Warning_colon_Moving_using_directives_may_change_code_meaning" xml:space="preserve">
    <value>Warning: Moving using directives may change code meaning.</value>
    <comment>{Locked="using"} "using" is a C# keyword and should not be localized.</comment>
  </data>
  <data name="_0_is_not_null_here" xml:space="preserve">
    <value>'{0}' is not null here.</value>
  </data>
  <data name="_0_may_be_null_here" xml:space="preserve">
    <value>'{0}' may be null here.</value>
  </data>
<<<<<<< HEAD
  <data name="Warning_Inlining_temporary_into_conditional_method_call" xml:space="preserve">
    <value>Warning: Inlining temporary into conditional method call.</value>
=======
  <data name="Assign_out_parameters" xml:space="preserve">
    <value>Assign 'out' parameters</value>
    <comment>{Locked="out"} "out" is a C# keyword and should not be localized.</comment>
  </data>
  <data name="Assign_out_parameters_at_start" xml:space="preserve">
    <value>Assign 'out' parameters (at start)</value>
    <comment>{Locked="out"} "out" is a C# keyword and should not be localized.</comment>
>>>>>>> da23dd41
  </data>
  <data name="local_variable_declaration" xml:space="preserve">
    <value>local variable declaration</value>
  </data>
  <data name="switch_statement_case_clause" xml:space="preserve">
    <value>switch statement case clause</value>
    <comment>{Locked="switch"}{Locked="case"} "switch" and "case" are a C# keyword and should not be localized.</comment>
  </data>
</root><|MERGE_RESOLUTION|>--- conflicted
+++ resolved
@@ -651,10 +651,6 @@
   <data name="_0_may_be_null_here" xml:space="preserve">
     <value>'{0}' may be null here.</value>
   </data>
-<<<<<<< HEAD
-  <data name="Warning_Inlining_temporary_into_conditional_method_call" xml:space="preserve">
-    <value>Warning: Inlining temporary into conditional method call.</value>
-=======
   <data name="Assign_out_parameters" xml:space="preserve">
     <value>Assign 'out' parameters</value>
     <comment>{Locked="out"} "out" is a C# keyword and should not be localized.</comment>
@@ -662,7 +658,9 @@
   <data name="Assign_out_parameters_at_start" xml:space="preserve">
     <value>Assign 'out' parameters (at start)</value>
     <comment>{Locked="out"} "out" is a C# keyword and should not be localized.</comment>
->>>>>>> da23dd41
+  </data>
+  <data name="Warning_Inlining_temporary_into_conditional_method_call" xml:space="preserve">
+    <value>Warning: Inlining temporary into conditional method call.</value>
   </data>
   <data name="local_variable_declaration" xml:space="preserve">
     <value>local variable declaration</value>
