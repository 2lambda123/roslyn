--- conflicted
+++ resolved
@@ -106,34 +106,9 @@
             return true;
         }
 
-<<<<<<< HEAD
-        private bool ShouldTriggerInArgumentLists(SourceText text, OptionSet options)
-            => Workspace.TryGetWorkspace(text.Container, out var workspace) &&
-                ShouldTriggerInArgumentLists(workspace, options);
-
-        private bool? _shouldTriggerCompletionInArgumentListsExperiment = null;
-
-        private bool ShouldTriggerInArgumentLists(Workspace workspace, OptionSet options)
-        {
-            var isTriggerInArgumentListOptionEnabled = options.GetOption(CompletionOptions.TriggerInArgumentLists, LanguageNames.CSharp);
-            if (isTriggerInArgumentListOptionEnabled != null)
-            {
-                return isTriggerInArgumentListOptionEnabled.Value;
-            }
-
-            if (_shouldTriggerCompletionInArgumentListsExperiment == null)
-            {
-                var experimentationService = workspace.Services.GetRequiredService<IExperimentationService>();
-                _shouldTriggerCompletionInArgumentListsExperiment =
-                    experimentationService.IsExperimentEnabled(WellKnownExperimentNames.TriggerCompletionInArgumentLists);
-            }
-
-            return _shouldTriggerCompletionInArgumentListsExperiment.Value;
-        }
-=======
+
         private static bool ShouldTriggerInArgumentLists(OptionSet options)
             => options.GetOption(CompletionOptions.TriggerInArgumentLists, LanguageNames.CSharp);
->>>>>>> 258ab220
 
         private static async Task<bool?> IsTriggerOnDotAsync(Document document, int characterPosition, CancellationToken cancellationToken)
         {
@@ -144,13 +119,8 @@
             }
 
             // don't want to trigger after a number.  All other cases after dot are ok.
-<<<<<<< HEAD
             var root = await document.GetRequiredSyntaxRootAsync(cancellationToken).ConfigureAwait(false);
             var token = root.FindToken(characterPosition);
-=======
-            var tree = await document.GetRequiredSyntaxRootAsync(cancellationToken).ConfigureAwait(false);
-            var token = tree.FindToken(characterPosition);
->>>>>>> 258ab220
             if (token.Kind() == SyntaxKind.DotToken)
             {
                 token = token.GetPreviousToken();
@@ -168,13 +138,8 @@
                 return null;
             }
 
-<<<<<<< HEAD
             var root = await document.GetRequiredSyntaxRootAsync(cancellationToken).ConfigureAwait(false);
             var token = root.FindToken(characterPosition);
-=======
-            var tree = await document.GetRequiredSyntaxRootAsync(cancellationToken).ConfigureAwait(false);
-            var token = tree.FindToken(characterPosition);
->>>>>>> 258ab220
 
             if (!token.Parent.IsKind(SyntaxKind.ArgumentList, SyntaxKind.BracketedArgumentList, SyntaxKind.AttributeArgumentList, SyntaxKind.ArrayRankSpecifier))
             {
