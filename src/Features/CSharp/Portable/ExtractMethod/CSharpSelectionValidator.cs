﻿// Licensed to the .NET Foundation under one or more agreements.
// The .NET Foundation licenses this file to you under the MIT license.
// See the LICENSE file in the project root for more information.

using System;
using System.Collections.Generic;
using System.Linq;
using System.Threading;
using System.Threading.Tasks;
using Microsoft.CodeAnalysis;
using Microsoft.CodeAnalysis.CSharp.Extensions;
using Microsoft.CodeAnalysis.CSharp.Syntax;
using Microsoft.CodeAnalysis.ExtractMethod;
using Microsoft.CodeAnalysis.Options;
using Microsoft.CodeAnalysis.Shared.Extensions;
using Microsoft.CodeAnalysis.Text;
using Roslyn.Utilities;

namespace Microsoft.CodeAnalysis.CSharp.ExtractMethod
{
    internal partial class CSharpSelectionValidator : SelectionValidator
    {
        public CSharpSelectionValidator(
            SemanticDocument document,
            TextSpan textSpan,
            OptionSet options)
            : base(document, textSpan, options)
        {
        }

        public override async Task<SelectionResult> GetValidSelectionAsync(CancellationToken cancellationToken)
        {
            if (!ContainsValidSelection)
            {
                return NullSelection;
            }

            var text = SemanticDocument.Text;
            var root = SemanticDocument.Root;
            var model = SemanticDocument.SemanticModel;
            var doc = SemanticDocument;

            // go through pipe line and calculate information about the user selection
            var selectionInfo = GetInitialSelectionInfo(root, text);
            selectionInfo = AssignInitialFinalTokens(selectionInfo, root, cancellationToken);
            selectionInfo = AdjustFinalTokensBasedOnContext(selectionInfo, model, cancellationToken);
            selectionInfo = AssignFinalSpan(selectionInfo, text);
            selectionInfo = ApplySpecialCases(selectionInfo, text);
            selectionInfo = CheckErrorCasesAndAppendDescriptions(selectionInfo, root);

            // there was a fatal error that we couldn't even do negative preview, return error result
            if (selectionInfo.Status.FailedWithNoBestEffortSuggestion())
            {
                return new ErrorSelectionResult(selectionInfo.Status);
            }

            var controlFlowSpan = GetControlFlowSpan(selectionInfo);
            if (!selectionInfo.SelectionInExpression)
            {
                var statementRange = GetStatementRangeContainedInSpan<StatementSyntax>(root, controlFlowSpan, cancellationToken);
                if (statementRange == null)
                {
                    selectionInfo = selectionInfo.WithStatus(s => s.With(OperationStatusFlag.None, CSharpFeaturesResources.Can_t_determine_valid_range_of_statements_to_extract));
                    return new ErrorSelectionResult(selectionInfo.Status);
                }

                var isFinalSpanSemanticallyValid = IsFinalSpanSemanticallyValidSpan(model, controlFlowSpan, statementRange, cancellationToken);
                if (!isFinalSpanSemanticallyValid)
                {
                    // check control flow only if we are extracting statement level, not expression
                    // level. you can not have goto that moves control out of scope in expression level
                    // (even in lambda)
                    selectionInfo = selectionInfo.WithStatus(s => s.With(OperationStatusFlag.BestEffort, CSharpFeaturesResources.Not_all_code_paths_return));
                }
            }

            return await CSharpSelectionResult.CreateAsync(
                selectionInfo.Status,
                selectionInfo.OriginalSpan,
                selectionInfo.FinalSpan,
                Options,
                selectionInfo.SelectionInExpression,
                doc,
                selectionInfo.FirstTokenInFinalSpan,
                selectionInfo.LastTokenInFinalSpan,
                cancellationToken).ConfigureAwait(false);
        }

        private SelectionInfo ApplySpecialCases(SelectionInfo selectionInfo, SourceText text)
        {
            if (selectionInfo.Status.FailedWithNoBestEffortSuggestion() || !selectionInfo.SelectionInExpression)
            {
                return selectionInfo;
            }

            var expressionNode = selectionInfo.FirstTokenInFinalSpan.GetCommonRoot(selectionInfo.LastTokenInFinalSpan);
            if (!expressionNode.IsAnyAssignExpression())
            {
                return selectionInfo;
            }

            var assign = (AssignmentExpressionSyntax)expressionNode;

            // make sure there is a visible token at right side expression
            if (assign.Right.GetLastToken().Kind() == SyntaxKind.None)
            {
                return selectionInfo;
            }

            return AssignFinalSpan(selectionInfo.With(s => s.FirstTokenInFinalSpan = assign.Right.GetFirstToken(includeZeroWidth: true))
                                                .With(s => s.LastTokenInFinalSpan = assign.Right.GetLastToken(includeZeroWidth: true)),
                                   text);
        }

        private TextSpan GetControlFlowSpan(SelectionInfo selectionInfo)
            => TextSpan.FromBounds(selectionInfo.FirstTokenInFinalSpan.SpanStart, selectionInfo.LastTokenInFinalSpan.Span.End);

        private SelectionInfo AdjustFinalTokensBasedOnContext(
            SelectionInfo selectionInfo,
            SemanticModel semanticModel,
            CancellationToken cancellationToken)
        {
            if (selectionInfo.Status.FailedWithNoBestEffortSuggestion())
            {
                return selectionInfo;
            }

            // don't need to adjust anything if it is multi-statements case
            if (!selectionInfo.SelectionInExpression && !selectionInfo.SelectionInSingleStatement)
            {
                return selectionInfo;
            }

            // get the node that covers the selection
            var node = selectionInfo.FirstTokenInFinalSpan.GetCommonRoot(selectionInfo.LastTokenInFinalSpan);

            var validNode = Check(semanticModel, node, cancellationToken);
            if (validNode)
            {
                return selectionInfo;
            }

            var firstValidNode = node.GetAncestors<SyntaxNode>().FirstOrDefault(n => Check(semanticModel, n, cancellationToken));
            if (firstValidNode == null)
            {
                // couldn't find any valid node
                return selectionInfo.WithStatus(s => new OperationStatus(OperationStatusFlag.None, CSharpFeaturesResources.Selection_does_not_contain_a_valid_node))
                                    .With(s => s.FirstTokenInFinalSpan = default)
                                    .With(s => s.LastTokenInFinalSpan = default);
            }

            firstValidNode = (firstValidNode.Parent is ExpressionStatementSyntax) ? firstValidNode.Parent : firstValidNode;

            return selectionInfo.With(s => s.SelectionInExpression = firstValidNode is ExpressionSyntax)
                                .With(s => s.SelectionInSingleStatement = firstValidNode is StatementSyntax)
                                .With(s => s.FirstTokenInFinalSpan = firstValidNode.GetFirstToken(includeZeroWidth: true))
                                .With(s => s.LastTokenInFinalSpan = firstValidNode.GetLastToken(includeZeroWidth: true));
        }

        private SelectionInfo GetInitialSelectionInfo(SyntaxNode root, SourceText text)
        {
            var adjustedSpan = GetAdjustedSpan(text, OriginalSpan);

            var firstTokenInSelection = root.FindTokenOnRightOfPosition(adjustedSpan.Start, includeSkipped: false);
            var lastTokenInSelection = root.FindTokenOnLeftOfPosition(adjustedSpan.End, includeSkipped: false);

            if (firstTokenInSelection.Kind() == SyntaxKind.None || lastTokenInSelection.Kind() == SyntaxKind.None)
            {
                return new SelectionInfo { Status = new OperationStatus(OperationStatusFlag.None, CSharpFeaturesResources.Invalid_selection), OriginalSpan = adjustedSpan };
            }

            if (!adjustedSpan.Contains(firstTokenInSelection.Span) && !adjustedSpan.Contains(lastTokenInSelection.Span))
            {
                return new SelectionInfo
                {
                    Status = new OperationStatus(OperationStatusFlag.None, CSharpFeaturesResources.Selection_does_not_contain_a_valid_token),
                    OriginalSpan = adjustedSpan,
                    FirstTokenInOriginalSpan = firstTokenInSelection,
                    LastTokenInOriginalSpan = lastTokenInSelection
                };
            }

            if (!firstTokenInSelection.UnderValidContext() || !lastTokenInSelection.UnderValidContext())
            {
                return new SelectionInfo
                {
                    Status = new OperationStatus(OperationStatusFlag.None, CSharpFeaturesResources.No_valid_selection_to_perform_extraction),
                    OriginalSpan = adjustedSpan,
                    FirstTokenInOriginalSpan = firstTokenInSelection,
                    LastTokenInOriginalSpan = lastTokenInSelection
                };
            }

            var commonRoot = firstTokenInSelection.GetCommonRoot(lastTokenInSelection);
            if (commonRoot == null)
            {
                return new SelectionInfo
                {
                    Status = new OperationStatus(OperationStatusFlag.None, CSharpFeaturesResources.No_common_root_node_for_extraction),
                    OriginalSpan = adjustedSpan,
                    FirstTokenInOriginalSpan = firstTokenInSelection,
                    LastTokenInOriginalSpan = lastTokenInSelection
                };
            }

            var selectionInExpression = commonRoot is ExpressionSyntax;
            if (!selectionInExpression && !commonRoot.UnderValidContext())
            {
                return new SelectionInfo
                {
                    Status = new OperationStatus(OperationStatusFlag.None, CSharpFeaturesResources.No_valid_selection_to_perform_extraction),
                    OriginalSpan = adjustedSpan,
                    FirstTokenInOriginalSpan = firstTokenInSelection,
                    LastTokenInOriginalSpan = lastTokenInSelection
                };
            }

            return new SelectionInfo
            {
                Status = OperationStatus.Succeeded,
                OriginalSpan = adjustedSpan,
                CommonRootFromOriginalSpan = commonRoot,
                SelectionInExpression = selectionInExpression,
                FirstTokenInOriginalSpan = firstTokenInSelection,
                LastTokenInOriginalSpan = lastTokenInSelection
            };
        }

        private static SelectionInfo CheckErrorCasesAndAppendDescriptions(
            SelectionInfo selectionInfo,
            SyntaxNode root)
        {
            if (selectionInfo.Status.FailedWithNoBestEffortSuggestion())
            {
                return selectionInfo;
            }

            if (selectionInfo.FirstTokenInFinalSpan.IsMissing || selectionInfo.LastTokenInFinalSpan.IsMissing)
            {
                selectionInfo = selectionInfo.WithStatus(s => s.With(OperationStatusFlag.None, CSharpFeaturesResources.Contains_invalid_selection));
            }

            // get the node that covers the selection
            var commonNode = selectionInfo.FirstTokenInFinalSpan.GetCommonRoot(selectionInfo.LastTokenInFinalSpan);

            if ((selectionInfo.SelectionInExpression || selectionInfo.SelectionInSingleStatement) && commonNode.HasDiagnostics())
            {
                selectionInfo = selectionInfo.WithStatus(s => s.With(OperationStatusFlag.None, CSharpFeaturesResources.The_selection_contains_syntactic_errors));
            }

            var tokens = root.DescendantTokens(selectionInfo.FinalSpan);
            if (tokens.ContainPreprocessorCrossOver(selectionInfo.FinalSpan))
            {
                selectionInfo = selectionInfo.WithStatus(s => s.With(OperationStatusFlag.BestEffort, CSharpFeaturesResources.Selection_can_not_cross_over_preprocessor_directives));
            }

            // TODO : check whether this can be handled by control flow analysis engine
            if (tokens.Any(t => t.Kind() == SyntaxKind.YieldKeyword))
            {
                selectionInfo = selectionInfo.WithStatus(s => s.With(OperationStatusFlag.BestEffort, CSharpFeaturesResources.Selection_can_not_contain_a_yield_statement));
            }

            // TODO : check behavior of control flow analysis engine around exception and exception handling.
            if (tokens.ContainArgumentlessThrowWithoutEnclosingCatch(selectionInfo.FinalSpan))
            {
                selectionInfo = selectionInfo.WithStatus(s => s.With(OperationStatusFlag.BestEffort, CSharpFeaturesResources.Selection_can_not_contain_throw_statement));
            }

            if (selectionInfo.SelectionInExpression && commonNode.PartOfConstantInitializerExpression())
            {
                selectionInfo = selectionInfo.WithStatus(s => s.With(OperationStatusFlag.None, CSharpFeaturesResources.Selection_can_not_be_part_of_constant_initializer_expression));
            }

            if (commonNode.IsUnsafeContext())
            {
                selectionInfo = selectionInfo.WithStatus(s => s.With(s.Flag, CSharpFeaturesResources.The_selected_code_is_inside_an_unsafe_context));
            }

            // For now patterns are being blanket disabled for extract method.  This issue covers designing extractions for them
            // and re-enabling this. 
            // https://github.com/dotnet/roslyn/issues/9244
            if (commonNode.Kind() == SyntaxKind.IsPatternExpression)
            {
                selectionInfo = selectionInfo.WithStatus(s => s.With(OperationStatusFlag.None, CSharpFeaturesResources.Selection_can_not_contain_a_pattern_expression));
            }

            var selectionChanged = selectionInfo.FirstTokenInOriginalSpan != selectionInfo.FirstTokenInFinalSpan || selectionInfo.LastTokenInOriginalSpan != selectionInfo.LastTokenInFinalSpan;
            if (selectionChanged)
            {
                selectionInfo = selectionInfo.WithStatus(s => s.MarkSuggestion());
            }

            return selectionInfo;
        }

        private SelectionInfo AssignInitialFinalTokens(SelectionInfo selectionInfo, SyntaxNode root, CancellationToken cancellationToken)
        {
            if (selectionInfo.Status.FailedWithNoBestEffortSuggestion())
            {
                return selectionInfo;
            }

            if (selectionInfo.SelectionInExpression)
            {
                // simple expression case
                return selectionInfo.With(s => s.FirstTokenInFinalSpan = s.CommonRootFromOriginalSpan.GetFirstToken(includeZeroWidth: true))
                                    .With(s => s.LastTokenInFinalSpan = s.CommonRootFromOriginalSpan.GetLastToken(includeZeroWidth: true));
            }

            var range = GetStatementRangeContainingSpan<StatementSyntax>(
                root, TextSpan.FromBounds(selectionInfo.FirstTokenInOriginalSpan.SpanStart, selectionInfo.LastTokenInOriginalSpan.Span.End),
                cancellationToken);

            if (range == null)
            {
                return selectionInfo.WithStatus(s => s.With(OperationStatusFlag.None, CSharpFeaturesResources.No_valid_statement_range_to_extract));
            }

            var statement1 = (StatementSyntax)range.Item1;
            var statement2 = (StatementSyntax)range.Item2;

            if (statement1 == statement2)
            {
                // check one more time to see whether it is an expression case
                var expression = selectionInfo.CommonRootFromOriginalSpan.GetAncestor<ExpressionSyntax>();
                if (expression != null && statement1.Span.Contains(expression.Span))
                {
                    return selectionInfo.With(s => s.SelectionInExpression = true)
                                        .With(s => s.FirstTokenInFinalSpan = expression.GetFirstToken(includeZeroWidth: true))
                                        .With(s => s.LastTokenInFinalSpan = expression.GetLastToken(includeZeroWidth: true));
                }

                // single statement case
                return selectionInfo.With(s => s.SelectionInSingleStatement = true)
                                    .With(s => s.FirstTokenInFinalSpan = statement1.GetFirstToken(includeZeroWidth: true))
                                    .With(s => s.LastTokenInFinalSpan = statement1.GetLastToken(includeZeroWidth: true));
            }

            // move only statements inside of the block
            return selectionInfo.With(s => s.FirstTokenInFinalSpan = statement1.GetFirstToken(includeZeroWidth: true))
                                .With(s => s.LastTokenInFinalSpan = statement2.GetLastToken(includeZeroWidth: true));
        }

        private SelectionInfo AssignFinalSpan(SelectionInfo selectionInfo, SourceText text)
        {
            if (selectionInfo.Status.FailedWithNoBestEffortSuggestion())
            {
                return selectionInfo;
            }

            // set final span
            var start = (selectionInfo.FirstTokenInOriginalSpan == selectionInfo.FirstTokenInFinalSpan) ?
                            Math.Min(selectionInfo.FirstTokenInOriginalSpan.SpanStart, selectionInfo.OriginalSpan.Start) :
                            selectionInfo.FirstTokenInFinalSpan.FullSpan.Start;

            var end = (selectionInfo.LastTokenInOriginalSpan == selectionInfo.LastTokenInFinalSpan) ?
                            Math.Max(selectionInfo.LastTokenInOriginalSpan.Span.End, selectionInfo.OriginalSpan.End) :
                            selectionInfo.LastTokenInFinalSpan.FullSpan.End;

            return selectionInfo.With(s => s.FinalSpan = GetAdjustedSpan(text, TextSpan.FromBounds(start, end)));
        }

        public override bool ContainsNonReturnExitPointsStatements(IEnumerable<SyntaxNode> jumpsOutOfRegion)
            => jumpsOutOfRegion.Where(n => !(n is ReturnStatementSyntax)).Any();

        public override IEnumerable<SyntaxNode> GetOuterReturnStatements(SyntaxNode commonRoot, IEnumerable<SyntaxNode> jumpsOutOfRegion)
        {
            var returnStatements = jumpsOutOfRegion.Where(s => s is ReturnStatementSyntax);

            var container = commonRoot.GetAncestorsOrThis<SyntaxNode>().Where(a => a.IsReturnableConstruct()).FirstOrDefault();
            if (container == null)
            {
                return SpecializedCollections.EmptyEnumerable<SyntaxNode>();
            }

            var returnableConstructPairs = returnStatements.Select(r => Tuple.Create(r, r.GetAncestors<SyntaxNode>().Where(a => a.IsReturnableConstruct()).FirstOrDefault()))
                                                           .Where(p => p.Item2 != null);

            // now filter return statements to only include the one under outmost container
            return returnableConstructPairs.Where(p => p.Item2 == container).Select(p => p.Item1);
        }

        public override bool IsFinalSpanSemanticallyValidSpan(
            SyntaxNode root, TextSpan textSpan,
            IEnumerable<SyntaxNode> returnStatements, CancellationToken cancellationToken)
        {
            // return statement shouldn't contain any return value
            if (returnStatements.Cast<ReturnStatementSyntax>().Any(r => r.Expression != null))
            {
                return false;
            }

            var lastToken = root.FindToken(textSpan.End);
            if (lastToken.Kind() == SyntaxKind.None)
            {
                return false;
            }

            var container = lastToken.GetAncestors<SyntaxNode>().FirstOrDefault(n => n.IsReturnableConstruct());
            if (container == null)
            {
                return false;
            }

            var body = container.GetBlockBody();
            if (body == null)
            {
                return false;
            }

            // make sure that next token of the last token in the selection is the close braces of containing block
            if (body.CloseBraceToken != lastToken.GetNextToken(includeZeroWidth: true))
            {
                return false;
            }

            // alright, for these constructs, it must be okay to be extracted
            switch (container.Kind())
            {
                case SyntaxKind.AnonymousMethodExpression:
                case SyntaxKind.SimpleLambdaExpression:
                case SyntaxKind.ParenthesizedLambdaExpression:
                    return true;
            }

            // now, only method is okay to be extracted out
            if (!(body.Parent is MethodDeclarationSyntax method))
            {
                return false;
            }

            // make sure this method doesn't have return type.
            return method.ReturnType is PredefinedTypeSyntax p &&
                p.Keyword.Kind() == SyntaxKind.VoidKeyword;
        }

        private static TextSpan GetAdjustedSpan(SourceText text, TextSpan textSpan)
        {
            // beginning of a file
            if (textSpan.IsEmpty || textSpan.End == 0)
            {
                return textSpan;
            }

            // if it is a start of new line, make it belong to previous line
            var line = text.Lines.GetLineFromPosition(textSpan.End);
            if (line.Start != textSpan.End)
            {
                return textSpan;
            }

            // get previous line
            Contract.ThrowIfFalse(line.LineNumber > 0);
            var previousLine = text.Lines[line.LineNumber - 1];
            return TextSpan.FromBounds(textSpan.Start, previousLine.End);
        }

        private class SelectionInfo
        {
            public OperationStatus Status { get; set; }

            public TextSpan OriginalSpan { get; set; }
            public TextSpan FinalSpan { get; set; }

            public SyntaxNode CommonRootFromOriginalSpan { get; set; }

            public SyntaxToken FirstTokenInOriginalSpan { get; set; }
            public SyntaxToken LastTokenInOriginalSpan { get; set; }

            public SyntaxToken FirstTokenInFinalSpan { get; set; }
            public SyntaxToken LastTokenInFinalSpan { get; set; }

            public bool SelectionInExpression { get; set; }
            public bool SelectionInSingleStatement { get; set; }

            public SelectionInfo WithStatus(Func<OperationStatus, OperationStatus> statusGetter)
                => With(s => s.Status = statusGetter(s.Status));

            public SelectionInfo With(Action<SelectionInfo> valueSetter)
            {
                var newInfo = Clone();
                valueSetter(newInfo);
                return newInfo;
            }

            public SelectionInfo Clone()
<<<<<<< HEAD
            {
                return (SelectionInfo)MemberwiseClone();
            }
=======
                => (SelectionInfo)MemberwiseClone();
>>>>>>> d73229b4
        }
    }
}<|MERGE_RESOLUTION|>--- conflicted
+++ resolved
@@ -484,13 +484,7 @@
             }
 
             public SelectionInfo Clone()
-<<<<<<< HEAD
-            {
-                return (SelectionInfo)MemberwiseClone();
-            }
-=======
                 => (SelectionInfo)MemberwiseClone();
->>>>>>> d73229b4
         }
     }
 }