﻿// Licensed to the .NET Foundation under one or more agreements.
// The .NET Foundation licenses this file to you under the MIT license.
// See the LICENSE file in the project root for more information.

using System;
using System.Collections.Immutable;
using System.Composition;
using System.Linq;
using System.Threading;
using System.Threading.Tasks;
using Microsoft.CodeAnalysis;
using Microsoft.CodeAnalysis.CSharp.Extensions;
using Microsoft.CodeAnalysis.CSharp.Syntax;
using Microsoft.CodeAnalysis.DocumentationComments;
using Microsoft.CodeAnalysis.Host.Mef;
using Microsoft.CodeAnalysis.LanguageServices;
using Microsoft.CodeAnalysis.Shared.Extensions;
using Microsoft.CodeAnalysis.SignatureHelp;
using Microsoft.CodeAnalysis.Text;

namespace Microsoft.CodeAnalysis.CSharp.SignatureHelp
{
    [ExportSignatureHelpProvider("InvocationExpressionSignatureHelpProvider", LanguageNames.CSharp), Shared]
    internal sealed class InvocationExpressionSignatureHelpProvider : InvocationExpressionSignatureHelpProviderBase
    {
        [ImportingConstructor]
        [Obsolete(MefConstruction.ImportingConstructorMessage, error: true)]
        public InvocationExpressionSignatureHelpProvider()
        {
        }
    }

    internal partial class InvocationExpressionSignatureHelpProviderBase : AbstractOrdinaryMethodSignatureHelpProvider
    {
        public override bool IsTriggerCharacter(char ch)
            => ch is '(' or ',';

        public override bool IsRetriggerCharacter(char ch)
            => ch == ')';

        private bool TryGetInvocationExpression(SyntaxNode root, int position, ISyntaxFactsService syntaxFacts, SignatureHelpTriggerReason triggerReason, CancellationToken cancellationToken, out InvocationExpressionSyntax expression)
        {
            if (!CommonSignatureHelpUtilities.TryGetSyntax(root, position, syntaxFacts, triggerReason, IsTriggerToken, IsArgumentListToken, cancellationToken, out expression))
            {
                return false;
            }

            return expression.ArgumentList != null;
        }

        private bool IsTriggerToken(SyntaxToken token)
            => SignatureHelpUtilities.IsTriggerParenOrComma<InvocationExpressionSyntax>(token, IsTriggerCharacter);

        private static bool IsArgumentListToken(InvocationExpressionSyntax expression, SyntaxToken token)
        {
            return expression.ArgumentList.Span.Contains(token.SpanStart) &&
                token != expression.ArgumentList.CloseParenToken;
        }

<<<<<<< HEAD
        protected override async Task<SignatureHelpItems?> GetItemsWorkerAsync(Document document, int position, SignatureHelpTriggerInfo triggerInfo, CancellationToken cancellationToken)
=======
        protected override async Task<SignatureHelpItems?> GetItemsWorkerAsync(Document document, int position, SignatureHelpTriggerInfo triggerInfo, SignatureHelpOptions options, CancellationToken cancellationToken)
>>>>>>> 67d940c4
        {
            var root = await document.GetRequiredSyntaxRootAsync(cancellationToken).ConfigureAwait(false);
            if (!TryGetInvocationExpression(root, position, document.GetRequiredLanguageService<ISyntaxFactsService>(), triggerInfo.TriggerReason, cancellationToken, out var invocationExpression))
            {
                return null;
            }

            var semanticModel = await document.ReuseExistingSpeculativeModelAsync(invocationExpression, cancellationToken).ConfigureAwait(false);
            var within = semanticModel.GetEnclosingNamedTypeOrAssembly(position, cancellationToken);
            if (within == null)
            {
                return null;
            }

            // get the regular signature help items
            var methodGroup = semanticModel.GetMemberGroup(invocationExpression.Expression, cancellationToken)
                                           .OfType<IMethodSymbol>()
                                           .ToImmutableArray()
                                           .FilterToVisibleAndBrowsableSymbols(options.HideAdvancedMembers, semanticModel.Compilation);

            // try to bind to the actual method
            var symbolInfo = semanticModel.GetSymbolInfo(invocationExpression, cancellationToken);

            // if the symbol could be bound, replace that item in the symbol list
            if (symbolInfo.Symbol is IMethodSymbol matchedMethodSymbol && matchedMethodSymbol.IsGenericMethod)
            {
                methodGroup = methodGroup.SelectAsArray(m => Equals(matchedMethodSymbol.OriginalDefinition, m) ? matchedMethodSymbol : m);
            }

            methodGroup = methodGroup.Sort(
                semanticModel, invocationExpression.SpanStart);

<<<<<<< HEAD
            var anonymousTypeDisplayService = document.Project.LanguageServices.GetRequiredService<IAnonymousTypeDisplayService>();
=======
            var structuralTypeDisplayService = document.Project.LanguageServices.GetRequiredService<IStructuralTypeDisplayService>();
>>>>>>> 67d940c4
            var documentationCommentFormattingService = document.Project.LanguageServices.GetRequiredService<IDocumentationCommentFormattingService>();

            var textSpan = SignatureHelpUtilities.GetSignatureHelpSpan(invocationExpression.ArgumentList);
            var syntaxFacts = document.GetRequiredLanguageService<ISyntaxFactsService>();

            if (methodGroup.Any())
            {
                var accessibleMethods = GetAccessibleMethods(invocationExpression, semanticModel, within, methodGroup, cancellationToken);
                var (items, selectedItem) = await GetMethodGroupItemsAndSelectionAsync(accessibleMethods, document, invocationExpression, semanticModel, symbolInfo, cancellationToken).ConfigureAwait(false);

                return CreateSignatureHelpItems(
                    items,
                    textSpan,
                    GetCurrentArgumentState(root, position, syntaxFacts, textSpan, cancellationToken),
                    selectedItem);
            }

            var invokedType = semanticModel.GetTypeInfo(invocationExpression.Expression, cancellationToken).Type;
            if (invokedType is INamedTypeSymbol expressionType && expressionType.TypeKind == TypeKind.Delegate)
            {
                var items = GetDelegateInvokeItems(invocationExpression, semanticModel, structuralTypeDisplayService,
                    documentationCommentFormattingService, within, expressionType, out var selectedItem, cancellationToken);

                return CreateSignatureHelpItems(items, textSpan, GetCurrentArgumentState(root, position, syntaxFacts, textSpan, cancellationToken), selectedItem);
            }
            else if (invokedType is IFunctionPointerTypeSymbol functionPointerType)
            {
                var items = GetFunctionPointerInvokeItems(invocationExpression, semanticModel, structuralTypeDisplayService,
                    documentationCommentFormattingService, functionPointerType, out var selectedItem, cancellationToken);

                return CreateSignatureHelpItems(items, textSpan, GetCurrentArgumentState(root, position, syntaxFacts, textSpan, cancellationToken), selectedItem);
            }

            return null;
        }

        public override SignatureHelpState? GetCurrentArgumentState(SyntaxNode root, int position, ISyntaxFactsService syntaxFacts, TextSpan currentSpan, CancellationToken cancellationToken)
        {
            if (TryGetInvocationExpression(
                    root,
                    position,
                    syntaxFacts,
                    SignatureHelpTriggerReason.InvokeSignatureHelpCommand,
                    cancellationToken,
                    out var expression) &&
                currentSpan.Start == SignatureHelpUtilities.GetSignatureHelpSpan(expression.ArgumentList).Start)
            {
                return SignatureHelpUtilities.GetSignatureHelpState(expression.ArgumentList, position);
            }

            return null;
        }
    }
}<|MERGE_RESOLUTION|>--- conflicted
+++ resolved
@@ -57,11 +57,7 @@
                 token != expression.ArgumentList.CloseParenToken;
         }
 
-<<<<<<< HEAD
-        protected override async Task<SignatureHelpItems?> GetItemsWorkerAsync(Document document, int position, SignatureHelpTriggerInfo triggerInfo, CancellationToken cancellationToken)
-=======
         protected override async Task<SignatureHelpItems?> GetItemsWorkerAsync(Document document, int position, SignatureHelpTriggerInfo triggerInfo, SignatureHelpOptions options, CancellationToken cancellationToken)
->>>>>>> 67d940c4
         {
             var root = await document.GetRequiredSyntaxRootAsync(cancellationToken).ConfigureAwait(false);
             if (!TryGetInvocationExpression(root, position, document.GetRequiredLanguageService<ISyntaxFactsService>(), triggerInfo.TriggerReason, cancellationToken, out var invocationExpression))
@@ -94,11 +90,7 @@
             methodGroup = methodGroup.Sort(
                 semanticModel, invocationExpression.SpanStart);
 
-<<<<<<< HEAD
-            var anonymousTypeDisplayService = document.Project.LanguageServices.GetRequiredService<IAnonymousTypeDisplayService>();
-=======
             var structuralTypeDisplayService = document.Project.LanguageServices.GetRequiredService<IStructuralTypeDisplayService>();
->>>>>>> 67d940c4
             var documentationCommentFormattingService = document.Project.LanguageServices.GetRequiredService<IDocumentationCommentFormattingService>();
 
             var textSpan = SignatureHelpUtilities.GetSignatureHelpSpan(invocationExpression.ArgumentList);
