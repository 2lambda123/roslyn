﻿// Licensed to the .NET Foundation under one or more agreements.
// The .NET Foundation licenses this file to you under the MIT license.
// See the LICENSE file in the project root for more information.

using System.Collections.Generic;
using System.Collections.Immutable;
using System.Threading;
using System.Threading.Tasks;
using Microsoft.CodeAnalysis.Editor.Implementation.TodoComments;
using Microsoft.CodeAnalysis.Options;
using Microsoft.CodeAnalysis.PooledObjects;
using Microsoft.CodeAnalysis.Shared.Extensions;
using Microsoft.CodeAnalysis.SolutionCrawler;

namespace Microsoft.CodeAnalysis.TodoComments
{
    internal abstract partial class AbstractTodoCommentsIncrementalAnalyzer : IncrementalAnalyzerBase
    {
        private readonly object _gate = new();
        private string? _lastOptionText = null;
        private ImmutableArray<TodoCommentDescriptor> _lastDescriptors = default;

        /// <summary>
        /// Set of documents that we have reported an empty set of todo comments for.  Don't both re-reporting these
        /// documents as long as we keep getting no todo comments produced for them.
        /// </summary>
        private readonly HashSet<DocumentId> _documentsWithNoTodoComments = new();

        protected AbstractTodoCommentsIncrementalAnalyzer()
        {
        }

        protected abstract ValueTask ReportTodoCommentDataAsync(DocumentId documentId, ImmutableArray<TodoCommentData> data, CancellationToken cancellationToken);

        public override bool NeedsReanalysisOnOptionChanged(object sender, OptionChangedEventArgs e)
            => e.Option == TodoCommentOptions.TokenList;

        public override Task RemoveDocumentAsync(DocumentId documentId, CancellationToken cancellationToken)
        {
            // Remove the doc id from what we're tracking to prevent unbounded growth in the set.
            lock (_gate)
            {
                // If the doc was already in the set, then we know the client believes there are zero comments for it.
                // So we don't have to redundantly tell it that again.
                if (_documentsWithNoTodoComments.Remove(documentId))
                    return Task.CompletedTask;
            }

            // Otherwise, report that there should now be no todo comments for this doc.
            return ReportTodoCommentDataAsync(documentId, ImmutableArray<TodoCommentData>.Empty, cancellationToken).AsTask();
        }

        private ImmutableArray<TodoCommentDescriptor> GetTodoCommentDescriptors(Document document)
        {
            var optionText = document.Project.Solution.Options.GetOption<string>(TodoCommentOptions.TokenList);

            lock (_gate)
            {
                if (optionText != _lastOptionText)
                {
                    _lastDescriptors = TodoCommentDescriptor.Parse(optionText);
                    _lastOptionText = optionText;
                }

                return _lastDescriptors;
            }
        }

        public override async Task AnalyzeSyntaxAsync(Document document, InvocationReasons reasons, CancellationToken cancellationToken)
        {
            var todoCommentService = document.GetLanguageService<ITodoCommentService>();
            if (todoCommentService == null)
                return;

            var descriptors = GetTodoCommentDescriptors(document);

            // We're out of date.  Recompute this info.
            var todoComments = await todoCommentService.GetTodoCommentsAsync(
                document, descriptors, cancellationToken).ConfigureAwait(false);

            // Convert the roslyn-level results to the more VS oriented line/col data.
            using var _ = ArrayBuilder<TodoCommentData>.GetInstance(out var converted);
            await TodoComment.ConvertAsync(
                document, todoComments, converted, cancellationToken).ConfigureAwait(false);

            var data = converted.ToImmutable();
            lock (_gate)
            {
                if (data.IsEmpty)
                {
                    // If we already reported this doc has no todo comments, don't bother doing it again. Otherwise,
                    // notify the client.
                    if (!_documentsWithNoTodoComments.Add(document.Id))
                    {
<<<<<<< HEAD
                        return;
=======
                        return ValueTaskFactory.CompletedTask;
>>>>>>> a6842201
                    }
                }
                else
                {
                    // Doc has some todo comments, remove the 'do not report' list and notify the client.
                    _documentsWithNoTodoComments.Remove(document.Id);
                }
            }

            // Now inform VS about this new information
            await ReportTodoCommentDataAsync(document.Id, data, cancellationToken).ConfigureAwait(false);
        }
    }
}<|MERGE_RESOLUTION|>--- conflicted
+++ resolved
@@ -24,7 +24,7 @@
         /// Set of documents that we have reported an empty set of todo comments for.  Don't both re-reporting these
         /// documents as long as we keep getting no todo comments produced for them.
         /// </summary>
-        private readonly HashSet<DocumentId> _documentsWithNoTodoComments = new();
+        private readonly HashSet<DocumentId> _documentsReportedWithEmptyTodoComments = new();
 
         protected AbstractTodoCommentsIncrementalAnalyzer()
         {
@@ -42,7 +42,7 @@
             {
                 // If the doc was already in the set, then we know the client believes there are zero comments for it.
                 // So we don't have to redundantly tell it that again.
-                if (_documentsWithNoTodoComments.Remove(documentId))
+                if (_documentsReportedWithEmptyTodoComments.Remove(documentId))
                     return Task.CompletedTask;
             }
 
@@ -90,19 +90,15 @@
                 {
                     // If we already reported this doc has no todo comments, don't bother doing it again. Otherwise,
                     // notify the client.
-                    if (!_documentsWithNoTodoComments.Add(document.Id))
+                    if (!_documentsReportedWithEmptyTodoComments.Add(document.Id))
                     {
-<<<<<<< HEAD
                         return;
-=======
-                        return ValueTaskFactory.CompletedTask;
->>>>>>> a6842201
                     }
                 }
                 else
                 {
                     // Doc has some todo comments, remove the 'do not report' list and notify the client.
-                    _documentsWithNoTodoComments.Remove(document.Id);
+                    _documentsReportedWithEmptyTodoComments.Remove(document.Id);
                 }
             }
 
