﻿// Licensed to the .NET Foundation under one or more agreements.
// The .NET Foundation licenses this file to you under the MIT license.
// See the LICENSE file in the project root for more information.

using System;
using System.Collections.Generic;
using System.Collections.Immutable;
using System.Diagnostics;
using System.IO;
using System.Linq;
using System.Threading;
using System.Threading.Tasks;
using Microsoft.CodeAnalysis.Emit;
using Roslyn.Utilities;

#nullable enable

namespace Microsoft.CodeAnalysis.EditAndContinue
{
    /// <summary>
    /// Represents a debugging session.
    /// </summary>
    internal sealed class DebuggingSession : IDisposable
    {
        public readonly Workspace Workspace;
        public readonly IDebuggeeModuleMetadataProvider DebugeeModuleMetadataProvider;

        private readonly Func<Project, CompilationOutputs> _compilationOutputsProvider;
        private readonly CancellationTokenSource _cancellationSource = new CancellationTokenSource();

        /// <summary>
        /// MVIDs read from the assembly built for given project id.
        /// </summary>
        private readonly Dictionary<ProjectId, (Guid Mvid, Diagnostic Error)> _projectModuleIds;
        private readonly object _projectModuleIdsGuard = new object();

        /// <summary>
        /// The current baseline for given project id.
        /// The baseline is updated when changes are committed at the end of edit session.
        /// The backing module readers of some baselines need to be kept alive -- store them in
        /// <see cref="_lazyBaselineModuleReaders"/> and dispose them at the end of the debugging session
        /// </summary>
        private readonly Dictionary<ProjectId, EmitBaseline> _projectEmitBaselines;
        private List<IDisposable>? _lazyBaselineModuleReaders;
        private readonly object _projectEmitBaselinesGuard = new object();

        // Maps active statement instructions to their latest spans.
        // Consumed by the next edit session and updated when changes are committed at the end of the edit session.
        //
        // Consider a function F containing a call to function G that is updated a couple of times
        // before the thread returns from G and is remapped to the latest version of F.
        // '>' indicates an active statement instruction.
        //
        // F v1:        F v2:       F v3:
        // 0: nop       0: nop      0: nop
        // 1> G()       1: nop      1: nop
        // 2: nop       2: G()      2: nop
        // 3: nop       3: nop      3> G()
        //
        // When entering a break state we query the debugger for current active statements.
        // The returned statements reflect the current state of the threads in the runtime.
        // When a change is successfully applied we remember changes in active statement spans.
        // These changes are passed to the next edit session.
        // We use them to map the spans for active statements returned by the debugger.
        //
        // In the above case the sequence of events is
        // 1st break: get active statements returns (F, v=1, il=1, span1) the active statement is up-to-date
        // 1st apply: detected span change for active statement (F, v=1, il=1): span1->span2
        // 2nd break: previously updated statements contains (F, v=1, il=1)->span2
        //            get active statements returns (F, v=1, il=1, span1) which is mapped to (F, v=1, il=1, span2) using previously updated statements
        // 2nd apply: detected span change for active statement (F, v=1, il=1): span2->span3
        // 3rd break: previously updated statements contains (F, v=1, il=1)->span3
        //            get active statements returns (F, v=3, il=3, span3) the active statement is up-to-date
        //
        internal ImmutableDictionary<ActiveMethodId, ImmutableArray<NonRemappableRegion>> NonRemappableRegions { get; private set; }

        private readonly HashSet<Guid> _modulesPreparedForUpdate;
        private readonly object _modulesPreparedForUpdateGuard = new object();

        /// <summary>
        /// The solution captured when the debugging session entered run mode (application debugging started),
        /// or the solution which the last changes committed to the debuggee at the end of edit session were calculated from.
        /// The solution reflecting the current state of the modules loaded in the debugee.
        /// </summary>
        internal readonly CommittedSolution LastCommittedSolution;

        internal DebuggingSession(
            Workspace workspace,
            IDebuggeeModuleMetadataProvider debugeeModuleMetadataProvider,
<<<<<<< HEAD
            ICompilationOutputsProviderService compilationOutputsProvider)
=======
            Func<Project, CompilationOutputs> compilationOutputsProvider)
>>>>>>> 9e672772
        {
            Workspace = workspace;
            DebugeeModuleMetadataProvider = debugeeModuleMetadataProvider;
            _compilationOutputsProvider = compilationOutputsProvider;
            _projectModuleIds = new Dictionary<ProjectId, (Guid, Diagnostic)>();
            _projectEmitBaselines = new Dictionary<ProjectId, EmitBaseline>();
            _modulesPreparedForUpdate = new HashSet<Guid>();

            LastCommittedSolution = new CommittedSolution(this, workspace.CurrentSolution);
            NonRemappableRegions = ImmutableDictionary<ActiveMethodId, ImmutableArray<NonRemappableRegion>>.Empty;
        }

        // test only
        internal void Test_SetNonRemappableRegions(ImmutableDictionary<ActiveMethodId, ImmutableArray<NonRemappableRegion>> nonRemappableRegions)
            => NonRemappableRegions = nonRemappableRegions;

        // test only
        internal ImmutableHashSet<Guid> Test_GetModulesPreparedForUpdate()
        {
            lock (_modulesPreparedForUpdateGuard)
            {
                return _modulesPreparedForUpdate.ToImmutableHashSet();
            }
        }

        // test only
        internal EmitBaseline Test_GetProjectEmitBaseline(ProjectId id)
        {
            lock (_projectEmitBaselinesGuard)
            {
                return _projectEmitBaselines[id];
            }
        }

        // internal for testing
        internal ImmutableArray<IDisposable> GetBaselineModuleReaders()
        {
            lock (_projectEmitBaselinesGuard)
            {
                return _lazyBaselineModuleReaders.ToImmutableArrayOrEmpty();
            }
        }

        internal CancellationToken CancellationToken => _cancellationSource.Token;
        internal void Cancel() => _cancellationSource.Cancel();

        public void Dispose()
        {
            foreach (var reader in GetBaselineModuleReaders())
            {
                reader.Dispose();
            }

            _cancellationSource.Dispose();
        }

<<<<<<< HEAD
=======
        internal CompilationOutputs GetCompilationOutputs(Project project)
            => _compilationOutputsProvider(project);

>>>>>>> 9e672772
        internal void PrepareModuleForUpdate(Guid mvid, CancellationToken cancellationToken)
        {
            lock (_modulesPreparedForUpdateGuard)
            {
                if (!_modulesPreparedForUpdate.Add(mvid))
                {
                    return;
                }
            }

            // fire and forget:
            _ = Task.Run(() => DebugeeModuleMetadataProvider.PrepareModuleForUpdateAsync(mvid, cancellationToken), cancellationToken);
        }

        public void CommitSolutionUpdate(PendingSolutionUpdate update)
        {
            // Save new non-remappable regions for the next edit session.
            // If no edits were made the pending list will be empty and we need to keep the previous regions.

            var nonRemappableRegions = GroupToImmutableDictionary(
                from delta in update.Deltas
                from region in delta.NonRemappableRegions
                group region.Region by region.Method);

            if (nonRemappableRegions.Count > 0)
            {
                NonRemappableRegions = nonRemappableRegions;
            }

            // update baselines:
            lock (_projectEmitBaselinesGuard)
            {
                foreach (var (projectId, baseline) in update.EmitBaselines)
                {
                    _projectEmitBaselines[projectId] = baseline;
                }

                if (!update.ModuleReaders.IsEmpty)
                {
                    if (_lazyBaselineModuleReaders == null)
                    {
                        _lazyBaselineModuleReaders = new List<IDisposable>();
                    }

                    _lazyBaselineModuleReaders.AddRange(update.ModuleReaders);
                }
            }

            LastCommittedSolution.CommitSolution(update.Solution);
        }

        /// <summary>
        /// Reads the MVID of a compiled project.
        /// </summary>
        /// <returns>
        /// An MVID and an error message to report, in case an IO exception occurred while reading the binary.
        /// The MVID is default if either project not built, or an it can't be read from the module binary.
        /// </returns>
        public async Task<(Guid Mvid, Diagnostic? Error)> GetProjectModuleIdAsync(Project project, CancellationToken cancellationToken)
        {
            lock (_projectModuleIdsGuard)
            {
                if (_projectModuleIds.TryGetValue(project.Id, out var id))
                {
                    return id;
                }
            }

            (Guid Mvid, Diagnostic? Error) ReadMvid()
            {
                var outputs = GetCompilationOutputs(project);

                try
                {
                    return (outputs.ReadAssemblyModuleVersionId(), Error: null);
                }
                catch (Exception e) when (e is FileNotFoundException || e is DirectoryNotFoundException)
                {
                    return (Mvid: Guid.Empty, Error: null);
                }
                catch (Exception e)
                {
                    var descriptor = EditAndContinueDiagnosticDescriptors.GetDescriptor(EditAndContinueErrorCode.ErrorReadingFile);
                    return (Mvid: Guid.Empty, Error: Diagnostic.Create(descriptor, Location.None, new[] { outputs.AssemblyDisplayPath, e.Message }));
                }
            }

            var newId = await Task.Run(ReadMvid, cancellationToken).ConfigureAwait(false);

            lock (_projectModuleIdsGuard)
            {
                if (_projectModuleIds.TryGetValue(project.Id, out var id))
                {
                    return id;
                }

                return _projectModuleIds[project.Id] = newId;
            }
        }

        /// <summary>
        /// Get <see cref="EmitBaseline"/> for given project.
        /// Must be called on MTA thread.
        /// </summary>
        /// <returns>Null if the module corresponding to he project hasn't been loaded yet</returns>
        /// <exception cref="IOException">Error reading project's binary.</exception>
        public EmitBaseline? GetOrCreateEmitBaseline(ProjectId projectId, Guid mvid)
        {
            Debug.Assert(Thread.CurrentThread.GetApartmentState() == ApartmentState.MTA, "SymReader requires MTA");

            EmitBaseline? baseline;
            lock (_projectEmitBaselinesGuard)
            {
                if (_projectEmitBaselines.TryGetValue(projectId, out baseline))
                {
                    return baseline;
                }
            }

            var moduleInfo = DebugeeModuleMetadataProvider.TryGetBaselineModuleInfo(mvid);
            if (moduleInfo == null)
            {
                // Module not loaded.
                // Do not cache this result as the module may be loaded in the next edit session.
                return null;
            }

            var infoReader = EditAndContinueMethodDebugInfoReader.Create(moduleInfo.SymReader, version: 1);

            var newBaseline = EmitBaseline.CreateInitialBaseline(
                moduleInfo.Metadata,
                infoReader.GetDebugInfo,
                infoReader.GetLocalSignature,
                infoReader.IsPortable);

            lock (_projectEmitBaselinesGuard)
            {
                if (_projectEmitBaselines.TryGetValue(projectId, out baseline))
                {
                    return baseline;
                }

                return _projectEmitBaselines[projectId] = newBaseline;
            }
        }

        private static ImmutableDictionary<K, ImmutableArray<V>> GroupToImmutableDictionary<K, V>(IEnumerable<IGrouping<K, V>> items)
        {
            var builder = ImmutableDictionary.CreateBuilder<K, ImmutableArray<V>>();

            foreach (var item in items)
            {
                builder.Add(item.Key, item.ToImmutableArray());
            }

            return builder.ToImmutable();
        }
    }
}<|MERGE_RESOLUTION|>--- conflicted
+++ resolved
@@ -87,11 +87,7 @@
         internal DebuggingSession(
             Workspace workspace,
             IDebuggeeModuleMetadataProvider debugeeModuleMetadataProvider,
-<<<<<<< HEAD
-            ICompilationOutputsProviderService compilationOutputsProvider)
-=======
             Func<Project, CompilationOutputs> compilationOutputsProvider)
->>>>>>> 9e672772
         {
             Workspace = workspace;
             DebugeeModuleMetadataProvider = debugeeModuleMetadataProvider;
@@ -148,12 +144,9 @@
             _cancellationSource.Dispose();
         }
 
-<<<<<<< HEAD
-=======
         internal CompilationOutputs GetCompilationOutputs(Project project)
             => _compilationOutputsProvider(project);
 
->>>>>>> 9e672772
         internal void PrepareModuleForUpdate(Guid mvid, CancellationToken cancellationToken)
         {
             lock (_modulesPreparedForUpdateGuard)
