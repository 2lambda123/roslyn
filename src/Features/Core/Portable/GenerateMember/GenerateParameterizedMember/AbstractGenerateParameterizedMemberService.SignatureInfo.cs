--- conflicted
+++ resolved
@@ -122,11 +122,7 @@
                     methodKind: State.MethodKind);
 
                 // Ensure no conflicts between type parameter names and parameter names.
-<<<<<<< HEAD
-                var languageServiceProvider = Document.Project.Solution.Services.GetLanguageServices(State.TypeToGenerateIn.Language);
-=======
                 var languageServiceProvider = Document.Project.Solution.Services.GetProjectServices(State.TypeToGenerateIn.Language);
->>>>>>> 5450f4fa
                 var syntaxFacts = languageServiceProvider.GetService<ISyntaxFactsService>();
 
                 var equalityComparer = syntaxFacts.StringComparer;
