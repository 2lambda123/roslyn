--- conflicted
+++ resolved
@@ -520,17 +520,6 @@
         <target state="translated">Rude 編集</target>
         <note />
       </trans-unit>
-<<<<<<< HEAD
-      <trans-unit id="Simplify_interpolation">
-        <source>Simplify interpolation</source>
-        <target state="translated">補間の簡略化</target>
-=======
-      <trans-unit id="Simplify_conditional_expression">
-        <source>Simplify conditional expression</source>
-        <target state="new">Simplify conditional expression</target>
->>>>>>> 69c35374
-        <note />
-      </trans-unit>
       <trans-unit id="Split_into_consecutive_0_statements">
         <source>Split into consecutive '{0}' statements</source>
         <target state="translated">連続する '{0}' ステートメントに分割</target>
