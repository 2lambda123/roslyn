﻿<?xml version="1.0" encoding="utf-8"?>
<xliff xmlns="urn:oasis:names:tc:xliff:document:1.2" xmlns:xsi="http://www.w3.org/2001/XMLSchema-instance" version="1.2" xsi:schemaLocation="urn:oasis:names:tc:xliff:document:1.2 xliff-core-1.2-transitional.xsd">
  <file datatype="xml" source-language="en" target-language="pt-BR" original="../FeaturesResources.resx">
    <body>
      <trans-unit id="Add_project_reference_to_0">
        <source>Add project reference to '{0}'.</source>
        <target state="translated">Adicione referência de projeto a "{0}".</target>
        <note />
      </trans-unit>
      <trans-unit id="Add_reference_to_0">
        <source>Add reference to '{0}'.</source>
        <target state="translated">Adicione referência a "{0}".</target>
        <note />
      </trans-unit>
      <trans-unit id="Actions_can_not_be_empty">
        <source>Actions can not be empty.</source>
        <target state="translated">Ações não podem ficar vazias.</target>
        <note />
      </trans-unit>
      <trans-unit id="generic_overload">
        <source>generic overload</source>
        <target state="translated">sobrecarga genérica</target>
        <note />
      </trans-unit>
      <trans-unit id="generic_overloads">
        <source>generic overloads</source>
        <target state="translated">sobrecargas genéricas</target>
        <note />
      </trans-unit>
      <trans-unit id="overload">
        <source>overload</source>
        <target state="translated">sobrecarga</target>
        <note />
      </trans-unit>
      <trans-unit id="overloads_">
        <source>overloads</source>
        <target state="translated">sobrecargas</target>
        <note />
      </trans-unit>
      <trans-unit id="_0_Keyword">
        <source>{0} Keyword</source>
        <target state="translated">{0} Palavra-chave</target>
        <note />
      </trans-unit>
      <trans-unit id="Encapsulate_field_colon_0_and_use_property">
        <source>Encapsulate field: '{0}' (and use property)</source>
        <target state="translated">Encapsular campo: "{0}" (e usar propriedade)</target>
        <note />
      </trans-unit>
      <trans-unit id="Encapsulate_field_colon_0_but_still_use_field">
        <source>Encapsulate field: '{0}' (but still use field)</source>
        <target state="translated">Encapsular campo: "{0}" (mas ainda usar o campo)</target>
        <note />
      </trans-unit>
      <trans-unit id="Encapsulate_fields_and_use_property">
        <source>Encapsulate fields (and use property)</source>
        <target state="translated">Encapsular campos (e usar propriedade)</target>
        <note />
      </trans-unit>
      <trans-unit id="Encapsulate_fields_but_still_use_field">
        <source>Encapsulate fields (but still use field)</source>
        <target state="translated">Encapsular campos (mas ainda usá-los)</target>
        <note />
      </trans-unit>
      <trans-unit id="Could_not_extract_interface_colon_The_selection_is_not_inside_a_class_interface_struct">
        <source>Could not extract interface: The selection is not inside a class/interface/struct.</source>
        <target state="translated">Não foi possível extrair interface: a seleção não está dentro de uma classe/interface/struct.</target>
        <note />
      </trans-unit>
      <trans-unit id="Could_not_extract_interface_colon_The_type_does_not_contain_any_member_that_can_be_extracted_to_an_interface">
        <source>Could not extract interface: The type does not contain any member that can be extracted to an interface.</source>
        <target state="translated">Não foi possível extrair interface: O tipo não contém membros que podem ser extraídos para uma interface.</target>
        <note />
      </trans-unit>
      <trans-unit id="can_t_not_construct_final_tree">
        <source>can't not construct final tree</source>
        <target state="translated">não é possível construir a árvore final</target>
        <note />
      </trans-unit>
      <trans-unit id="Parameters_type_or_return_type_cannot_be_an_anonymous_type_colon_bracket_0_bracket">
        <source>Parameters' type or return type cannot be an anonymous type : [{0}]</source>
        <target state="translated">Tipo dos parâmetros ou tipo de retorno não pode ser um tipo anônimo: [{0}]</target>
        <note />
      </trans-unit>
      <trans-unit id="The_selection_contains_no_active_statement">
        <source>The selection contains no active statement.</source>
        <target state="translated">A seleção não contém instrução ativa.</target>
        <note />
      </trans-unit>
      <trans-unit id="The_selection_contains_an_error_or_unknown_type">
        <source>The selection contains an error or unknown type.</source>
        <target state="translated">A seleção contém um erro ou tipo desconhecido.</target>
        <note />
      </trans-unit>
      <trans-unit id="Type_parameter_0_is_hidden_by_another_type_parameter_1">
        <source>Type parameter '{0}' is hidden by another type parameter '{1}'.</source>
        <target state="translated">Parâmetro de tipo "{0}" está oculto por outro parâmetro de tipo "{1}".</target>
        <note />
      </trans-unit>
      <trans-unit id="The_address_of_a_variable_is_used_inside_the_selected_code">
        <source>The address of a variable is used inside the selected code.</source>
        <target state="translated">O endereço de uma variável é usado dentro do código selecionado.</target>
        <note />
      </trans-unit>
      <trans-unit id="Assigning_to_readonly_fields_must_be_done_in_a_constructor_colon_bracket_0_bracket">
        <source>Assigning to readonly fields must be done in a constructor : [{0}].</source>
        <target state="translated">A atribuição a campos somente leitura deve ser feita em um construtor: [{0}].</target>
        <note />
      </trans-unit>
      <trans-unit id="generated_code_is_overlapping_with_hidden_portion_of_the_code">
        <source>generated code is overlapping with hidden portion of the code</source>
        <target state="translated">o código gerado se sobrepõe à porção oculta do código</target>
        <note />
      </trans-unit>
      <trans-unit id="Add_optional_parameters_to_0">
        <source>Add optional parameters to '{0}'</source>
        <target state="translated">Adicionar parâmetros opcionais ao '{0}'</target>
        <note />
      </trans-unit>
      <trans-unit id="Add_parameters_to_0">
        <source>Add parameters to '{0}'</source>
        <target state="translated">Adicionar parâmetros ao '{0}'</target>
        <note />
      </trans-unit>
      <trans-unit id="Generate_delegating_constructor_0_1">
        <source>Generate delegating constructor '{0}({1})'</source>
        <target state="translated">Gerar construtor delegante "{0}({1})"</target>
        <note />
      </trans-unit>
      <trans-unit id="Generate_constructor_0_1">
        <source>Generate constructor '{0}({1})'</source>
        <target state="translated">Gerar construtor "{0}({1})"</target>
        <note />
      </trans-unit>
      <trans-unit id="Generate_field_assigning_constructor_0_1">
        <source>Generate field assigning constructor '{0}({1})'</source>
        <target state="translated">Gerar construtor de atribuição de campo "{0}({1})"</target>
        <note />
      </trans-unit>
      <trans-unit id="Generate_Equals_and_GetHashCode">
        <source>Generate Equals and GetHashCode</source>
        <target state="translated">Gerar Equals e GetHashCode</target>
        <note />
      </trans-unit>
      <trans-unit id="Generate_Equals_object">
        <source>Generate Equals(object)</source>
        <target state="translated">Gerar Equals(object)</target>
        <note />
      </trans-unit>
      <trans-unit id="Generate_GetHashCode">
        <source>Generate GetHashCode()</source>
        <target state="translated">Gerar GetHashCode()</target>
        <note />
      </trans-unit>
      <trans-unit id="Generate_constructor_in_0">
        <source>Generate constructor in '{0}'</source>
        <target state="translated">Gerar construtor em '{0}'</target>
        <note />
      </trans-unit>
      <trans-unit id="Generate_all">
        <source>Generate all</source>
        <target state="translated">Gerar todos</target>
        <note />
      </trans-unit>
      <trans-unit id="Generate_enum_member_1_0">
        <source>Generate enum member '{1}.{0}'</source>
        <target state="translated">Gerar membro enum '{1}.{0}'</target>
        <note />
      </trans-unit>
      <trans-unit id="Generate_constant_1_0">
        <source>Generate constant '{1}.{0}'</source>
        <target state="translated">Gerar constante '{1}.{0}'</target>
        <note />
      </trans-unit>
      <trans-unit id="Generate_read_only_property_1_0">
        <source>Generate read-only property '{1}.{0}'</source>
        <target state="translated">Gerar propriedade somente leitura '{1}.{0}'</target>
        <note />
      </trans-unit>
      <trans-unit id="Generate_property_1_0">
        <source>Generate property '{1}.{0}'</source>
        <target state="translated">Gerar propriedade '{1}.{0}'</target>
        <note />
      </trans-unit>
      <trans-unit id="Generate_read_only_field_1_0">
        <source>Generate read-only field '{1}.{0}'</source>
        <target state="translated">Gerar campo somente leitura '{1}.{0}'</target>
        <note />
      </trans-unit>
      <trans-unit id="Generate_field_1_0">
        <source>Generate field '{1}.{0}'</source>
        <target state="translated">Gerar campo '{1}.{0}'</target>
        <note />
      </trans-unit>
      <trans-unit id="Generate_local_0">
        <source>Generate local '{0}'</source>
        <target state="translated">Gerar local '{0}'</target>
        <note />
      </trans-unit>
      <trans-unit id="Generate_0_1_in_new_file">
        <source>Generate {0} '{1}' in new file</source>
        <target state="translated">Gerar {0} '{1}' no novo arquivo</target>
        <note />
      </trans-unit>
      <trans-unit id="Generate_nested_0_1">
        <source>Generate nested {0} '{1}'</source>
        <target state="translated">Gerar {0} '{1}' aninhado</target>
        <note />
      </trans-unit>
      <trans-unit id="Global_Namespace">
        <source>Global Namespace</source>
        <target state="translated">Namespace Global</target>
        <note />
      </trans-unit>
      <trans-unit id="Implement_interface_explicitly">
        <source>Implement interface explicitly</source>
        <target state="translated">Implementar interface explicitamente</target>
        <note />
      </trans-unit>
      <trans-unit id="Implement_interface_abstractly">
        <source>Implement interface abstractly</source>
        <target state="translated">Implementar interface de forma abstrata</target>
        <note />
      </trans-unit>
      <trans-unit id="Implement_interface_through_0">
        <source>Implement interface through '{0}'</source>
        <target state="translated">Implementar interface por meio de "{0}"</target>
        <note />
      </trans-unit>
      <trans-unit id="Implement_interface">
        <source>Implement interface</source>
        <target state="translated">Implementar interface</target>
        <note />
      </trans-unit>
      <trans-unit id="Loading_context_from_0">
        <source>Loading context from '{0}'.</source>
        <target state="translated">Carregando contexto de "{0}".</target>
        <note />
      </trans-unit>
      <trans-unit id="Type_Sharphelp_for_more_information">
        <source>Type "#help" for more information.</source>
        <target state="translated">Digite "#help" para obter mais informações.</target>
        <note />
      </trans-unit>
      <trans-unit id="Specified_file_not_found_colon_0">
        <source>Specified file not found: {0}</source>
        <target state="translated">Arquivo especificado não encontrado. {0}</target>
        <note />
      </trans-unit>
      <trans-unit id="Specified_file_not_found">
        <source>Specified file not found.</source>
        <target state="translated">Arquivo especificado não encontrado.</target>
        <note />
      </trans-unit>
      <trans-unit id="Searched_in_directory_colon">
        <source>Searched in directory:</source>
        <target state="translated">Pesquisado no diretório:</target>
        <note />
      </trans-unit>
      <trans-unit id="Searched_in_directories_colon">
        <source>Searched in directories:</source>
        <target state="translated">Pesquisado nos diretórios:</target>
        <note />
      </trans-unit>
      <trans-unit id="Introduce_field_for_0">
        <source>Introduce field for '{0}'</source>
        <target state="translated">Encapsular campo para "{0}"</target>
        <note />
      </trans-unit>
      <trans-unit id="Introduce_local_for_0">
        <source>Introduce local for '{0}'</source>
        <target state="translated">Introduzir local para "{0}"</target>
        <note />
      </trans-unit>
      <trans-unit id="Introduce_constant_for_0">
        <source>Introduce constant for '{0}'</source>
        <target state="translated">Introduzir constante para "{0}"</target>
        <note />
      </trans-unit>
      <trans-unit id="Introduce_local_constant_for_0">
        <source>Introduce local constant for '{0}'</source>
        <target state="translated">Introduzir constante local para "{0}"</target>
        <note />
      </trans-unit>
      <trans-unit id="Introduce_field_for_all_occurrences_of_0">
        <source>Introduce field for all occurrences of '{0}'</source>
        <target state="translated">Introduzir campo para todas as ocorrências de "{0}"</target>
        <note />
      </trans-unit>
      <trans-unit id="Introduce_local_for_all_occurrences_of_0">
        <source>Introduce local for all occurrences of '{0}'</source>
        <target state="translated">Introduzir local para todas as ocorrências de "{0}"</target>
        <note />
      </trans-unit>
      <trans-unit id="Introduce_constant_for_all_occurrences_of_0">
        <source>Introduce constant for all occurrences of '{0}'</source>
        <target state="translated">Introduzir constante para todas as ocorrências de "{0}"</target>
        <note />
      </trans-unit>
      <trans-unit id="Introduce_local_constant_for_all_occurrences_of_0">
        <source>Introduce local constant for all occurrences of '{0}'</source>
        <target state="translated">Introduzir constante de local para todas as ocorrências de "{0}"</target>
        <note />
      </trans-unit>
      <trans-unit id="Introduce_query_variable_for_all_occurrences_of_0">
        <source>Introduce query variable for all occurrences of '{0}'</source>
        <target state="translated">Introduzir variável de consulta para todas as ocorrências de "{0}"</target>
        <note />
      </trans-unit>
      <trans-unit id="Introduce_query_variable_for_0">
        <source>Introduce query variable for '{0}'</source>
        <target state="translated">Introduzir variável de consulta para "{0}"</target>
        <note />
      </trans-unit>
      <trans-unit id="Anonymous_Types_colon">
        <source>Anonymous Types:</source>
        <target state="translated">Tipos Anônimos:</target>
        <note />
      </trans-unit>
      <trans-unit id="is_">
        <source>is</source>
        <target state="translated">is</target>
        <note />
      </trans-unit>
      <trans-unit id="Represents_an_object_whose_operations_will_be_resolved_at_runtime">
        <source>Represents an object whose operations will be resolved at runtime.</source>
        <target state="translated">Representa um objeto cujas operações serão resolvidas no tempo de execução.</target>
        <note />
      </trans-unit>
      <trans-unit id="constant">
        <source>constant</source>
        <target state="translated">constante</target>
        <note />
      </trans-unit>
      <trans-unit id="field">
        <source>field</source>
        <target state="translated">campo</target>
        <note />
      </trans-unit>
      <trans-unit id="local_constant">
        <source>local constant</source>
        <target state="translated">constante local</target>
        <note />
      </trans-unit>
      <trans-unit id="local_variable">
        <source>local variable</source>
        <target state="translated">variável local</target>
        <note />
      </trans-unit>
      <trans-unit id="label">
        <source>label</source>
        <target state="translated">rótulo</target>
        <note />
      </trans-unit>
      <trans-unit id="range_variable">
        <source>range variable</source>
        <target state="translated">variável de intervalo</target>
        <note />
      </trans-unit>
      <trans-unit id="parameter">
        <source>parameter</source>
        <target state="translated">parâmetro</target>
        <note />
      </trans-unit>
      <trans-unit id="in_">
        <source>in</source>
        <target state="translated">em</target>
        <note />
      </trans-unit>
      <trans-unit id="Summary_colon">
        <source>Summary:</source>
        <target state="translated">Resumo:</target>
        <note />
      </trans-unit>
      <trans-unit id="Locals_and_parameters">
        <source>Locals and parameters</source>
        <target state="translated">Locais e parâmetros</target>
        <note />
      </trans-unit>
      <trans-unit id="Type_parameters_colon">
        <source>Type parameters:</source>
        <target state="translated">Parâmetros de Tipo:</target>
        <note />
      </trans-unit>
      <trans-unit id="Returns_colon">
        <source>Returns:</source>
        <target state="translated">Devoluções:</target>
        <note />
      </trans-unit>
      <trans-unit id="Exceptions_colon">
        <source>Exceptions:</source>
        <target state="translated">Exceções:</target>
        <note />
      </trans-unit>
      <trans-unit id="Remarks_colon">
        <source>Remarks:</source>
        <target state="translated">Comentários:</target>
        <note />
      </trans-unit>
      <trans-unit id="generating_source_for_symbols_of_this_type_is_not_supported">
        <source>generating source for symbols of this type is not supported</source>
        <target state="translated">gerar fonte para símbolos deste tipo não é suportado</target>
        <note />
      </trans-unit>
      <trans-unit id="Assembly">
        <source>Assembly</source>
        <target state="translated">Assembly</target>
        <note />
      </trans-unit>
      <trans-unit id="location_unknown">
        <source>location unknown</source>
        <target state="translated">local desconhecido</target>
        <note />
      </trans-unit>
      <trans-unit id="Extract_Interface">
        <source>Extract Interface...</source>
        <target state="translated">Extrair interface...</target>
        <note />
      </trans-unit>
      <trans-unit id="Updating_0_will_prevent_the_debug_session_from_continuing">
        <source>Updating '{0}' will prevent the debug session from continuing.</source>
        <target state="translated">Atualizar "{0}" impedirá que a sessão de depuração continue.</target>
        <note />
      </trans-unit>
      <trans-unit id="Updating_a_complex_statement_containing_an_await_expression_will_prevent_the_debug_session_from_continuing">
        <source>Updating a complex statement containing an await expression will prevent the debug session from continuing.</source>
        <target state="translated">Atualizar uma instrução complexa contendo uma expressão aguardar impedirá que a sessão de depuração continue.</target>
        <note />
      </trans-unit>
      <trans-unit id="Changing_visibility_of_a_constructor_will_prevent_the_debug_session_from_continuing">
        <source>Changing visibility of a constructor will prevent the debug session from continuing.</source>
        <target state="translated">Alteração da visibilidade de um construtor impedirá a sessão de depuração de continuar.</target>
        <note />
      </trans-unit>
      <trans-unit id="Capturing_variable_0_that_hasn_t_been_captured_before_will_prevent_the_debug_session_from_continuing">
        <source>Capturing variable '{0}' that hasn't been captured before will prevent the debug session from continuing.</source>
        <target state="translated">A captura da variável '{0}' que não havia sido capturada antes impedirá a sessão de depuração de continuar.</target>
        <note />
      </trans-unit>
      <trans-unit id="Ceasing_to_capture_variable_0_will_prevent_the_debug_session_from_continuing">
        <source>Ceasing to capture variable '{0}' will prevent the debug session from continuing.</source>
        <target state="translated">Deixar de capturar a variável '{0}' impedirá a sessão de depuração de continuar.</target>
        <note />
      </trans-unit>
      <trans-unit id="Deleting_captured_variable_0_will_prevent_the_debug_session_from_continuing">
        <source>Deleting captured variable '{0}' will prevent the debug session from continuing.</source>
        <target state="translated">A exclusão da variável capturada '{0}' impedirá a sessão de depuração de continuar.</target>
        <note />
      </trans-unit>
      <trans-unit id="Changing_the_type_of_a_captured_variable_0_previously_of_type_1_will_prevent_the_debug_session_from_continuing">
        <source>Changing the type of a captured variable '{0}' previously of type '{1}' will prevent the debug session from continuing.</source>
        <target state="translated">A alteração do tipo de uma variável capturada '{0}' anteriormente do tipo '{1}' impedirá a sessão de depuração de continuar.</target>
        <note />
      </trans-unit>
      <trans-unit id="Changing_the_parameters_of_0_will_prevent_the_debug_session_from_continuing">
        <source>Changing the parameters of '{0}' will prevent the debug session from continuing.</source>
        <target state="translated">A alteração dos parâmetros de '{0}' impedirá a sessão de depuração de continuar.</target>
        <note />
      </trans-unit>
      <trans-unit id="Changing_the_return_type_of_0_will_prevent_the_debug_session_from_continuing">
        <source>Changing the return type of '{0}' will prevent the debug session from continuing.</source>
        <target state="translated">A alteração do tipo de retorno '{0}' impedirá a sessão de depuração de continuar.</target>
        <note />
      </trans-unit>
      <trans-unit id="Changing_the_type_of_0_will_prevent_the_debug_session_from_continuing">
        <source>Changing the type of '{0}' will prevent the debug session from continuing.</source>
        <target state="translated">A alteração do tipo de '{0}' impedirá a sessão de depuração de continuar.</target>
        <note />
      </trans-unit>
      <trans-unit id="Changing_the_declaration_scope_of_a_captured_variable_0_will_prevent_the_debug_session_from_continuing">
        <source>Changing the declaration scope of a captured variable '{0}' will prevent the debug session from continuing.</source>
        <target state="translated">A alteração do escopo de declaração de uma variável capturada '{0}' impedirá a sessão de depuração de continuar.</target>
        <note />
      </trans-unit>
      <trans-unit id="Accessing_captured_variable_0_that_hasn_t_been_accessed_before_in_1_will_prevent_the_debug_session_from_continuing">
        <source>Accessing captured variable '{0}' that hasn't been accessed before in {1} will prevent the debug session from continuing.</source>
        <target state="translated">O acesso à variável capturada '{0}' que não foi acessada antes em {1} impedirá a sessão de depuração de continuar.</target>
        <note />
      </trans-unit>
      <trans-unit id="Ceasing_to_access_captured_variable_0_in_1_will_prevent_the_debug_session_from_continuing">
        <source>Ceasing to access captured variable '{0}' in {1} will prevent the debug session from continuing.</source>
        <target state="translated">Deixar de acessar a variável capturada '{0}' em {1} impedirá a sessão de depuração de continuar.</target>
        <note />
      </trans-unit>
      <trans-unit id="Adding_0_that_accesses_captured_variables_1_and_2_declared_in_different_scopes_will_prevent_the_debug_session_from_continuing">
        <source>Adding '{0}' that accesses captured variables '{1}' and '{2}' declared in different scopes will prevent the debug session from continuing.</source>
        <target state="translated">A adição de '{0}' que acessa as variáveis capturadas '{1}' e '{2}' declaradas em escopos diferentes impedirá a sessão de depuração de continuar.</target>
        <note />
      </trans-unit>
      <trans-unit id="Removing_0_that_accessed_captured_variables_1_and_2_declared_in_different_scopes_will_prevent_the_debug_session_from_continuing">
        <source>Removing '{0}' that accessed captured variables '{1}' and '{2}' declared in different scopes will prevent the debug session from continuing.</source>
        <target state="translated">A remoção de '{0}' que acessou as variáveis capturadas '{1}' e '{2}' declaradas em escopos diferentes impedirá a sessão de depuração de continuar.</target>
        <note />
      </trans-unit>
      <trans-unit id="Adding_0_into_a_1_will_prevent_the_debug_session_from_continuing">
        <source>Adding '{0}' into a '{1}' will prevent the debug session from continuing.</source>
        <target state="translated">Adicionar "{0}" a um "{1}" impedirá que a sessão de depuração continue.</target>
        <note />
      </trans-unit>
      <trans-unit id="Adding_0_into_a_class_with_explicit_or_sequential_layout_will_prevent_the_debug_session_from_continuing">
        <source>Adding '{0}' into a class with explicit or sequential layout will prevent the debug session from continuing.</source>
        <target state="translated">Adicionar "{0}" em uma classe com layout explícito ou sequencial impedirá que a sessão de depuração continue.</target>
        <note />
      </trans-unit>
      <trans-unit id="Updating_the_modifiers_of_0_will_prevent_the_debug_session_from_continuing">
        <source>Updating the modifiers of '{0}' will prevent the debug session from continuing.</source>
        <target state="translated">Atualizar os modificadores de "{0}" impedirá que a sessão de depuração continue.</target>
        <note />
      </trans-unit>
      <trans-unit id="Updating_the_Handles_clause_of_0_will_prevent_the_debug_session_from_continuing">
        <source>Updating the Handles clause of '{0}' will prevent the debug session from continuing.</source>
        <target state="translated">Atualizar a cláusula Handles "{0}" impedirá que a sessão de depuração continue.</target>
        <note />
      </trans-unit>
      <trans-unit id="Adding_0_with_the_Handles_clause_will_prevent_the_debug_session_from_continuing">
        <source>Adding '{0}' with the Handles clause will prevent the debug session from continuing.</source>
        <target state="translated">Adicionar '{0}' com cláusulas identificadoras impedirá que a sessão de depuração continue.</target>
        <note />
      </trans-unit>
      <trans-unit id="Updating_the_Implements_clause_of_a_0_will_prevent_the_debug_session_from_continuing">
        <source>Updating the Implements clause of a '{0}' will prevent the debug session from continuing.</source>
        <target state="translated">Atualizar a cláusula Implements "{0}" impedirá que a sessão de depuração continue.</target>
        <note />
      </trans-unit>
      <trans-unit id="Changing_the_constraint_from_0_to_1_will_prevent_the_debug_session_from_continuing">
        <source>Changing the constraint from '{0}' to '{1}' will prevent the debug session from continuing.</source>
        <target state="translated">Alterar a restrição de "{0}" para "{1}" impedirá que a sessão de depuração continue.</target>
        <note />
      </trans-unit>
      <trans-unit id="Updating_the_variance_of_0_will_prevent_the_debug_session_from_continuing">
        <source>Updating the variance of '{0}' will prevent the debug session from continuing.</source>
        <target state="translated">Atualizar a variação de "{0}" impedirá que a sessão de depuração continue.</target>
        <note />
      </trans-unit>
      <trans-unit id="Updating_the_type_of_0_will_prevent_the_debug_session_from_continuing">
        <source>Updating the type of '{0}' will prevent the debug session from continuing.</source>
        <target state="translated">Atualizar o tipo de "{0}" impedirá que a sessão de depuração continue.</target>
        <note />
      </trans-unit>
      <trans-unit id="Updating_the_initializer_of_0_will_prevent_the_debug_session_from_continuing">
        <source>Updating the initializer of '{0}' will prevent the debug session from continuing.</source>
        <target state="translated">Atualizar o inicializador de "{0}" impedirá que a sessão de depuração continue.</target>
        <note />
      </trans-unit>
      <trans-unit id="Updating_the_size_of_a_0_will_prevent_the_debug_session_from_continuing">
        <source>Updating the size of a '{0}' will prevent the debug session from continuing.</source>
        <target state="translated">Atualizar o tamanho de um "{0}" impedirá que a sessão de depuração continue.</target>
        <note />
      </trans-unit>
      <trans-unit id="Updating_the_underlying_type_of_0_will_prevent_the_debug_session_from_continuing">
        <source>Updating the underlying type of '{0}' will prevent the debug session from continuing.</source>
        <target state="translated">Atualizar o tipo subjacente de "{0}" impedirá que a sessão de depuração continue.</target>
        <note />
      </trans-unit>
      <trans-unit id="Updating_the_base_class_and_or_base_interface_s_of_0_will_prevent_the_debug_session_from_continuing">
        <source>Updating the base class and/or base interface(s) of '{0}' will prevent the debug session from continuing.</source>
        <target state="translated">Atualizar a classe base e/ou interface(s) base de "{0}" impedirá que a sessão de depuração continue.</target>
        <note />
      </trans-unit>
      <trans-unit id="Updating_a_field_to_an_event_or_vice_versa_will_prevent_the_debug_session_from_continuing">
        <source>Updating a field to an event or vice versa will prevent the debug session from continuing.</source>
        <target state="translated">Atualizar um campo para um evento ou vice-versa impedirá que a sessão de depuração continue.</target>
        <note />
      </trans-unit>
      <trans-unit id="Updating_the_kind_of_a_type_will_prevent_the_debug_session_from_continuing">
        <source>Updating the kind of a type will prevent the debug session from continuing.</source>
        <target state="translated">Atualizar o tipo de um tipo impedirá que a sessão de depuração continue.</target>
        <note />
      </trans-unit>
      <trans-unit id="Updating_the_kind_of_an_property_event_accessor_will_prevent_the_debug_session_from_continuing">
        <source>Updating the kind of an property/event accessor will prevent the debug session from continuing.</source>
        <target state="translated">Atualizar o tipo de um acessador de propriedades/eventos impedirá que a sessão de depuração continue.</target>
        <note />
      </trans-unit>
      <trans-unit id="Updating_the_kind_of_a_method_Sub_Function_will_prevent_the_debug_session_from_continuing">
        <source>Updating the kind of a method (Sub/Function) will prevent the debug session from continuing.</source>
        <target state="translated">Atualizar o tipo de um método (Sub/Função) impedirá que a sessão de depuração continue.</target>
        <note />
      </trans-unit>
      <trans-unit id="Updating_the_library_name_of_Declare_Statement_will_prevent_the_debug_session_from_continuing">
        <source>Updating the library name of Declare Statement will prevent the debug session from continuing.</source>
        <target state="translated">Atualizar o nome da biblioteca de Instrução Declare impedirá que a sessão de depuração continue.</target>
        <note />
      </trans-unit>
      <trans-unit id="Updating_the_alias_of_Declare_Statement_will_prevent_the_debug_session_from_continuing">
        <source>Updating the alias of Declare Statement will prevent the debug session from continuing.</source>
        <target state="translated">Atualizar o alias da Instrução Declare impedirá que a sessão de depuração continue.</target>
        <note />
      </trans-unit>
      <trans-unit id="Renaming_0_will_prevent_the_debug_session_from_continuing">
        <source>Renaming '{0}' will prevent the debug session from continuing.</source>
        <target state="translated">Renomear "{0}" impedirá que a sessão de depuração continue.</target>
        <note />
      </trans-unit>
      <trans-unit id="Adding_0_will_prevent_the_debug_session_from_continuing">
        <source>Adding '{0}' will prevent the debug session from continuing.</source>
        <target state="translated">Adicionar "{0}" impedirá que a sessão de depuração continue.</target>
        <note />
      </trans-unit>
      <trans-unit id="Adding_an_abstract_0_or_overriding_an_inherited_0_will_prevent_the_debug_session_from_continuing">
        <source>Adding an abstract '{0}' or overriding an inherited '{0}' will prevent the debug session from continuing.</source>
        <target state="translated">Adicionar um resumo '{0}' ou substituir um '{0}' herdado impedirá a sessão de depuração de continuar.</target>
        <note />
      </trans-unit>
      <trans-unit id="Adding_a_MustOverride_0_or_overriding_an_inherited_0_will_prevent_the_debug_session_from_continuing">
        <source>Adding a MustOverride '{0}' or overriding an inherited '{0}' will prevent the debug session from continuing.</source>
        <target state="translated">Adicionar um MustOverride '{0}' ou substituir um '{0}' herdado impedirá a sessão de depuração de continuar.</target>
        <note />
      </trans-unit>
      <trans-unit id="Adding_an_extern_0_will_prevent_the_debug_session_from_continuing">
        <source>Adding an extern '{0}' will prevent the debug session from continuing.</source>
        <target state="translated">Adicionar um externo "{0}" impedirá que a sessão de depuração continue.</target>
        <note />
      </trans-unit>
      <trans-unit id="Adding_an_imported_method_will_prevent_the_debug_session_from_continuing">
        <source>Adding an imported method will prevent the debug session from continuing.</source>
        <target state="translated">Adicionar um método importado impedirá que a sessão de depuração continue.</target>
        <note />
      </trans-unit>
      <trans-unit id="Adding_a_user_defined_0_will_prevent_the_debug_session_from_continuing">
        <source>Adding a user defined '{0}' will prevent the debug session from continuing.</source>
        <target state="translated">Adicionar um usuário definido "{0}" impedirá que a sessão de depuração continue.</target>
        <note />
      </trans-unit>
      <trans-unit id="Adding_a_generic_0_will_prevent_the_debug_session_from_continuing">
        <source>Adding a generic '{0}' will prevent the debug session from continuing.</source>
        <target state="translated">Adicionar um "{0}" genérico impedirá que a sessão de depuração continue.</target>
        <note />
      </trans-unit>
      <trans-unit id="Adding_0_around_an_active_statement_will_prevent_the_debug_session_from_continuing">
        <source>Adding '{0}' around an active statement will prevent the debug session from continuing.</source>
        <target state="translated">Adicionar "{0}" em uma instrução ativa impedirá que a sessão de depuração continue.</target>
        <note />
      </trans-unit>
      <trans-unit id="Moving_0_will_prevent_the_debug_session_from_continuing">
        <source>Moving '{0}' will prevent the debug session from continuing.</source>
        <target state="translated">Mover "{0}" impedirá que a sessão de depuração continue.</target>
        <note />
      </trans-unit>
      <trans-unit id="Deleting_0_will_prevent_the_debug_session_from_continuing">
        <source>Deleting '{0}' will prevent the debug session from continuing.</source>
        <target state="translated">Excluir "{0}" impedirá que a sessão de depuração continue.</target>
        <note />
      </trans-unit>
      <trans-unit id="Deleting_0_around_an_active_statement_will_prevent_the_debug_session_from_continuing">
        <source>Deleting '{0}' around an active statement will prevent the debug session from continuing.</source>
        <target state="translated">Excluir "{0}" em uma instrução ativa impedirá que a sessão de depuração continue.</target>
        <note />
      </trans-unit>
      <trans-unit id="Adding_a_method_body_will_prevent_the_debug_session_from_continuing">
        <source>Adding a method body will prevent the debug session from continuing.</source>
        <target state="translated">Adicionar um corpo de método impedirá que a sessão de depuração continue.</target>
        <note />
      </trans-unit>
      <trans-unit id="Deleting_a_method_body_will_prevent_the_debug_session_from_continuing">
        <source>Deleting a method body will prevent the debug session from continuing.</source>
        <target state="translated">Excluir um corpo de método impedirá que a sessão de depuração continue.</target>
        <note />
      </trans-unit>
      <trans-unit id="An_active_statement_has_been_removed_from_its_original_method_You_must_revert_your_changes_to_continue_or_restart_the_debugging_session">
        <source>An active statement has been removed from its original method. You must revert your changes to continue or restart the debugging session.</source>
        <target state="translated">Uma instrução ativa foi removida de seu método original. Você deve reverter as alterações para continuar ou reiniciar a sessão de depuração.</target>
        <note />
      </trans-unit>
      <trans-unit id="Updating_a_0_statement_around_an_active_statement_will_prevent_the_debug_session_from_continuing">
        <source>Updating a '{0}' statement around an active statement will prevent the debug session from continuing.</source>
        <target state="translated">Atualizar uma instrução "{0}" em uma instrução ativa impedirá que a sessão de depuração continue.</target>
        <note />
      </trans-unit>
      <trans-unit id="Updating_async_or_iterator_modifier_around_an_active_statement_will_prevent_the_debug_session_from_continuing">
        <source>Updating async or iterator modifier around an active statement will prevent the debug session from continuing.</source>
        <target state="translated">A atualização do modificador "async" ou "iterator" em torno de uma instrução ativa impedirá a sessão de depuração de continuar.</target>
        <note>{Locked="async"}{Locked="iterator"} "async" and "iterator" are C#/VB keywords and should not be localized.</note>
      </trans-unit>
      <trans-unit id="Modifying_a_generic_method_will_prevent_the_debug_session_from_continuing">
        <source>Modifying a generic method will prevent the debug session from continuing.</source>
        <target state="translated">Modificar um método genérico impedirá que a sessão de depuração continue.</target>
        <note />
      </trans-unit>
      <trans-unit id="Modifying_whitespace_or_comments_in_a_generic_0_will_prevent_the_debug_session_from_continuing">
        <source>Modifying whitespace or comments in a generic '{0}' will prevent the debug session from continuing.</source>
        <target state="translated">Modificar espaço em branco ou comentários em um "{0}" genérico impedirá que a sessão de depuração continue.</target>
        <note />
      </trans-unit>
      <trans-unit id="Modifying_a_method_inside_the_context_of_a_generic_type_will_prevent_the_debug_session_from_continuing">
        <source>Modifying a method inside the context of a generic type will prevent the debug session from continuing.</source>
        <target state="translated">Modificar o método dentro do contexto de um tipo genérico impedirá que a sessão de depuração continue.</target>
        <note />
      </trans-unit>
      <trans-unit id="Modifying_whitespace_or_comments_in_0_inside_the_context_of_a_generic_type_will_prevent_the_debug_session_from_continuing">
        <source>Modifying whitespace or comments in '{0}' inside the context of a generic type will prevent the debug session from continuing.</source>
        <target state="translated">Modificar o espaço em branco ou comentários em "{0}" dentro do contexto de um tipo genérico impedirá que a sessão de depuração continue.</target>
        <note />
      </trans-unit>
      <trans-unit id="Modifying_the_initializer_of_0_in_a_generic_type_will_prevent_the_debug_session_from_continuing">
        <source>Modifying the initializer of '{0}' in a generic type will prevent the debug session from continuing.</source>
        <target state="translated">Modificar o inicializador de "{0}" em um tipo genérico impedirá que a sessão de depuração continue.</target>
        <note />
      </trans-unit>
      <trans-unit id="Modifying_the_initializer_of_0_in_a_partial_type_will_prevent_the_debug_session_from_continuing">
        <source>Modifying the initializer of '{0}' in a partial type will prevent the debug session from continuing.</source>
        <target state="translated">Modificar o inicializador de "{0}" em um tipo parcial impedirá que a sessão de depuração continue.</target>
        <note />
      </trans-unit>
      <trans-unit id="Adding_a_constructor_to_a_type_with_a_field_or_property_initializer_that_contains_an_anonymous_function_will_prevent_the_debug_session_from_continuing">
        <source>Adding a constructor to a type with a field or property initializer that contains an anonymous function will prevent the debug session from continuing.</source>
        <target state="translated">Adicionar um construtor a um tipo com um campo ou inicializador que propriedade com função anônima impedirá que a sessão de depuração continue.</target>
        <note />
      </trans-unit>
      <trans-unit id="Renaming_a_captured_variable_from_0_to_1_will_prevent_the_debug_session_from_continuing">
        <source>Renaming a captured variable, from '{0}' to '{1}' will prevent the debug session from continuing.</source>
        <target state="translated">Renomeando uma variável capturada, de '{0}' para '{1}' impedirá que a sessão de depuração continue.</target>
        <note />
      </trans-unit>
      <trans-unit id="Modifying_a_catch_finally_handler_with_an_active_statement_in_the_try_block_will_prevent_the_debug_session_from_continuing">
        <source>Modifying a catch/finally handler with an active statement in the try block will prevent the debug session from continuing.</source>
        <target state="translated">Modificar um manipulador catch/finally com uma instrução ativa no bloco try impedirá que a sessão de depuração continue.</target>
        <note />
      </trans-unit>
      <trans-unit id="Modifying_a_try_catch_finally_statement_when_the_finally_block_is_active_will_prevent_the_debug_session_from_continuing">
        <source>Modifying a try/catch/finally statement when the finally block is active will prevent the debug session from continuing.</source>
        <target state="translated">Modificar uma instrução try/catch/finally quando o bloco finally estiver ativo impedirá que a sessão de depuração continue.</target>
        <note />
      </trans-unit>
      <trans-unit id="Modifying_a_catch_handler_around_an_active_statement_will_prevent_the_debug_session_from_continuing">
        <source>Modifying a catch handler around an active statement will prevent the debug session from continuing.</source>
        <target state="translated">Modificar um manipulador catch em uma instrução ativa impedirá que a sessão de depuração continue.</target>
        <note />
      </trans-unit>
      <trans-unit id="Modifying_0_which_contains_the_stackalloc_operator_will_prevent_the_debug_session_from_continuing">
        <source>Modifying '{0}' which contains the 'stackalloc' operator will prevent the debug session from continuing.</source>
        <target state="translated">Modificar "{0}" que contém o operador 'stackalloc' impedirá que a sessão de depuração continue.</target>
        <note />
      </trans-unit>
      <trans-unit id="Modifying_an_active_0_which_contains_On_Error_or_Resume_statements_will_prevent_the_debug_session_from_continuing">
        <source>Modifying an active '{0}' which contains 'On Error' or 'Resume' statements will prevent the debug session from continuing.</source>
        <target state="translated">Modificar "{0}" ativo que contém instruções 'On Error' ou 'Resume' impedirá que a sessão de depuração continue.</target>
        <note />
      </trans-unit>
      <trans-unit id="Modifying_0_which_contains_an_Aggregate_Group_By_or_Join_query_clauses_will_prevent_the_debug_session_from_continuing">
        <source>Modifying '{0}' which contains an Aggregate, Group By, or Join query clauses will prevent the debug session from continuing.</source>
        <target state="translated">A modificação de '{0}' que contém cláusulas de consulta Agregar, Agrupar Por ou Ingressar impedirá a sessão de depuração de continuar.</target>
        <note />
      </trans-unit>
      <trans-unit id="Modifying_source_with_experimental_language_features_enabled_will_prevent_the_debug_session_from_continuing">
        <source>Modifying source with experimental language features enabled will prevent the debug session from continuing.</source>
        <target state="translated">Modificar fonte com recursos de idioma experimentais habilitados impedirá que a sessão de depuração continue.</target>
        <note />
      </trans-unit>
      <trans-unit id="Updating_an_active_statement_will_prevent_the_debug_session_from_continuing">
        <source>Updating an active statement will prevent the debug session from continuing.</source>
        <target state="translated">Atualizar uma instrução ativa impedirá que a sessão de depuração continue.</target>
        <note />
      </trans-unit>
      <trans-unit id="Removing_0_that_contains_an_active_statement_will_prevent_the_debug_session_from_continuing">
        <source>Removing '{0}' that contains an active statement will prevent the debug session from continuing.</source>
        <target state="translated">Remover "{0}" que contém uma instrução ativa impedirá que a sessão de depuração continue.</target>
        <note />
      </trans-unit>
      <trans-unit id="Adding_a_new_file_will_prevent_the_debug_session_from_continuing">
        <source>Adding a new file will prevent the debug session from continuing.</source>
        <target state="translated">Adicionar um novo arquivo impedirá que a sessão de depuração continue.</target>
        <note />
      </trans-unit>
      <trans-unit id="Attribute_0_is_missing_Updating_an_async_method_or_an_iterator_will_prevent_the_debug_session_from_continuing">
        <source>Attribute '{0}' is missing. Updating an async method or an iterator will prevent the debug session from continuing.</source>
        <target state="translated">O atributo '{0}' está ausente. Atualizar um método async ou um iterador impedirá a sessão de depuração de continuar.</target>
        <note />
      </trans-unit>
      <trans-unit id="Unexpected_interface_member_kind_colon_0">
        <source>Unexpected interface member kind: {0}</source>
        <target state="translated">Tipo de membro de interface inesperado: {0}</target>
        <note />
      </trans-unit>
      <trans-unit id="Unknown_symbol_kind">
        <source>Unknown symbol kind</source>
        <target state="translated">Tipo de símbolo desconhecido</target>
        <note />
      </trans-unit>
      <trans-unit id="Generate_abstract_property_1_0">
        <source>Generate abstract property '{1}.{0}'</source>
        <target state="translated">Gerar propriedade abstrata '{1}.{0}'</target>
        <note />
      </trans-unit>
      <trans-unit id="Generate_abstract_method_1_0">
        <source>Generate abstract method '{1}.{0}'</source>
        <target state="translated">Gerar método abstrato '{1}.{0}'</target>
        <note />
      </trans-unit>
      <trans-unit id="Generate_method_1_0">
        <source>Generate method '{1}.{0}'</source>
        <target state="translated">Gerar método '{1}.{0}'</target>
        <note />
      </trans-unit>
      <trans-unit id="Failed_to_create_a_remote_process_for_interactive_code_execution">
        <source>Failed to create a remote process for interactive code execution.</source>
        <target state="translated">Falha ao criar um processo remoto para a execução de código interativo.</target>
        <note />
      </trans-unit>
      <trans-unit id="Failed_to_initialize_remote_interactive_process">
        <source>Failed to initialize remote interactive process.</source>
        <target state="translated">Falha ao inicializar o processo interativo remoto.</target>
        <note />
      </trans-unit>
      <trans-unit id="Attempt_to_connect_to_process_Sharp_0_failed_retrying">
        <source>Attempt to connect to process #{0} failed, retrying ...</source>
        <target state="translated">Tentativa para conectar ao processo #{0} falhou, repetindo...</target>
        <note />
      </trans-unit>
      <trans-unit id="Failed_to_launch_0_process_exit_code_colon_1_with_output_colon">
        <source>Failed to launch '{0}' process (exit code: {1}) with output: </source>
        <target state="translated">Falha ao iniciar o "{0}" processo (código de saída: {1}) com saída: </target>
        <note />
      </trans-unit>
      <trans-unit id="Hosting_process_exited_with_exit_code_0">
        <source>Hosting process exited with exit code {0}.</source>
        <target state="translated">O processo de hospedagem saiu com o código de saída {0}.</target>
        <note />
      </trans-unit>
      <trans-unit id="Interactive_Host_not_initialized">
        <source>Interactive Host not initialized.</source>
        <target state="translated">Host interativo não inicializado.</target>
        <note />
      </trans-unit>
      <trans-unit id="Cannot_resolve_reference_0">
        <source>Cannot resolve reference '{0}'.</source>
        <target state="translated">Não é possível resolver a referência "{0}".</target>
        <note />
      </trans-unit>
      <trans-unit id="Requested_assembly_already_loaded_from_0">
        <source>Requested assembly already loaded from '{0}'.</source>
        <target state="translated">Assembly solicitado já carregado de "{0}".</target>
        <note />
      </trans-unit>
      <trans-unit id="plus_additional_0_1">
        <source> + additional {0} {1}</source>
        <target state="translated"> + adicional {0} {1}</target>
        <note />
      </trans-unit>
      <trans-unit id="Unable_to_create_hosting_process">
        <source>Unable to create hosting process.</source>
        <target state="translated">Não é possível criar o processo de hospedagem.</target>
        <note />
      </trans-unit>
      <trans-unit id="The_symbol_does_not_have_an_icon">
        <source>The symbol does not have an icon.</source>
        <target state="translated">O símbolo não tem um ícone.</target>
        <note />
      </trans-unit>
      <trans-unit id="Unknown">
        <source>Unknown</source>
        <target state="translated">Desconhecido</target>
        <note />
      </trans-unit>
      <trans-unit id="Extract_Method">
        <source>Extract Method</source>
        <target state="translated">Extrair Método</target>
        <note />
      </trans-unit>
      <trans-unit id="Extract_Method_plus_Local">
        <source>Extract Method + Local</source>
        <target state="translated">Extrair Método + Local</target>
        <note />
      </trans-unit>
      <trans-unit id="Asynchronous_method_cannot_have_ref_out_parameters_colon_bracket_0_bracket">
        <source>Asynchronous method cannot have ref/out parameters : [{0}]</source>
        <target state="translated">Método assíncrono não pode ter parâmetros ref/out: [{0}]</target>
        <note />
      </trans-unit>
      <trans-unit id="The_member_is_defined_in_metadata">
        <source>The member is defined in metadata.</source>
        <target state="translated">O membro é definido em metadados.</target>
        <note />
      </trans-unit>
      <trans-unit id="You_can_only_change_the_signature_of_a_constructor_indexer_method_or_delegate">
        <source>You can only change the signature of a constructor, indexer, method or delegate.</source>
        <target state="translated">Você só pode alterar a assinatura de um construtor, indexador, método ou delegate.</target>
        <note />
      </trans-unit>
      <trans-unit id="This_symbol_has_related_definitions_or_references_in_metadata_Changing_its_signature_may_result_in_build_errors_Do_you_want_to_continue">
        <source>This symbol has related definitions or references in metadata. Changing its signature may result in build errors.

Do you want to continue?</source>
        <target state="translated">Este símbolo possui definições relacionadas ou referências nos metadados. Alterar sua assinatura pode resultar em erros de compilação.

Deseja continuar?</target>
        <note />
      </trans-unit>
      <trans-unit id="Change_signature">
        <source>Change signature...</source>
        <target state="translated">Alterar assinatura...</target>
        <note />
      </trans-unit>
      <trans-unit id="Generate_new_type">
        <source>Generate new type...</source>
        <target state="translated">Gerar novo tipo...</target>
        <note />
      </trans-unit>
      <trans-unit id="User_Diagnostic_Analyzer_Failure">
        <source>User Diagnostic Analyzer Failure.</source>
        <target state="translated">Falha do Analisador de Diagnóstico do Usuário.</target>
        <note />
      </trans-unit>
      <trans-unit id="Analyzer_0_threw_an_exception_of_type_1_with_message_2">
        <source>Analyzer '{0}' threw an exception of type '{1}' with message '{2}'.</source>
        <target state="translated">O analisador '{0}' gerou uma exceção do tipo '{1}' com a mensagem '{2}'.</target>
        <note />
      </trans-unit>
      <trans-unit id="Analyzer_0_threw_the_following_exception_colon_1">
        <source>Analyzer '{0}' threw the following exception:
'{1}'.</source>
        <target state="translated">O analisador '{0}' gerou a seguinte exceção:
'{1}'.</target>
        <note />
      </trans-unit>
      <trans-unit id="Remove_Unnecessary_Cast">
        <source>Remove Unnecessary Cast</source>
        <target state="translated">Remover Conversão Desnecessária</target>
        <note />
      </trans-unit>
      <trans-unit id="Simplify_Names">
        <source>Simplify Names</source>
        <target state="translated">Simplificar Nomes</target>
        <note />
      </trans-unit>
      <trans-unit id="Simplify_Member_Access">
        <source>Simplify Member Access</source>
        <target state="translated">Simplificar o Acesso de Membro</target>
        <note />
      </trans-unit>
      <trans-unit id="Remove_qualification">
        <source>Remove qualification</source>
        <target state="translated">Remover qualificação</target>
        <note />
      </trans-unit>
      <trans-unit id="Edit_and_Continue1">
        <source>Edit and Continue</source>
        <target state="translated">Editar e Continuar</target>
        <note />
      </trans-unit>
      <trans-unit id="This_signature_does_not_contain_parameters_that_can_be_changed">
        <source>This signature does not contain parameters that can be changed.</source>
        <target state="translated">Esta assinatura não contêm parâmetros que podem ser alterados.</target>
        <note />
      </trans-unit>
      <trans-unit id="Unknown_error_occurred">
        <source>Unknown error occurred</source>
        <target state="translated">Erro desconhecido</target>
        <note />
      </trans-unit>
      <trans-unit id="Available">
        <source>Available</source>
        <target state="translated">Disponível</target>
        <note />
      </trans-unit>
      <trans-unit id="Not_Available">
        <source>Not Available</source>
        <target state="translated">Não Disponível</target>
        <note />
      </trans-unit>
      <trans-unit id="_0_1">
        <source>    {0} - {1}</source>
        <target state="translated">    {0} - {1}</target>
        <note />
      </trans-unit>
      <trans-unit id="You_can_use_the_navigation_bar_to_switch_context">
        <source>You can use the navigation bar to switch context.</source>
        <target state="translated">Você pode usar a barra de navegação para alternar o contexto.</target>
        <note />
      </trans-unit>
      <trans-unit id="in_Source">
        <source>in Source</source>
        <target state="translated">na Fonte</target>
        <note />
      </trans-unit>
      <trans-unit id="in_Suppression_File">
        <source>in Suppression File</source>
        <target state="translated">no Arquivo de Supressão</target>
        <note />
      </trans-unit>
      <trans-unit id="Remove_Suppression_0">
        <source>Remove Suppression {0}</source>
        <target state="translated">Remover a Supressão {0}</target>
        <note />
      </trans-unit>
      <trans-unit id="Remove_Suppression">
        <source>Remove Suppression</source>
        <target state="translated">Remover Supressão</target>
        <note />
      </trans-unit>
      <trans-unit id="Pending">
        <source>&lt;Pending&gt;</source>
        <target state="translated">&lt;Pendente&gt;</target>
        <note />
      </trans-unit>
      <trans-unit id="Awaited_task_returns">
        <source>Awaited task returns</source>
        <target state="translated">A tarefa esperada retorna</target>
        <note />
      </trans-unit>
      <trans-unit id="no_value">
        <source>no value.</source>
        <target state="translated">nenhum valor.</target>
        <note />
      </trans-unit>
      <trans-unit id="Note_colon_Tab_twice_to_insert_the_0_snippet">
        <source>Note: Tab twice to insert the '{0}' snippet.</source>
        <target state="translated">Observação: pressione Tab duas vezes para inserir o trecho '{0}'.</target>
        <note />
      </trans-unit>
      <trans-unit id="Implement_interface_explicitly_with_Dispose_pattern">
        <source>Implement interface explicitly with Dispose pattern</source>
        <target state="translated">Implementar interface explicitamente com padrão Dispose</target>
        <note />
      </trans-unit>
      <trans-unit id="Implement_interface_with_Dispose_pattern">
        <source>Implement interface with Dispose pattern</source>
        <target state="translated">Implementar interface com padrão Dispose</target>
        <note />
      </trans-unit>
      <trans-unit id="Compiler1">
        <source>Compiler</source>
        <target state="translated">Compilador</target>
        <note />
      </trans-unit>
      <trans-unit id="Edit_and_Continue2">
        <source>Edit and Continue</source>
        <target state="translated">Editar e Continuar</target>
        <note />
      </trans-unit>
      <trans-unit id="Style">
        <source>Style</source>
        <target state="translated">Estilo</target>
        <note />
      </trans-unit>
      <trans-unit id="Suppress_0">
        <source>Suppress {0}</source>
        <target state="translated">Suprimir {0}</target>
        <note />
      </trans-unit>
      <trans-unit id="Re_triage_0_currently_1">
        <source>Re-triage {0}(currently '{1}')</source>
        <target state="translated">Fazer nova triagem de {0}(no momento, "{1}")</target>
        <note />
      </trans-unit>
      <trans-unit id="Argument_cannot_have_a_null_element">
        <source>Argument cannot have a null element.</source>
        <target state="translated">O argumento não pode ter um elemento nulo.</target>
        <note />
      </trans-unit>
      <trans-unit id="Argument_cannot_be_empty">
        <source>Argument cannot be empty.</source>
        <target state="translated">O argumento não pode estar vazio.</target>
        <note />
      </trans-unit>
      <trans-unit id="Reported_diagnostic_with_ID_0_is_not_supported_by_the_analyzer">
        <source>Reported diagnostic with ID '{0}' is not supported by the analyzer.</source>
        <target state="translated">O analisador não dá suporte ao diagnóstico relatado com ID '{0}'.</target>
        <note />
      </trans-unit>
      <trans-unit id="Computing_fix_all_occurrences_code_fix">
        <source>Computing fix all occurrences code fix...</source>
        <target state="translated">Computando a correção de todas as correções de código de ocorrências…</target>
        <note />
      </trans-unit>
      <trans-unit id="Fix_all_occurrences">
        <source>Fix all occurrences</source>
        <target state="translated">Corrigir todas as ocorrências</target>
        <note />
      </trans-unit>
      <trans-unit id="Document">
        <source>Document</source>
        <target state="translated">Documento</target>
        <note />
      </trans-unit>
      <trans-unit id="Project">
        <source>Project</source>
        <target state="translated">Projeto</target>
        <note />
      </trans-unit>
      <trans-unit id="Solution">
        <source>Solution</source>
        <target state="translated">Solução</target>
        <note />
      </trans-unit>
      <trans-unit id="TODO_colon_dispose_managed_state_managed_objects">
        <source>TODO: dispose managed state (managed objects).</source>
        <target state="translated">TODO: descartar estado gerenciado (objetos gerenciados).</target>
        <note />
      </trans-unit>
      <trans-unit id="TODO_colon_set_large_fields_to_null">
        <source>TODO: set large fields to null.</source>
        <target state="translated">TODO: definir campos grandes como nulos.</target>
        <note />
      </trans-unit>
      <trans-unit id="To_detect_redundant_calls">
        <source>To detect redundant calls</source>
        <target state="translated">Para detectar chamadas redundantes</target>
        <note />
      </trans-unit>
      <trans-unit id="Modifying_0_which_contains_a_static_variable_will_prevent_the_debug_session_from_continuing">
        <source>Modifying '{0}' which contains a static variable will prevent the debug session from continuing.</source>
        <target state="translated">A modificação de '{0}' que contém uma variável estática impedirá a sessão de depuração de continuar.</target>
        <note />
      </trans-unit>
      <trans-unit id="Compiler2">
        <source>Compiler</source>
        <target state="translated">Compilador</target>
        <note />
      </trans-unit>
      <trans-unit id="Edit_And_Continue">
        <source>Edit And Continue</source>
        <target state="translated">Editar e Continuar</target>
        <note />
      </trans-unit>
      <trans-unit id="Live">
        <source>Live</source>
        <target state="translated">Ao Vivo</target>
        <note />
      </trans-unit>
      <trans-unit id="enum_value">
        <source>enum value</source>
        <target state="translated">valor de enum</target>
        <note>{Locked="enum"} "enum" is a C#/VB keyword and should not be localized.</note>
      </trans-unit>
      <trans-unit id="const_field">
        <source>const field</source>
        <target state="translated">campo const</target>
        <note>{Locked="const"} "const" is a C#/VB keyword and should not be localized.</note>
      </trans-unit>
      <trans-unit id="method">
        <source>method</source>
        <target state="translated">método</target>
        <note />
      </trans-unit>
      <trans-unit id="operator_">
        <source>operator</source>
        <target state="translated">operador</target>
        <note />
      </trans-unit>
      <trans-unit id="constructor">
        <source>constructor</source>
        <target state="translated">construtor</target>
        <note />
      </trans-unit>
      <trans-unit id="auto_property">
        <source>auto-property</source>
        <target state="translated">propriedade automática</target>
        <note />
      </trans-unit>
      <trans-unit id="property_">
        <source>property</source>
        <target state="translated">propriedade</target>
        <note />
      </trans-unit>
      <trans-unit id="event_accessor">
        <source>event accessor</source>
        <target state="translated">acessador de evento</target>
        <note />
      </trans-unit>
      <trans-unit id="type_constraint">
        <source>type constraint</source>
        <target state="translated">restrição de tipo</target>
        <note />
      </trans-unit>
      <trans-unit id="type_parameter">
        <source>type parameter</source>
        <target state="translated">parâmetro de tipo</target>
        <note />
      </trans-unit>
      <trans-unit id="attribute">
        <source>attribute</source>
        <target state="translated">atributo</target>
        <note />
      </trans-unit>
      <trans-unit id="Use_auto_property">
        <source>Use auto property</source>
        <target state="translated">Usar a propriedade auto</target>
        <note />
      </trans-unit>
      <trans-unit id="Replace_0_and_1_with_property">
        <source>Replace '{0}' and '{1}' with property</source>
        <target state="translated">Substituir "{0}" e "{1}" por propriedades</target>
        <note />
      </trans-unit>
      <trans-unit id="Replace_0_with_property">
        <source>Replace '{0}' with property</source>
        <target state="translated">Substituir "{0}" por uma propriedade</target>
        <note />
      </trans-unit>
      <trans-unit id="Method_referenced_implicitly">
        <source>Method referenced implicitly</source>
        <target state="translated">Método referenciado implicitamente</target>
        <note />
      </trans-unit>
      <trans-unit id="Generate_type_0">
        <source>Generate type '{0}'</source>
        <target state="translated">Gerar tipo '{0}'</target>
        <note />
      </trans-unit>
      <trans-unit id="Generate_0_1">
        <source>Generate {0} '{1}'</source>
        <target state="translated">Gerar {0} '{1}'</target>
        <note />
      </trans-unit>
      <trans-unit id="Change_0_to_1">
        <source>Change '{0}' to '{1}'.</source>
        <target state="translated">Alterar '{0}' para '{1}'.</target>
        <note />
      </trans-unit>
      <trans-unit id="Non_invoked_method_cannot_be_replaced_with_property">
        <source>Non-invoked method cannot be replaced with property.</source>
        <target state="translated">O método não invocado não pode ser substituído por uma propriedade.</target>
        <note />
      </trans-unit>
      <trans-unit id="Only_methods_with_a_single_argument_which_is_not_an_out_variable_declaration_can_be_replaced_with_a_property">
        <source>Only methods with a single argument, which is not an out variable declaration, can be replaced with a property.</source>
        <target state="translated">Somente os métodos com um único argumento, que não é uma declaração de variável externa, podem ser substituídos por uma propriedade.</target>
        <note />
      </trans-unit>
      <trans-unit id="Roslyn_HostError">
        <source>Roslyn.HostError</source>
        <target state="translated">Roslyn.HostError</target>
        <note />
      </trans-unit>
      <trans-unit id="An_instance_of_analyzer_0_cannot_be_created_from_1_colon_2">
        <source>An instance of analyzer {0} cannot be created from {1}: {2}.</source>
        <target state="translated">Uma instância do analisador de {0} não pode ser criada de {1} : {2}.</target>
        <note />
      </trans-unit>
      <trans-unit id="The_assembly_0_does_not_contain_any_analyzers">
        <source>The assembly {0} does not contain any analyzers.</source>
        <target state="translated">O assembly {0} não contém quaisquer analisadores.</target>
        <note />
      </trans-unit>
      <trans-unit id="Unable_to_load_Analyzer_assembly_0_colon_1">
        <source>Unable to load Analyzer assembly {0}: {1}</source>
        <target state="translated">Não é possível carregar o assembly do Analisador {0} : {1}</target>
        <note />
      </trans-unit>
      <trans-unit id="Make_method_synchronous">
        <source>Make method synchronous</source>
        <target state="translated">Tornar o método síncrono</target>
        <note />
      </trans-unit>
      <trans-unit id="Add_this_or_Me_qualification">
        <source>Add 'this' or 'Me' qualification.</source>
        <target state="translated">Adicionar a qualificação 'this' ou 'Me'.</target>
        <note />
      </trans-unit>
      <trans-unit id="Fix_Name_Violation_colon_0">
        <source>Fix Name Violation: {0}</source>
        <target state="translated">Corrigir Violação de Nome: {0}</target>
        <note />
      </trans-unit>
      <trans-unit id="Naming_rule_violation_0">
        <source>Naming rule violation: {0}</source>
        <target state="translated">Violação da regra de nomenclatura: {0}</target>
        <note>{0} is the rule title, {1} is the way in which the rule was violated</note>
      </trans-unit>
      <trans-unit id="Naming_Styles">
        <source>Naming Styles</source>
        <target state="translated">Estilos de Nomenclatura</target>
        <note />
      </trans-unit>
      <trans-unit id="from_0">
        <source>from {0}</source>
        <target state="translated">de {0}</target>
        <note />
      </trans-unit>
      <trans-unit id="Find_and_install_latest_version">
        <source>Find and install latest version</source>
        <target state="translated">Localizar e instalar a versão mais recente</target>
        <note />
      </trans-unit>
      <trans-unit id="Use_local_version_0">
        <source>Use local version '{0}'</source>
        <target state="translated">Usar a versão local '{0}'</target>
        <note />
      </trans-unit>
      <trans-unit id="Use_locally_installed_0_version_1_This_version_used_in_colon_2">
        <source>Use locally installed '{0}' version '{1}'
This version used in: {2}</source>
        <target state="translated">Use a versão '{0}' instalada localmente '{1}'
Essa versão é usada no: {2}</target>
        <note />
      </trans-unit>
      <trans-unit id="Find_and_install_latest_version_of_0">
        <source>Find and install latest version of '{0}'</source>
        <target state="translated">Localizar e instalar a versão mais recente de '{0}'</target>
        <note />
      </trans-unit>
      <trans-unit id="Install_with_package_manager">
        <source>Install with package manager...</source>
        <target state="translated">Instalar com o gerenciador de pacotes...</target>
        <note />
      </trans-unit>
      <trans-unit id="Install_0_1">
        <source>Install '{0} {1}'</source>
        <target state="translated">Instalar '{0} {1}'</target>
        <note />
      </trans-unit>
      <trans-unit id="Install_version_0">
        <source>Install version '{0}'</source>
        <target state="translated">Instalar a versão '{0}'</target>
        <note />
      </trans-unit>
      <trans-unit id="Generate_variable_0">
        <source>Generate variable '{0}'</source>
        <target state="translated">Gerar variável '{0}'</target>
        <note />
      </trans-unit>
      <trans-unit id="Classes">
        <source>Classes</source>
        <target state="translated">Classes</target>
        <note />
      </trans-unit>
      <trans-unit id="Constants">
        <source>Constants</source>
        <target state="translated">Constantes</target>
        <note />
      </trans-unit>
      <trans-unit id="Delegates">
        <source>Delegates</source>
        <target state="translated">Delega</target>
        <note />
      </trans-unit>
      <trans-unit id="Enums">
        <source>Enums</source>
        <target state="translated">Enums</target>
        <note />
      </trans-unit>
      <trans-unit id="Events">
        <source>Events</source>
        <target state="translated">Eventos</target>
        <note />
      </trans-unit>
      <trans-unit id="Extension_methods">
        <source>Extension methods</source>
        <target state="translated">Métodos de extensão</target>
        <note />
      </trans-unit>
      <trans-unit id="Fields">
        <source>Fields</source>
        <target state="translated">Campos</target>
        <note />
      </trans-unit>
      <trans-unit id="Interfaces">
        <source>Interfaces</source>
        <target state="translated">Interfaces</target>
        <note />
      </trans-unit>
      <trans-unit id="Locals">
        <source>Locals</source>
        <target state="translated">Locais</target>
        <note />
      </trans-unit>
      <trans-unit id="Methods">
        <source>Methods</source>
        <target state="translated">Métodos</target>
        <note />
      </trans-unit>
      <trans-unit id="Modules">
        <source>Modules</source>
        <target state="translated">Módulos</target>
        <note />
      </trans-unit>
      <trans-unit id="Namespaces">
        <source>Namespaces</source>
        <target state="translated">Namespaces</target>
        <note />
      </trans-unit>
      <trans-unit id="Properties">
        <source>Properties</source>
        <target state="translated">Propriedades</target>
        <note />
      </trans-unit>
      <trans-unit id="Structures">
        <source>Structures</source>
        <target state="translated">Estruturas</target>
        <note />
      </trans-unit>
      <trans-unit id="Parameters_colon">
        <source>Parameters:</source>
        <target state="translated">Parâmetros:</target>
        <note />
      </trans-unit>
      <trans-unit id="Add_missing_cases">
        <source>Add missing cases</source>
        <target state="translated">Adicionar casos ausentes</target>
        <note />
      </trans-unit>
      <trans-unit id="Add_both">
        <source>Add both</source>
        <target state="translated">Adicionar ambos</target>
        <note />
      </trans-unit>
      <trans-unit id="Add_default_case">
        <source>Add default case</source>
        <target state="translated">Adicionar caso padrão</target>
        <note />
      </trans-unit>
      <trans-unit id="Variadic_SignatureHelpItem_must_have_at_least_one_parameter">
        <source>Variadic SignatureHelpItem must have at least one parameter.</source>
        <target state="translated">Variadic SignatureHelpItem deve ter pelo menos um parâmetro.</target>
        <note />
      </trans-unit>
      <trans-unit id="Add_braces">
        <source>Add braces</source>
        <target state="translated">Adicionar chaves</target>
        <note />
      </trans-unit>
      <trans-unit id="Replace_0_with_method">
        <source>Replace '{0}' with method</source>
        <target state="translated">Substituir '{0}' com método</target>
        <note />
      </trans-unit>
      <trans-unit id="Replace_0_with_methods">
        <source>Replace '{0}' with methods</source>
        <target state="translated">Substituir '{0}' com métodos</target>
        <note />
      </trans-unit>
      <trans-unit id="Property_referenced_implicitly">
        <source>Property referenced implicitly</source>
        <target state="translated">Propriedade referenciada implicitamente</target>
        <note />
      </trans-unit>
      <trans-unit id="Property_cannot_safely_be_replaced_with_a_method_call">
        <source>Property cannot safely be replaced with a method call</source>
        <target state="translated">A propriedade não pode ser substituída com segurança com uma chamada de método</target>
        <note />
      </trans-unit>
      <trans-unit id="Convert_to_interpolated_string">
        <source>Convert to interpolated string</source>
        <target state="translated">Converter para cadeia interpolada</target>
        <note />
      </trans-unit>
      <trans-unit id="Move_type_to_0">
        <source>Move type to {0}</source>
        <target state="translated">Mover tipo para {0}</target>
        <note />
      </trans-unit>
      <trans-unit id="Rename_file_to_0">
        <source>Rename file to {0}</source>
        <target state="translated">Renomear arquivo para {0}</target>
        <note />
      </trans-unit>
      <trans-unit id="Rename_type_to_0">
        <source>Rename type to {0}</source>
        <target state="translated">Renomear tipo para {0}</target>
        <note />
      </trans-unit>
      <trans-unit id="Remove_tag">
        <source>Remove tag</source>
        <target state="translated">Remover marca</target>
        <note />
      </trans-unit>
      <trans-unit id="Add_missing_param_nodes">
        <source>Add missing param nodes</source>
        <target state="translated">Adicionar nós de parâmetro ausentes</target>
        <note />
      </trans-unit>
      <trans-unit id="Make_containing_scope_async">
        <source>Make containing scope async</source>
        <target state="translated">Tornar o escopo contentor assíncrono</target>
        <note />
      </trans-unit>
      <trans-unit id="Make_containing_scope_async_return_Task">
        <source>Make containing scope async (return Task)</source>
        <target state="translated">Tornar o escopo contentor assíncrono (retornar Task)</target>
        <note />
      </trans-unit>
      <trans-unit id="paren_Unknown_paren">
        <source>(Unknown)</source>
        <target state="translated">(Desconhecido)</target>
        <note />
      </trans-unit>
      <trans-unit id="Implement_Abstract_Class">
        <source>Implement Abstract Class</source>
        <target state="translated">Implementar Classe Abstrata</target>
        <note />
      </trans-unit>
      <trans-unit id="Use_framework_type">
        <source>Use framework type</source>
        <target state="translated">Usar o tipo de estrutura</target>
        <note />
      </trans-unit>
      <trans-unit id="Install_package_0">
        <source>Install package '{0}'</source>
        <target state="translated">Instalar o pacote '{0}'</target>
        <note />
      </trans-unit>
      <trans-unit id="Object_initialization_can_be_simplified">
        <source>Object initialization can be simplified</source>
        <target state="translated">A inicialização do objeto pode ser simplificada</target>
        <note />
      </trans-unit>
      <trans-unit id="Use_throw_expression">
        <source>Use 'throw' expression</source>
        <target state="translated">Use a expressão 'throw'</target>
        <note />
      </trans-unit>
      <trans-unit id="project_0">
        <source>project {0}</source>
        <target state="translated">projeto {0}</target>
        <note />
      </trans-unit>
      <trans-unit id="Inline_variable_declaration">
        <source>Inline variable declaration</source>
        <target state="translated">Declaração de variável embutida</target>
        <note />
      </trans-unit>
      <trans-unit id="Use_pattern_matching">
        <source>Use pattern matching</source>
        <target state="translated">Usar a correspondência de padrão</target>
        <note />
      </trans-unit>
      <trans-unit id="Use_expression_body_for_methods">
        <source>Use expression body for methods</source>
        <target state="translated">Usar o corpo da expressão para métodos</target>
        <note />
      </trans-unit>
      <trans-unit id="Use_block_body_for_methods">
        <source>Use block body for methods</source>
        <target state="translated">Usar o corpo do bloco para métodos</target>
        <note />
      </trans-unit>
      <trans-unit id="Use_block_body_for_accessors">
        <source>Use block body for accessors</source>
        <target state="translated">Usar o corpo do bloco para acessadores</target>
        <note />
      </trans-unit>
      <trans-unit id="Use_block_body_for_constructors">
        <source>Use block body for constructors</source>
        <target state="translated">Usar o corpo do bloco para construtores</target>
        <note />
      </trans-unit>
      <trans-unit id="Use_block_body_for_indexers">
        <source>Use block body for indexers</source>
        <target state="translated">Usar o corpo do bloco para indexadores</target>
        <note />
      </trans-unit>
      <trans-unit id="Use_block_body_for_operators">
        <source>Use block body for operators</source>
        <target state="translated">Usar o corpo do bloco para operadores</target>
        <note />
      </trans-unit>
      <trans-unit id="Use_block_body_for_properties">
        <source>Use block body for properties</source>
        <target state="translated">Usar o corpo do bloco para propriedades</target>
        <note />
      </trans-unit>
      <trans-unit id="Use_expression_body_for_accessors">
        <source>Use expression body for accessors</source>
        <target state="translated">Usar o corpo da expressão para acessadores</target>
        <note />
      </trans-unit>
      <trans-unit id="Use_expression_body_for_constructors">
        <source>Use expression body for constructors</source>
        <target state="translated">Usar o corpo da expressão para construtores</target>
        <note />
      </trans-unit>
      <trans-unit id="Use_expression_body_for_indexers">
        <source>Use expression body for indexers</source>
        <target state="translated">Usar o corpo da expressão para indexadores</target>
        <note />
      </trans-unit>
      <trans-unit id="Use_expression_body_for_operators">
        <source>Use expression body for operators</source>
        <target state="translated">Usar o corpo da expressão para operadores</target>
        <note />
      </trans-unit>
      <trans-unit id="Use_expression_body_for_properties">
        <source>Use expression body for properties</source>
        <target state="translated">Usar o corpo da expressão para propriedades</target>
        <note />
      </trans-unit>
      <trans-unit id="Spell_check_0">
        <source>Spell check '{0}'</source>
        <target state="translated">Verificar ortografia de '{0}'</target>
        <note />
      </trans-unit>
      <trans-unit id="Fully_qualify_0">
        <source>Fully qualify '{0}'</source>
        <target state="translated">Qualificar '{0}' totalmente</target>
        <note />
      </trans-unit>
      <trans-unit id="Remove_reference_to_0">
        <source>Remove reference to '{0}'.</source>
        <target state="translated">Remova a referência a '{0}'.</target>
        <note />
      </trans-unit>
      <trans-unit id="Keywords">
        <source>Keywords</source>
        <target state="translated">Palavras-chave</target>
        <note />
      </trans-unit>
      <trans-unit id="Snippets">
        <source>Snippets</source>
        <target state="translated">Trechos</target>
        <note />
      </trans-unit>
      <trans-unit id="All_lowercase">
        <source>All lowercase</source>
        <target state="translated">Tudo em minúsculas</target>
        <note />
      </trans-unit>
      <trans-unit id="All_uppercase">
        <source>All uppercase</source>
        <target state="translated">Tudo em maiúsculas</target>
        <note />
      </trans-unit>
      <trans-unit id="First_word_capitalized">
        <source>First word capitalized</source>
        <target state="translated">Primeira palavra em maiúsculas</target>
        <note />
      </trans-unit>
      <trans-unit id="Pascal_Case">
        <source>Pascal Case</source>
        <target state="translated">Pascal Case</target>
        <note />
      </trans-unit>
      <trans-unit id="Collection_initialization_can_be_simplified">
        <source>Collection initialization can be simplified</source>
        <target state="translated">A inicialização de coleção pode ser simplificada</target>
        <note />
      </trans-unit>
      <trans-unit id="Use_coalesce_expression">
        <source>Use coalesce expression</source>
        <target state="translated">Usar a expressão de união</target>
        <note />
      </trans-unit>
      <trans-unit id="Use_null_propagation">
        <source>Use null propagation</source>
        <target state="translated">Usar a propagação de nulo</target>
        <note />
      </trans-unit>
      <trans-unit id="Variable_declaration_can_be_inlined">
        <source>Variable declaration can be inlined</source>
        <target state="translated">A declaração de variável pode ser embutida</target>
        <note />
      </trans-unit>
      <trans-unit id="Null_check_can_be_simplified">
        <source>Null check can be simplified</source>
        <target state="translated">A seleção nula pode ser simplificada</target>
        <note />
      </trans-unit>
      <trans-unit id="Simplify_collection_initialization">
        <source>Simplify collection initialization</source>
        <target state="translated">Simplificar a inicialização de coleção</target>
        <note />
      </trans-unit>
      <trans-unit id="Simplify_object_initialization">
        <source>Simplify object initialization</source>
        <target state="translated">Simplificar a inicialização de objeto</target>
        <note />
      </trans-unit>
      <trans-unit id="Prefer_explicitly_provided_tuple_element_name">
        <source>Prefer explicitly provided tuple element name</source>
        <target state="translated">Preferir o nome do elemento de tupla fornecido explicitamente</target>
        <note />
      </trans-unit>
      <trans-unit id="Use_explicitly_provided_tuple_name">
        <source>Use explicitly provided tuple name</source>
        <target state="translated">Usar o nome de tupla fornecido explicitamente</target>
        <note />
      </trans-unit>
      <trans-unit id="Remove_document_0">
        <source>Remove document '{0}'</source>
        <target state="translated">Remover documento '{0}'</target>
        <note />
      </trans-unit>
      <trans-unit id="Add_document_0">
        <source>Add document '{0}'</source>
        <target state="translated">Adicionar documento '{0}'</target>
        <note />
      </trans-unit>
      <trans-unit id="Add_argument_name_0">
        <source>Add argument name '{0}'</source>
        <target state="translated">Adicionar nome de argumento '{0}'</target>
        <note />
      </trans-unit>
      <trans-unit id="Take_0">
        <source>Take '{0}'</source>
        <target state="translated">Obter '{0}'</target>
        <note />
      </trans-unit>
      <trans-unit id="Take_both">
        <source>Take both</source>
        <target state="translated">Obter ambos</target>
        <note />
      </trans-unit>
      <trans-unit id="Take_bottom">
        <source>Take bottom</source>
        <target state="translated">Obter inferior</target>
        <note />
      </trans-unit>
      <trans-unit id="Take_top">
        <source>Take top</source>
        <target state="translated">Obter superior</target>
        <note />
      </trans-unit>
      <trans-unit id="Remove_unused_variable">
        <source>Remove unused variable</source>
        <target state="translated">Remover variável não usada</target>
        <note />
      </trans-unit>
      <trans-unit id="Convert_to_binary">
        <source>Convert to binary</source>
        <target state="translated">Converter em binário</target>
        <note />
      </trans-unit>
      <trans-unit id="Convert_to_decimal">
        <source>Convert to decimal</source>
        <target state="translated">Converter em decimal</target>
        <note />
      </trans-unit>
      <trans-unit id="Convert_to_hex">
        <source>Convert to hex</source>
        <target state="translated">Converter para hexa</target>
        <note />
      </trans-unit>
      <trans-unit id="Separate_thousands">
        <source>Separate thousands</source>
        <target state="translated">Separar milhares</target>
        <note />
      </trans-unit>
      <trans-unit id="Separate_words">
        <source>Separate words</source>
        <target state="translated">Separar palavras</target>
        <note />
      </trans-unit>
      <trans-unit id="Separate_nibbles">
        <source>Separate nibbles</source>
        <target state="translated">Separar nibbles</target>
        <note />
      </trans-unit>
      <trans-unit id="Remove_separators">
        <source>Remove separators</source>
        <target state="translated">Remover separadores</target>
        <note />
      </trans-unit>
      <trans-unit id="Add_parameter_to_0">
        <source>Add parameter to '{0}'</source>
        <target state="translated">Adicionar parâmetro ao '{0}'</target>
        <note />
      </trans-unit>
      <trans-unit id="Generate_constructor">
        <source>Generate constructor...</source>
        <target state="translated">Gerar construtor...</target>
        <note />
      </trans-unit>
      <trans-unit id="Pick_members_to_be_used_as_constructor_parameters">
        <source>Pick members to be used as constructor parameters</source>
        <target state="translated">Escolher membros para que sejam usados como parâmetros do construtor</target>
        <note />
      </trans-unit>
      <trans-unit id="Pick_members_to_be_used_in_Equals_GetHashCode">
        <source>Pick members to be used in Equals/GetHashCode</source>
        <target state="translated">Escolher membros para que sejam usados em Equals/GetHashCode</target>
        <note />
      </trans-unit>
      <trans-unit id="Changes_to_expression_trees_may_result_in_behavior_changes_at_runtime">
        <source>Changes to expression trees may result in behavior changes at runtime</source>
        <target state="translated">Alterações nas árvores de expressão podem resultar em alterações de comportamento no tempo de execução</target>
        <note />
      </trans-unit>
      <trans-unit id="Generate_overrides">
        <source>Generate overrides...</source>
        <target state="translated">Gerar substituições...</target>
        <note />
      </trans-unit>
      <trans-unit id="Pick_members_to_override">
        <source>Pick members to override</source>
        <target state="translated">Escolher membros para substituir</target>
        <note />
      </trans-unit>
      <trans-unit id="Add_null_check">
        <source>Add null check</source>
        <target state="translated">Adicionar verificação nula</target>
        <note />
      </trans-unit>
      <trans-unit id="Add_string_IsNullOrEmpty_check">
        <source>Add 'string.IsNullOrEmpty' check</source>
        <target state="translated">Adicionar a verificação 'string.IsNullOrEmpty'</target>
        <note />
      </trans-unit>
      <trans-unit id="Add_string_IsNullOrWhiteSpace_check">
        <source>Add 'string.IsNullOrWhiteSpace' check</source>
        <target state="translated">Adicionar a verificação 'string.IsNullOrWhiteSpace'</target>
        <note />
      </trans-unit>
      <trans-unit id="Create_and_initialize_field_0">
        <source>Create and initialize field '{0}'</source>
        <target state="translated">Criar e inicializar o campo '{0}'</target>
        <note />
      </trans-unit>
      <trans-unit id="Create_and_initialize_property_0">
        <source>Create and initialize property '{0}'</source>
        <target state="translated">Criar e inicializar a propriedade '{0}'</target>
        <note />
      </trans-unit>
      <trans-unit id="Initialize_field_0">
        <source>Initialize field '{0}'</source>
        <target state="translated">Inicializar campo '{0}'</target>
        <note />
      </trans-unit>
      <trans-unit id="Initialize_property_0">
        <source>Initialize property '{0}'</source>
        <target state="translated">Inicializar propriedade '{0}'</target>
        <note />
      </trans-unit>
      <trans-unit id="Add_null_checks">
        <source>Add null checks</source>
        <target state="translated">Adicionar verificações nulas</target>
        <note />
      </trans-unit>
      <trans-unit id="Generate_operators">
        <source>Generate operators</source>
        <target state="translated">Gerar operadores</target>
        <note />
      </trans-unit>
      <trans-unit id="Implement_0">
        <source>Implement {0}</source>
        <target state="translated">Implementar {0}</target>
        <note />
      </trans-unit>
      <trans-unit id="Simplify_default_expression">
        <source>Simplify 'default' expression</source>
        <target state="translated">Simplificar expressão 'default'</target>
        <note />
      </trans-unit>
      <trans-unit id="default_expression_can_be_simplified">
        <source>'default' expression can be simplified</source>
        <target state="translated">'a expressão 'default' pode ser simplificada</target>
        <note />
      </trans-unit>
      <trans-unit id="Format_string_contains_invalid_placeholder">
        <source>Format string contains invalid placeholder</source>
        <target state="translated">A cadeia de formato contém espaço reservado inválido</target>
        <note />
      </trans-unit>
      <trans-unit id="Invalid_format_string">
        <source>Invalid format string</source>
        <target state="translated">Cadeia de formato inválida</target>
        <note />
      </trans-unit>
      <trans-unit id="Use_inferred_member_name">
        <source>Use inferred member name</source>
        <target state="translated">Usar o nome do membro inferido</target>
        <note />
      </trans-unit>
      <trans-unit id="Member_name_can_be_simplified">
        <source>Member name can be simplified</source>
        <target state="translated">O nome do membro pode ser simplificado</target>
        <note />
      </trans-unit>
      <trans-unit id="Reported_diagnostic_0_has_a_source_location_in_file_1_which_is_not_part_of_the_compilation_being_analyzed">
        <source>Reported diagnostic '{0}' has a source location in file '{1}', which is not part of the compilation being analyzed.</source>
        <target state="translated">O diagnóstico relatado '{0}' tem um local de origem no arquivo '{1}', que não faz parte da compilação sendo analisada.</target>
        <note />
      </trans-unit>
      <trans-unit id="Reported_diagnostic_0_has_a_source_location_1_in_file_2_which_is_outside_of_the_given_file">
        <source>Reported diagnostic '{0}' has a source location '{1}' in file '{2}', which is outside of the given file.</source>
        <target state="translated">O diagnóstico relatado '{0}' tem um local de origem '{1}' no arquivo '{2}', que está fora do arquivo fornecido.</target>
        <note />
      </trans-unit>
      <trans-unit id="Unreachable_code_detected">
        <source>Unreachable code detected</source>
        <target state="translated">Código inacessível detectado</target>
        <note />
      </trans-unit>
      <trans-unit id="Remove_unreachable_code">
        <source>Remove unreachable code</source>
        <target state="translated">Remover código inacessível</target>
        <note />
      </trans-unit>
      <trans-unit id="Modifiers_are_not_ordered">
        <source>Modifiers are not ordered</source>
        <target state="translated">Os modificadores não são ordenados</target>
        <note />
      </trans-unit>
      <trans-unit id="Order_modifiers">
        <source>Order modifiers</source>
        <target state="translated">Modificadores de ordem</target>
        <note />
      </trans-unit>
      <trans-unit id="in_0_project_1">
        <source>in {0} (project {1})</source>
        <target state="translated">em {0} (projeto {1})</target>
        <note />
      </trans-unit>
      <trans-unit id="Accessibility_modifiers_required">
        <source>Accessibility modifiers required</source>
        <target state="translated">Modificadores de acessibilidade necessários</target>
        <note />
      </trans-unit>
      <trans-unit id="Add_accessibility_modifiers">
        <source>Add accessibility modifiers</source>
        <target state="translated">Adicionar modificadores de acessibilidade</target>
        <note />
      </trans-unit>
      <trans-unit id="Use_local_function">
        <source>Use local function</source>
        <target state="translated">Usar função local</target>
        <note />
      </trans-unit>
      <trans-unit id="Warning_colon_Declaration_changes_scope_and_may_change_meaning">
        <source>Warning: Declaration changes scope and may change meaning.</source>
        <target state="translated">Aviso: a declaração altera e escopo e pode alterar o significado.</target>
        <note />
      </trans-unit>
      <trans-unit id="Move_declaration_near_reference">
        <source>Move declaration near reference</source>
        <target state="translated">Mover declaração para próximo da referência</target>
        <note />
      </trans-unit>
      <trans-unit id="Convert_to_full_property">
        <source>Convert to full property</source>
        <target state="translated">Converter em propriedade completa</target>
        <note />
      </trans-unit>
      <trans-unit id="Generate_constructor_in_0_without_fields">
        <source>Generate constructor in '{0}' (without fields)</source>
        <target state="translated">Gerar construtor em '{0}' (sem campos)</target>
        <note />
      </trans-unit>
      <trans-unit id="Add_file_banner">
        <source>Add file banner</source>
        <target state="translated">Adicionar faixa de arquivo</target>
        <note />
      </trans-unit>
      <trans-unit id="Warning_Method_overrides_symbol_from_metadata">
        <source>Warning: Method overrides symbol from metadata</source>
        <target state="translated">Aviso: o método substitui o símbolo de metadados</target>
        <note />
      </trans-unit>
      <trans-unit id="Use_0">
        <source>Use {0}</source>
        <target state="translated">Usar {0}</target>
        <note />
      </trans-unit>
      <trans-unit id="Switching_between_lambda_and_local_function_will_prevent_the_debug_session_from_continuing">
        <source>Switching between a lambda and a local function will prevent the debug session from continuing.</source>
        <target state="translated">Alternar entre um lambda e uma função local impedirá que a sessão de depuração continue.</target>
        <note />
      </trans-unit>
      <trans-unit id="Deconstruct_variable_declaration">
        <source>Deconstruct variable declaration</source>
        <target state="translated">Desconstruir declaração de variável</target>
        <note />
      </trans-unit>
      <trans-unit id="Variable_declaration_can_be_deconstructed">
        <source>Variable declaration can be deconstructed</source>
        <target state="translated">A declaração de variável pode ser desconstruída</target>
        <note />
      </trans-unit>
      <trans-unit id="Add_argument_name_0_including_trailing_arguments">
        <source>Add argument name '{0}' (including trailing arguments)</source>
        <target state="translated">Adicionar nome de argumento '{0}' (incluindo argumentos à direita)</target>
        <note />
      </trans-unit>
      <trans-unit id="Using_readonly_structs_will_prevent_the_debug_session_from_continuing">
        <source>Using readonly structs will prevent the debug session from continuing.</source>
        <target state="translated">Usar structs somente leitura impedirá que a sessão de depuração continue.</target>
        <note />
      </trans-unit>
      <trans-unit id="Using_ref_structs_will_prevent_the_debug_session_from_continuing">
        <source>Using ref structs will prevent the debug session from continuing.</source>
        <target state="translated">Usar structs de referência impedirá que a sessão de depuração continue.</target>
        <note />
      </trans-unit>
      <trans-unit id="Using_readonly_references_will_prevent_the_debug_session_from_continuing">
        <source>Using readonly references will prevent the debug session from continuing.</source>
        <target state="translated">Usar referências somente leitura impedirá que a sessão de depuração continue.</target>
        <note />
      </trans-unit>
      <trans-unit id="local_function">
        <source>local function</source>
        <target state="translated">função local</target>
        <note />
      </trans-unit>
      <trans-unit id="indexer_">
        <source>indexer</source>
        <target state="translated">indexador</target>
        <note />
      </trans-unit>
      <trans-unit id="Alias_ambiguous_type_0">
        <source>Alias ambiguous type '{0}'</source>
        <target state="new">Alias ambiguous type '{0}'</target>
        <note />
      </trans-unit>
      <trans-unit id="Warning_colon_Collection_was_modified_during_iteration">
        <source>Warning: Collection was modified during iteration.</source>
        <target state="new">Warning: Collection was modified during iteration.</target>
        <note />
      </trans-unit>
      <trans-unit id="Warning_colon_Iteration_variable_crossed_function_boundary">
        <source>Warning: Iteration variable crossed function boundary.</source>
        <target state="new">Warning: Iteration variable crossed function boundary.</target>
        <note />
      </trans-unit>
      <trans-unit id="Warning_colon_Collection_may_be_modified_during_iteration">
        <source>Warning: Collection may be modified during iteration.</source>
        <target state="new">Warning: Collection may be modified during iteration.</target>
        <note />
      </trans-unit>
<<<<<<< HEAD
=======
      <trans-unit id="Add_readonly_modifier">
        <source>Add readonly modifier</source>
        <target state="new">Add readonly modifier</target>
        <note />
      </trans-unit>
      <trans-unit id="Make_field_readonly">
        <source>Make field readonly</source>
        <target state="new">Make field readonly</target>
        <note />
      </trans-unit>
>>>>>>> f5eb00c0
    </body>
  </file>
</xliff><|MERGE_RESOLUTION|>--- conflicted
+++ resolved
@@ -2005,8 +2005,6 @@
         <target state="new">Warning: Collection may be modified during iteration.</target>
         <note />
       </trans-unit>
-<<<<<<< HEAD
-=======
       <trans-unit id="Add_readonly_modifier">
         <source>Add readonly modifier</source>
         <target state="new">Add readonly modifier</target>
@@ -2017,7 +2015,6 @@
         <target state="new">Make field readonly</target>
         <note />
       </trans-unit>
->>>>>>> f5eb00c0
     </body>
   </file>
 </xliff>