--- conflicted
+++ resolved
@@ -410,11 +410,6 @@
         <target state="translated">{0} 표시 유형을 변경하려면 애플리케이션을 다시 시작해야 합니다.</target>
         <note />
       </trans-unit>
-      <trans-unit id="Comments_not_allowed">
-        <source>Comments not allowed</source>
-        <target state="new">Comments not allowed</target>
-        <note />
-      </trans-unit>
       <trans-unit id="Configure_0_code_style">
         <source>Configure {0} code style</source>
         <target state="translated">{0} 코드 스타일 구성</target>
@@ -435,11 +430,6 @@
         <target state="translated">모든 분석기에 대해 심각도 구성</target>
         <note />
       </trans-unit>
-      <trans-unit id="Constructors_not_allowed">
-        <source>Constructors not allowed</source>
-        <target state="new">Constructors not allowed</target>
-        <note />
-      </trans-unit>
       <trans-unit id="Convert_to_linq">
         <source>Convert to LINQ</source>
         <target state="translated">LINQ로 변환</target>
@@ -560,11 +550,6 @@
         <target state="translated">' {0}' 프로젝트에서 변경한 내용을 적용하려면 응용 프로그램 ‘{1}’을(를) 다시 시작 해야 합니다.</target>
         <note />
       </trans-unit>
-      <trans-unit id="Enable_JSON_editor_features">
-        <source>Enable JSON editor features</source>
-        <target state="new">Enable JSON editor features</target>
-        <note />
-      </trans-unit>
       <trans-unit id="ErrorReadingFile">
         <source>Error while reading file '{0}': {1}</source>
         <target state="translated">'{0}' 파일을 읽는 동안 오류가 발생했습니다. {1}</target>
@@ -578,11 +563,6 @@
       <trans-unit id="Error_creating_instance_of_CodeFixProvider_0">
         <source>Error creating instance of CodeFixProvider '{0}'</source>
         <target state="translated">CodeFixProvider '{0}' 인스턴스를 만드는 동안 오류가 발생했습니다.</target>
-        <note />
-      </trans-unit>
-      <trans-unit id="Error_parsing_comment">
-        <source>Error parsing comment</source>
-        <target state="new">Error parsing comment</target>
         <note />
       </trans-unit>
       <trans-unit id="Error_reading_PDB_0">
@@ -755,16 +735,6 @@
         <target state="translated">패턴 끝에 \를 사용할 수 없습니다.</target>
         <note>This is an error message shown to the user when they write an invalid Regular Expression. Example: \</note>
       </trans-unit>
-      <trans-unit id="Illegal_string_character">
-        <source>Illegal string character</source>
-        <target state="new">Illegal string character</target>
-        <note />
-      </trans-unit>
-      <trans-unit id="Illegal_whitespace_character">
-        <source>Illegal whitespace character</source>
-        <target state="new">Illegal whitespace character</target>
-        <note />
-      </trans-unit>
       <trans-unit id="Illegal_x_y_with_x_less_than_y">
         <source>Illegal {x,y} with x &gt; y</source>
         <target state="translated">x &gt; y인 잘못된 {x,y}입니다.</target>
@@ -905,31 +875,11 @@
         <target state="translated">쿼리 변수 지정</target>
         <note />
       </trans-unit>
-      <trans-unit id="Invalid_constructor_name">
-        <source>Invalid constructor name</source>
-        <target state="new">Invalid constructor name</target>
-        <note />
-      </trans-unit>
-      <trans-unit id="Invalid_escape_sequence">
-        <source>Invalid escape sequence</source>
-        <target state="new">Invalid escape sequence</target>
-        <note />
-      </trans-unit>
       <trans-unit id="Invalid_group_name_Group_names_must_begin_with_a_word_character">
         <source>Invalid group name: Group names must begin with a word character</source>
         <target state="translated">잘못된 그룹 이름: 그룹 이름은 단어 문자로 시작해야 합니다.</target>
         <note>This is an error message shown to the user when they write an invalid Regular Expression. Example: (?&lt;a &gt;a)</note>
       </trans-unit>
-      <trans-unit id="Invalid_number">
-        <source>Invalid number</source>
-        <target state="new">Invalid number</target>
-        <note />
-      </trans-unit>
-      <trans-unit id="Invalid_property_name">
-        <source>Invalid property name</source>
-        <target state="new">Invalid property name</target>
-        <note />
-      </trans-unit>
       <trans-unit id="Invalid_regex_pattern">
         <source>Invalid regex pattern</source>
         <target state="new">Invalid regex pattern</target>
@@ -938,11 +888,6 @@
       <trans-unit id="Invalid_selection">
         <source>Invalid selection.</source>
         <target state="translated">잘못된 선택 항목입니다.</target>
-        <note />
-      </trans-unit>
-      <trans-unit id="JSON_issue_0">
-        <source>JSON issue: {0}</source>
-        <target state="new">JSON issue: {0}</target>
         <note />
       </trans-unit>
       <trans-unit id="Make_class_abstract">
@@ -1020,11 +965,6 @@
         <target state="translated">제어 문자가 없습니다.</target>
         <note>This is an error message shown to the user when they write an invalid Regular Expression. Example: \c</note>
       </trans-unit>
-      <trans-unit id="Missing_property_value">
-        <source>Missing property value</source>
-        <target state="new">Missing property value</target>
-        <note />
-      </trans-unit>
       <trans-unit id="Modifying_0_which_contains_a_static_variable_requires_restarting_the_application">
         <source>Modifying {0} which contains a static variable requires restarting the application.</source>
         <target state="translated">정적 변수를 포함하는 {0}을(를) 수정하려면 애플리케이션을 다시 시작해야 합니다.</target>
@@ -1140,19 +1080,9 @@
         <target state="translated">{0}을(를) 이동하려면 애플리케이션을 다시 시작해야 합니다.</target>
         <note />
       </trans-unit>
-      <trans-unit id="Name_expected">
-        <source>Name expected</source>
-        <target state="new">Name expected</target>
-        <note />
-      </trans-unit>
       <trans-unit id="Navigating_to_symbol_0_from_1">
         <source>Navigating to symbol '{0}' from '{1}'.</source>
         <target state="translated">'{1}'에서 기호 '{0}'(으)로 이동하는 중입니다.</target>
-        <note />
-      </trans-unit>
-      <trans-unit id="Nested_properties_not_allowed">
-        <source>Nested properties not allowed</source>
-        <target state="new">Nested properties not allowed</target>
         <note />
       </trans-unit>
       <trans-unit id="Nested_quantifier_0">
@@ -1185,29 +1115,9 @@
         <target state="translated">부족 )'s</target>
         <note>This is an error message shown to the user when they write an invalid Regular Expression. Example: (a</note>
       </trans-unit>
-      <trans-unit id="Only_properties_allowed_in_an_object">
-        <source>Only properties allowed in an object</source>
-        <target state="new">Only properties allowed in an object</target>
-        <note />
-      </trans-unit>
       <trans-unit id="Operators">
         <source>Operators</source>
         <target state="translated">연산자</target>
-        <note />
-      </trans-unit>
-      <trans-unit id="Probable_JSON_string_detected">
-        <source>Probable JSON string detected</source>
-        <target state="new">Probable JSON string detected</target>
-        <note />
-      </trans-unit>
-      <trans-unit id="Properties_not_allowed_in_an_array">
-        <source>Properties not allowed in an array</source>
-        <target state="new">Properties not allowed in an array</target>
-        <note />
-      </trans-unit>
-      <trans-unit id="Property_name_must_be_a_string">
-        <source>Property name must be a string</source>
-        <target state="new">Property name must be a string</target>
         <note />
       </trans-unit>
       <trans-unit id="Property_reference_cannot_be_updated">
@@ -2485,11 +2395,6 @@
         <target state="translated">스트림은 읽기 및 찾기 작업을 지원해야 합니다.</target>
         <note />
       </trans-unit>
-      <trans-unit id="Strings_must_start_with_double_quote_not_single_quote">
-        <source>Strings must start with " not '</source>
-        <target state="new">Strings must start with " not '</target>
-        <note />
-      </trans-unit>
       <trans-unit id="Suppress_0">
         <source>Suppress {0}</source>
         <target state="translated">{0}을(를) 표시하지 않음</target>
@@ -2503,11 +2408,6 @@
       <trans-unit id="Symbol_found_in_assembly_path_0">
         <source>Symbol found in assembly path '{0}'</source>
         <target state="translated">어셈블리 경로 '{0}'에서 기호를 찾음</target>
-        <note />
-      </trans-unit>
-      <trans-unit id="Syntax_error">
-        <source>Syntax error</source>
-        <target state="new">Syntax error</target>
         <note />
       </trans-unit>
       <trans-unit id="TODO_colon_free_unmanaged_resources_unmanaged_objects_and_override_finalizer">
@@ -2560,11 +2460,6 @@
         <target state="translated">)가 너무 많습니다.</target>
         <note>This is an error message shown to the user when they write an invalid Regular Expression. Example: )</note>
       </trans-unit>
-      <trans-unit id="Trailing_comma_not_allowed">
-        <source>Trailing comma not allowed</source>
-        <target state="new">Trailing comma not allowed</target>
-        <note />
-      </trans-unit>
       <trans-unit id="Types_colon">
         <source>Types:</source>
         <target state="translated">형식:</target>
@@ -2605,21 +2500,11 @@
         <target state="translated">종결되지 않은 [] 집합</target>
         <note>This is an error message shown to the user when they write an invalid Regular Expression. Example: [</note>
       </trans-unit>
-      <trans-unit id="Unterminated_comment">
-        <source>Unterminated comment</source>
-        <target state="new">Unterminated comment</target>
-        <note />
-      </trans-unit>
       <trans-unit id="Unterminated_regex_comment">
         <source>Unterminated (?#...) comment</source>
         <target state="translated">종격되지 않은 (?#...) 주석</target>
         <note>This is an error message shown to the user when they write an invalid Regular Expression. Example: (?#</note>
       </trans-unit>
-      <trans-unit id="Unterminated_string">
-        <source>Unterminated string</source>
-        <target state="new">Unterminated string</target>
-        <note />
-      </trans-unit>
       <trans-unit id="Unwrap_all_arguments">
         <source>Unwrap all arguments</source>
         <target state="translated">모든 인수 래핑 해제</target>
@@ -2780,11 +2665,6 @@
         <target state="translated">값:</target>
         <note />
       </trans-unit>
-      <trans-unit id="Value_required">
-        <source>Value required</source>
-        <target state="new">Value required</target>
-        <note />
-      </trans-unit>
       <trans-unit id="Warning_colon_changing_namespace_may_produce_invalid_code_and_change_code_meaning">
         <source>Warning: Changing namespace may produce invalid code and change code meaning.</source>
         <target state="translated">경고: 네임스페이스를 변경하면 잘못된 코드가 발생하고 코드 의미가 변경될 수 있습니다.</target>
@@ -2870,11 +2750,6 @@
         <target state="translated">{0} - {1}</target>
         <note />
       </trans-unit>
-      <trans-unit id="_0_expected">
-        <source>'{0}' expected</source>
-        <target state="new">'{0}' expected</target>
-        <note />
-      </trans-unit>
       <trans-unit id="_0_found_in_embedded_PDB">
         <source>'{0}' found in embedded PDB.</source>
         <target state="translated">포함된 PDB에서 '{0}'을(를) 찾았습니다.</target>
@@ -2925,25 +2800,14 @@
         <target state="translated">'{0}'은(는) 여기에서 null이 아닙니다.</target>
         <note />
       </trans-unit>
-      <trans-unit id="_0_literal_not_allowed">
-        <source>'{0}' literal not allowed</source>
-        <target state="new">'{0}' literal not allowed</target>
-        <note />
-      </trans-unit>
       <trans-unit id="_0_may_be_null_here">
         <source>'{0}' may be null here.</source>
         <target state="translated">'{0}'은(는) 여기에서 null일 수 있습니다.</target>
         <note />
       </trans-unit>
-<<<<<<< HEAD
-      <trans-unit id="_0_unexpected">
-        <source>'{0}' unexpected</source>
-        <target state="new">'{0}' unexpected</target>
-=======
       <trans-unit id="_0_references">
         <source>'{0}' references</source>
         <target state="new">'{0}' references</target>
->>>>>>> 6d5668ee
         <note />
       </trans-unit>
       <trans-unit id="_10000000ths_of_a_second">
