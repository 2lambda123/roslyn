﻿// Licensed to the .NET Foundation under one or more agreements.
// The .NET Foundation licenses this file to you under the MIT license.
// See the LICENSE file in the project root for more information.

using System;
using System.Collections.Generic;
using System.Collections.Immutable;
using System.Diagnostics;
using System.Linq;
using System.Threading;
using System.Threading.Tasks;
using Microsoft.CodeAnalysis.EmbeddedLanguages.LanguageServices;
using Microsoft.CodeAnalysis.ErrorReporting;
using Microsoft.CodeAnalysis.Features.EmbeddedLanguages;
using Microsoft.CodeAnalysis.FindSymbols;
using Microsoft.CodeAnalysis.LanguageServices;
using Microsoft.CodeAnalysis.PooledObjects;
using Microsoft.CodeAnalysis.Remote;
using Microsoft.CodeAnalysis.Shared.Extensions;
using Roslyn.Utilities;

namespace Microsoft.CodeAnalysis.DocumentHighlighting
{
    internal abstract partial class AbstractDocumentHighlightsService : IDocumentHighlightsService
    {
        public async Task<ImmutableArray<DocumentHighlights>> GetDocumentHighlightsAsync(
            Document document, int position, IImmutableSet<Document> documentsToSearch, DocumentHighlightingOptions options, CancellationToken cancellationToken)
        {
            var solution = document.Project.Solution;

            var client = await RemoteHostClient.TryGetClientAsync(document.Project, cancellationToken).ConfigureAwait(false);
            if (client != null)
            {
                // Call the project overload.  We don't need the full solution synchronized over to the OOP
                // in order to highlight values in this document.
                var result = await client.TryInvokeAsync<IRemoteDocumentHighlightsService, ImmutableArray<SerializableDocumentHighlights>>(
                    document.Project,
<<<<<<< HEAD
                    (service, solutionInfo, cancellationToken) => service.GetDocumentHighlightsAsync(solutionInfo, document.Id, position, documentsToSearch.SelectAsArray(d => d.Id), cancellationToken),
=======
                    (service, solutionInfo, cancellationToken) => service.GetDocumentHighlightsAsync(solutionInfo, document.Id, position, documentsToSearch.SelectAsArray(d => d.Id), options, cancellationToken),
>>>>>>> 67d940c4
                    cancellationToken).ConfigureAwait(false);

                if (!result.HasValue)
                {
                    return ImmutableArray<DocumentHighlights>.Empty;
                }

                return await result.Value.SelectAsArrayAsync(h => h.RehydrateAsync(solution)).ConfigureAwait(false);
            }

            return await GetDocumentHighlightsInCurrentProcessAsync(
                document, position, documentsToSearch, options, cancellationToken).ConfigureAwait(false);
        }

        private async Task<ImmutableArray<DocumentHighlights>> GetDocumentHighlightsInCurrentProcessAsync(
            Document document, int position, IImmutableSet<Document> documentsToSearch, DocumentHighlightingOptions options, CancellationToken cancellationToken)
        {
            var result = await TryGetEmbeddedLanguageHighlightsAsync(
                document, position, documentsToSearch, options, cancellationToken).ConfigureAwait(false);
            if (!result.IsDefaultOrEmpty)
                return result;

            var solution = document.Project.Solution;

            var semanticModel = await document.GetRequiredSemanticModelAsync(cancellationToken).ConfigureAwait(false);
            var symbol = await SymbolFinder.FindSymbolAtPositionAsync(
                semanticModel, position, solution.Workspace, cancellationToken).ConfigureAwait(false);
            if (symbol == null)
                return ImmutableArray<DocumentHighlights>.Empty;

            // Get unique tags for referenced symbols
            var tags = await GetTagsForReferencedSymbolAsync(
                symbol, document, documentsToSearch, cancellationToken).ConfigureAwait(false);

            // Only accept these highlights if at least one of them actually intersected with the 
            // position the caller was asking for.  For example, if the user had `$$new X();` then 
            // SymbolFinder will consider that the symbol `X`. However, the doc highlights won't include
            // the `new` part, so it's not appropriate for us to highlight `X` in that case.
            if (!tags.Any(t => t.HighlightSpans.Any(hs => hs.TextSpan.IntersectsWith(position))))
                return ImmutableArray<DocumentHighlights>.Empty;

            return tags;
        }

        private static async Task<ImmutableArray<DocumentHighlights>> TryGetEmbeddedLanguageHighlightsAsync(
            Document document, int position, IImmutableSet<Document> documentsToSearch, DocumentHighlightingOptions options, CancellationToken cancellationToken)
        {
            var languagesProvider = document.GetLanguageService<IEmbeddedLanguagesProvider>();
            if (languagesProvider != null)
            {
                foreach (var language in languagesProvider.Languages)
                {
                    var highlighter = (language as IEmbeddedLanguageFeatures)?.DocumentHighlightsService;
                    if (highlighter != null)
                    {
                        var highlights = await highlighter.GetDocumentHighlightsAsync(
                            document, position, documentsToSearch, options, cancellationToken).ConfigureAwait(false);

                        if (!highlights.IsDefaultOrEmpty)
                        {
                            return highlights;
                        }
                    }
                }
            }

            return default;
        }

        private async Task<ImmutableArray<DocumentHighlights>> GetTagsForReferencedSymbolAsync(
            ISymbol symbol,
            Document document,
            IImmutableSet<Document> documentsToSearch,
            CancellationToken cancellationToken)
        {
            Contract.ThrowIfNull(symbol);
            if (ShouldConsiderSymbol(symbol))
            {
                var progress = new StreamingProgressCollector();

                var options = FindSymbols.FindReferencesSearchOptions.GetFeatureOptionsForStartingSymbol(symbol);
                await SymbolFinder.FindReferencesAsync(
                    symbol, document.Project.Solution, progress,
                    documentsToSearch, options, cancellationToken).ConfigureAwait(false);

                return await FilterAndCreateSpansAsync(
                    progress.GetReferencedSymbols(), document, documentsToSearch,
                    symbol, options, cancellationToken).ConfigureAwait(false);
            }

            return ImmutableArray<DocumentHighlights>.Empty;
        }

        private static bool ShouldConsiderSymbol(ISymbol symbol)
        {
            switch (symbol.Kind)
            {
                case SymbolKind.Method:
                    switch (((IMethodSymbol)symbol).MethodKind)
                    {
                        case MethodKind.AnonymousFunction:
                        case MethodKind.PropertyGet:
                        case MethodKind.PropertySet:
                        case MethodKind.EventAdd:
                        case MethodKind.EventRaise:
                        case MethodKind.EventRemove:
                            return false;

                        default:
                            return true;
                    }

                default:
                    return true;
            }
        }

        private async Task<ImmutableArray<DocumentHighlights>> FilterAndCreateSpansAsync(
            ImmutableArray<ReferencedSymbol> references, Document startingDocument,
            IImmutableSet<Document> documentsToSearch, ISymbol symbol,
            FindSymbols.FindReferencesSearchOptions options, CancellationToken cancellationToken)
        {
            var solution = startingDocument.Project.Solution;
            references = references.FilterToItemsToShow(options);
            references = references.FilterNonMatchingMethodNames(solution, symbol);
            references = references.FilterToAliasMatches(symbol as IAliasSymbol);

            if (symbol.IsConstructor())
            {
                references = references.WhereAsArray(r => r.Definition.OriginalDefinition.Equals(symbol.OriginalDefinition));
            }

            using var _ = ArrayBuilder<Location>.GetInstance(out var additionalReferences);

            foreach (var currentDocument in documentsToSearch)
            {
                // 'documentsToSearch' may contain documents from languages other than our own
                // (for example cshtml files when we're searching the cs document).  Since we're
                // delegating to a virtual method for this language type, we have to make sure
                // we only process the document if it's also our language.
                if (currentDocument.Project.Language == startingDocument.Project.Language)
                {
                    additionalReferences.AddRange(await GetAdditionalReferencesAsync(currentDocument, symbol, cancellationToken).ConfigureAwait(false));
                }
            }

            return await CreateSpansAsync(
                solution, symbol, references, additionalReferences,
                documentsToSearch, cancellationToken).ConfigureAwait(false);
        }

        protected virtual Task<ImmutableArray<Location>> GetAdditionalReferencesAsync(
            Document document, ISymbol symbol, CancellationToken cancellationToken)
        {
            return SpecializedTasks.EmptyImmutableArray<Location>();
        }

        private static async Task<ImmutableArray<DocumentHighlights>> CreateSpansAsync(
            Solution solution,
            ISymbol symbol,
            IEnumerable<ReferencedSymbol> references,
            ArrayBuilder<Location> additionalReferences,
            IImmutableSet<Document> documentToSearch,
            CancellationToken cancellationToken)
        {
            var spanSet = new HashSet<DocumentSpan>();
            var tagMap = new MultiDictionary<Document, HighlightSpan>();
            var addAllDefinitions = true;

            // Add definitions
            // Filter out definitions that cannot be highlighted. e.g: alias symbols defined via project property pages.
            if (symbol.Kind == SymbolKind.Alias &&
                symbol.Locations.Length > 0)
            {
                addAllDefinitions = false;

                if (symbol.Locations.First().IsInSource)
                {
                    // For alias symbol we want to get the tag only for the alias definition, not the target symbol's definition.
                    await AddLocationSpanAsync(symbol.Locations.First(), solution, spanSet, tagMap, HighlightSpanKind.Definition, cancellationToken).ConfigureAwait(false);
                }
            }

            // Add references and definitions
            foreach (var reference in references)
            {
                if (addAllDefinitions && ShouldIncludeDefinition(reference.Definition))
                {
                    foreach (var location in reference.Definition.Locations)
                    {
                        if (location.IsInSource)
                        {
                            var document = solution.GetDocument(location.SourceTree);

                            // GetDocument will return null for locations in #load'ed trees.
                            // TODO:  Remove this check and add logic to fetch the #load'ed tree's
                            // Document once https://github.com/dotnet/roslyn/issues/5260 is fixed.
                            if (document == null)
                            {
                                Debug.Assert(solution.Workspace.Kind is WorkspaceKind.Interactive or WorkspaceKind.MiscellaneousFiles);
                                continue;
                            }

                            if (documentToSearch.Contains(document))
                            {
                                await AddLocationSpanAsync(location, solution, spanSet, tagMap, HighlightSpanKind.Definition, cancellationToken).ConfigureAwait(false);
                            }
                        }
                    }
                }

                foreach (var referenceLocation in reference.Locations)
                {
                    var referenceKind = referenceLocation.IsWrittenTo ? HighlightSpanKind.WrittenReference : HighlightSpanKind.Reference;
                    await AddLocationSpanAsync(referenceLocation.Location, solution, spanSet, tagMap, referenceKind, cancellationToken).ConfigureAwait(false);
                }
            }

            // Add additional references
            foreach (var location in additionalReferences)
            {
                await AddLocationSpanAsync(location, solution, spanSet, tagMap, HighlightSpanKind.Reference, cancellationToken).ConfigureAwait(false);
            }

            using var listDisposer = ArrayBuilder<DocumentHighlights>.GetInstance(tagMap.Count, out var list);
            foreach (var kvp in tagMap)
            {
                using var spansDisposer = ArrayBuilder<HighlightSpan>.GetInstance(kvp.Value.Count, out var spans);
                foreach (var span in kvp.Value)
                {
                    spans.Add(span);
                }

                list.Add(new DocumentHighlights(kvp.Key, spans.ToImmutable()));
            }

            return list.ToImmutable();
        }

        private static bool ShouldIncludeDefinition(ISymbol symbol)
        {
            switch (symbol.Kind)
            {
                case SymbolKind.Namespace:
                    return false;

                case SymbolKind.NamedType:
                    return !((INamedTypeSymbol)symbol).IsScriptClass;
            }

            return true;
        }

        private static async Task AddLocationSpanAsync(Location location, Solution solution, HashSet<DocumentSpan> spanSet, MultiDictionary<Document, HighlightSpan> tagList, HighlightSpanKind kind, CancellationToken cancellationToken)
        {
            var span = await GetLocationSpanAsync(solution, location, cancellationToken).ConfigureAwait(false);
            if (span != null && !spanSet.Contains(span.Value))
            {
                spanSet.Add(span.Value);
                tagList.Add(span.Value.Document, new HighlightSpan(span.Value.SourceSpan, kind));
            }
        }

        private static async Task<DocumentSpan?> GetLocationSpanAsync(
            Solution solution, Location location, CancellationToken cancellationToken)
        {
            try
            {
                if (location != null && location.IsInSource)
                {
                    var tree = location.SourceTree;

                    var document = solution.GetRequiredDocument(tree);
                    var syntaxFacts = document.GetLanguageService<ISyntaxFactsService>();

                    if (syntaxFacts != null)
                    {
                        // Specify findInsideTrivia: true to ensure that we search within XML doc comments.
                        var root = await tree.GetRootAsync(cancellationToken).ConfigureAwait(false);
                        var token = root.FindToken(location.SourceSpan.Start, findInsideTrivia: true);

                        return syntaxFacts.IsGenericName(token.Parent) || syntaxFacts.IsIndexerMemberCRef(token.Parent)
                            ? new DocumentSpan(document, token.Span)
                            : new DocumentSpan(document, location.SourceSpan);
                    }
                }
            }
            catch (NullReferenceException e) when (FatalError.ReportAndCatch(e))
            {
                // We currently are seeing a strange null references crash in this code.  We have
                // a strong belief that this is recoverable, but we'd like to know why it is 
                // happening.  This exception filter allows us to report the issue and continue
                // without damaging the user experience.  Once we get more crash reports, we
                // can figure out the root cause and address appropriately.  This is preferable
                // to just using conditionl access operators to be resilient (as we won't actually
                // know why this is happening).
            }

            return null;
        }
    }
}<|MERGE_RESOLUTION|>--- conflicted
+++ resolved
@@ -35,11 +35,7 @@
                 // in order to highlight values in this document.
                 var result = await client.TryInvokeAsync<IRemoteDocumentHighlightsService, ImmutableArray<SerializableDocumentHighlights>>(
                     document.Project,
-<<<<<<< HEAD
-                    (service, solutionInfo, cancellationToken) => service.GetDocumentHighlightsAsync(solutionInfo, document.Id, position, documentsToSearch.SelectAsArray(d => d.Id), cancellationToken),
-=======
                     (service, solutionInfo, cancellationToken) => service.GetDocumentHighlightsAsync(solutionInfo, document.Id, position, documentsToSearch.SelectAsArray(d => d.Id), options, cancellationToken),
->>>>>>> 67d940c4
                     cancellationToken).ConfigureAwait(false);
 
                 if (!result.HasValue)
