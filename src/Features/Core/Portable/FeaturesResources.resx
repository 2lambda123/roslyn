<?xml version="1.0" encoding="utf-8"?>
<root>
  <!-- 
    Microsoft ResX Schema 
    
    Version 2.0
    
    The primary goals of this format is to allow a simple XML format 
    that is mostly human readable. The generation and parsing of the 
    various data types are done through the TypeConverter classes 
    associated with the data types.
    
    Example:
    
    ... ado.net/XML headers & schema ...
    <resheader name="resmimetype">text/microsoft-resx</resheader>
    <resheader name="version">2.0</resheader>
    <resheader name="reader">System.Resources.ResXResourceReader, System.Windows.Forms, ...</resheader>
    <resheader name="writer">System.Resources.ResXResourceWriter, System.Windows.Forms, ...</resheader>
    <data name="Name1"><value>this is my long string</value><comment>this is a comment</comment></data>
    <data name="Color1" type="System.Drawing.Color, System.Drawing">Blue</data>
    <data name="Bitmap1" mimetype="application/x-microsoft.net.object.binary.base64">
        <value>[base64 mime encoded serialized .NET Framework object]</value>
    </data>
    <data name="Icon1" type="System.Drawing.Icon, System.Drawing" mimetype="application/x-microsoft.net.object.bytearray.base64">
        <value>[base64 mime encoded string representing a byte array form of the .NET Framework object]</value>
        <comment>This is a comment</comment>
    </data>
                
    There are any number of "resheader" rows that contain simple 
    name/value pairs.
    
    Each data row contains a name, and value. The row also contains a 
    type or mimetype. Type corresponds to a .NET class that support 
    text/value conversion through the TypeConverter architecture. 
    Classes that don't support this are serialized and stored with the 
    mimetype set.
    
    The mimetype is used for serialized objects, and tells the 
    ResXResourceReader how to depersist the object. This is currently not 
    extensible. For a given mimetype the value must be set accordingly:
    
    Note - application/x-microsoft.net.object.binary.base64 is the format 
    that the ResXResourceWriter will generate, however the reader can 
    read any of the formats listed below.
    
    mimetype: application/x-microsoft.net.object.binary.base64
    value   : The object must be serialized with 
            : System.Runtime.Serialization.Formatters.Binary.BinaryFormatter
            : and then encoded with base64 encoding.
    
    mimetype: application/x-microsoft.net.object.soap.base64
    value   : The object must be serialized with 
            : System.Runtime.Serialization.Formatters.Soap.SoapFormatter
            : and then encoded with base64 encoding.

    mimetype: application/x-microsoft.net.object.bytearray.base64
    value   : The object must be serialized into a byte array 
            : using a System.ComponentModel.TypeConverter
            : and then encoded with base64 encoding.
    -->
  <xsd:schema id="root" xmlns="" xmlns:xsd="http://www.w3.org/2001/XMLSchema" xmlns:msdata="urn:schemas-microsoft-com:xml-msdata">
    <xsd:import namespace="http://www.w3.org/XML/1998/namespace" />
    <xsd:element name="root" msdata:IsDataSet="true">
      <xsd:complexType>
        <xsd:choice maxOccurs="unbounded">
          <xsd:element name="metadata">
            <xsd:complexType>
              <xsd:sequence>
                <xsd:element name="value" type="xsd:string" minOccurs="0" />
              </xsd:sequence>
              <xsd:attribute name="name" use="required" type="xsd:string" />
              <xsd:attribute name="type" type="xsd:string" />
              <xsd:attribute name="mimetype" type="xsd:string" />
              <xsd:attribute ref="xml:space" />
            </xsd:complexType>
          </xsd:element>
          <xsd:element name="assembly">
            <xsd:complexType>
              <xsd:attribute name="alias" type="xsd:string" />
              <xsd:attribute name="name" type="xsd:string" />
            </xsd:complexType>
          </xsd:element>
          <xsd:element name="data">
            <xsd:complexType>
              <xsd:sequence>
                <xsd:element name="value" type="xsd:string" minOccurs="0" msdata:Ordinal="1" />
                <xsd:element name="comment" type="xsd:string" minOccurs="0" msdata:Ordinal="2" />
              </xsd:sequence>
              <xsd:attribute name="name" type="xsd:string" use="required" msdata:Ordinal="1" />
              <xsd:attribute name="type" type="xsd:string" msdata:Ordinal="3" />
              <xsd:attribute name="mimetype" type="xsd:string" msdata:Ordinal="4" />
              <xsd:attribute ref="xml:space" />
            </xsd:complexType>
          </xsd:element>
          <xsd:element name="resheader">
            <xsd:complexType>
              <xsd:sequence>
                <xsd:element name="value" type="xsd:string" minOccurs="0" msdata:Ordinal="1" />
              </xsd:sequence>
              <xsd:attribute name="name" type="xsd:string" use="required" />
            </xsd:complexType>
          </xsd:element>
        </xsd:choice>
      </xsd:complexType>
    </xsd:element>
  </xsd:schema>
  <resheader name="resmimetype">
    <value>text/microsoft-resx</value>
  </resheader>
  <resheader name="version">
    <value>2.0</value>
  </resheader>
  <resheader name="reader">
    <value>System.Resources.ResXResourceReader, System.Windows.Forms, Version=4.0.0.0, Culture=neutral, PublicKeyToken=b77a5c561934e089</value>
  </resheader>
  <resheader name="writer">
    <value>System.Resources.ResXResourceWriter, System.Windows.Forms, Version=4.0.0.0, Culture=neutral, PublicKeyToken=b77a5c561934e089</value>
  </resheader>
  <data name="Add_project_reference_to_0" xml:space="preserve">
    <value>Add project reference to '{0}'.</value>
  </data>
  <data name="Add_reference_to_0" xml:space="preserve">
    <value>Add reference to '{0}'.</value>
  </data>
  <data name="Actions_can_not_be_empty" xml:space="preserve">
    <value>Actions can not be empty.</value>
  </data>
  <data name="generic_overload" xml:space="preserve">
    <value>generic overload</value>
  </data>
  <data name="generic_overloads" xml:space="preserve">
    <value>generic overloads</value>
  </data>
  <data name="overload" xml:space="preserve">
    <value>overload</value>
  </data>
  <data name="overloads_" xml:space="preserve">
    <value>overloads</value>
  </data>
  <data name="_0_Keyword" xml:space="preserve">
    <value>{0} Keyword</value>
  </data>
  <data name="Encapsulate_field_colon_0_and_use_property" xml:space="preserve">
    <value>Encapsulate field: '{0}' (and use property)</value>
  </data>
  <data name="Encapsulate_field_colon_0_but_still_use_field" xml:space="preserve">
    <value>Encapsulate field: '{0}' (but still use field)</value>
  </data>
  <data name="Encapsulate_fields_and_use_property" xml:space="preserve">
    <value>Encapsulate fields (and use property)</value>
  </data>
  <data name="Encapsulate_fields_but_still_use_field" xml:space="preserve">
    <value>Encapsulate fields (but still use field)</value>
  </data>
  <data name="Could_not_extract_interface_colon_The_selection_is_not_inside_a_class_interface_struct" xml:space="preserve">
    <value>Could not extract interface: The selection is not inside a class/interface/struct.</value>
  </data>
  <data name="Could_not_extract_interface_colon_The_type_does_not_contain_any_member_that_can_be_extracted_to_an_interface" xml:space="preserve">
    <value>Could not extract interface: The type does not contain any member that can be extracted to an interface.</value>
  </data>
  <data name="can_t_not_construct_final_tree" xml:space="preserve">
    <value>can't not construct final tree</value>
  </data>
  <data name="Parameters_type_or_return_type_cannot_be_an_anonymous_type_colon_bracket_0_bracket" xml:space="preserve">
    <value>Parameters' type or return type cannot be an anonymous type : [{0}]</value>
  </data>
  <data name="The_selection_contains_no_active_statement" xml:space="preserve">
    <value>The selection contains no active statement.</value>
  </data>
  <data name="The_selection_contains_an_error_or_unknown_type" xml:space="preserve">
    <value>The selection contains an error or unknown type.</value>
  </data>
  <data name="Type_parameter_0_is_hidden_by_another_type_parameter_1" xml:space="preserve">
    <value>Type parameter '{0}' is hidden by another type parameter '{1}'.</value>
  </data>
  <data name="The_address_of_a_variable_is_used_inside_the_selected_code" xml:space="preserve">
    <value>The address of a variable is used inside the selected code.</value>
  </data>
  <data name="Assigning_to_readonly_fields_must_be_done_in_a_constructor_colon_bracket_0_bracket" xml:space="preserve">
    <value>Assigning to readonly fields must be done in a constructor : [{0}].</value>
  </data>
  <data name="generated_code_is_overlapping_with_hidden_portion_of_the_code" xml:space="preserve">
    <value>generated code is overlapping with hidden portion of the code</value>
  </data>
  <data name="Add_optional_parameters_to_0" xml:space="preserve">
    <value>Add optional parameters to '{0}'</value>
  </data>
  <data name="Add_parameters_to_0" xml:space="preserve">
    <value>Add parameters to '{0}'</value>
  </data>
  <data name="Generate_delegating_constructor_0_1" xml:space="preserve">
    <value>Generate delegating constructor '{0}({1})'</value>
  </data>
  <data name="Generate_constructor_0_1" xml:space="preserve">
    <value>Generate constructor '{0}({1})'</value>
  </data>
  <data name="Generate_field_assigning_constructor_0_1" xml:space="preserve">
    <value>Generate field assigning constructor '{0}({1})'</value>
  </data>
  <data name="Generate_Equals_and_GetHashCode" xml:space="preserve">
    <value>Generate Equals and GetHashCode</value>
  </data>
  <data name="Generate_Equals_object" xml:space="preserve">
    <value>Generate Equals(object)</value>
  </data>
  <data name="Generate_GetHashCode" xml:space="preserve">
    <value>Generate GetHashCode()</value>
  </data>
  <data name="Generate_constructor_in_0" xml:space="preserve">
    <value>Generate constructor in '{0}'</value>
  </data>
  <data name="Generate_all" xml:space="preserve">
    <value>Generate all</value>
  </data>
  <data name="Generate_enum_member_1_0" xml:space="preserve">
    <value>Generate enum member '{1}.{0}'</value>
  </data>
  <data name="Generate_constant_1_0" xml:space="preserve">
    <value>Generate constant '{1}.{0}'</value>
  </data>
  <data name="Generate_read_only_property_1_0" xml:space="preserve">
    <value>Generate read-only property '{1}.{0}'</value>
  </data>
  <data name="Generate_property_1_0" xml:space="preserve">
    <value>Generate property '{1}.{0}'</value>
  </data>
  <data name="Generate_read_only_field_1_0" xml:space="preserve">
    <value>Generate read-only field '{1}.{0}'</value>
  </data>
  <data name="Generate_field_1_0" xml:space="preserve">
    <value>Generate field '{1}.{0}'</value>
  </data>
  <data name="Generate_local_0" xml:space="preserve">
    <value>Generate local '{0}'</value>
  </data>
  <data name="Generate_0_1_in_new_file" xml:space="preserve">
    <value>Generate {0} '{1}' in new file</value>
  </data>
  <data name="Generate_nested_0_1" xml:space="preserve">
    <value>Generate nested {0} '{1}'</value>
  </data>
  <data name="Global_Namespace" xml:space="preserve">
    <value>Global Namespace</value>
  </data>
  <data name="Implement_interface_explicitly" xml:space="preserve">
    <value>Implement interface explicitly</value>
  </data>
  <data name="Implement_interface_abstractly" xml:space="preserve">
    <value>Implement interface abstractly</value>
  </data>
  <data name="Implement_interface_through_0" xml:space="preserve">
    <value>Implement interface through '{0}'</value>
  </data>
  <data name="Implement_interface" xml:space="preserve">
    <value>Implement interface</value>
  </data>
  <data name="Loading_context_from_0" xml:space="preserve">
    <value>Loading context from '{0}'.</value>
  </data>
  <data name="Type_Sharphelp_for_more_information" xml:space="preserve">
    <value>Type "#help" for more information.</value>
  </data>
  <data name="Specified_file_not_found_colon_0" xml:space="preserve">
    <value>Specified file not found: {0}</value>
  </data>
  <data name="Specified_file_not_found" xml:space="preserve">
    <value>Specified file not found.</value>
  </data>
  <data name="Searched_in_directory_colon" xml:space="preserve">
    <value>Searched in directory:</value>
  </data>
  <data name="Searched_in_directories_colon" xml:space="preserve">
    <value>Searched in directories:</value>
  </data>
  <data name="Introduce_field_for_0" xml:space="preserve">
    <value>Introduce field for '{0}'</value>
  </data>
  <data name="Introduce_local_for_0" xml:space="preserve">
    <value>Introduce local for '{0}'</value>
  </data>
  <data name="Introduce_constant_for_0" xml:space="preserve">
    <value>Introduce constant for '{0}'</value>
  </data>
  <data name="Introduce_local_constant_for_0" xml:space="preserve">
    <value>Introduce local constant for '{0}'</value>
  </data>
  <data name="Introduce_field_for_all_occurrences_of_0" xml:space="preserve">
    <value>Introduce field for all occurrences of '{0}'</value>
  </data>
  <data name="Introduce_local_for_all_occurrences_of_0" xml:space="preserve">
    <value>Introduce local for all occurrences of '{0}'</value>
  </data>
  <data name="Introduce_constant_for_all_occurrences_of_0" xml:space="preserve">
    <value>Introduce constant for all occurrences of '{0}'</value>
  </data>
  <data name="Introduce_local_constant_for_all_occurrences_of_0" xml:space="preserve">
    <value>Introduce local constant for all occurrences of '{0}'</value>
  </data>
  <data name="Introduce_query_variable_for_all_occurrences_of_0" xml:space="preserve">
    <value>Introduce query variable for all occurrences of '{0}'</value>
  </data>
  <data name="Introduce_query_variable_for_0" xml:space="preserve">
    <value>Introduce query variable for '{0}'</value>
  </data>
  <data name="Anonymous_Types_colon" xml:space="preserve">
    <value>Anonymous Types:</value>
  </data>
  <data name="is_" xml:space="preserve">
    <value>is</value>
  </data>
  <data name="Represents_an_object_whose_operations_will_be_resolved_at_runtime" xml:space="preserve">
    <value>Represents an object whose operations will be resolved at runtime.</value>
  </data>
  <data name="constant" xml:space="preserve">
    <value>constant</value>
  </data>
  <data name="field" xml:space="preserve">
    <value>field</value>
  </data>
  <data name="local_constant" xml:space="preserve">
    <value>local constant</value>
  </data>
  <data name="local_variable" xml:space="preserve">
    <value>local variable</value>
  </data>
  <data name="label" xml:space="preserve">
    <value>label</value>
  </data>
  <data name="range_variable" xml:space="preserve">
    <value>range variable</value>
  </data>
  <data name="parameter" xml:space="preserve">
    <value>parameter</value>
  </data>
  <data name="in_" xml:space="preserve">
    <value>in</value>
  </data>
  <data name="Summary_colon" xml:space="preserve">
    <value>Summary:</value>
  </data>
  <data name="Locals_and_parameters" xml:space="preserve">
    <value>Locals and parameters</value>
  </data>
  <data name="Type_parameters_colon" xml:space="preserve">
    <value>Type parameters:</value>
  </data>
  <data name="Returns_colon" xml:space="preserve">
    <value>Returns:</value>
  </data>
  <data name="Exceptions_colon" xml:space="preserve">
    <value>Exceptions:</value>
  </data>
  <data name="Remarks_colon" xml:space="preserve">
    <value>Remarks:</value>
  </data>
  <data name="generating_source_for_symbols_of_this_type_is_not_supported" xml:space="preserve">
    <value>generating source for symbols of this type is not supported</value>
  </data>
  <data name="Assembly" xml:space="preserve">
    <value>Assembly</value>
  </data>
  <data name="location_unknown" xml:space="preserve">
    <value>location unknown</value>
  </data>
  <data name="Extract_Interface" xml:space="preserve">
    <value>Extract Interface...</value>
  </data>
  <data name="Updating_0_will_prevent_the_debug_session_from_continuing" xml:space="preserve">
    <value>Updating '{0}' will prevent the debug session from continuing.</value>
  </data>
  <data name="Updating_a_complex_statement_containing_an_await_expression_will_prevent_the_debug_session_from_continuing" xml:space="preserve">
    <value>Updating a complex statement containing an await expression will prevent the debug session from continuing.</value>
  </data>
  <data name="Changing_visibility_of_a_constructor_will_prevent_the_debug_session_from_continuing" xml:space="preserve">
    <value>Changing visibility of a constructor will prevent the debug session from continuing.</value>
  </data>
  <data name="Capturing_variable_0_that_hasn_t_been_captured_before_will_prevent_the_debug_session_from_continuing" xml:space="preserve">
    <value>Capturing variable '{0}' that hasn't been captured before will prevent the debug session from continuing.</value>
  </data>
  <data name="Ceasing_to_capture_variable_0_will_prevent_the_debug_session_from_continuing" xml:space="preserve">
    <value>Ceasing to capture variable '{0}' will prevent the debug session from continuing.</value>
  </data>
  <data name="Deleting_captured_variable_0_will_prevent_the_debug_session_from_continuing" xml:space="preserve">
    <value>Deleting captured variable '{0}' will prevent the debug session from continuing.</value>
  </data>
  <data name="Changing_the_type_of_a_captured_variable_0_previously_of_type_1_will_prevent_the_debug_session_from_continuing" xml:space="preserve">
    <value>Changing the type of a captured variable '{0}' previously of type '{1}' will prevent the debug session from continuing.</value>
  </data>
  <data name="Changing_the_parameters_of_0_will_prevent_the_debug_session_from_continuing" xml:space="preserve">
    <value>Changing the parameters of '{0}' will prevent the debug session from continuing.</value>
  </data>
  <data name="Changing_the_return_type_of_0_will_prevent_the_debug_session_from_continuing" xml:space="preserve">
    <value>Changing the return type of '{0}' will prevent the debug session from continuing.</value>
  </data>
  <data name="Changing_the_type_of_0_will_prevent_the_debug_session_from_continuing" xml:space="preserve">
    <value>Changing the type of '{0}' will prevent the debug session from continuing.</value>
  </data>
  <data name="Changing_the_declaration_scope_of_a_captured_variable_0_will_prevent_the_debug_session_from_continuing" xml:space="preserve">
    <value>Changing the declaration scope of a captured variable '{0}' will prevent the debug session from continuing.</value>
  </data>
  <data name="Accessing_captured_variable_0_that_hasn_t_been_accessed_before_in_1_will_prevent_the_debug_session_from_continuing" xml:space="preserve">
    <value>Accessing captured variable '{0}' that hasn't been accessed before in {1} will prevent the debug session from continuing.</value>
  </data>
  <data name="Ceasing_to_access_captured_variable_0_in_1_will_prevent_the_debug_session_from_continuing" xml:space="preserve">
    <value>Ceasing to access captured variable '{0}' in {1} will prevent the debug session from continuing.</value>
  </data>
  <data name="Adding_0_that_accesses_captured_variables_1_and_2_declared_in_different_scopes_will_prevent_the_debug_session_from_continuing" xml:space="preserve">
    <value>Adding '{0}' that accesses captured variables '{1}' and '{2}' declared in different scopes will prevent the debug session from continuing.</value>
  </data>
  <data name="Removing_0_that_accessed_captured_variables_1_and_2_declared_in_different_scopes_will_prevent_the_debug_session_from_continuing" xml:space="preserve">
    <value>Removing '{0}' that accessed captured variables '{1}' and '{2}' declared in different scopes will prevent the debug session from continuing.</value>
  </data>
  <data name="Adding_0_into_a_1_will_prevent_the_debug_session_from_continuing" xml:space="preserve">
    <value>Adding '{0}' into a '{1}' will prevent the debug session from continuing.</value>
  </data>
  <data name="Adding_0_into_a_class_with_explicit_or_sequential_layout_will_prevent_the_debug_session_from_continuing" xml:space="preserve">
    <value>Adding '{0}' into a class with explicit or sequential layout will prevent the debug session from continuing.</value>
  </data>
  <data name="Updating_the_modifiers_of_0_will_prevent_the_debug_session_from_continuing" xml:space="preserve">
    <value>Updating the modifiers of '{0}' will prevent the debug session from continuing.</value>
  </data>
  <data name="Updating_the_Handles_clause_of_0_will_prevent_the_debug_session_from_continuing" xml:space="preserve">
    <value>Updating the Handles clause of '{0}' will prevent the debug session from continuing.</value>
  </data>
  <data name="Adding_0_with_the_Handles_clause_will_prevent_the_debug_session_from_continuing" xml:space="preserve">
    <value>Adding '{0}' with the Handles clause will prevent the debug session from continuing.</value>
  </data>
  <data name="Updating_the_Implements_clause_of_a_0_will_prevent_the_debug_session_from_continuing" xml:space="preserve">
    <value>Updating the Implements clause of a '{0}' will prevent the debug session from continuing.</value>
  </data>
  <data name="Changing_the_constraint_from_0_to_1_will_prevent_the_debug_session_from_continuing" xml:space="preserve">
    <value>Changing the constraint from '{0}' to '{1}' will prevent the debug session from continuing.</value>
  </data>
  <data name="Updating_the_variance_of_0_will_prevent_the_debug_session_from_continuing" xml:space="preserve">
    <value>Updating the variance of '{0}' will prevent the debug session from continuing.</value>
  </data>
  <data name="Updating_the_type_of_0_will_prevent_the_debug_session_from_continuing" xml:space="preserve">
    <value>Updating the type of '{0}' will prevent the debug session from continuing.</value>
  </data>
  <data name="Updating_the_initializer_of_0_will_prevent_the_debug_session_from_continuing" xml:space="preserve">
    <value>Updating the initializer of '{0}' will prevent the debug session from continuing.</value>
  </data>
  <data name="Updating_the_size_of_a_0_will_prevent_the_debug_session_from_continuing" xml:space="preserve">
    <value>Updating the size of a '{0}' will prevent the debug session from continuing.</value>
  </data>
  <data name="Updating_the_underlying_type_of_0_will_prevent_the_debug_session_from_continuing" xml:space="preserve">
    <value>Updating the underlying type of '{0}' will prevent the debug session from continuing.</value>
  </data>
  <data name="Updating_the_base_class_and_or_base_interface_s_of_0_will_prevent_the_debug_session_from_continuing" xml:space="preserve">
    <value>Updating the base class and/or base interface(s) of '{0}' will prevent the debug session from continuing.</value>
  </data>
  <data name="Updating_a_field_to_an_event_or_vice_versa_will_prevent_the_debug_session_from_continuing" xml:space="preserve">
    <value>Updating a field to an event or vice versa will prevent the debug session from continuing.</value>
  </data>
  <data name="Updating_the_kind_of_a_type_will_prevent_the_debug_session_from_continuing" xml:space="preserve">
    <value>Updating the kind of a type will prevent the debug session from continuing.</value>
  </data>
  <data name="Updating_the_kind_of_an_property_event_accessor_will_prevent_the_debug_session_from_continuing" xml:space="preserve">
    <value>Updating the kind of an property/event accessor will prevent the debug session from continuing.</value>
  </data>
  <data name="Updating_the_kind_of_a_method_Sub_Function_will_prevent_the_debug_session_from_continuing" xml:space="preserve">
    <value>Updating the kind of a method (Sub/Function) will prevent the debug session from continuing.</value>
  </data>
  <data name="Updating_the_library_name_of_Declare_Statement_will_prevent_the_debug_session_from_continuing" xml:space="preserve">
    <value>Updating the library name of Declare Statement will prevent the debug session from continuing.</value>
  </data>
  <data name="Updating_the_alias_of_Declare_Statement_will_prevent_the_debug_session_from_continuing" xml:space="preserve">
    <value>Updating the alias of Declare Statement will prevent the debug session from continuing.</value>
  </data>
  <data name="Renaming_0_will_prevent_the_debug_session_from_continuing" xml:space="preserve">
    <value>Renaming '{0}' will prevent the debug session from continuing.</value>
  </data>
  <data name="Adding_0_will_prevent_the_debug_session_from_continuing" xml:space="preserve">
    <value>Adding '{0}' will prevent the debug session from continuing.</value>
  </data>
  <data name="Adding_an_abstract_0_or_overriding_an_inherited_0_will_prevent_the_debug_session_from_continuing" xml:space="preserve">
    <value>Adding an abstract '{0}' or overriding an inherited '{0}' will prevent the debug session from continuing.</value>
  </data>
  <data name="Adding_a_MustOverride_0_or_overriding_an_inherited_0_will_prevent_the_debug_session_from_continuing" xml:space="preserve">
    <value>Adding a MustOverride '{0}' or overriding an inherited '{0}' will prevent the debug session from continuing.</value>
  </data>
  <data name="Adding_an_extern_0_will_prevent_the_debug_session_from_continuing" xml:space="preserve">
    <value>Adding an extern '{0}' will prevent the debug session from continuing.</value>
  </data>
  <data name="Adding_an_imported_method_will_prevent_the_debug_session_from_continuing" xml:space="preserve">
    <value>Adding an imported method will prevent the debug session from continuing.</value>
  </data>
  <data name="Adding_a_user_defined_0_will_prevent_the_debug_session_from_continuing" xml:space="preserve">
    <value>Adding a user defined '{0}' will prevent the debug session from continuing.</value>
  </data>
  <data name="Adding_a_generic_0_will_prevent_the_debug_session_from_continuing" xml:space="preserve">
    <value>Adding a generic '{0}' will prevent the debug session from continuing.</value>
  </data>
  <data name="Adding_0_around_an_active_statement_will_prevent_the_debug_session_from_continuing" xml:space="preserve">
    <value>Adding '{0}' around an active statement will prevent the debug session from continuing.</value>
  </data>
  <data name="Moving_0_will_prevent_the_debug_session_from_continuing" xml:space="preserve">
    <value>Moving '{0}' will prevent the debug session from continuing.</value>
  </data>
  <data name="Deleting_0_will_prevent_the_debug_session_from_continuing" xml:space="preserve">
    <value>Deleting '{0}' will prevent the debug session from continuing.</value>
  </data>
  <data name="Deleting_0_around_an_active_statement_will_prevent_the_debug_session_from_continuing" xml:space="preserve">
    <value>Deleting '{0}' around an active statement will prevent the debug session from continuing.</value>
  </data>
  <data name="Adding_a_method_body_will_prevent_the_debug_session_from_continuing" xml:space="preserve">
    <value>Adding a method body will prevent the debug session from continuing.</value>
  </data>
  <data name="Deleting_a_method_body_will_prevent_the_debug_session_from_continuing" xml:space="preserve">
    <value>Deleting a method body will prevent the debug session from continuing.</value>
  </data>
  <data name="An_active_statement_has_been_removed_from_its_original_method_You_must_revert_your_changes_to_continue_or_restart_the_debugging_session" xml:space="preserve">
    <value>An active statement has been removed from its original method. You must revert your changes to continue or restart the debugging session.</value>
  </data>
  <data name="Updating_a_0_statement_around_an_active_statement_will_prevent_the_debug_session_from_continuing" xml:space="preserve">
    <value>Updating a '{0}' statement around an active statement will prevent the debug session from continuing.</value>
  </data>
  <data name="Updating_async_or_iterator_modifier_around_an_active_statement_will_prevent_the_debug_session_from_continuing" xml:space="preserve">
    <value>Updating async or iterator modifier around an active statement will prevent the debug session from continuing.</value>
    <comment>{Locked="async"}{Locked="iterator"} "async" and "iterator" are C#/VB keywords and should not be localized.</comment>
  </data>
  <data name="Modifying_a_generic_method_will_prevent_the_debug_session_from_continuing" xml:space="preserve">
    <value>Modifying a generic method will prevent the debug session from continuing.</value>
  </data>
  <data name="Modifying_whitespace_or_comments_in_a_generic_0_will_prevent_the_debug_session_from_continuing" xml:space="preserve">
    <value>Modifying whitespace or comments in a generic '{0}' will prevent the debug session from continuing.</value>
  </data>
  <data name="Modifying_a_method_inside_the_context_of_a_generic_type_will_prevent_the_debug_session_from_continuing" xml:space="preserve">
    <value>Modifying a method inside the context of a generic type will prevent the debug session from continuing.</value>
  </data>
  <data name="Modifying_whitespace_or_comments_in_0_inside_the_context_of_a_generic_type_will_prevent_the_debug_session_from_continuing" xml:space="preserve">
    <value>Modifying whitespace or comments in '{0}' inside the context of a generic type will prevent the debug session from continuing.</value>
  </data>
  <data name="Modifying_the_initializer_of_0_in_a_generic_type_will_prevent_the_debug_session_from_continuing" xml:space="preserve">
    <value>Modifying the initializer of '{0}' in a generic type will prevent the debug session from continuing.</value>
  </data>
  <data name="Modifying_the_initializer_of_0_in_a_partial_type_will_prevent_the_debug_session_from_continuing" xml:space="preserve">
    <value>Modifying the initializer of '{0}' in a partial type will prevent the debug session from continuing.</value>
  </data>
  <data name="Adding_a_constructor_to_a_type_with_a_field_or_property_initializer_that_contains_an_anonymous_function_will_prevent_the_debug_session_from_continuing" xml:space="preserve">
    <value>Adding a constructor to a type with a field or property initializer that contains an anonymous function will prevent the debug session from continuing.</value>
  </data>
  <data name="Renaming_a_captured_variable_from_0_to_1_will_prevent_the_debug_session_from_continuing" xml:space="preserve">
    <value>Renaming a captured variable, from '{0}' to '{1}' will prevent the debug session from continuing.</value>
  </data>
  <data name="Modifying_a_catch_finally_handler_with_an_active_statement_in_the_try_block_will_prevent_the_debug_session_from_continuing" xml:space="preserve">
    <value>Modifying a catch/finally handler with an active statement in the try block will prevent the debug session from continuing.</value>
  </data>
  <data name="Modifying_a_try_catch_finally_statement_when_the_finally_block_is_active_will_prevent_the_debug_session_from_continuing" xml:space="preserve">
    <value>Modifying a try/catch/finally statement when the finally block is active will prevent the debug session from continuing.</value>
  </data>
  <data name="Modifying_a_catch_handler_around_an_active_statement_will_prevent_the_debug_session_from_continuing" xml:space="preserve">
    <value>Modifying a catch handler around an active statement will prevent the debug session from continuing.</value>
  </data>
  <data name="Modifying_0_which_contains_the_stackalloc_operator_will_prevent_the_debug_session_from_continuing" xml:space="preserve">
    <value>Modifying '{0}' which contains the 'stackalloc' operator will prevent the debug session from continuing.</value>
  </data>
  <data name="Modifying_an_active_0_which_contains_On_Error_or_Resume_statements_will_prevent_the_debug_session_from_continuing" xml:space="preserve">
    <value>Modifying an active '{0}' which contains 'On Error' or 'Resume' statements will prevent the debug session from continuing.</value>
  </data>
  <data name="Modifying_0_which_contains_an_Aggregate_Group_By_or_Join_query_clauses_will_prevent_the_debug_session_from_continuing" xml:space="preserve">
    <value>Modifying '{0}' which contains an Aggregate, Group By, or Join query clauses will prevent the debug session from continuing.</value>
  </data>
  <data name="Modifying_source_with_experimental_language_features_enabled_will_prevent_the_debug_session_from_continuing" xml:space="preserve">
    <value>Modifying source with experimental language features enabled will prevent the debug session from continuing.</value>
  </data>
  <data name="Updating_an_active_statement_will_prevent_the_debug_session_from_continuing" xml:space="preserve">
    <value>Updating an active statement will prevent the debug session from continuing.</value>
  </data>
  <data name="Removing_0_that_contains_an_active_statement_will_prevent_the_debug_session_from_continuing" xml:space="preserve">
    <value>Removing '{0}' that contains an active statement will prevent the debug session from continuing.</value>
  </data>
  <data name="Adding_a_new_file_will_prevent_the_debug_session_from_continuing" xml:space="preserve">
    <value>Adding a new file will prevent the debug session from continuing.</value>
  </data>
  <data name="Attribute_0_is_missing_Updating_an_async_method_or_an_iterator_will_prevent_the_debug_session_from_continuing" xml:space="preserve">
    <value>Attribute '{0}' is missing. Updating an async method or an iterator will prevent the debug session from continuing.</value>
  </data>
  <data name="Unexpected_interface_member_kind_colon_0" xml:space="preserve">
    <value>Unexpected interface member kind: {0}</value>
  </data>
  <data name="Unknown_symbol_kind" xml:space="preserve">
    <value>Unknown symbol kind</value>
  </data>
  <data name="Generate_abstract_property_1_0" xml:space="preserve">
    <value>Generate abstract property '{1}.{0}'</value>
  </data>
  <data name="Generate_abstract_method_1_0" xml:space="preserve">
    <value>Generate abstract method '{1}.{0}'</value>
  </data>
  <data name="Generate_method_1_0" xml:space="preserve">
    <value>Generate method '{1}.{0}'</value>
  </data>
  <data name="Failed_to_create_a_remote_process_for_interactive_code_execution" xml:space="preserve">
    <value>Failed to create a remote process for interactive code execution.</value>
  </data>
  <data name="Failed_to_initialize_remote_interactive_process" xml:space="preserve">
    <value>Failed to initialize remote interactive process.</value>
  </data>
  <data name="Attempt_to_connect_to_process_Sharp_0_failed_retrying" xml:space="preserve">
    <value>Attempt to connect to process #{0} failed, retrying ...</value>
  </data>
  <data name="Failed_to_launch_0_process_exit_code_colon_1_with_output_colon" xml:space="preserve">
    <value>Failed to launch '{0}' process (exit code: {1}) with output: </value>
  </data>
  <data name="Hosting_process_exited_with_exit_code_0" xml:space="preserve">
    <value>Hosting process exited with exit code {0}.</value>
  </data>
  <data name="Interactive_Host_not_initialized" xml:space="preserve">
    <value>Interactive Host not initialized.</value>
  </data>
  <data name="Cannot_resolve_reference_0" xml:space="preserve">
    <value>Cannot resolve reference '{0}'.</value>
  </data>
  <data name="Requested_assembly_already_loaded_from_0" xml:space="preserve">
    <value>Requested assembly already loaded from '{0}'.</value>
  </data>
  <data name="plus_additional_0_1" xml:space="preserve">
    <value> + additional {0} {1}</value>
  </data>
  <data name="Unable_to_create_hosting_process" xml:space="preserve">
    <value>Unable to create hosting process.</value>
  </data>
  <data name="The_symbol_does_not_have_an_icon" xml:space="preserve">
    <value>The symbol does not have an icon.</value>
  </data>
  <data name="Unknown" xml:space="preserve">
    <value>Unknown</value>
  </data>
  <data name="Extract_Method" xml:space="preserve">
    <value>Extract Method</value>
  </data>
  <data name="Extract_Method_plus_Local" xml:space="preserve">
    <value>Extract Method + Local</value>
  </data>
  <data name="Asynchronous_method_cannot_have_ref_out_parameters_colon_bracket_0_bracket" xml:space="preserve">
    <value>Asynchronous method cannot have ref/out parameters : [{0}]</value>
  </data>
  <data name="The_member_is_defined_in_metadata" xml:space="preserve">
    <value>The member is defined in metadata.</value>
  </data>
  <data name="You_can_only_change_the_signature_of_a_constructor_indexer_method_or_delegate" xml:space="preserve">
    <value>You can only change the signature of a constructor, indexer, method or delegate.</value>
  </data>
  <data name="This_symbol_has_related_definitions_or_references_in_metadata_Changing_its_signature_may_result_in_build_errors_Do_you_want_to_continue" xml:space="preserve">
    <value>This symbol has related definitions or references in metadata. Changing its signature may result in build errors.

Do you want to continue?</value>
  </data>
  <data name="Change_signature" xml:space="preserve">
    <value>Change signature...</value>
  </data>
  <data name="Generate_new_type" xml:space="preserve">
    <value>Generate new type...</value>
  </data>
  <data name="User_Diagnostic_Analyzer_Failure" xml:space="preserve">
    <value>User Diagnostic Analyzer Failure.</value>
  </data>
  <data name="Analyzer_0_threw_an_exception_of_type_1_with_message_2" xml:space="preserve">
    <value>Analyzer '{0}' threw an exception of type '{1}' with message '{2}'.</value>
  </data>
  <data name="Analyzer_0_threw_the_following_exception_colon_1" xml:space="preserve">
    <value>Analyzer '{0}' threw the following exception:
'{1}'.</value>
  </data>
  <data name="Remove_Unnecessary_Cast" xml:space="preserve">
    <value>Remove Unnecessary Cast</value>
  </data>
  <data name="Simplify_Names" xml:space="preserve">
    <value>Simplify Names</value>
  </data>
  <data name="Simplify_Member_Access" xml:space="preserve">
    <value>Simplify Member Access</value>
  </data>
  <data name="Remove_qualification" xml:space="preserve">
    <value>Remove qualification</value>
  </data>
  <data name="Edit_and_Continue1" xml:space="preserve">
    <value>Edit and Continue</value>
  </data>
  <data name="This_signature_does_not_contain_parameters_that_can_be_changed" xml:space="preserve">
    <value>This signature does not contain parameters that can be changed.</value>
  </data>
  <data name="Unknown_error_occurred" xml:space="preserve">
    <value>Unknown error occurred</value>
  </data>
  <data name="Available" xml:space="preserve">
    <value>Available</value>
  </data>
  <data name="Not_Available" xml:space="preserve">
    <value>Not Available</value>
  </data>
  <data name="_0_1" xml:space="preserve">
    <value>    {0} - {1}</value>
  </data>
  <data name="You_can_use_the_navigation_bar_to_switch_context" xml:space="preserve">
    <value>You can use the navigation bar to switch context.</value>
  </data>
  <data name="in_Source" xml:space="preserve">
    <value>in Source</value>
  </data>
  <data name="in_Suppression_File" xml:space="preserve">
    <value>in Suppression File</value>
  </data>
  <data name="Remove_Suppression_0" xml:space="preserve">
    <value>Remove Suppression {0}</value>
  </data>
  <data name="Remove_Suppression" xml:space="preserve">
    <value>Remove Suppression</value>
  </data>
  <data name="Pending" xml:space="preserve">
    <value>&lt;Pending&gt;</value>
  </data>
  <data name="Awaited_task_returns" xml:space="preserve">
    <value>Awaited task returns</value>
  </data>
  <data name="no_value" xml:space="preserve">
    <value>no value.</value>
  </data>
  <data name="Note_colon_Tab_twice_to_insert_the_0_snippet" xml:space="preserve">
    <value>Note: Tab twice to insert the '{0}' snippet.</value>
  </data>
  <data name="Implement_interface_explicitly_with_Dispose_pattern" xml:space="preserve">
    <value>Implement interface explicitly with Dispose pattern</value>
  </data>
  <data name="Implement_interface_with_Dispose_pattern" xml:space="preserve">
    <value>Implement interface with Dispose pattern</value>
  </data>
  <data name="Compiler1" xml:space="preserve">
    <value>Compiler</value>
  </data>
  <data name="Edit_and_Continue2" xml:space="preserve">
    <value>Edit and Continue</value>
  </data>
  <data name="Style" xml:space="preserve">
    <value>Style</value>
  </data>
  <data name="Suppress_0" xml:space="preserve">
    <value>Suppress {0}</value>
  </data>
  <data name="Re_triage_0_currently_1" xml:space="preserve">
    <value>Re-triage {0}(currently '{1}')</value>
  </data>
  <data name="Argument_cannot_have_a_null_element" xml:space="preserve">
    <value>Argument cannot have a null element.</value>
  </data>
  <data name="Argument_cannot_be_empty" xml:space="preserve">
    <value>Argument cannot be empty.</value>
  </data>
  <data name="Reported_diagnostic_with_ID_0_is_not_supported_by_the_analyzer" xml:space="preserve">
    <value>Reported diagnostic with ID '{0}' is not supported by the analyzer.</value>
  </data>
  <data name="Computing_fix_all_occurrences_code_fix" xml:space="preserve">
    <value>Computing fix all occurrences code fix...</value>
  </data>
  <data name="Fix_all_occurrences" xml:space="preserve">
    <value>Fix all occurrences</value>
  </data>
  <data name="Document" xml:space="preserve">
    <value>Document</value>
  </data>
  <data name="Project" xml:space="preserve">
    <value>Project</value>
  </data>
  <data name="Solution" xml:space="preserve">
    <value>Solution</value>
  </data>
  <data name="TODO_colon_dispose_managed_state_managed_objects" xml:space="preserve">
    <value>TODO: dispose managed state (managed objects).</value>
  </data>
  <data name="TODO_colon_set_large_fields_to_null" xml:space="preserve">
    <value>TODO: set large fields to null.</value>
  </data>
  <data name="To_detect_redundant_calls" xml:space="preserve">
    <value>To detect redundant calls</value>
  </data>
  <data name="Modifying_0_which_contains_a_static_variable_will_prevent_the_debug_session_from_continuing" xml:space="preserve">
    <value>Modifying '{0}' which contains a static variable will prevent the debug session from continuing.</value>
  </data>
  <data name="Compiler2" xml:space="preserve">
    <value>Compiler</value>
  </data>
  <data name="Edit_And_Continue" xml:space="preserve">
    <value>Edit And Continue</value>
  </data>
  <data name="Live" xml:space="preserve">
    <value>Live</value>
  </data>
  <data name="namespace_" xml:space="preserve">
    <value>namespace</value>
    <comment>{Locked}</comment>
  </data>
  <data name="class_" xml:space="preserve">
    <value>class</value>
    <comment>{Locked}</comment>
  </data>
  <data name="interface_" xml:space="preserve">
    <value>interface</value>
    <comment>{Locked}</comment>
  </data>
  <data name="enum_" xml:space="preserve">
    <value>enum</value>
    <comment>{Locked}</comment>
  </data>
  <data name="enum_value" xml:space="preserve">
    <value>enum value</value>
    <comment>{Locked="enum"} "enum" is a C#/VB keyword and should not be localized.</comment>
  </data>
  <data name="delegate_" xml:space="preserve">
    <value>delegate</value>
    <comment>{Locked}</comment>
  </data>
  <data name="const_field" xml:space="preserve">
    <value>const field</value>
    <comment>{Locked="const"} "const" is a C#/VB keyword and should not be localized.</comment>
  </data>
  <data name="method" xml:space="preserve">
    <value>method</value>
  </data>
  <data name="operator_" xml:space="preserve">
    <value>operator</value>
  </data>
  <data name="constructor" xml:space="preserve">
    <value>constructor</value>
  </data>
  <data name="auto_property" xml:space="preserve">
    <value>auto-property</value>
  </data>
  <data name="property_" xml:space="preserve">
    <value>property</value>
  </data>
  <data name="event_" xml:space="preserve">
    <value>event</value>
    <comment>{Locked}</comment>
  </data>
  <data name="event_accessor" xml:space="preserve">
    <value>event accessor</value>
  </data>
  <data name="type_constraint" xml:space="preserve">
    <value>type constraint</value>
  </data>
  <data name="type_parameter" xml:space="preserve">
    <value>type parameter</value>
  </data>
  <data name="attribute" xml:space="preserve">
    <value>attribute</value>
  </data>
  <data name="Use_auto_property" xml:space="preserve">
    <value>Use auto property</value>
  </data>
  <data name="Replace_0_and_1_with_property" xml:space="preserve">
    <value>Replace '{0}' and '{1}' with property</value>
  </data>
  <data name="Replace_0_with_property" xml:space="preserve">
    <value>Replace '{0}' with property</value>
  </data>
  <data name="Method_referenced_implicitly" xml:space="preserve">
    <value>Method referenced implicitly</value>
  </data>
  <data name="Generate_type_0" xml:space="preserve">
    <value>Generate type '{0}'</value>
  </data>
  <data name="Generate_0_1" xml:space="preserve">
    <value>Generate {0} '{1}'</value>
  </data>
  <data name="Change_0_to_1" xml:space="preserve">
    <value>Change '{0}' to '{1}'.</value>
  </data>
  <data name="Non_invoked_method_cannot_be_replaced_with_property" xml:space="preserve">
    <value>Non-invoked method cannot be replaced with property.</value>
  </data>
  <data name="Only_methods_with_a_single_argument_which_is_not_an_out_variable_declaration_can_be_replaced_with_a_property" xml:space="preserve">
    <value>Only methods with a single argument, which is not an out variable declaration, can be replaced with a property.</value>
  </data>
  <data name="Roslyn_HostError" xml:space="preserve">
    <value>Roslyn.HostError</value>
  </data>
  <data name="An_instance_of_analyzer_0_cannot_be_created_from_1_colon_2" xml:space="preserve">
    <value>An instance of analyzer {0} cannot be created from {1}: {2}.</value>
  </data>
  <data name="The_assembly_0_does_not_contain_any_analyzers" xml:space="preserve">
    <value>The assembly {0} does not contain any analyzers.</value>
  </data>
  <data name="Unable_to_load_Analyzer_assembly_0_colon_1" xml:space="preserve">
    <value>Unable to load Analyzer assembly {0}: {1}</value>
  </data>
  <data name="Make_method_synchronous" xml:space="preserve">
    <value>Make method synchronous</value>
  </data>
  <data name="Add_this_or_Me_qualification" xml:space="preserve">
    <value>Add 'this' or 'Me' qualification.</value>
  </data>
  <data name="Fix_Name_Violation_colon_0" xml:space="preserve">
    <value>Fix Name Violation: {0}</value>
  </data>
  <data name="Naming_rule_violation_0" xml:space="preserve">
    <value>Naming rule violation: {0}</value>
    <comment>{0} is the rule title, {1} is the way in which the rule was violated</comment>
  </data>
  <data name="Naming_Styles" xml:space="preserve">
    <value>Naming Styles</value>
  </data>
  <data name="from_0" xml:space="preserve">
    <value>from {0}</value>
  </data>
  <data name="Find_and_install_latest_version" xml:space="preserve">
    <value>Find and install latest version</value>
  </data>
  <data name="Use_local_version_0" xml:space="preserve">
    <value>Use local version '{0}'</value>
  </data>
  <data name="Use_locally_installed_0_version_1_This_version_used_in_colon_2" xml:space="preserve">
    <value>Use locally installed '{0}' version '{1}'
This version used in: {2}</value>
  </data>
  <data name="Find_and_install_latest_version_of_0" xml:space="preserve">
    <value>Find and install latest version of '{0}'</value>
  </data>
  <data name="Install_with_package_manager" xml:space="preserve">
    <value>Install with package manager...</value>
  </data>
  <data name="Install_0_1" xml:space="preserve">
    <value>Install '{0} {1}'</value>
  </data>
  <data name="Install_version_0" xml:space="preserve">
    <value>Install version '{0}'</value>
  </data>
  <data name="Generate_variable_0" xml:space="preserve">
    <value>Generate variable '{0}'</value>
  </data>
  <data name="Classes" xml:space="preserve">
    <value>Classes</value>
  </data>
  <data name="Constants" xml:space="preserve">
    <value>Constants</value>
  </data>
  <data name="Delegates" xml:space="preserve">
    <value>Delegates</value>
  </data>
  <data name="Enums" xml:space="preserve">
    <value>Enums</value>
  </data>
  <data name="Events" xml:space="preserve">
    <value>Events</value>
  </data>
  <data name="Extension_methods" xml:space="preserve">
    <value>Extension methods</value>
  </data>
  <data name="Fields" xml:space="preserve">
    <value>Fields</value>
  </data>
  <data name="Interfaces" xml:space="preserve">
    <value>Interfaces</value>
  </data>
  <data name="Locals" xml:space="preserve">
    <value>Locals</value>
  </data>
  <data name="Methods" xml:space="preserve">
    <value>Methods</value>
  </data>
  <data name="Modules" xml:space="preserve">
    <value>Modules</value>
  </data>
  <data name="Namespaces" xml:space="preserve">
    <value>Namespaces</value>
  </data>
  <data name="Properties" xml:space="preserve">
    <value>Properties</value>
  </data>
  <data name="Structures" xml:space="preserve">
    <value>Structures</value>
  </data>
  <data name="Parameters_colon" xml:space="preserve">
    <value>Parameters:</value>
  </data>
  <data name="Add_missing_cases" xml:space="preserve">
    <value>Add missing cases</value>
  </data>
  <data name="Add_both" xml:space="preserve">
    <value>Add both</value>
  </data>
  <data name="Add_default_case" xml:space="preserve">
    <value>Add default case</value>
  </data>
  <data name="Variadic_SignatureHelpItem_must_have_at_least_one_parameter" xml:space="preserve">
    <value>Variadic SignatureHelpItem must have at least one parameter.</value>
  </data>
  <data name="Add_braces" xml:space="preserve">
    <value>Add braces</value>
  </data>
  <data name="Replace_0_with_method" xml:space="preserve">
    <value>Replace '{0}' with method</value>
  </data>
  <data name="Replace_0_with_methods" xml:space="preserve">
    <value>Replace '{0}' with methods</value>
  </data>
  <data name="Property_referenced_implicitly" xml:space="preserve">
    <value>Property referenced implicitly</value>
  </data>
  <data name="Property_cannot_safely_be_replaced_with_a_method_call" xml:space="preserve">
    <value>Property cannot safely be replaced with a method call</value>
  </data>
  <data name="Convert_to_interpolated_string" xml:space="preserve">
    <value>Convert to interpolated string</value>
  </data>
  <data name="Move_type_to_0" xml:space="preserve">
    <value>Move type to {0}</value>
  </data>
  <data name="Rename_file_to_0" xml:space="preserve">
    <value>Rename file to {0}</value>
  </data>
  <data name="Rename_type_to_0" xml:space="preserve">
    <value>Rename type to {0}</value>
  </data>
  <data name="Remove_tag" xml:space="preserve">
    <value>Remove tag</value>
  </data>
  <data name="Add_missing_param_nodes" xml:space="preserve">
    <value>Add missing param nodes</value>
  </data>
  <data name="Make_containing_scope_async" xml:space="preserve">
    <value>Make containing scope async</value>
  </data>
  <data name="Make_containing_scope_async_return_Task" xml:space="preserve">
    <value>Make containing scope async (return Task)</value>
  </data>
  <data name="paren_Unknown_paren" xml:space="preserve">
    <value>(Unknown)</value>
  </data>
  <data name="Implement_Abstract_Class" xml:space="preserve">
    <value>Implement Abstract Class</value>
  </data>
  <data name="Use_framework_type" xml:space="preserve">
    <value>Use framework type</value>
  </data>
  <data name="Install_package_0" xml:space="preserve">
    <value>Install package '{0}'</value>
  </data>
  <data name="Object_initialization_can_be_simplified" xml:space="preserve">
    <value>Object initialization can be simplified</value>
  </data>
  <data name="Use_throw_expression" xml:space="preserve">
    <value>Use 'throw' expression</value>
  </data>
  <data name="project_0" xml:space="preserve">
    <value>project {0}</value>
  </data>
  <data name="Inline_variable_declaration" xml:space="preserve">
    <value>Inline variable declaration</value>
  </data>
  <data name="Use_pattern_matching" xml:space="preserve">
    <value>Use pattern matching</value>
  </data>
  <data name="Use_expression_body_for_methods" xml:space="preserve">
    <value>Use expression body for methods</value>
  </data>
  <data name="Use_block_body_for_methods" xml:space="preserve">
    <value>Use block body for methods</value>
  </data>
  <data name="Use_block_body_for_accessors" xml:space="preserve">
    <value>Use block body for accessors</value>
  </data>
  <data name="Use_block_body_for_constructors" xml:space="preserve">
    <value>Use block body for constructors</value>
  </data>
  <data name="Use_block_body_for_indexers" xml:space="preserve">
    <value>Use block body for indexers</value>
  </data>
  <data name="Use_block_body_for_operators" xml:space="preserve">
    <value>Use block body for operators</value>
  </data>
  <data name="Use_block_body_for_properties" xml:space="preserve">
    <value>Use block body for properties</value>
  </data>
  <data name="Use_expression_body_for_accessors" xml:space="preserve">
    <value>Use expression body for accessors</value>
  </data>
  <data name="Use_expression_body_for_constructors" xml:space="preserve">
    <value>Use expression body for constructors</value>
  </data>
  <data name="Use_expression_body_for_indexers" xml:space="preserve">
    <value>Use expression body for indexers</value>
  </data>
  <data name="Use_expression_body_for_operators" xml:space="preserve">
    <value>Use expression body for operators</value>
  </data>
  <data name="Use_expression_body_for_properties" xml:space="preserve">
    <value>Use expression body for properties</value>
  </data>
  <data name="Fix_typo_0" xml:space="preserve">
    <value>Fix typo '{0}'</value>
  </data>
  <data name="Fully_qualify_0" xml:space="preserve">
    <value>Fully qualify '{0}'</value>
  </data>
  <data name="Remove_reference_to_0" xml:space="preserve">
    <value>Remove reference to '{0}'.</value>
  </data>
  <data name="Keywords" xml:space="preserve">
    <value>Keywords</value>
  </data>
  <data name="Snippets" xml:space="preserve">
    <value>Snippets</value>
  </data>
  <data name="All_lowercase" xml:space="preserve">
    <value>All lowercase</value>
  </data>
  <data name="All_uppercase" xml:space="preserve">
    <value>All uppercase</value>
  </data>
  <data name="First_word_capitalized" xml:space="preserve">
    <value>First word capitalized</value>
  </data>
  <data name="Pascal_Case" xml:space="preserve">
    <value>Pascal Case</value>
  </data>
  <data name="Collection_initialization_can_be_simplified" xml:space="preserve">
    <value>Collection initialization can be simplified</value>
  </data>
  <data name="Use_coalesce_expression" xml:space="preserve">
    <value>Use coalesce expression</value>
  </data>
  <data name="Use_null_propagation" xml:space="preserve">
    <value>Use null propagation</value>
  </data>
  <data name="Variable_declaration_can_be_inlined" xml:space="preserve">
    <value>Variable declaration can be inlined</value>
  </data>
  <data name="Null_check_can_be_simplified" xml:space="preserve">
    <value>Null check can be simplified</value>
  </data>
  <data name="Simplify_collection_initialization" xml:space="preserve">
    <value>Simplify collection initialization</value>
  </data>
  <data name="Simplify_object_initialization" xml:space="preserve">
    <value>Simplify object initialization</value>
  </data>
  <data name="Prefer_explicitly_provided_tuple_element_name" xml:space="preserve">
    <value>Prefer explicitly provided tuple element name</value>
  </data>
  <data name="Use_explicitly_provided_tuple_name" xml:space="preserve">
    <value>Use explicitly provided tuple name</value>
  </data>
  <data name="Remove_document_0" xml:space="preserve">
    <value>Remove document '{0}'</value>
  </data>
  <data name="Add_document_0" xml:space="preserve">
    <value>Add document '{0}'</value>
  </data>
  <data name="Add_argument_name_0" xml:space="preserve">
    <value>Add argument name '{0}'</value>
  </data>
  <data name="Take_0" xml:space="preserve">
    <value>Take '{0}'</value>
  </data>
  <data name="Take_both" xml:space="preserve">
    <value>Take both</value>
  </data>
  <data name="Take_bottom" xml:space="preserve">
    <value>Take bottom</value>
  </data>
  <data name="Take_top" xml:space="preserve">
    <value>Take top</value>
  </data>
  <data name="Remove_unused_variable" xml:space="preserve">
    <value>Remove unused variable</value>
  </data>
  <data name="Convert_to_binary" xml:space="preserve">
    <value>Convert to binary</value>
  </data>
  <data name="Convert_to_decimal" xml:space="preserve">
    <value>Convert to decimal</value>
  </data>
  <data name="Convert_to_hex" xml:space="preserve">
    <value>Convert to hex</value>
  </data>
  <data name="Separate_thousands" xml:space="preserve">
    <value>Separate thousands</value>
  </data>
  <data name="Separate_words" xml:space="preserve">
    <value>Separate words</value>
  </data>
  <data name="Separate_nibbles" xml:space="preserve">
    <value>Separate nibbles</value>
  </data>
  <data name="Remove_separators" xml:space="preserve">
    <value>Remove separators</value>
  </data>
  <data name="Add_parameter_to_0" xml:space="preserve">
    <value>Add parameter to '{0}'</value>
  </data>
  <data name="Add_parameter_to_0_and_overrides_implementations" xml:space="preserve">
    <value>Add parameter to '{0}' (and overrides/implementations)</value>
  </data>
  <data name="Add_to_0" xml:space="preserve">
    <value>Add to '{0}'</value>
  </data>
  <data name="Related_method_signatures_found_in_metadata_will_not_be_updated" xml:space="preserve">
    <value>Related method signatures found in metadata will not be updated.</value>
  </data>
  <data name="Generate_constructor" xml:space="preserve">
    <value>Generate constructor...</value>
  </data>
  <data name="Pick_members_to_be_used_as_constructor_parameters" xml:space="preserve">
    <value>Pick members to be used as constructor parameters</value>
  </data>
  <data name="Pick_members_to_be_used_in_Equals_GetHashCode" xml:space="preserve">
    <value>Pick members to be used in Equals/GetHashCode</value>
  </data>
  <data name="Changes_to_expression_trees_may_result_in_behavior_changes_at_runtime" xml:space="preserve">
    <value>Changes to expression trees may result in behavior changes at runtime</value>
  </data>
  <data name="Generate_overrides" xml:space="preserve">
    <value>Generate overrides...</value>
  </data>
  <data name="Pick_members_to_override" xml:space="preserve">
    <value>Pick members to override</value>
  </data>
  <data name="Add_null_check" xml:space="preserve">
    <value>Add null check</value>
  </data>
  <data name="Add_string_IsNullOrEmpty_check" xml:space="preserve">
    <value>Add 'string.IsNullOrEmpty' check</value>
  </data>
  <data name="Add_string_IsNullOrWhiteSpace_check" xml:space="preserve">
    <value>Add 'string.IsNullOrWhiteSpace' check</value>
  </data>
  <data name="Create_and_initialize_field_0" xml:space="preserve">
    <value>Create and initialize field '{0}'</value>
  </data>
  <data name="Create_and_initialize_property_0" xml:space="preserve">
    <value>Create and initialize property '{0}'</value>
  </data>
  <data name="Initialize_field_0" xml:space="preserve">
    <value>Initialize field '{0}'</value>
  </data>
  <data name="Initialize_property_0" xml:space="preserve">
    <value>Initialize property '{0}'</value>
  </data>
  <data name="Add_null_checks" xml:space="preserve">
    <value>Add null checks</value>
  </data>
  <data name="Generate_operators" xml:space="preserve">
    <value>Generate operators</value>
  </data>
  <data name="Implement_0" xml:space="preserve">
    <value>Implement {0}</value>
  </data>
  <data name="Simplify_default_expression" xml:space="preserve">
    <value>Simplify 'default' expression</value>
  </data>
  <data name="default_expression_can_be_simplified" xml:space="preserve">
    <value>'default' expression can be simplified</value>
  </data>
  <data name="Format_string_contains_invalid_placeholder" xml:space="preserve">
    <value>Format string contains invalid placeholder</value>
  </data>
  <data name="Invalid_format_string" xml:space="preserve">
    <value>Invalid format string</value>
  </data>
  <data name="Use_inferred_member_name" xml:space="preserve">
    <value>Use inferred member name</value>
  </data>
  <data name="Member_name_can_be_simplified" xml:space="preserve">
    <value>Member name can be simplified</value>
  </data>
  <data name="Reported_diagnostic_0_has_a_source_location_in_file_1_which_is_not_part_of_the_compilation_being_analyzed" xml:space="preserve">
    <value>Reported diagnostic '{0}' has a source location in file '{1}', which is not part of the compilation being analyzed.</value>
  </data>
  <data name="Reported_diagnostic_0_has_a_source_location_1_in_file_2_which_is_outside_of_the_given_file" xml:space="preserve">
    <value>Reported diagnostic '{0}' has a source location '{1}' in file '{2}', which is outside of the given file.</value>
  </data>
  <data name="Unreachable_code_detected" xml:space="preserve">
    <value>Unreachable code detected</value>
  </data>
  <data name="Remove_unreachable_code" xml:space="preserve">
    <value>Remove unreachable code</value>
  </data>
  <data name="Modifiers_are_not_ordered" xml:space="preserve">
    <value>Modifiers are not ordered</value>
  </data>
  <data name="Order_modifiers" xml:space="preserve">
    <value>Order modifiers</value>
  </data>
  <data name="in_0_project_1" xml:space="preserve">
    <value>in {0} (project {1})</value>
  </data>
  <data name="Accessibility_modifiers_required" xml:space="preserve">
    <value>Accessibility modifiers required</value>
  </data>
  <data name="Add_accessibility_modifiers" xml:space="preserve">
    <value>Add accessibility modifiers</value>
  </data>
  <data name="Use_local_function" xml:space="preserve">
    <value>Use local function</value>
  </data>
  <data name="Warning_colon_Declaration_changes_scope_and_may_change_meaning" xml:space="preserve">
    <value>Warning: Declaration changes scope and may change meaning.</value>
  </data>
  <data name="Move_declaration_near_reference" xml:space="preserve">
    <value>Move declaration near reference</value>
  </data>
  <data name="Convert_to_full_property" xml:space="preserve">
    <value>Convert to full property</value>
  </data>
  <data name="Generate_constructor_in_0_without_fields" xml:space="preserve">
    <value>Generate constructor in '{0}' (without fields)</value>
  </data>
  <data name="Parentheses_can_be_removed" xml:space="preserve">
    <value>Parentheses can be removed</value>
  </data>
  <data name="Remove_unnecessary_parentheses" xml:space="preserve">
    <value>Remove unnecessary parentheses</value>
  </data>
  <data name="Add_file_banner" xml:space="preserve">
    <value>Add file banner</value>
  </data>
  <data name="Warning_Method_overrides_symbol_from_metadata" xml:space="preserve">
    <value>Warning: Method overrides symbol from metadata</value>
  </data>
  <data name="Add_parentheses_for_clarity" xml:space="preserve">
    <value>Add parentheses for clarity</value>
  </data>
  <data name="Parentheses_should_be_added_for_clarity" xml:space="preserve">
    <value>Parentheses should be added for clarity</value>
  </data>
  <data name="Use_0" xml:space="preserve">
    <value>Use {0}</value>
  </data>
  <data name="Switching_between_lambda_and_local_function_will_prevent_the_debug_session_from_continuing" xml:space="preserve">
    <value>Switching between a lambda and a local function will prevent the debug session from continuing.</value>
  </data>
  <data name="Deconstruct_variable_declaration" xml:space="preserve">
    <value>Deconstruct variable declaration</value>
  </data>
  <data name="Variable_declaration_can_be_deconstructed" xml:space="preserve">
    <value>Variable declaration can be deconstructed</value>
  </data>
  <data name="Add_argument_name_0_including_trailing_arguments" xml:space="preserve">
    <value>Add argument name '{0}' (including trailing arguments)</value>
  </data>
  <data name="Using_readonly_structs_will_prevent_the_debug_session_from_continuing" xml:space="preserve">
    <value>Using readonly structs will prevent the debug session from continuing.</value>
  </data>
  <data name="Using_ref_structs_will_prevent_the_debug_session_from_continuing" xml:space="preserve">
    <value>Using ref structs will prevent the debug session from continuing.</value>
  </data>
  <data name="Using_readonly_references_will_prevent_the_debug_session_from_continuing" xml:space="preserve">
    <value>Using readonly references will prevent the debug session from continuing.</value>
  </data>
  <data name="local_function" xml:space="preserve">
    <value>local function</value>
  </data>
  <data name="indexer_" xml:space="preserve">
    <value>indexer</value>
  </data>
  <data name="Alias_ambiguous_type_0" xml:space="preserve">
    <value>Alias ambiguous type '{0}'</value>
  </data>
  <data name="Warning_colon_Collection_was_modified_during_iteration" xml:space="preserve">
    <value>Warning: Collection was modified during iteration.</value>
  </data>
  <data name="Warning_colon_Iteration_variable_crossed_function_boundary" xml:space="preserve">
    <value>Warning: Iteration variable crossed function boundary.</value>
  </data>
  <data name="Warning_colon_Collection_may_be_modified_during_iteration" xml:space="preserve">
    <value>Warning: Collection may be modified during iteration.</value>
  </data>
  <data name="Add_readonly_modifier" xml:space="preserve">
    <value>Add readonly modifier</value>
  </data>
  <data name="Make_field_readonly" xml:space="preserve">
    <value>Make field readonly</value>
  </data>
  <data name="Convert_to_conditional_expression" xml:space="preserve">
    <value>Convert to conditional expression</value>
  </data>
  <data name="Convert_to_linq" xml:space="preserve">
    <value>Convert to LINQ</value>
  </data>
  <data name="Convert_to_tuple" xml:space="preserve">
    <value>Convert to tuple</value>
  </data>
  <data name="Convert_to_class" xml:space="preserve">
    <value>Convert to class</value>
  </data>
  <data name="Convert_to_struct" xml:space="preserve">
    <value>Convert to struct</value>
  </data>
  <data name="updating_usages_in_containing_member" xml:space="preserve">
    <value>updating usages in containing member</value>
  </data>
  <data name="updating_usages_in_containing_project" xml:space="preserve">
    <value>updating usages in containing project</value>
  </data>
  <data name="updating_usages_in_containing_type" xml:space="preserve">
    <value>updating usages in containing type</value>
  </data>
  <data name="updating_usages_in_dependent_projects" xml:space="preserve">
    <value>updating usages in dependent projects</value>
  </data>
  <data name="Formatting_document" xml:space="preserve">
    <value>Formatting document</value>
  </data>
<<<<<<< HEAD
  <data name="Use_block_body_for_lambda_expressions" xml:space="preserve">
    <value>Use block body for lambda expressions</value>
  </data>
  <data name="Use_expression_body_for_lambda_expressions" xml:space="preserve">
    <value>Use expression body for lambda expressions</value>
  </data>
  <data name="Convert_to_linq_call_form" xml:space="preserve">
    <value>Convert to LINQ (call form)</value>
  </data>
  <data name="Adding_method_with_explicit_interface_specifier_will_prevernt_the_debug_session_from_continuing" xml:space="preserve">
    <value>Adding a method with an explicit interface specifier will prevent the debug session from continuing.</value>
  </data>
  <data name="Remove_unused_member" xml:space="preserve">
    <value>Remove unused member</value>
  </data>
  <data name="Private_member_0_is_unused" xml:space="preserve">
    <value>Private member '{0}' is unused.</value>
  </data>
  <data name="Remove_unused_private_members" xml:space="preserve">
    <value>Remove unused private members</value>
  </data>
  <data name="Remove_unread_private_members" xml:space="preserve">
    <value>Remove unread private members</value>
  </data>
  <data name="Private_member_0_can_be_removed_as_the_value_assigned_to_it_is_never_read" xml:space="preserve">
    <value>Private member '{0}' can be removed as the value assigned to it is never read.</value>
  </data>
  <data name="Code_Quality" xml:space="preserve">
    <value>Code Quality</value>
=======
  <data name="Modifying_source_file_will_prevent_the_debug_session_from_continuing_due_to_internal_error" xml:space="preserve">
    <value>Modifying source file {0} will prevent the debug session from continuing due to internal error: {1}.</value>
>>>>>>> 3a20927a
  </data>
</root><|MERGE_RESOLUTION|>--- conflicted
+++ resolved
@@ -1403,7 +1403,6 @@
   <data name="Formatting_document" xml:space="preserve">
     <value>Formatting document</value>
   </data>
-<<<<<<< HEAD
   <data name="Use_block_body_for_lambda_expressions" xml:space="preserve">
     <value>Use block body for lambda expressions</value>
   </data>
@@ -1433,9 +1432,8 @@
   </data>
   <data name="Code_Quality" xml:space="preserve">
     <value>Code Quality</value>
-=======
+  </data>
   <data name="Modifying_source_file_will_prevent_the_debug_session_from_continuing_due_to_internal_error" xml:space="preserve">
     <value>Modifying source file {0} will prevent the debug session from continuing due to internal error: {1}.</value>
->>>>>>> 3a20927a
   </data>
 </root>