<?xml version="1.0" encoding="utf-8"?>
<root>
  <!-- 
    Microsoft ResX Schema 
    
    Version 2.0
    
    The primary goals of this format is to allow a simple XML format 
    that is mostly human readable. The generation and parsing of the 
    various data types are done through the TypeConverter classes 
    associated with the data types.
    
    Example:
    
    ... ado.net/XML headers & schema ...
    <resheader name="resmimetype">text/microsoft-resx</resheader>
    <resheader name="version">2.0</resheader>
    <resheader name="reader">System.Resources.ResXResourceReader, System.Windows.Forms, ...</resheader>
    <resheader name="writer">System.Resources.ResXResourceWriter, System.Windows.Forms, ...</resheader>
    <data name="Name1"><value>this is my long string</value><comment>this is a comment</comment></data>
    <data name="Color1" type="System.Drawing.Color, System.Drawing">Blue</data>
    <data name="Bitmap1" mimetype="application/x-microsoft.net.object.binary.base64">
        <value>[base64 mime encoded serialized .NET Framework object]</value>
    </data>
    <data name="Icon1" type="System.Drawing.Icon, System.Drawing" mimetype="application/x-microsoft.net.object.bytearray.base64">
        <value>[base64 mime encoded string representing a byte array form of the .NET Framework object]</value>
        <comment>This is a comment</comment>
    </data>
                
    There are any number of "resheader" rows that contain simple 
    name/value pairs.
    
    Each data row contains a name, and value. The row also contains a 
    type or mimetype. Type corresponds to a .NET class that support 
    text/value conversion through the TypeConverter architecture. 
    Classes that don't support this are serialized and stored with the 
    mimetype set.
    
    The mimetype is used for serialized objects, and tells the 
    ResXResourceReader how to depersist the object. This is currently not 
    extensible. For a given mimetype the value must be set accordingly:
    
    Note - application/x-microsoft.net.object.binary.base64 is the format 
    that the ResXResourceWriter will generate, however the reader can 
    read any of the formats listed below.
    
    mimetype: application/x-microsoft.net.object.binary.base64
    value   : The object must be serialized with 
            : System.Runtime.Serialization.Formatters.Binary.BinaryFormatter
            : and then encoded with base64 encoding.
    
    mimetype: application/x-microsoft.net.object.soap.base64
    value   : The object must be serialized with 
            : System.Runtime.Serialization.Formatters.Soap.SoapFormatter
            : and then encoded with base64 encoding.

    mimetype: application/x-microsoft.net.object.bytearray.base64
    value   : The object must be serialized into a byte array 
            : using a System.ComponentModel.TypeConverter
            : and then encoded with base64 encoding.
    -->
  <xsd:schema id="root" xmlns="" xmlns:xsd="http://www.w3.org/2001/XMLSchema" xmlns:msdata="urn:schemas-microsoft-com:xml-msdata">
    <xsd:import namespace="http://www.w3.org/XML/1998/namespace" />
    <xsd:element name="root" msdata:IsDataSet="true">
      <xsd:complexType>
        <xsd:choice maxOccurs="unbounded">
          <xsd:element name="metadata">
            <xsd:complexType>
              <xsd:sequence>
                <xsd:element name="value" type="xsd:string" minOccurs="0" />
              </xsd:sequence>
              <xsd:attribute name="name" use="required" type="xsd:string" />
              <xsd:attribute name="type" type="xsd:string" />
              <xsd:attribute name="mimetype" type="xsd:string" />
              <xsd:attribute ref="xml:space" />
            </xsd:complexType>
          </xsd:element>
          <xsd:element name="assembly">
            <xsd:complexType>
              <xsd:attribute name="alias" type="xsd:string" />
              <xsd:attribute name="name" type="xsd:string" />
            </xsd:complexType>
          </xsd:element>
          <xsd:element name="data">
            <xsd:complexType>
              <xsd:sequence>
                <xsd:element name="value" type="xsd:string" minOccurs="0" msdata:Ordinal="1" />
                <xsd:element name="comment" type="xsd:string" minOccurs="0" msdata:Ordinal="2" />
              </xsd:sequence>
              <xsd:attribute name="name" type="xsd:string" use="required" msdata:Ordinal="1" />
              <xsd:attribute name="type" type="xsd:string" msdata:Ordinal="3" />
              <xsd:attribute name="mimetype" type="xsd:string" msdata:Ordinal="4" />
              <xsd:attribute ref="xml:space" />
            </xsd:complexType>
          </xsd:element>
          <xsd:element name="resheader">
            <xsd:complexType>
              <xsd:sequence>
                <xsd:element name="value" type="xsd:string" minOccurs="0" msdata:Ordinal="1" />
              </xsd:sequence>
              <xsd:attribute name="name" type="xsd:string" use="required" />
            </xsd:complexType>
          </xsd:element>
        </xsd:choice>
      </xsd:complexType>
    </xsd:element>
  </xsd:schema>
  <resheader name="resmimetype">
    <value>text/microsoft-resx</value>
  </resheader>
  <resheader name="version">
    <value>2.0</value>
  </resheader>
  <resheader name="reader">
    <value>System.Resources.ResXResourceReader, System.Windows.Forms, Version=4.0.0.0, Culture=neutral, PublicKeyToken=b77a5c561934e089</value>
  </resheader>
  <resheader name="writer">
    <value>System.Resources.ResXResourceWriter, System.Windows.Forms, Version=4.0.0.0, Culture=neutral, PublicKeyToken=b77a5c561934e089</value>
  </resheader>
  <data name="Add_project_reference_to_0" xml:space="preserve">
    <value>Add project reference to '{0}'.</value>
  </data>
  <data name="Add_reference_to_0" xml:space="preserve">
    <value>Add reference to '{0}'.</value>
  </data>
  <data name="Actions_can_not_be_empty" xml:space="preserve">
    <value>Actions can not be empty.</value>
  </data>
  <data name="generic_overload" xml:space="preserve">
    <value>generic overload</value>
  </data>
  <data name="generic_overloads" xml:space="preserve">
    <value>generic overloads</value>
  </data>
  <data name="overload" xml:space="preserve">
    <value>overload</value>
  </data>
  <data name="overloads_" xml:space="preserve">
    <value>overloads</value>
  </data>
  <data name="_0_Keyword" xml:space="preserve">
    <value>{0} Keyword</value>
  </data>
  <data name="Encapsulate_field_colon_0_and_use_property" xml:space="preserve">
    <value>Encapsulate field: '{0}' (and use property)</value>
  </data>
  <data name="Encapsulate_field_colon_0_but_still_use_field" xml:space="preserve">
    <value>Encapsulate field: '{0}' (but still use field)</value>
  </data>
  <data name="Encapsulate_fields_and_use_property" xml:space="preserve">
    <value>Encapsulate fields (and use property)</value>
  </data>
  <data name="Encapsulate_fields_but_still_use_field" xml:space="preserve">
    <value>Encapsulate fields (but still use field)</value>
  </data>
  <data name="Could_not_extract_interface_colon_The_selection_is_not_inside_a_class_interface_struct" xml:space="preserve">
    <value>Could not extract interface: The selection is not inside a class/interface/struct.</value>
  </data>
  <data name="Could_not_extract_interface_colon_The_type_does_not_contain_any_member_that_can_be_extracted_to_an_interface" xml:space="preserve">
    <value>Could not extract interface: The type does not contain any member that can be extracted to an interface.</value>
  </data>
  <data name="can_t_not_construct_final_tree" xml:space="preserve">
    <value>can't not construct final tree</value>
  </data>
  <data name="Parameters_type_or_return_type_cannot_be_an_anonymous_type_colon_bracket_0_bracket" xml:space="preserve">
    <value>Parameters' type or return type cannot be an anonymous type : [{0}]</value>
  </data>
  <data name="The_selection_contains_no_active_statement" xml:space="preserve">
    <value>The selection contains no active statement.</value>
  </data>
  <data name="The_selection_contains_an_error_or_unknown_type" xml:space="preserve">
    <value>The selection contains an error or unknown type.</value>
  </data>
  <data name="Type_parameter_0_is_hidden_by_another_type_parameter_1" xml:space="preserve">
    <value>Type parameter '{0}' is hidden by another type parameter '{1}'.</value>
  </data>
  <data name="The_address_of_a_variable_is_used_inside_the_selected_code" xml:space="preserve">
    <value>The address of a variable is used inside the selected code.</value>
  </data>
  <data name="Assigning_to_readonly_fields_must_be_done_in_a_constructor_colon_bracket_0_bracket" xml:space="preserve">
    <value>Assigning to readonly fields must be done in a constructor : [{0}].</value>
  </data>
  <data name="generated_code_is_overlapping_with_hidden_portion_of_the_code" xml:space="preserve">
    <value>generated code is overlapping with hidden portion of the code</value>
  </data>
  <data name="Add_optional_parameters_to_0" xml:space="preserve">
    <value>Add optional parameters to '{0}'</value>
  </data>
  <data name="Add_parameters_to_0" xml:space="preserve">
    <value>Add parameters to '{0}'</value>
  </data>
  <data name="Generate_delegating_constructor_0_1" xml:space="preserve">
    <value>Generate delegating constructor '{0}({1})'</value>
  </data>
  <data name="Generate_constructor_0_1" xml:space="preserve">
    <value>Generate constructor '{0}({1})'</value>
  </data>
  <data name="Generate_field_assigning_constructor_0_1" xml:space="preserve">
    <value>Generate field assigning constructor '{0}({1})'</value>
  </data>
  <data name="Generate_Equals_and_GetHashCode" xml:space="preserve">
    <value>Generate Equals and GetHashCode</value>
  </data>
  <data name="Generate_Equals_object" xml:space="preserve">
    <value>Generate Equals(object)</value>
  </data>
  <data name="Generate_GetHashCode" xml:space="preserve">
    <value>Generate GetHashCode()</value>
  </data>
  <data name="Generate_constructor_in_0" xml:space="preserve">
    <value>Generate constructor in '{0}'</value>
  </data>
  <data name="Generate_all" xml:space="preserve">
    <value>Generate all</value>
  </data>
  <data name="Generate_enum_member_1_0" xml:space="preserve">
    <value>Generate enum member '{1}.{0}'</value>
  </data>
  <data name="Generate_constant_1_0" xml:space="preserve">
    <value>Generate constant '{1}.{0}'</value>
  </data>
  <data name="Generate_read_only_property_1_0" xml:space="preserve">
    <value>Generate read-only property '{1}.{0}'</value>
  </data>
  <data name="Generate_property_1_0" xml:space="preserve">
    <value>Generate property '{1}.{0}'</value>
  </data>
  <data name="Generate_read_only_field_1_0" xml:space="preserve">
    <value>Generate read-only field '{1}.{0}'</value>
  </data>
  <data name="Generate_field_1_0" xml:space="preserve">
    <value>Generate field '{1}.{0}'</value>
  </data>
  <data name="Generate_local_0" xml:space="preserve">
    <value>Generate local '{0}'</value>
  </data>
  <data name="Generate_0_1_in_new_file" xml:space="preserve">
    <value>Generate {0} '{1}' in new file</value>
  </data>
  <data name="Generate_nested_0_1" xml:space="preserve">
    <value>Generate nested {0} '{1}'</value>
  </data>
  <data name="Global_Namespace" xml:space="preserve">
    <value>Global Namespace</value>
  </data>
  <data name="Implement_interface_explicitly" xml:space="preserve">
    <value>Implement interface explicitly</value>
  </data>
  <data name="Implement_interface_abstractly" xml:space="preserve">
    <value>Implement interface abstractly</value>
  </data>
  <data name="Implement_interface_through_0" xml:space="preserve">
    <value>Implement interface through '{0}'</value>
  </data>
  <data name="Implement_interface" xml:space="preserve">
    <value>Implement interface</value>
  </data>
  <data name="Loading_context_from_0" xml:space="preserve">
    <value>Loading context from '{0}'.</value>
  </data>
  <data name="Type_Sharphelp_for_more_information" xml:space="preserve">
    <value>Type "#help" for more information.</value>
  </data>
  <data name="Specified_file_not_found_colon_0" xml:space="preserve">
    <value>Specified file not found: {0}</value>
  </data>
  <data name="Specified_file_not_found" xml:space="preserve">
    <value>Specified file not found.</value>
  </data>
  <data name="Searched_in_directory_colon" xml:space="preserve">
    <value>Searched in directory:</value>
  </data>
  <data name="Searched_in_directories_colon" xml:space="preserve">
    <value>Searched in directories:</value>
  </data>
  <data name="Introduce_field_for_0" xml:space="preserve">
    <value>Introduce field for '{0}'</value>
  </data>
  <data name="Introduce_local_for_0" xml:space="preserve">
    <value>Introduce local for '{0}'</value>
  </data>
  <data name="Introduce_constant_for_0" xml:space="preserve">
    <value>Introduce constant for '{0}'</value>
  </data>
  <data name="Introduce_local_constant_for_0" xml:space="preserve">
    <value>Introduce local constant for '{0}'</value>
  </data>
  <data name="Introduce_field_for_all_occurrences_of_0" xml:space="preserve">
    <value>Introduce field for all occurrences of '{0}'</value>
  </data>
  <data name="Introduce_local_for_all_occurrences_of_0" xml:space="preserve">
    <value>Introduce local for all occurrences of '{0}'</value>
  </data>
  <data name="Introduce_constant_for_all_occurrences_of_0" xml:space="preserve">
    <value>Introduce constant for all occurrences of '{0}'</value>
  </data>
  <data name="Introduce_local_constant_for_all_occurrences_of_0" xml:space="preserve">
    <value>Introduce local constant for all occurrences of '{0}'</value>
  </data>
  <data name="Introduce_query_variable_for_all_occurrences_of_0" xml:space="preserve">
    <value>Introduce query variable for all occurrences of '{0}'</value>
  </data>
  <data name="Introduce_query_variable_for_0" xml:space="preserve">
    <value>Introduce query variable for '{0}'</value>
  </data>
  <data name="Anonymous_Types_colon" xml:space="preserve">
    <value>Anonymous Types:</value>
  </data>
  <data name="is_" xml:space="preserve">
    <value>is</value>
  </data>
  <data name="Represents_an_object_whose_operations_will_be_resolved_at_runtime" xml:space="preserve">
    <value>Represents an object whose operations will be resolved at runtime.</value>
  </data>
  <data name="constant" xml:space="preserve">
    <value>constant</value>
  </data>
  <data name="field" xml:space="preserve">
    <value>field</value>
  </data>
  <data name="local_constant" xml:space="preserve">
    <value>local constant</value>
  </data>
  <data name="local_variable" xml:space="preserve">
    <value>local variable</value>
  </data>
  <data name="label" xml:space="preserve">
    <value>label</value>
  </data>
  <data name="range_variable" xml:space="preserve">
    <value>range variable</value>
  </data>
  <data name="parameter" xml:space="preserve">
    <value>parameter</value>
  </data>
  <data name="in_" xml:space="preserve">
    <value>in</value>
  </data>
  <data name="Summary_colon" xml:space="preserve">
    <value>Summary:</value>
  </data>
  <data name="Locals_and_parameters" xml:space="preserve">
    <value>Locals and parameters</value>
  </data>
  <data name="Type_parameters_colon" xml:space="preserve">
    <value>Type parameters:</value>
  </data>
  <data name="Returns_colon" xml:space="preserve">
    <value>Returns:</value>
  </data>
  <data name="Exceptions_colon" xml:space="preserve">
    <value>Exceptions:</value>
  </data>
  <data name="Remarks_colon" xml:space="preserve">
    <value>Remarks:</value>
  </data>
  <data name="generating_source_for_symbols_of_this_type_is_not_supported" xml:space="preserve">
    <value>generating source for symbols of this type is not supported</value>
  </data>
  <data name="Assembly" xml:space="preserve">
    <value>Assembly</value>
  </data>
  <data name="location_unknown" xml:space="preserve">
    <value>location unknown</value>
  </data>
  <data name="Extract_Interface" xml:space="preserve">
    <value>Extract Interface...</value>
  </data>
  <data name="Updating_0_will_prevent_the_debug_session_from_continuing" xml:space="preserve">
    <value>Updating '{0}' will prevent the debug session from continuing.</value>
  </data>
  <data name="Updating_a_complex_statement_containing_an_await_expression_will_prevent_the_debug_session_from_continuing" xml:space="preserve">
    <value>Updating a complex statement containing an await expression will prevent the debug session from continuing.</value>
  </data>
  <data name="Changing_visibility_of_a_constructor_will_prevent_the_debug_session_from_continuing" xml:space="preserve">
    <value>Changing visibility of a constructor will prevent the debug session from continuing.</value>
  </data>
  <data name="Capturing_variable_0_that_hasn_t_been_captured_before_will_prevent_the_debug_session_from_continuing" xml:space="preserve">
    <value>Capturing variable '{0}' that hasn't been captured before will prevent the debug session from continuing.</value>
  </data>
  <data name="Ceasing_to_capture_variable_0_will_prevent_the_debug_session_from_continuing" xml:space="preserve">
    <value>Ceasing to capture variable '{0}' will prevent the debug session from continuing.</value>
  </data>
  <data name="Deleting_captured_variable_0_will_prevent_the_debug_session_from_continuing" xml:space="preserve">
    <value>Deleting captured variable '{0}' will prevent the debug session from continuing.</value>
  </data>
  <data name="Changing_the_type_of_a_captured_variable_0_previously_of_type_1_will_prevent_the_debug_session_from_continuing" xml:space="preserve">
    <value>Changing the type of a captured variable '{0}' previously of type '{1}' will prevent the debug session from continuing.</value>
  </data>
  <data name="Changing_the_parameters_of_0_will_prevent_the_debug_session_from_continuing" xml:space="preserve">
    <value>Changing the parameters of '{0}' will prevent the debug session from continuing.</value>
  </data>
  <data name="Changing_the_return_type_of_0_will_prevent_the_debug_session_from_continuing" xml:space="preserve">
    <value>Changing the return type of '{0}' will prevent the debug session from continuing.</value>
  </data>
  <data name="Changing_the_type_of_0_will_prevent_the_debug_session_from_continuing" xml:space="preserve">
    <value>Changing the type of '{0}' will prevent the debug session from continuing.</value>
  </data>
  <data name="Changing_the_declaration_scope_of_a_captured_variable_0_will_prevent_the_debug_session_from_continuing" xml:space="preserve">
    <value>Changing the declaration scope of a captured variable '{0}' will prevent the debug session from continuing.</value>
  </data>
  <data name="Accessing_captured_variable_0_that_hasn_t_been_accessed_before_in_1_will_prevent_the_debug_session_from_continuing" xml:space="preserve">
    <value>Accessing captured variable '{0}' that hasn't been accessed before in {1} will prevent the debug session from continuing.</value>
  </data>
  <data name="Ceasing_to_access_captured_variable_0_in_1_will_prevent_the_debug_session_from_continuing" xml:space="preserve">
    <value>Ceasing to access captured variable '{0}' in {1} will prevent the debug session from continuing.</value>
  </data>
  <data name="Adding_0_that_accesses_captured_variables_1_and_2_declared_in_different_scopes_will_prevent_the_debug_session_from_continuing" xml:space="preserve">
    <value>Adding '{0}' that accesses captured variables '{1}' and '{2}' declared in different scopes will prevent the debug session from continuing.</value>
  </data>
  <data name="Removing_0_that_accessed_captured_variables_1_and_2_declared_in_different_scopes_will_prevent_the_debug_session_from_continuing" xml:space="preserve">
    <value>Removing '{0}' that accessed captured variables '{1}' and '{2}' declared in different scopes will prevent the debug session from continuing.</value>
  </data>
  <data name="Adding_0_into_a_1_will_prevent_the_debug_session_from_continuing" xml:space="preserve">
    <value>Adding '{0}' into a '{1}' will prevent the debug session from continuing.</value>
  </data>
  <data name="Adding_0_into_a_class_with_explicit_or_sequential_layout_will_prevent_the_debug_session_from_continuing" xml:space="preserve">
    <value>Adding '{0}' into a class with explicit or sequential layout will prevent the debug session from continuing.</value>
  </data>
  <data name="Updating_the_modifiers_of_0_will_prevent_the_debug_session_from_continuing" xml:space="preserve">
    <value>Updating the modifiers of '{0}' will prevent the debug session from continuing.</value>
  </data>
  <data name="Updating_the_Handles_clause_of_0_will_prevent_the_debug_session_from_continuing" xml:space="preserve">
    <value>Updating the Handles clause of '{0}' will prevent the debug session from continuing.</value>
  </data>
  <data name="Adding_0_with_the_Handles_clause_will_prevent_the_debug_session_from_continuing" xml:space="preserve">
    <value>Adding '{0}' with the Handles clause will prevent the debug session from continuing.</value>
  </data>
  <data name="Updating_the_Implements_clause_of_a_0_will_prevent_the_debug_session_from_continuing" xml:space="preserve">
    <value>Updating the Implements clause of a '{0}' will prevent the debug session from continuing.</value>
  </data>
  <data name="Changing_the_constraint_from_0_to_1_will_prevent_the_debug_session_from_continuing" xml:space="preserve">
    <value>Changing the constraint from '{0}' to '{1}' will prevent the debug session from continuing.</value>
  </data>
  <data name="Updating_the_variance_of_0_will_prevent_the_debug_session_from_continuing" xml:space="preserve">
    <value>Updating the variance of '{0}' will prevent the debug session from continuing.</value>
  </data>
  <data name="Updating_the_type_of_0_will_prevent_the_debug_session_from_continuing" xml:space="preserve">
    <value>Updating the type of '{0}' will prevent the debug session from continuing.</value>
  </data>
  <data name="Updating_the_initializer_of_0_will_prevent_the_debug_session_from_continuing" xml:space="preserve">
    <value>Updating the initializer of '{0}' will prevent the debug session from continuing.</value>
  </data>
  <data name="Updating_the_size_of_a_0_will_prevent_the_debug_session_from_continuing" xml:space="preserve">
    <value>Updating the size of a '{0}' will prevent the debug session from continuing.</value>
  </data>
  <data name="Updating_the_underlying_type_of_0_will_prevent_the_debug_session_from_continuing" xml:space="preserve">
    <value>Updating the underlying type of '{0}' will prevent the debug session from continuing.</value>
  </data>
  <data name="Updating_the_base_class_and_or_base_interface_s_of_0_will_prevent_the_debug_session_from_continuing" xml:space="preserve">
    <value>Updating the base class and/or base interface(s) of '{0}' will prevent the debug session from continuing.</value>
  </data>
  <data name="Updating_a_field_to_an_event_or_vice_versa_will_prevent_the_debug_session_from_continuing" xml:space="preserve">
    <value>Updating a field to an event or vice versa will prevent the debug session from continuing.</value>
  </data>
  <data name="Updating_the_kind_of_a_type_will_prevent_the_debug_session_from_continuing" xml:space="preserve">
    <value>Updating the kind of a type will prevent the debug session from continuing.</value>
  </data>
  <data name="Updating_the_kind_of_an_property_event_accessor_will_prevent_the_debug_session_from_continuing" xml:space="preserve">
    <value>Updating the kind of an property/event accessor will prevent the debug session from continuing.</value>
  </data>
  <data name="Updating_the_kind_of_a_method_Sub_Function_will_prevent_the_debug_session_from_continuing" xml:space="preserve">
    <value>Updating the kind of a method (Sub/Function) will prevent the debug session from continuing.</value>
  </data>
  <data name="Updating_the_library_name_of_Declare_Statement_will_prevent_the_debug_session_from_continuing" xml:space="preserve">
    <value>Updating the library name of Declare Statement will prevent the debug session from continuing.</value>
  </data>
  <data name="Updating_the_alias_of_Declare_Statement_will_prevent_the_debug_session_from_continuing" xml:space="preserve">
    <value>Updating the alias of Declare Statement will prevent the debug session from continuing.</value>
  </data>
  <data name="Renaming_0_will_prevent_the_debug_session_from_continuing" xml:space="preserve">
    <value>Renaming '{0}' will prevent the debug session from continuing.</value>
  </data>
  <data name="Adding_0_will_prevent_the_debug_session_from_continuing" xml:space="preserve">
    <value>Adding '{0}' will prevent the debug session from continuing.</value>
  </data>
  <data name="Adding_an_abstract_0_or_overriding_an_inherited_0_will_prevent_the_debug_session_from_continuing" xml:space="preserve">
    <value>Adding an abstract '{0}' or overriding an inherited '{0}' will prevent the debug session from continuing.</value>
  </data>
  <data name="Adding_a_MustOverride_0_or_overriding_an_inherited_0_will_prevent_the_debug_session_from_continuing" xml:space="preserve">
    <value>Adding a MustOverride '{0}' or overriding an inherited '{0}' will prevent the debug session from continuing.</value>
  </data>
  <data name="Adding_an_extern_0_will_prevent_the_debug_session_from_continuing" xml:space="preserve">
    <value>Adding an extern '{0}' will prevent the debug session from continuing.</value>
  </data>
  <data name="Adding_an_imported_method_will_prevent_the_debug_session_from_continuing" xml:space="preserve">
    <value>Adding an imported method will prevent the debug session from continuing.</value>
  </data>
  <data name="Adding_a_user_defined_0_will_prevent_the_debug_session_from_continuing" xml:space="preserve">
    <value>Adding a user defined '{0}' will prevent the debug session from continuing.</value>
  </data>
  <data name="Adding_a_generic_0_will_prevent_the_debug_session_from_continuing" xml:space="preserve">
    <value>Adding a generic '{0}' will prevent the debug session from continuing.</value>
  </data>
  <data name="Adding_0_around_an_active_statement_will_prevent_the_debug_session_from_continuing" xml:space="preserve">
    <value>Adding '{0}' around an active statement will prevent the debug session from continuing.</value>
  </data>
  <data name="Moving_0_will_prevent_the_debug_session_from_continuing" xml:space="preserve">
    <value>Moving '{0}' will prevent the debug session from continuing.</value>
  </data>
  <data name="Deleting_0_will_prevent_the_debug_session_from_continuing" xml:space="preserve">
    <value>Deleting '{0}' will prevent the debug session from continuing.</value>
  </data>
  <data name="Deleting_0_around_an_active_statement_will_prevent_the_debug_session_from_continuing" xml:space="preserve">
    <value>Deleting '{0}' around an active statement will prevent the debug session from continuing.</value>
  </data>
  <data name="Adding_a_method_body_will_prevent_the_debug_session_from_continuing" xml:space="preserve">
    <value>Adding a method body will prevent the debug session from continuing.</value>
  </data>
  <data name="Deleting_a_method_body_will_prevent_the_debug_session_from_continuing" xml:space="preserve">
    <value>Deleting a method body will prevent the debug session from continuing.</value>
  </data>
  <data name="An_active_statement_has_been_removed_from_its_original_method_You_must_revert_your_changes_to_continue_or_restart_the_debugging_session" xml:space="preserve">
    <value>An active statement has been removed from its original method. You must revert your changes to continue or restart the debugging session.</value>
  </data>
  <data name="Updating_a_0_statement_around_an_active_statement_will_prevent_the_debug_session_from_continuing" xml:space="preserve">
    <value>Updating a '{0}' statement around an active statement will prevent the debug session from continuing.</value>
  </data>
  <data name="Updating_async_or_iterator_modifier_around_an_active_statement_will_prevent_the_debug_session_from_continuing" xml:space="preserve">
    <value>Updating async or iterator modifier around an active statement will prevent the debug session from continuing.</value>
    <comment>{Locked="async"}{Locked="iterator"} "async" and "iterator" are C#/VB keywords and should not be localized.</comment>
  </data>
  <data name="Modifying_a_generic_method_will_prevent_the_debug_session_from_continuing" xml:space="preserve">
    <value>Modifying a generic method will prevent the debug session from continuing.</value>
  </data>
  <data name="Modifying_whitespace_or_comments_in_a_generic_0_will_prevent_the_debug_session_from_continuing" xml:space="preserve">
    <value>Modifying whitespace or comments in a generic '{0}' will prevent the debug session from continuing.</value>
  </data>
  <data name="Modifying_a_method_inside_the_context_of_a_generic_type_will_prevent_the_debug_session_from_continuing" xml:space="preserve">
    <value>Modifying a method inside the context of a generic type will prevent the debug session from continuing.</value>
  </data>
  <data name="Modifying_whitespace_or_comments_in_0_inside_the_context_of_a_generic_type_will_prevent_the_debug_session_from_continuing" xml:space="preserve">
    <value>Modifying whitespace or comments in '{0}' inside the context of a generic type will prevent the debug session from continuing.</value>
  </data>
  <data name="Modifying_the_initializer_of_0_in_a_generic_type_will_prevent_the_debug_session_from_continuing" xml:space="preserve">
    <value>Modifying the initializer of '{0}' in a generic type will prevent the debug session from continuing.</value>
  </data>
  <data name="Modifying_the_initializer_of_0_in_a_partial_type_will_prevent_the_debug_session_from_continuing" xml:space="preserve">
    <value>Modifying the initializer of '{0}' in a partial type will prevent the debug session from continuing.</value>
  </data>
  <data name="Adding_a_constructor_to_a_type_with_a_field_or_property_initializer_that_contains_an_anonymous_function_will_prevent_the_debug_session_from_continuing" xml:space="preserve">
    <value>Adding a constructor to a type with a field or property initializer that contains an anonymous function will prevent the debug session from continuing.</value>
  </data>
  <data name="Renaming_a_captured_variable_from_0_to_1_will_prevent_the_debug_session_from_continuing" xml:space="preserve">
    <value>Renaming a captured variable, from '{0}' to '{1}' will prevent the debug session from continuing.</value>
  </data>
  <data name="Modifying_a_catch_finally_handler_with_an_active_statement_in_the_try_block_will_prevent_the_debug_session_from_continuing" xml:space="preserve">
    <value>Modifying a catch/finally handler with an active statement in the try block will prevent the debug session from continuing.</value>
  </data>
  <data name="Modifying_a_try_catch_finally_statement_when_the_finally_block_is_active_will_prevent_the_debug_session_from_continuing" xml:space="preserve">
    <value>Modifying a try/catch/finally statement when the finally block is active will prevent the debug session from continuing.</value>
  </data>
  <data name="Modifying_a_catch_handler_around_an_active_statement_will_prevent_the_debug_session_from_continuing" xml:space="preserve">
    <value>Modifying a catch handler around an active statement will prevent the debug session from continuing.</value>
  </data>
  <data name="Modifying_0_which_contains_the_stackalloc_operator_will_prevent_the_debug_session_from_continuing" xml:space="preserve">
    <value>Modifying '{0}' which contains the 'stackalloc' operator will prevent the debug session from continuing.</value>
  </data>
  <data name="Modifying_an_active_0_which_contains_On_Error_or_Resume_statements_will_prevent_the_debug_session_from_continuing" xml:space="preserve">
    <value>Modifying an active '{0}' which contains 'On Error' or 'Resume' statements will prevent the debug session from continuing.</value>
  </data>
  <data name="Modifying_0_which_contains_an_Aggregate_Group_By_or_Join_query_clauses_will_prevent_the_debug_session_from_continuing" xml:space="preserve">
    <value>Modifying '{0}' which contains an Aggregate, Group By, or Join query clauses will prevent the debug session from continuing.</value>
  </data>
  <data name="Modifying_source_with_experimental_language_features_enabled_will_prevent_the_debug_session_from_continuing" xml:space="preserve">
    <value>Modifying source with experimental language features enabled will prevent the debug session from continuing.</value>
  </data>
  <data name="Updating_an_active_statement_will_prevent_the_debug_session_from_continuing" xml:space="preserve">
    <value>Updating an active statement will prevent the debug session from continuing.</value>
  </data>
  <data name="Removing_0_that_contains_an_active_statement_will_prevent_the_debug_session_from_continuing" xml:space="preserve">
    <value>Removing '{0}' that contains an active statement will prevent the debug session from continuing.</value>
  </data>
  <data name="Adding_a_new_file_will_prevent_the_debug_session_from_continuing" xml:space="preserve">
    <value>Adding a new file will prevent the debug session from continuing.</value>
  </data>
  <data name="Attribute_0_is_missing_Updating_an_async_method_or_an_iterator_will_prevent_the_debug_session_from_continuing" xml:space="preserve">
    <value>Attribute '{0}' is missing. Updating an async method or an iterator will prevent the debug session from continuing.</value>
  </data>
  <data name="Unexpected_interface_member_kind_colon_0" xml:space="preserve">
    <value>Unexpected interface member kind: {0}</value>
  </data>
  <data name="Unknown_symbol_kind" xml:space="preserve">
    <value>Unknown symbol kind</value>
  </data>
  <data name="Generate_abstract_property_1_0" xml:space="preserve">
    <value>Generate abstract property '{1}.{0}'</value>
  </data>
  <data name="Generate_abstract_method_1_0" xml:space="preserve">
    <value>Generate abstract method '{1}.{0}'</value>
  </data>
  <data name="Generate_method_1_0" xml:space="preserve">
    <value>Generate method '{1}.{0}'</value>
  </data>
  <data name="Failed_to_create_a_remote_process_for_interactive_code_execution" xml:space="preserve">
    <value>Failed to create a remote process for interactive code execution.</value>
  </data>
  <data name="Failed_to_initialize_remote_interactive_process" xml:space="preserve">
    <value>Failed to initialize remote interactive process.</value>
  </data>
  <data name="Attempt_to_connect_to_process_Sharp_0_failed_retrying" xml:space="preserve">
    <value>Attempt to connect to process #{0} failed, retrying ...</value>
  </data>
  <data name="Failed_to_launch_0_process_exit_code_colon_1_with_output_colon" xml:space="preserve">
    <value>Failed to launch '{0}' process (exit code: {1}) with output: </value>
  </data>
  <data name="Hosting_process_exited_with_exit_code_0" xml:space="preserve">
    <value>Hosting process exited with exit code {0}.</value>
  </data>
  <data name="Interactive_Host_not_initialized" xml:space="preserve">
    <value>Interactive Host not initialized.</value>
  </data>
  <data name="Cannot_resolve_reference_0" xml:space="preserve">
    <value>Cannot resolve reference '{0}'.</value>
  </data>
  <data name="Requested_assembly_already_loaded_from_0" xml:space="preserve">
    <value>Requested assembly already loaded from '{0}'.</value>
  </data>
  <data name="plus_additional_0_1" xml:space="preserve">
    <value> + additional {0} {1}</value>
  </data>
  <data name="Unable_to_create_hosting_process" xml:space="preserve">
    <value>Unable to create hosting process.</value>
  </data>
  <data name="The_symbol_does_not_have_an_icon" xml:space="preserve">
    <value>The symbol does not have an icon.</value>
  </data>
  <data name="Unknown" xml:space="preserve">
    <value>Unknown</value>
  </data>
  <data name="Extract_Method" xml:space="preserve">
    <value>Extract Method</value>
  </data>
  <data name="Extract_Method_plus_Local" xml:space="preserve">
    <value>Extract Method + Local</value>
  </data>
  <data name="Asynchronous_method_cannot_have_ref_out_parameters_colon_bracket_0_bracket" xml:space="preserve">
    <value>Asynchronous method cannot have ref/out parameters : [{0}]</value>
  </data>
  <data name="The_member_is_defined_in_metadata" xml:space="preserve">
    <value>The member is defined in metadata.</value>
  </data>
  <data name="You_can_only_change_the_signature_of_a_constructor_indexer_method_or_delegate" xml:space="preserve">
    <value>You can only change the signature of a constructor, indexer, method or delegate.</value>
  </data>
  <data name="This_symbol_has_related_definitions_or_references_in_metadata_Changing_its_signature_may_result_in_build_errors_Do_you_want_to_continue" xml:space="preserve">
    <value>This symbol has related definitions or references in metadata. Changing its signature may result in build errors.

Do you want to continue?</value>
  </data>
  <data name="Change_signature" xml:space="preserve">
    <value>Change signature...</value>
  </data>
  <data name="Generate_new_type" xml:space="preserve">
    <value>Generate new type...</value>
  </data>
  <data name="User_Diagnostic_Analyzer_Failure" xml:space="preserve">
    <value>User Diagnostic Analyzer Failure.</value>
  </data>
  <data name="Analyzer_0_threw_an_exception_of_type_1_with_message_2" xml:space="preserve">
    <value>Analyzer '{0}' threw an exception of type '{1}' with message '{2}'.</value>
  </data>
  <data name="Analyzer_0_threw_the_following_exception_colon_1" xml:space="preserve">
    <value>Analyzer '{0}' threw the following exception:
'{1}'.</value>
  </data>
  <data name="Remove_Unnecessary_Cast" xml:space="preserve">
    <value>Remove Unnecessary Cast</value>
  </data>
  <data name="Simplify_Names" xml:space="preserve">
    <value>Simplify Names</value>
  </data>
  <data name="Simplify_Member_Access" xml:space="preserve">
    <value>Simplify Member Access</value>
  </data>
  <data name="Remove_qualification" xml:space="preserve">
    <value>Remove qualification</value>
  </data>
  <data name="Edit_and_Continue1" xml:space="preserve">
    <value>Edit and Continue</value>
  </data>
  <data name="This_signature_does_not_contain_parameters_that_can_be_changed" xml:space="preserve">
    <value>This signature does not contain parameters that can be changed.</value>
  </data>
  <data name="Unknown_error_occurred" xml:space="preserve">
    <value>Unknown error occurred</value>
  </data>
  <data name="Available" xml:space="preserve">
    <value>Available</value>
  </data>
  <data name="Not_Available" xml:space="preserve">
    <value>Not Available</value>
  </data>
  <data name="_0_1" xml:space="preserve">
    <value>    {0} - {1}</value>
  </data>
  <data name="You_can_use_the_navigation_bar_to_switch_context" xml:space="preserve">
    <value>You can use the navigation bar to switch context.</value>
  </data>
  <data name="in_Source" xml:space="preserve">
    <value>in Source</value>
  </data>
  <data name="in_Suppression_File" xml:space="preserve">
    <value>in Suppression File</value>
  </data>
  <data name="Remove_Suppression_0" xml:space="preserve">
    <value>Remove Suppression {0}</value>
  </data>
  <data name="Remove_Suppression" xml:space="preserve">
    <value>Remove Suppression</value>
  </data>
  <data name="Pending" xml:space="preserve">
    <value>&lt;Pending&gt;</value>
  </data>
  <data name="Awaited_task_returns" xml:space="preserve">
    <value>Awaited task returns</value>
  </data>
  <data name="no_value" xml:space="preserve">
    <value>no value.</value>
  </data>
  <data name="Note_colon_Tab_twice_to_insert_the_0_snippet" xml:space="preserve">
    <value>Note: Tab twice to insert the '{0}' snippet.</value>
  </data>
  <data name="Implement_interface_explicitly_with_Dispose_pattern" xml:space="preserve">
    <value>Implement interface explicitly with Dispose pattern</value>
  </data>
  <data name="Implement_interface_with_Dispose_pattern" xml:space="preserve">
    <value>Implement interface with Dispose pattern</value>
  </data>
  <data name="Compiler1" xml:space="preserve">
    <value>Compiler</value>
  </data>
  <data name="Edit_and_Continue2" xml:space="preserve">
    <value>Edit and Continue</value>
  </data>
  <data name="Style" xml:space="preserve">
    <value>Style</value>
  </data>
  <data name="Suppress_0" xml:space="preserve">
    <value>Suppress {0}</value>
  </data>
  <data name="Re_triage_0_currently_1" xml:space="preserve">
    <value>Re-triage {0}(currently '{1}')</value>
  </data>
  <data name="Argument_cannot_have_a_null_element" xml:space="preserve">
    <value>Argument cannot have a null element.</value>
  </data>
  <data name="Argument_cannot_be_empty" xml:space="preserve">
    <value>Argument cannot be empty.</value>
  </data>
  <data name="Reported_diagnostic_with_ID_0_is_not_supported_by_the_analyzer" xml:space="preserve">
    <value>Reported diagnostic with ID '{0}' is not supported by the analyzer.</value>
  </data>
  <data name="Computing_fix_all_occurrences_code_fix" xml:space="preserve">
    <value>Computing fix all occurrences code fix...</value>
  </data>
  <data name="Fix_all_occurrences" xml:space="preserve">
    <value>Fix all occurrences</value>
  </data>
  <data name="Document" xml:space="preserve">
    <value>Document</value>
  </data>
  <data name="Project" xml:space="preserve">
    <value>Project</value>
  </data>
  <data name="Solution" xml:space="preserve">
    <value>Solution</value>
  </data>
  <data name="TODO_colon_dispose_managed_state_managed_objects" xml:space="preserve">
    <value>TODO: dispose managed state (managed objects).</value>
  </data>
  <data name="TODO_colon_set_large_fields_to_null" xml:space="preserve">
    <value>TODO: set large fields to null.</value>
  </data>
  <data name="To_detect_redundant_calls" xml:space="preserve">
    <value>To detect redundant calls</value>
  </data>
  <data name="Modifying_0_which_contains_a_static_variable_will_prevent_the_debug_session_from_continuing" xml:space="preserve">
    <value>Modifying '{0}' which contains a static variable will prevent the debug session from continuing.</value>
  </data>
  <data name="Compiler2" xml:space="preserve">
    <value>Compiler</value>
  </data>
  <data name="Edit_And_Continue" xml:space="preserve">
    <value>Edit And Continue</value>
  </data>
  <data name="Live" xml:space="preserve">
    <value>Live</value>
  </data>
  <data name="namespace_" xml:space="preserve">
    <value>namespace</value>
    <comment>{Locked}</comment>
  </data>
  <data name="class_" xml:space="preserve">
    <value>class</value>
    <comment>{Locked}</comment>
  </data>
  <data name="interface_" xml:space="preserve">
    <value>interface</value>
    <comment>{Locked}</comment>
  </data>
  <data name="enum_" xml:space="preserve">
    <value>enum</value>
    <comment>{Locked}</comment>
  </data>
  <data name="enum_value" xml:space="preserve">
    <value>enum value</value>
    <comment>{Locked="enum"} "enum" is a C#/VB keyword and should not be localized.</comment>
  </data>
  <data name="delegate_" xml:space="preserve">
    <value>delegate</value>
    <comment>{Locked}</comment>
  </data>
  <data name="const_field" xml:space="preserve">
    <value>const field</value>
    <comment>{Locked="const"} "const" is a C#/VB keyword and should not be localized.</comment>
  </data>
  <data name="method" xml:space="preserve">
    <value>method</value>
  </data>
  <data name="operator_" xml:space="preserve">
    <value>operator</value>
  </data>
  <data name="constructor" xml:space="preserve">
    <value>constructor</value>
  </data>
  <data name="auto_property" xml:space="preserve">
    <value>auto-property</value>
  </data>
  <data name="property_" xml:space="preserve">
    <value>property</value>
  </data>
  <data name="event_" xml:space="preserve">
    <value>event</value>
    <comment>{Locked}</comment>
  </data>
  <data name="event_accessor" xml:space="preserve">
    <value>event accessor</value>
  </data>
  <data name="type_constraint" xml:space="preserve">
    <value>type constraint</value>
  </data>
  <data name="type_parameter" xml:space="preserve">
    <value>type parameter</value>
  </data>
  <data name="attribute" xml:space="preserve">
    <value>attribute</value>
  </data>
  <data name="Use_auto_property" xml:space="preserve">
    <value>Use auto property</value>
  </data>
  <data name="Replace_0_and_1_with_property" xml:space="preserve">
    <value>Replace '{0}' and '{1}' with property</value>
  </data>
  <data name="Replace_0_with_property" xml:space="preserve">
    <value>Replace '{0}' with property</value>
  </data>
  <data name="Method_referenced_implicitly" xml:space="preserve">
    <value>Method referenced implicitly</value>
  </data>
  <data name="Generate_type_0" xml:space="preserve">
    <value>Generate type '{0}'</value>
  </data>
  <data name="Generate_0_1" xml:space="preserve">
    <value>Generate {0} '{1}'</value>
  </data>
  <data name="Change_0_to_1" xml:space="preserve">
    <value>Change '{0}' to '{1}'.</value>
  </data>
  <data name="Non_invoked_method_cannot_be_replaced_with_property" xml:space="preserve">
    <value>Non-invoked method cannot be replaced with property.</value>
  </data>
  <data name="Only_methods_with_a_single_argument_which_is_not_an_out_variable_declaration_can_be_replaced_with_a_property" xml:space="preserve">
    <value>Only methods with a single argument, which is not an out variable declaration, can be replaced with a property.</value>
  </data>
  <data name="Roslyn_HostError" xml:space="preserve">
    <value>Roslyn.HostError</value>
  </data>
  <data name="An_instance_of_analyzer_0_cannot_be_created_from_1_colon_2" xml:space="preserve">
    <value>An instance of analyzer {0} cannot be created from {1}: {2}.</value>
  </data>
  <data name="The_assembly_0_does_not_contain_any_analyzers" xml:space="preserve">
    <value>The assembly {0} does not contain any analyzers.</value>
  </data>
  <data name="Unable_to_load_Analyzer_assembly_0_colon_1" xml:space="preserve">
    <value>Unable to load Analyzer assembly {0}: {1}</value>
  </data>
  <data name="Make_method_synchronous" xml:space="preserve">
    <value>Make method synchronous</value>
  </data>
  <data name="Add_this_or_Me_qualification" xml:space="preserve">
    <value>Add 'this' or 'Me' qualification.</value>
  </data>
  <data name="Fix_Name_Violation_colon_0" xml:space="preserve">
    <value>Fix Name Violation: {0}</value>
  </data>
  <data name="Naming_rule_violation_0" xml:space="preserve">
    <value>Naming rule violation: {0}</value>
    <comment>{0} is the rule title, {1} is the way in which the rule was violated</comment>
  </data>
  <data name="Naming_Styles" xml:space="preserve">
    <value>Naming Styles</value>
  </data>
  <data name="from_0" xml:space="preserve">
    <value>from {0}</value>
  </data>
  <data name="Find_and_install_latest_version" xml:space="preserve">
    <value>Find and install latest version</value>
  </data>
  <data name="Use_local_version_0" xml:space="preserve">
    <value>Use local version '{0}'</value>
  </data>
  <data name="Use_locally_installed_0_version_1_This_version_used_in_colon_2" xml:space="preserve">
    <value>Use locally installed '{0}' version '{1}'
This version used in: {2}</value>
  </data>
  <data name="Find_and_install_latest_version_of_0" xml:space="preserve">
    <value>Find and install latest version of '{0}'</value>
  </data>
  <data name="Install_with_package_manager" xml:space="preserve">
    <value>Install with package manager...</value>
  </data>
  <data name="Install_0_1" xml:space="preserve">
    <value>Install '{0} {1}'</value>
  </data>
  <data name="Install_version_0" xml:space="preserve">
    <value>Install version '{0}'</value>
  </data>
  <data name="Generate_variable_0" xml:space="preserve">
    <value>Generate variable '{0}'</value>
  </data>
  <data name="Classes" xml:space="preserve">
    <value>Classes</value>
  </data>
  <data name="Constants" xml:space="preserve">
    <value>Constants</value>
  </data>
  <data name="Delegates" xml:space="preserve">
    <value>Delegates</value>
  </data>
  <data name="Enums" xml:space="preserve">
    <value>Enums</value>
  </data>
  <data name="Events" xml:space="preserve">
    <value>Events</value>
  </data>
  <data name="Extension_methods" xml:space="preserve">
    <value>Extension methods</value>
  </data>
  <data name="Fields" xml:space="preserve">
    <value>Fields</value>
  </data>
  <data name="Interfaces" xml:space="preserve">
    <value>Interfaces</value>
  </data>
  <data name="Locals" xml:space="preserve">
    <value>Locals</value>
  </data>
  <data name="Methods" xml:space="preserve">
    <value>Methods</value>
  </data>
  <data name="Modules" xml:space="preserve">
    <value>Modules</value>
  </data>
  <data name="Namespaces" xml:space="preserve">
    <value>Namespaces</value>
  </data>
  <data name="Properties" xml:space="preserve">
    <value>Properties</value>
  </data>
  <data name="Structures" xml:space="preserve">
    <value>Structures</value>
  </data>
  <data name="Parameters_colon" xml:space="preserve">
    <value>Parameters:</value>
  </data>
  <data name="Add_missing_cases" xml:space="preserve">
    <value>Add missing cases</value>
  </data>
  <data name="Add_both" xml:space="preserve">
    <value>Add both</value>
  </data>
  <data name="Add_default_case" xml:space="preserve">
    <value>Add default case</value>
  </data>
  <data name="Variadic_SignatureHelpItem_must_have_at_least_one_parameter" xml:space="preserve">
    <value>Variadic SignatureHelpItem must have at least one parameter.</value>
  </data>
  <data name="Add_braces" xml:space="preserve">
    <value>Add braces</value>
  </data>
  <data name="Replace_0_with_method" xml:space="preserve">
    <value>Replace '{0}' with method</value>
  </data>
  <data name="Replace_0_with_methods" xml:space="preserve">
    <value>Replace '{0}' with methods</value>
  </data>
  <data name="Property_referenced_implicitly" xml:space="preserve">
    <value>Property referenced implicitly</value>
  </data>
  <data name="Property_cannot_safely_be_replaced_with_a_method_call" xml:space="preserve">
    <value>Property cannot safely be replaced with a method call</value>
  </data>
  <data name="Convert_to_interpolated_string" xml:space="preserve">
    <value>Convert to interpolated string</value>
  </data>
  <data name="Move_type_to_0" xml:space="preserve">
    <value>Move type to {0}</value>
  </data>
  <data name="Rename_file_to_0" xml:space="preserve">
    <value>Rename file to {0}</value>
  </data>
  <data name="Rename_type_to_0" xml:space="preserve">
    <value>Rename type to {0}</value>
  </data>
  <data name="Remove_tag" xml:space="preserve">
    <value>Remove tag</value>
  </data>
  <data name="Add_missing_param_nodes" xml:space="preserve">
    <value>Add missing param nodes</value>
  </data>
  <data name="Make_containing_scope_async" xml:space="preserve">
    <value>Make containing scope async</value>
  </data>
  <data name="Make_containing_scope_async_return_Task" xml:space="preserve">
    <value>Make containing scope async (return Task)</value>
  </data>
  <data name="paren_Unknown_paren" xml:space="preserve">
    <value>(Unknown)</value>
  </data>
  <data name="Implement_Abstract_Class" xml:space="preserve">
    <value>Implement Abstract Class</value>
  </data>
  <data name="Use_framework_type" xml:space="preserve">
    <value>Use framework type</value>
  </data>
  <data name="Install_package_0" xml:space="preserve">
    <value>Install package '{0}'</value>
  </data>
  <data name="Object_initialization_can_be_simplified" xml:space="preserve">
    <value>Object initialization can be simplified</value>
  </data>
  <data name="Use_throw_expression" xml:space="preserve">
    <value>Use 'throw' expression</value>
  </data>
  <data name="project_0" xml:space="preserve">
    <value>project {0}</value>
  </data>
  <data name="Inline_variable_declaration" xml:space="preserve">
    <value>Inline variable declaration</value>
  </data>
  <data name="Use_pattern_matching" xml:space="preserve">
    <value>Use pattern matching</value>
  </data>
  <data name="Use_expression_body_for_methods" xml:space="preserve">
    <value>Use expression body for methods</value>
  </data>
  <data name="Use_block_body_for_methods" xml:space="preserve">
    <value>Use block body for methods</value>
  </data>
  <data name="Use_block_body_for_accessors" xml:space="preserve">
    <value>Use block body for accessors</value>
  </data>
  <data name="Use_block_body_for_constructors" xml:space="preserve">
    <value>Use block body for constructors</value>
  </data>
  <data name="Use_block_body_for_indexers" xml:space="preserve">
    <value>Use block body for indexers</value>
  </data>
  <data name="Use_block_body_for_operators" xml:space="preserve">
    <value>Use block body for operators</value>
  </data>
  <data name="Use_block_body_for_properties" xml:space="preserve">
    <value>Use block body for properties</value>
  </data>
  <data name="Use_expression_body_for_accessors" xml:space="preserve">
    <value>Use expression body for accessors</value>
  </data>
  <data name="Use_expression_body_for_constructors" xml:space="preserve">
    <value>Use expression body for constructors</value>
  </data>
  <data name="Use_expression_body_for_indexers" xml:space="preserve">
    <value>Use expression body for indexers</value>
  </data>
  <data name="Use_expression_body_for_operators" xml:space="preserve">
    <value>Use expression body for operators</value>
  </data>
  <data name="Use_expression_body_for_properties" xml:space="preserve">
    <value>Use expression body for properties</value>
  </data>
  <data name="Spell_check_0" xml:space="preserve">
    <value>Spell check '{0}'</value>
  </data>
  <data name="Fully_qualify_0" xml:space="preserve">
    <value>Fully qualify '{0}'</value>
  </data>
  <data name="Remove_reference_to_0" xml:space="preserve">
    <value>Remove reference to '{0}'.</value>
  </data>
  <data name="Keywords" xml:space="preserve">
    <value>Keywords</value>
  </data>
  <data name="Snippets" xml:space="preserve">
    <value>Snippets</value>
  </data>
  <data name="All_lowercase" xml:space="preserve">
    <value>All lowercase</value>
  </data>
  <data name="All_uppercase" xml:space="preserve">
    <value>All uppercase</value>
  </data>
  <data name="First_word_capitalized" xml:space="preserve">
    <value>First word capitalized</value>
  </data>
  <data name="Pascal_Case" xml:space="preserve">
    <value>Pascal Case</value>
  </data>
  <data name="Collection_initialization_can_be_simplified" xml:space="preserve">
    <value>Collection initialization can be simplified</value>
  </data>
  <data name="Use_coalesce_expression" xml:space="preserve">
    <value>Use coalesce expression</value>
  </data>
  <data name="Use_null_propagation" xml:space="preserve">
    <value>Use null propagation</value>
  </data>
  <data name="Variable_declaration_can_be_inlined" xml:space="preserve">
    <value>Variable declaration can be inlined</value>
  </data>
  <data name="Null_check_can_be_simplified" xml:space="preserve">
    <value>Null check can be simplified</value>
  </data>
  <data name="Simplify_collection_initialization" xml:space="preserve">
    <value>Simplify collection initialization</value>
  </data>
  <data name="Simplify_object_initialization" xml:space="preserve">
    <value>Simplify object initialization</value>
  </data>
  <data name="Prefer_explicitly_provided_tuple_element_name" xml:space="preserve">
    <value>Prefer explicitly provided tuple element name</value>
  </data>
  <data name="Use_explicitly_provided_tuple_name" xml:space="preserve">
    <value>Use explicitly provided tuple name</value>
  </data>
  <data name="Remove_document_0" xml:space="preserve">
    <value>Remove document '{0}'</value>
  </data>
  <data name="Add_document_0" xml:space="preserve">
    <value>Add document '{0}'</value>
  </data>
  <data name="Add_argument_name_0" xml:space="preserve">
    <value>Add argument name '{0}'</value>
  </data>
  <data name="Take_0" xml:space="preserve">
    <value>Take '{0}'</value>
  </data>
  <data name="Take_both" xml:space="preserve">
    <value>Take both</value>
  </data>
  <data name="Take_bottom" xml:space="preserve">
    <value>Take bottom</value>
  </data>
  <data name="Take_top" xml:space="preserve">
    <value>Take top</value>
  </data>
  <data name="Remove_unused_variable" xml:space="preserve">
    <value>Remove unused variable</value>
  </data>
  <data name="Convert_to_binary" xml:space="preserve">
    <value>Convert to binary</value>
  </data>
  <data name="Convert_to_decimal" xml:space="preserve">
    <value>Convert to decimal</value>
  </data>
  <data name="Convert_to_hex" xml:space="preserve">
    <value>Convert to hex</value>
  </data>
  <data name="Separate_thousands" xml:space="preserve">
    <value>Separate thousands</value>
  </data>
  <data name="Separate_words" xml:space="preserve">
    <value>Separate words</value>
  </data>
  <data name="Separate_nibbles" xml:space="preserve">
    <value>Separate nibbles</value>
  </data>
  <data name="Remove_separators" xml:space="preserve">
    <value>Remove separators</value>
  </data>
  <data name="Add_parameter_to_0" xml:space="preserve">
    <value>Add parameter to '{0}'</value>
  </data>
  <data name="Generate_constructor" xml:space="preserve">
    <value>Generate constructor...</value>
  </data>
  <data name="Pick_members_to_be_used_as_constructor_parameters" xml:space="preserve">
    <value>Pick members to be used as constructor parameters</value>
  </data>
  <data name="Pick_members_to_be_used_in_Equals_GetHashCode" xml:space="preserve">
    <value>Pick members to be used in Equals/GetHashCode</value>
  </data>
  <data name="Changes_to_expression_trees_may_result_in_behavior_changes_at_runtime" xml:space="preserve">
    <value>Changes to expression trees may result in behavior changes at runtime</value>
  </data>
  <data name="Generate_overrides" xml:space="preserve">
    <value>Generate overrides...</value>
  </data>
  <data name="Pick_members_to_override" xml:space="preserve">
    <value>Pick members to override</value>
  </data>
  <data name="Add_null_check" xml:space="preserve">
    <value>Add null check</value>
  </data>
  <data name="Add_string_IsNullOrEmpty_check" xml:space="preserve">
    <value>Add 'string.IsNullOrEmpty' check</value>
  </data>
  <data name="Add_string_IsNullOrWhiteSpace_check" xml:space="preserve">
    <value>Add 'string.IsNullOrWhiteSpace' check</value>
  </data>
  <data name="Create_and_initialize_field_0" xml:space="preserve">
    <value>Create and initialize field '{0}'</value>
  </data>
  <data name="Create_and_initialize_property_0" xml:space="preserve">
    <value>Create and initialize property '{0}'</value>
  </data>
  <data name="Initialize_field_0" xml:space="preserve">
    <value>Initialize field '{0}'</value>
  </data>
  <data name="Initialize_property_0" xml:space="preserve">
    <value>Initialize property '{0}'</value>
  </data>
  <data name="Add_null_checks" xml:space="preserve">
    <value>Add null checks</value>
  </data>
  <data name="Generate_operators" xml:space="preserve">
    <value>Generate operators</value>
  </data>
  <data name="Implement_0" xml:space="preserve">
    <value>Implement {0}</value>
  </data>
  <data name="Simplify_default_expression" xml:space="preserve">
    <value>Simplify 'default' expression</value>
  </data>
  <data name="default_expression_can_be_simplified" xml:space="preserve">
    <value>'default' expression can be simplified</value>
  </data>
  <data name="Format_string_contains_invalid_placeholder" xml:space="preserve">
    <value>Format string contains invalid placeholder</value>
  </data>
  <data name="Invalid_format_string" xml:space="preserve">
    <value>Invalid format string</value>
  </data>
  <data name="Use_inferred_member_name" xml:space="preserve">
    <value>Use inferred member name</value>
  </data>
  <data name="Member_name_can_be_simplified" xml:space="preserve">
    <value>Member name can be simplified</value>
  </data>
  <data name="Reported_diagnostic_0_has_a_source_location_in_file_1_which_is_not_part_of_the_compilation_being_analyzed" xml:space="preserve">
    <value>Reported diagnostic '{0}' has a source location in file '{1}', which is not part of the compilation being analyzed.</value>
  </data>
  <data name="Reported_diagnostic_0_has_a_source_location_1_in_file_2_which_is_outside_of_the_given_file" xml:space="preserve">
    <value>Reported diagnostic '{0}' has a source location '{1}' in file '{2}', which is outside of the given file.</value>
  </data>
  <data name="Unreachable_code_detected" xml:space="preserve">
    <value>Unreachable code detected</value>
  </data>
  <data name="Remove_unreachable_code" xml:space="preserve">
    <value>Remove unreachable code</value>
  </data>
  <data name="Modifiers_are_not_ordered" xml:space="preserve">
    <value>Modifiers are not ordered</value>
  </data>
  <data name="Order_modifiers" xml:space="preserve">
    <value>Order modifiers</value>
  </data>
  <data name="in_0_project_1" xml:space="preserve">
    <value>in {0} (project {1})</value>
  </data>
  <data name="Accessibility_modifiers_required" xml:space="preserve">
    <value>Accessibility modifiers required</value>
  </data>
  <data name="Add_accessibility_modifiers" xml:space="preserve">
    <value>Add accessibility modifiers</value>
  </data>
  <data name="Use_local_function" xml:space="preserve">
    <value>Use local function</value>
  </data>
  <data name="Warning_colon_Declaration_changes_scope_and_may_change_meaning" xml:space="preserve">
    <value>Warning: Declaration changes scope and may change meaning.</value>
  </data>
  <data name="Move_declaration_near_reference" xml:space="preserve">
    <value>Move declaration near reference</value>
  </data>
  <data name="Convert_to_full_property" xml:space="preserve">
    <value>Convert to full property</value>
  </data>
  <data name="Generate_constructor_in_0_without_fields" xml:space="preserve">
    <value>Generate constructor in '{0}' (without fields)</value>
  </data>
  <data name="Add_file_banner" xml:space="preserve">
    <value>Add file banner</value>
  </data>
  <data name="Warning_Method_overrides_symbol_from_metadata" xml:space="preserve">
    <value>Warning: Method overrides symbol from metadata</value>
  </data>
  <data name="Use_0" xml:space="preserve">
    <value>Use {0}</value>
  </data>
  <data name="Switching_between_lambda_and_local_function_will_prevent_the_debug_session_from_continuing" xml:space="preserve">
    <value>Switching between a lambda and a local function will prevent the debug session from continuing.</value>
  </data>
  <data name="Deconstruct_variable_declaration" xml:space="preserve">
    <value>Deconstruct variable declaration</value>
  </data>
  <data name="Variable_declaration_can_be_deconstructed" xml:space="preserve">
    <value>Variable declaration can be deconstructed</value>
  </data>
  <data name="Add_argument_name_0_including_trailing_arguments" xml:space="preserve">
    <value>Add argument name '{0}' (including trailing arguments)</value>
  </data>
  <data name="Using_readonly_structs_will_prevent_the_debug_session_from_continuing" xml:space="preserve">
    <value>Using readonly structs will prevent the debug session from continuing.</value>
  </data>
  <data name="Using_ref_structs_will_prevent_the_debug_session_from_continuing" xml:space="preserve">
    <value>Using ref structs will prevent the debug session from continuing.</value>
  </data>
  <data name="Using_readonly_references_will_prevent_the_debug_session_from_continuing" xml:space="preserve">
    <value>Using readonly references will prevent the debug session from continuing.</value>
  </data>
  <data name="local_function" xml:space="preserve">
    <value>local function</value>
  </data>
  <data name="indexer_" xml:space="preserve">
    <value>indexer</value>
  </data>
  <data name="Alias_ambiguous_type_0" xml:space="preserve">
    <value>Alias ambiguous type '{0}'</value>
  </data>
<<<<<<< HEAD
=======
  <data name="Warning_colon_Collection_was_modified_during_iteration" xml:space="preserve">
    <value>Warning: Collection was modified during iteration.</value>
  </data>
  <data name="Warning_colon_Iteration_variable_crossed_function_boundary" xml:space="preserve">
    <value>Warning: Iteration variable crossed function boundary.</value>
  </data>
  <data name="Warning_colon_Collection_may_be_modified_during_iteration" xml:space="preserve">
    <value>Warning: Collection may be modified during iteration.</value>
  </data>
  <data name="Add_readonly_modifier" xml:space="preserve">
    <value>Add readonly modifier</value>
  </data>
  <data name="Make_field_readonly" xml:space="preserve">
    <value>Make field readonly</value>
  </data>
>>>>>>> 09bafa5a
</root><|MERGE_RESOLUTION|>--- conflicted
+++ resolved
@@ -1337,8 +1337,6 @@
   <data name="Alias_ambiguous_type_0" xml:space="preserve">
     <value>Alias ambiguous type '{0}'</value>
   </data>
-<<<<<<< HEAD
-=======
   <data name="Warning_colon_Collection_was_modified_during_iteration" xml:space="preserve">
     <value>Warning: Collection was modified during iteration.</value>
   </data>
@@ -1354,5 +1352,4 @@
   <data name="Make_field_readonly" xml:space="preserve">
     <value>Make field readonly</value>
   </data>
->>>>>>> 09bafa5a
 </root>