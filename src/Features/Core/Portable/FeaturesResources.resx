<?xml version="1.0" encoding="utf-8"?>
<root>
  <!--
    Microsoft ResX Schema

    Version 2.0

    The primary goals of this format is to allow a simple XML format
    that is mostly human readable. The generation and parsing of the
    various data types are done through the TypeConverter classes
    associated with the data types.

    Example:

    ... ado.net/XML headers & schema ...
    <resheader name="resmimetype">text/microsoft-resx</resheader>
    <resheader name="version">2.0</resheader>
    <resheader name="reader">System.Resources.ResXResourceReader, System.Windows.Forms, ...</resheader>
    <resheader name="writer">System.Resources.ResXResourceWriter, System.Windows.Forms, ...</resheader>
    <data name="Name1"><value>this is my long string</value><comment>this is a comment</comment></data>
    <data name="Color1" type="System.Drawing.Color, System.Drawing">Blue</data>
    <data name="Bitmap1" mimetype="application/x-microsoft.net.object.binary.base64">
        <value>[base64 mime encoded serialized .NET Framework object]</value>
    </data>
    <data name="Icon1" type="System.Drawing.Icon, System.Drawing" mimetype="application/x-microsoft.net.object.bytearray.base64">
        <value>[base64 mime encoded string representing a byte array form of the .NET Framework object]</value>
        <comment>This is a comment</comment>
    </data>

    There are any number of "resheader" rows that contain simple
    name/value pairs.

    Each data row contains a name, and value. The row also contains a
    type or mimetype. Type corresponds to a .NET class that support
    text/value conversion through the TypeConverter architecture.
    Classes that don't support this are serialized and stored with the
    mimetype set.

    The mimetype is used for serialized objects, and tells the
    ResXResourceReader how to depersist the object. This is currently not
    extensible. For a given mimetype the value must be set accordingly:

    Note - application/x-microsoft.net.object.binary.base64 is the format
    that the ResXResourceWriter will generate, however the reader can
    read any of the formats listed below.

    mimetype: application/x-microsoft.net.object.binary.base64
    value   : The object must be serialized with
            : System.Runtime.Serialization.Formatters.Binary.BinaryFormatter
            : and then encoded with base64 encoding.

    mimetype: application/x-microsoft.net.object.soap.base64
    value   : The object must be serialized with
            : System.Runtime.Serialization.Formatters.Soap.SoapFormatter
            : and then encoded with base64 encoding.

    mimetype: application/x-microsoft.net.object.bytearray.base64
    value   : The object must be serialized into a byte array
            : using a System.ComponentModel.TypeConverter
            : and then encoded with base64 encoding.
    -->
  <xsd:schema id="root" xmlns="" xmlns:xsd="http://www.w3.org/2001/XMLSchema" xmlns:msdata="urn:schemas-microsoft-com:xml-msdata">
    <xsd:import namespace="http://www.w3.org/XML/1998/namespace" />
    <xsd:element name="root" msdata:IsDataSet="true">
      <xsd:complexType>
        <xsd:choice maxOccurs="unbounded">
          <xsd:element name="metadata">
            <xsd:complexType>
              <xsd:sequence>
                <xsd:element name="value" type="xsd:string" minOccurs="0" />
              </xsd:sequence>
              <xsd:attribute name="name" use="required" type="xsd:string" />
              <xsd:attribute name="type" type="xsd:string" />
              <xsd:attribute name="mimetype" type="xsd:string" />
              <xsd:attribute ref="xml:space" />
            </xsd:complexType>
          </xsd:element>
          <xsd:element name="assembly">
            <xsd:complexType>
              <xsd:attribute name="alias" type="xsd:string" />
              <xsd:attribute name="name" type="xsd:string" />
            </xsd:complexType>
          </xsd:element>
          <xsd:element name="data">
            <xsd:complexType>
              <xsd:sequence>
                <xsd:element name="value" type="xsd:string" minOccurs="0" msdata:Ordinal="1" />
                <xsd:element name="comment" type="xsd:string" minOccurs="0" msdata:Ordinal="2" />
              </xsd:sequence>
              <xsd:attribute name="name" type="xsd:string" use="required" msdata:Ordinal="1" />
              <xsd:attribute name="type" type="xsd:string" msdata:Ordinal="3" />
              <xsd:attribute name="mimetype" type="xsd:string" msdata:Ordinal="4" />
              <xsd:attribute ref="xml:space" />
            </xsd:complexType>
          </xsd:element>
          <xsd:element name="resheader">
            <xsd:complexType>
              <xsd:sequence>
                <xsd:element name="value" type="xsd:string" minOccurs="0" msdata:Ordinal="1" />
              </xsd:sequence>
              <xsd:attribute name="name" type="xsd:string" use="required" />
            </xsd:complexType>
          </xsd:element>
        </xsd:choice>
      </xsd:complexType>
    </xsd:element>
  </xsd:schema>
  <resheader name="resmimetype">
    <value>text/microsoft-resx</value>
  </resheader>
  <resheader name="version">
    <value>2.0</value>
  </resheader>
  <resheader name="reader">
    <value>System.Resources.ResXResourceReader, System.Windows.Forms, Version=4.0.0.0, Culture=neutral, PublicKeyToken=b77a5c561934e089</value>
  </resheader>
  <resheader name="writer">
    <value>System.Resources.ResXResourceWriter, System.Windows.Forms, Version=4.0.0.0, Culture=neutral, PublicKeyToken=b77a5c561934e089</value>
  </resheader>
  <data name="0_directive" xml:space="preserve">
    <value>#{0} directive</value>
  </data>
  <data name="Add_project_reference_to_0" xml:space="preserve">
    <value>Add project reference to '{0}'.</value>
  </data>
  <data name="Add_reference_to_0" xml:space="preserve">
    <value>Add reference to '{0}'.</value>
  </data>
  <data name="Actions_can_not_be_empty" xml:space="preserve">
    <value>Actions can not be empty.</value>
  </data>
  <data name="generic_overload" xml:space="preserve">
    <value>generic overload</value>
  </data>
  <data name="generic_overloads" xml:space="preserve">
    <value>generic overloads</value>
  </data>
  <data name="overload" xml:space="preserve">
    <value>overload</value>
  </data>
  <data name="overloads_" xml:space="preserve">
    <value>overloads</value>
  </data>
  <data name="type" xml:space="preserve">
    <value>type</value>
  </data>
  <data name="property_accessor" xml:space="preserve">
    <value>property accessor</value>
  </data>
  <data name="_0_Keyword" xml:space="preserve">
    <value>{0} Keyword</value>
  </data>
  <data name="Encapsulate_field_colon_0_and_use_property" xml:space="preserve">
    <value>Encapsulate field: '{0}' (and use property)</value>
  </data>
  <data name="Encapsulate_field_colon_0_but_still_use_field" xml:space="preserve">
    <value>Encapsulate field: '{0}' (but still use field)</value>
  </data>
  <data name="Encapsulate_fields_and_use_property" xml:space="preserve">
    <value>Encapsulate fields (and use property)</value>
  </data>
  <data name="Encapsulate_fields_but_still_use_field" xml:space="preserve">
    <value>Encapsulate fields (but still use field)</value>
  </data>
  <data name="Could_not_extract_interface_colon_The_selection_is_not_inside_a_class_interface_struct" xml:space="preserve">
    <value>Could not extract interface: The selection is not inside a class/interface/struct.</value>
  </data>
  <data name="Could_not_extract_interface_colon_The_type_does_not_contain_any_member_that_can_be_extracted_to_an_interface" xml:space="preserve">
    <value>Could not extract interface: The type does not contain any member that can be extracted to an interface.</value>
  </data>
  <data name="can_t_not_construct_final_tree" xml:space="preserve">
    <value>can't not construct final tree</value>
  </data>
  <data name="Parameters_type_or_return_type_cannot_be_an_anonymous_type_colon_bracket_0_bracket" xml:space="preserve">
    <value>Parameters' type or return type cannot be an anonymous type : [{0}]</value>
  </data>
  <data name="The_selection_contains_no_active_statement" xml:space="preserve">
    <value>The selection contains no active statement.</value>
  </data>
  <data name="The_selection_contains_a_local_function_call_without_its_declaration" xml:space="preserve">
    <value>The selection contains a local function call without its declaration.</value>
  </data>
  <data name="The_selection_contains_an_error_or_unknown_type" xml:space="preserve">
    <value>The selection contains an error or unknown type.</value>
  </data>
  <data name="Type_parameter_0_is_hidden_by_another_type_parameter_1" xml:space="preserve">
    <value>Type parameter '{0}' is hidden by another type parameter '{1}'.</value>
  </data>
  <data name="The_address_of_a_variable_is_used_inside_the_selected_code" xml:space="preserve">
    <value>The address of a variable is used inside the selected code.</value>
  </data>
  <data name="Assigning_to_readonly_fields_must_be_done_in_a_constructor_colon_bracket_0_bracket" xml:space="preserve">
    <value>Assigning to readonly fields must be done in a constructor : [{0}].</value>
  </data>
  <data name="generated_code_is_overlapping_with_hidden_portion_of_the_code" xml:space="preserve">
    <value>generated code is overlapping with hidden portion of the code</value>
  </data>
  <data name="Add_optional_parameters_to_0" xml:space="preserve">
    <value>Add optional parameters to '{0}'</value>
  </data>
  <data name="Add_parameters_to_0" xml:space="preserve">
    <value>Add parameters to '{0}'</value>
  </data>
  <data name="Generate_delegating_constructor_0_1" xml:space="preserve">
    <value>Generate delegating constructor '{0}({1})'</value>
  </data>
  <data name="Generate_constructor_0_1" xml:space="preserve">
    <value>Generate constructor '{0}({1})'</value>
  </data>
  <data name="Generate_field_assigning_constructor_0_1" xml:space="preserve">
    <value>Generate field assigning constructor '{0}({1})'</value>
  </data>
  <data name="Generate_Equals_and_GetHashCode" xml:space="preserve">
    <value>Generate Equals and GetHashCode</value>
  </data>
  <data name="Generate_Equals_object" xml:space="preserve">
    <value>Generate Equals(object)</value>
  </data>
  <data name="Generate_GetHashCode" xml:space="preserve">
    <value>Generate GetHashCode()</value>
  </data>
  <data name="Generate_constructor_in_0" xml:space="preserve">
    <value>Generate constructor in '{0}'</value>
  </data>
  <data name="Generate_all" xml:space="preserve">
    <value>Generate all</value>
  </data>
  <data name="Generate_enum_member_1_0" xml:space="preserve">
    <value>Generate enum member '{1}.{0}'</value>
  </data>
  <data name="Generate_constant_1_0" xml:space="preserve">
    <value>Generate constant '{1}.{0}'</value>
  </data>
  <data name="Generate_read_only_property_1_0" xml:space="preserve">
    <value>Generate read-only property '{1}.{0}'</value>
  </data>
  <data name="Generate_property_1_0" xml:space="preserve">
    <value>Generate property '{1}.{0}'</value>
  </data>
  <data name="Generate_read_only_field_1_0" xml:space="preserve">
    <value>Generate read-only field '{1}.{0}'</value>
  </data>
  <data name="Generate_field_1_0" xml:space="preserve">
    <value>Generate field '{1}.{0}'</value>
  </data>
  <data name="Generate_local_0" xml:space="preserve">
    <value>Generate local '{0}'</value>
  </data>
  <data name="Generate_0_1_in_new_file" xml:space="preserve">
    <value>Generate {0} '{1}' in new file</value>
  </data>
  <data name="Generate_nested_0_1" xml:space="preserve">
    <value>Generate nested {0} '{1}'</value>
  </data>
  <data name="Global_Namespace" xml:space="preserve">
    <value>Global Namespace</value>
  </data>
  <data name="Implement_all_members_explicitly" xml:space="preserve">
    <value>Implement all members explicitly</value>
  </data>
  <data name="Implement_interface_abstractly" xml:space="preserve">
    <value>Implement interface abstractly</value>
  </data>
  <data name="Implement_interface_through_0" xml:space="preserve">
    <value>Implement interface through '{0}'</value>
  </data>
  <data name="Implement_interface" xml:space="preserve">
    <value>Implement interface</value>
  </data>
  <data name="Introduce_field_for_0" xml:space="preserve">
    <value>Introduce field for '{0}'</value>
  </data>
  <data name="Introduce_local_for_0" xml:space="preserve">
    <value>Introduce local for '{0}'</value>
  </data>
  <data name="Introduce_constant_for_0" xml:space="preserve">
    <value>Introduce constant for '{0}'</value>
  </data>
  <data name="Introduce_local_constant_for_0" xml:space="preserve">
    <value>Introduce local constant for '{0}'</value>
  </data>
  <data name="Introduce_field_for_all_occurrences_of_0" xml:space="preserve">
    <value>Introduce field for all occurrences of '{0}'</value>
  </data>
  <data name="Introduce_local_for_all_occurrences_of_0" xml:space="preserve">
    <value>Introduce local for all occurrences of '{0}'</value>
  </data>
  <data name="Introduce_constant_for_all_occurrences_of_0" xml:space="preserve">
    <value>Introduce constant for all occurrences of '{0}'</value>
  </data>
  <data name="Introduce_local_constant_for_all_occurrences_of_0" xml:space="preserve">
    <value>Introduce local constant for all occurrences of '{0}'</value>
  </data>
  <data name="Introduce_query_variable_for_all_occurrences_of_0" xml:space="preserve">
    <value>Introduce query variable for all occurrences of '{0}'</value>
  </data>
  <data name="Introduce_query_variable_for_0" xml:space="preserve">
    <value>Introduce query variable for '{0}'</value>
  </data>
  <data name="Anonymous_Types_colon" xml:space="preserve">
    <value>Anonymous Types:</value>
  </data>
  <data name="is_" xml:space="preserve">
    <value>is</value>
  </data>
  <data name="Represents_an_object_whose_operations_will_be_resolved_at_runtime" xml:space="preserve">
    <value>Represents an object whose operations will be resolved at runtime.</value>
  </data>
  <data name="constant" xml:space="preserve">
    <value>constant</value>
  </data>
  <data name="field" xml:space="preserve">
    <value>field</value>
  </data>
  <data name="local_constant" xml:space="preserve">
    <value>local constant</value>
  </data>
  <data name="local_variable" xml:space="preserve">
    <value>local variable</value>
  </data>
  <data name="label" xml:space="preserve">
    <value>label</value>
  </data>
  <data name="range_variable" xml:space="preserve">
    <value>range variable</value>
  </data>
  <data name="parameter" xml:space="preserve">
    <value>parameter</value>
  </data>
  <data name="discard" xml:space="preserve">
    <value>discard</value>
  </data>
  <data name="in_" xml:space="preserve">
    <value>in</value>
  </data>
  <data name="Summary_colon" xml:space="preserve">
    <value>Summary:</value>
  </data>
  <data name="Locals_and_parameters" xml:space="preserve">
    <value>Locals and parameters</value>
  </data>
  <data name="Type_parameters_colon" xml:space="preserve">
    <value>Type parameters:</value>
  </data>
  <data name="Returns_colon" xml:space="preserve">
    <value>Returns:</value>
  </data>
  <data name="Exceptions_colon" xml:space="preserve">
    <value>Exceptions:</value>
  </data>
  <data name="Remarks_colon" xml:space="preserve">
    <value>Remarks:</value>
  </data>
  <data name="generating_source_for_symbols_of_this_type_is_not_supported" xml:space="preserve">
    <value>generating source for symbols of this type is not supported</value>
  </data>
  <data name="Assembly" xml:space="preserve">
    <value>Assembly</value>
  </data>
  <data name="location_unknown" xml:space="preserve">
    <value>location unknown</value>
  </data>
  <data name="Extract_interface" xml:space="preserve">
    <value>Extract interface...</value>
  </data>
  <data name="Updating_0_requires_restarting_the_application" xml:space="preserve">
    <value>Updating '{0}' requires restarting the application.</value>
  </data>
  <data name="Changing_0_to_1_requires_restarting_the_application_because_it_changes_the_shape_of_the_state_machine" xml:space="preserve">
    <value>Changing '{0}' to '{1}' requires restarting the application because it changes the shape of the state machine.</value>
  </data>
  <data name="Updating_a_complex_statement_containing_an_await_expression_requires_restarting_the_application" xml:space="preserve">
    <value>Updating a complex statement containing an await expression requires restarting the application.</value>
  </data>
  <data name="Changing_visibility_of_0_requires_restarting_the_application" xml:space="preserve">
    <value>Changing visibility of {0} requires restarting the application.</value>
  </data>
  <data name="Capturing_variable_0_that_hasn_t_been_captured_before_requires_restarting_the_application" xml:space="preserve">
    <value>Capturing variable '{0}' that hasn't been captured before requires restarting the application.</value>
  </data>
  <data name="Ceasing_to_capture_variable_0_requires_restarting_the_application" xml:space="preserve">
    <value>Ceasing to capture variable '{0}' requires restarting the application.</value>
  </data>
  <data name="Deleting_captured_variable_0_requires_restarting_the_application" xml:space="preserve">
    <value>Deleting captured variable '{0}' requires restarting the application.</value>
  </data>
  <data name="Changing_the_type_of_a_captured_variable_0_previously_of_type_1_requires_restarting_the_application" xml:space="preserve">
    <value>Changing the type of a captured variable '{0}' previously of type '{1}' requires restarting the application.</value>
  </data>
  <data name="Changing_the_parameters_of_0_requires_restarting_the_application" xml:space="preserve">
    <value>Changing the parameters of {0} requires restarting the application.</value>
  </data>
  <data name="Changing_the_return_type_of_0_requires_restarting_the_application" xml:space="preserve">
    <value>Changing the return type of {0} requires restarting the application.</value>
  </data>
  <data name="Changing_the_type_of_0_requires_restarting_the_application" xml:space="preserve">
    <value>Changing the type of {0} requires restarting the application.</value>
  </data>
  <data name="Changing_the_declaration_scope_of_a_captured_variable_0_requires_restarting_the_application" xml:space="preserve">
    <value>Changing the declaration scope of a captured variable '{0}' requires restarting the application.</value>
  </data>
  <data name="Accessing_captured_variable_0_that_hasn_t_been_accessed_before_in_1_requires_restarting_the_application" xml:space="preserve">
    <value>Accessing captured variable '{0}' that hasn't been accessed before in {1} requires restarting the application.</value>
  </data>
  <data name="Ceasing_to_access_captured_variable_0_in_1_requires_restarting_the_application" xml:space="preserve">
    <value>Ceasing to access captured variable '{0}' in {1} requires restarting the application.</value>
  </data>
  <data name="Adding_0_that_accesses_captured_variables_1_and_2_declared_in_different_scopes_requires_restarting_the_application" xml:space="preserve">
    <value>Adding {0} that accesses captured variables '{1}' and '{2}' declared in different scopes requires restarting the application.</value>
  </data>
  <data name="Removing_0_that_accessed_captured_variables_1_and_2_declared_in_different_scopes_requires_restarting_the_application" xml:space="preserve">
    <value>Removing {0} that accessed captured variables '{1}' and '{2}' declared in different scopes requires restarting the application.</value>
  </data>
  <data name="Adding_0_into_a_1_requires_restarting_the_application" xml:space="preserve">
    <value>Adding {0} into a {1} requires restarting the application.</value>
  </data>
  <data name="Adding_0_into_an_interface_requires_restarting_the_application" xml:space="preserve">
    <value>Adding {0} into an interface requires restarting the application.</value>
  </data>
  <data name="Adding_0_into_a_generic_type_requires_restarting_the_application" xml:space="preserve">
    <value>Adding {0} into a generic type requires restarting the application.</value>
  </data>
  <data name="Adding_0_into_an_interface_method_requires_restarting_the_application" xml:space="preserve">
    <value>Adding {0} into an interface method requires restarting the application.</value>
  </data>
  <data name="Adding_0_into_a_class_with_explicit_or_sequential_layout_requires_restarting_the_application" xml:space="preserve">
    <value>Adding {0} into a class with explicit or sequential layout requires restarting the application.</value>
  </data>
  <data name="Updating_the_modifiers_of_0_requires_restarting_the_application" xml:space="preserve">
    <value>Updating the modifiers of {0} requires restarting the application.</value>
  </data>
  <data name="Updating_the_Handles_clause_of_0_requires_restarting_the_application" xml:space="preserve">
    <value>Updating the Handles clause of {0} requires restarting the application.</value>
    <comment>{Locked="Handles"} "Handles" is VB keywords and should not be localized.</comment>
  </data>
  <data name="Adding_0_with_the_Handles_clause_requires_restarting_the_application" xml:space="preserve">
    <value>Adding {0} with the Handles clause requires restarting the application.</value>
    <comment>{Locked="Handles"} "Handles" is VB keywords and should not be localized.</comment>
  </data>
  <data name="Updating_the_Implements_clause_of_a_0_requires_restarting_the_application" xml:space="preserve">
    <value>Updating the Implements clause of a {0} requires restarting the application.</value>
    <comment>{Locked="Implements"} "Implements" is VB keywords and should not be localized.</comment>
  </data>
  <data name="Updating_the_variance_of_0_requires_restarting_the_application" xml:space="preserve">
    <value>Updating the variance of {0} requires restarting the application.</value>
  </data>
  <data name="Updating_the_type_of_0_requires_restarting_the_application" xml:space="preserve">
    <value>Updating the type of {0} requires restarting the application.</value>
  </data>
  <data name="Updating_the_initializer_of_0_requires_restarting_the_application" xml:space="preserve">
    <value>Updating the initializer of {0} requires restarting the application.</value>
  </data>
  <data name="Updating_the_size_of_a_0_requires_restarting_the_application" xml:space="preserve">
    <value>Updating the size of a {0} requires restarting the application.</value>
  </data>
  <data name="Updating_the_underlying_type_of_0_requires_restarting_the_application" xml:space="preserve">
    <value>Updating the underlying type of {0} requires restarting the application.</value>
  </data>
  <data name="Updating_the_base_class_and_or_base_interface_s_of_0_requires_restarting_the_application" xml:space="preserve">
    <value>Updating the base class and/or base interface(s) of {0} requires restarting the application.</value>
  </data>
  <data name="Changing_a_field_to_an_event_or_vice_versa_requires_restarting_the_application" xml:space="preserve">
    <value>Changing a field to an event or vice versa requires restarting the application.</value>
  </data>
  <data name="Updating_the_kind_of_a_type_requires_restarting_the_application" xml:space="preserve">
    <value>Updating the kind of a type requires restarting the application.</value>
  </data>
  <data name="Updating_the_kind_of_a_property_event_accessor_requires_restarting_the_application" xml:space="preserve">
    <value>Updating the kind of a property/event accessor requires restarting the application.</value>
  </data>
  <data name="Updating_the_library_name_of_Declare_statement_requires_restarting_the_application" xml:space="preserve">
    <value>Updating the library name of Declare statement requires restarting the application.</value>
    <comment>{Locked="Declare"} "Declare" is VB keyword and should not be localized.</comment>
  </data>
  <data name="Updating_the_alias_of_Declare_statement_requires_restarting_the_application" xml:space="preserve">
    <value>Updating the alias of Declare statement requires restarting the application.</value>
    <comment>{Locked="Declare"} "Declare" is VB keyword and should not be localized.</comment>
  </data>
  <data name="Renaming_0_requires_restarting_the_application" xml:space="preserve">
    <value>Renaming {0} requires restarting the application.</value>
  </data>
  <data name="Adding_0_requires_restarting_the_application" xml:space="preserve">
    <value>Adding {0} requires restarting the application.</value>
  </data>
  <data name="Adding_an_abstract_0_or_overriding_an_inherited_0_requires_restarting_the_application" xml:space="preserve">
    <value>Adding an abstract {0} or overriding an inherited {0} requires restarting the application.</value>
  </data>
  <data name="Adding_a_MustOverride_0_or_overriding_an_inherited_0_requires_restarting_the_application" xml:space="preserve">
    <value>Adding a MustOverride {0} or overriding an inherited {0} requires restarting the application.</value>
    <comment>{Locked="MustOverride"} "MustOverride" is VB keyword and should not be localized.</comment>
  </data>
  <data name="Adding_an_extern_0_requires_restarting_the_application" xml:space="preserve">
    <value>Adding an extern {0} requires restarting the application.</value>
    <comment>{Locked="extern"} "extern" is C# keyword and should not be localized.</comment>
  </data>
  <data name="Adding_an_imported_method_requires_restarting_the_application" xml:space="preserve">
    <value>Adding an imported method requires restarting the application.</value>
  </data>
  <data name="Adding_a_user_defined_0_requires_restarting_the_application" xml:space="preserve">
    <value>Adding a user defined {0} requires restarting the application.</value>
  </data>
  <data name="Adding_a_generic_0_requires_restarting_the_application" xml:space="preserve">
    <value>Adding a generic {0} requires restarting the application.</value>
  </data>
  <data name="Adding_0_around_an_active_statement_requires_restarting_the_application" xml:space="preserve">
    <value>Adding {0} around an active statement requires restarting the application.</value>
  </data>
  <data name="Moving_0_requires_restarting_the_application" xml:space="preserve">
    <value>Moving {0} requires restarting the application.</value>
  </data>
  <data name="Deleting_0_requires_restarting_the_application" xml:space="preserve">
    <value>Deleting {0} requires restarting the application.</value>
  </data>
  <data name="Deleting_0_around_an_active_statement_requires_restarting_the_application" xml:space="preserve">
    <value>Deleting {0} around an active statement requires restarting the application.</value>
  </data>
  <data name="Updating_a_0_around_an_active_statement_requires_restarting_the_application" xml:space="preserve">
    <value>Updating a {0} around an active statement requires restarting the application.</value>
  </data>
  <data name="Updating_async_or_iterator_modifier_around_an_active_statement_requires_restarting_the_application" xml:space="preserve">
    <value>Updating async or iterator modifier around an active statement requires restarting the application.</value>
    <comment>{Locked="async"}{Locked="iterator"} "async" and "iterator" are C#/VB keywords and should not be localized.</comment>
  </data>
  <data name="Changing_0_from_asynchronous_to_synchronous_requires_restarting_the_application" xml:space="preserve">
    <value>Changing {0} from asynchronous to synchronous requires restarting the application.</value>
  </data>
  <data name="Modifying_a_generic_method_requires_restarting_the_application" xml:space="preserve">
    <value>Modifying a generic method requires restarting the application.</value>
  </data>
  <data name="Modifying_whitespace_or_comments_in_a_generic_0_requires_restarting_the_application" xml:space="preserve">
    <value>Modifying whitespace or comments in a generic {0} requires restarting the application.</value>
  </data>
  <data name="Modifying_a_method_inside_the_context_of_a_generic_type_requires_restarting_the_application" xml:space="preserve">
    <value>Modifying a method inside the context of a generic type requires restarting the application.</value>
  </data>
  <data name="Modifying_whitespace_or_comments_in_0_inside_the_context_of_a_generic_type_requires_restarting_the_application" xml:space="preserve">
    <value>Modifying whitespace or comments in {0} inside the context of a generic type requires restarting the application.</value>
  </data>
  <data name="Modifying_the_initializer_of_0_in_a_generic_type_requires_restarting_the_application" xml:space="preserve">
    <value>Modifying the initializer of {0} in a generic type requires restarting the application.</value>
  </data>
  <data name="Adding_a_constructor_to_a_type_with_a_field_or_property_initializer_that_contains_an_anonymous_function_requires_restarting_the_application" xml:space="preserve">
    <value>Adding a constructor to a type with a field or property initializer that contains an anonymous function requires restarting the application.</value>
  </data>
  <data name="Renaming_a_captured_variable_from_0_to_1_requires_restarting_the_application" xml:space="preserve">
    <value>Renaming a captured variable, from '{0}' to '{1}' requires restarting the application.</value>
  </data>
  <data name="Modifying_a_catch_finally_handler_with_an_active_statement_in_the_try_block_requires_restarting_the_application" xml:space="preserve">
    <value>Modifying a catch/finally handler with an active statement in the try block requires restarting the application.</value>
  </data>
  <data name="Modifying_a_try_catch_finally_statement_when_the_finally_block_is_active_requires_restarting_the_application" xml:space="preserve">
    <value>Modifying a try/catch/finally statement when the finally block is active requires restarting the application.</value>
  </data>
  <data name="Modifying_a_catch_handler_around_an_active_statement_requires_restarting_the_application" xml:space="preserve">
    <value>Modifying a catch handler around an active statement requires restarting the application.</value>
  </data>
  <data name="Modifying_0_which_contains_the_stackalloc_operator_requires_restarting_the_application" xml:space="preserve">
    <value>Modifying {0} which contains the stackalloc operator requires restarting the application.</value>
    <comment>{Locked="stackalloc"} "stackalloc" is C# keyword and should not be localized.</comment>
  </data>
  <data name="Modifying_an_active_0_which_contains_On_Error_or_Resume_statements_requires_restarting_the_application" xml:space="preserve">
    <value>Modifying an active {0} which contains On Error or Resume statements requires restarting the application.</value>
    <comment>{Locked="On Error"}{Locked="Resume"} is VB keyword and should not be localized.</comment>
  </data>
  <data name="Modifying_0_which_contains_an_Aggregate_Group_By_or_Join_query_clauses_requires_restarting_the_application" xml:space="preserve">
    <value>Modifying {0} which contains an Aggregate, Group By, or Join query clauses requires restarting the application.</value>
    <comment>{Locked="Aggregate"}{Locked="Group By"}{Locked="Join"} are VB keywords and should not be localized.</comment>
  </data>
  <data name="Modifying_source_with_experimental_language_features_enabled_requires_restarting_the_application" xml:space="preserve">
    <value>Modifying source with experimental language features enabled requires restarting the application.</value>
  </data>
  <data name="Updating_an_active_statement_requires_restarting_the_application" xml:space="preserve">
    <value>Updating an active statement requires restarting the application.</value>
  </data>
  <data name="Removing_0_that_contains_an_active_statement_requires_restarting_the_application" xml:space="preserve">
    <value>Removing {0} that contains an active statement requires restarting the application.</value>
  </data>
  <data name="Adding_a_new_file_requires_restarting_the_application" xml:space="preserve">
    <value>Adding a new file requires restarting the application.</value>
  </data>
  <data name="Attribute_0_is_missing_Updating_an_async_method_or_an_iterator_requires_restarting_the_application" xml:space="preserve">
    <value>Attribute '{0}' is missing. Updating an async method or an iterator requires restarting the application.</value>
  </data>
  <data name="Unexpected_interface_member_kind_colon_0" xml:space="preserve">
    <value>Unexpected interface member kind: {0}</value>
  </data>
  <data name="Unknown_symbol_kind" xml:space="preserve">
    <value>Unknown symbol kind</value>
  </data>
  <data name="Generate_abstract_property_1_0" xml:space="preserve">
    <value>Generate abstract property '{1}.{0}'</value>
  </data>
  <data name="Generate_abstract_method_1_0" xml:space="preserve">
    <value>Generate abstract method '{1}.{0}'</value>
  </data>
  <data name="Generate_method_1_0" xml:space="preserve">
    <value>Generate method '{1}.{0}'</value>
  </data>
  <data name="Requested_assembly_already_loaded_from_0" xml:space="preserve">
    <value>Requested assembly already loaded from '{0}'.</value>
  </data>
  <data name="The_symbol_does_not_have_an_icon" xml:space="preserve">
    <value>The symbol does not have an icon.</value>
  </data>
  <data name="Extract_local_function" xml:space="preserve">
    <value>Extract local function</value>
  </data>
  <data name="Extract_method" xml:space="preserve">
    <value>Extract method</value>
  </data>
  <data name="Asynchronous_method_cannot_have_ref_out_parameters_colon_bracket_0_bracket" xml:space="preserve">
    <value>Asynchronous method cannot have ref/out parameters : [{0}]</value>
  </data>
  <data name="The_member_is_defined_in_metadata" xml:space="preserve">
    <value>The member is defined in metadata.</value>
  </data>
  <data name="You_can_only_change_the_signature_of_a_constructor_indexer_method_or_delegate" xml:space="preserve">
    <value>You can only change the signature of a constructor, indexer, method or delegate.</value>
  </data>
  <data name="This_symbol_has_related_definitions_or_references_in_metadata_Changing_its_signature_may_result_in_build_errors_Do_you_want_to_continue" xml:space="preserve">
    <value>This symbol has related definitions or references in metadata. Changing its signature may result in build errors.

Do you want to continue?</value>
  </data>
  <data name="Change_signature" xml:space="preserve">
    <value>Change signature...</value>
  </data>
  <data name="Generate_new_type" xml:space="preserve">
    <value>Generate new type...</value>
  </data>
  <data name="User_Diagnostic_Analyzer_Failure" xml:space="preserve">
    <value>User Diagnostic Analyzer Failure.</value>
  </data>
  <data name="Analyzer_0_threw_an_exception_of_type_1_with_message_2" xml:space="preserve">
    <value>Analyzer '{0}' threw an exception of type '{1}' with message '{2}'.</value>
  </data>
  <data name="Analyzer_0_threw_the_following_exception_colon_1" xml:space="preserve">
    <value>Analyzer '{0}' threw the following exception:
'{1}'.</value>
  </data>
  <data name="Simplify_Names" xml:space="preserve">
    <value>Simplify Names</value>
  </data>
  <data name="Simplify_Member_Access" xml:space="preserve">
    <value>Simplify Member Access</value>
  </data>
  <data name="Remove_qualification" xml:space="preserve">
    <value>Remove qualification</value>
  </data>
  <data name="Unknown_error_occurred" xml:space="preserve">
    <value>Unknown error occurred</value>
  </data>
  <data name="No_valid_location_to_insert_method_call" xml:space="preserve">
    <value>No valid location to insert method call.</value>
  </data>
  <data name="Available" xml:space="preserve">
    <value>Available</value>
  </data>
  <data name="Not_Available" xml:space="preserve">
    <value>Not Available ⚠</value>
  </data>
  <data name="_0_1" xml:space="preserve">
    <value>    {0} - {1}</value>
  </data>
  <data name="You_can_use_the_navigation_bar_to_switch_contexts" xml:space="preserve">
    <value>You can use the navigation bar to switch contexts.</value>
  </data>
  <data name="in_Source" xml:space="preserve">
    <value>in Source</value>
  </data>
  <data name="in_Suppression_File" xml:space="preserve">
    <value>in Suppression File</value>
  </data>
  <data name="Remove_Suppression_0" xml:space="preserve">
    <value>Remove Suppression {0}</value>
  </data>
  <data name="Remove_Suppression" xml:space="preserve">
    <value>Remove Suppression</value>
  </data>
  <data name="Configure_0_severity" xml:space="preserve">
    <value>Configure {0} severity</value>
  </data>
  <data name="Configure_0_code_style" xml:space="preserve">
    <value>Configure {0} code style</value>
  </data>
  <data name="Configure_severity_for_all_0_analyzers" xml:space="preserve">
    <value>Configure severity for all '{0}' analyzers</value>
  </data>
  <data name="Configure_severity_for_all_analyzers" xml:space="preserve">
    <value>Configure severity for all analyzers</value>
  </data>
  <data name="Pending" xml:space="preserve">
    <value>&lt;Pending&gt;</value>
  </data>
  <data name="Awaited_task_returns_0" xml:space="preserve">
    <value>Awaited task returns '{0}'</value>
  </data>
  <data name="Awaited_task_returns_no_value" xml:space="preserve">
    <value>Awaited task returns no value</value>
  </data>
  <data name="Note_colon_Tab_twice_to_insert_the_0_snippet" xml:space="preserve">
    <value>Note: Tab twice to insert the '{0}' snippet.</value>
  </data>
  <data name="Implement_interface_explicitly_with_Dispose_pattern" xml:space="preserve">
    <value>Implement interface explicitly with Dispose pattern</value>
  </data>
  <data name="Implement_interface_with_Dispose_pattern" xml:space="preserve">
    <value>Implement interface with Dispose pattern</value>
  </data>
  <data name="Suppress_0" xml:space="preserve">
    <value>Suppress {0}</value>
  </data>
  <data name="Re_triage_0_currently_1" xml:space="preserve">
    <value>Re-triage {0}(currently '{1}')</value>
  </data>
  <data name="Argument_cannot_have_a_null_element" xml:space="preserve">
    <value>Argument cannot have a null element.</value>
  </data>
  <data name="Argument_cannot_be_empty" xml:space="preserve">
    <value>Argument cannot be empty.</value>
  </data>
  <data name="Reported_diagnostic_with_ID_0_is_not_supported_by_the_analyzer" xml:space="preserve">
    <value>Reported diagnostic with ID '{0}' is not supported by the analyzer.</value>
  </data>
  <data name="Computing_fix_all_occurrences_code_fix" xml:space="preserve">
    <value>Computing fix all occurrences code fix...</value>
  </data>
  <data name="Fix_all_occurrences" xml:space="preserve">
    <value>Fix all occurrences</value>
  </data>
  <data name="Document" xml:space="preserve">
    <value>Document</value>
  </data>
  <data name="Project" xml:space="preserve">
    <value>Project</value>
  </data>
  <data name="Solution" xml:space="preserve">
    <value>Solution</value>
  </data>
  <data name="TODO_colon_dispose_managed_state_managed_objects" xml:space="preserve">
    <value>TODO: dispose managed state (managed objects)</value>
  </data>
  <data name="TODO_colon_set_large_fields_to_null" xml:space="preserve">
    <value>TODO: set large fields to null</value>
  </data>
  <data name="Modifying_0_which_contains_a_static_variable_requires_restarting_the_application" xml:space="preserve">
    <value>Modifying {0} which contains a static variable requires restarting the application.</value>
  </data>
  <data name="Compiler2" xml:space="preserve">
    <value>Compiler</value>
  </data>
  <data name="EditAndContinue" xml:space="preserve">
    <value>Edit and Continue</value>
  </data>
  <data name="Live" xml:space="preserve">
    <value>Live</value>
  </data>
  <data name="namespace_" xml:space="preserve">
    <value>namespace</value>
    <comment>{Locked}</comment>
  </data>
  <data name="class_" xml:space="preserve">
    <value>class</value>
    <comment>{Locked}</comment>
  </data>
  <data name="interface_" xml:space="preserve">
    <value>interface</value>
    <comment>{Locked}</comment>
  </data>
  <data name="enum_" xml:space="preserve">
    <value>enum</value>
    <comment>{Locked}</comment>
  </data>
  <data name="enum_value" xml:space="preserve">
    <value>enum value</value>
    <comment>{Locked="enum"} "enum" is a C#/VB keyword and should not be localized.</comment>
  </data>
  <data name="delegate_" xml:space="preserve">
    <value>delegate</value>
    <comment>{Locked}</comment>
  </data>
  <data name="const_field" xml:space="preserve">
    <value>const field</value>
    <comment>{Locked="const"} "const" is a C#/VB keyword and should not be localized.</comment>
  </data>
  <data name="method" xml:space="preserve">
    <value>method</value>
  </data>
  <data name="operator_" xml:space="preserve">
    <value>operator</value>
  </data>
  <data name="constructor" xml:space="preserve">
    <value>constructor</value>
  </data>
  <data name="static_constructor" xml:space="preserve">
    <value>static constructor</value>
  </data>
  <data name="auto_property" xml:space="preserve">
    <value>auto-property</value>
  </data>
  <data name="property_" xml:space="preserve">
    <value>property</value>
  </data>
  <data name="event_" xml:space="preserve">
    <value>event</value>
    <comment>{Locked}</comment>
  </data>
  <data name="event_accessor" xml:space="preserve">
    <value>event accessor</value>
  </data>
  <data name="type_constraint" xml:space="preserve">
    <value>type constraint</value>
  </data>
  <data name="type_parameter" xml:space="preserve">
    <value>type parameter</value>
  </data>
  <data name="attribute" xml:space="preserve">
    <value>attribute</value>
  </data>
  <data name="Replace_0_and_1_with_property" xml:space="preserve">
    <value>Replace '{0}' and '{1}' with property</value>
  </data>
  <data name="Replace_0_with_property" xml:space="preserve">
    <value>Replace '{0}' with property</value>
  </data>
  <data name="Method_referenced_implicitly" xml:space="preserve">
    <value>Method referenced implicitly</value>
  </data>
  <data name="Generate_type_0" xml:space="preserve">
    <value>Generate type '{0}'</value>
  </data>
  <data name="Generate_0_1" xml:space="preserve">
    <value>Generate {0} '{1}'</value>
  </data>
  <data name="Change_0_to_1" xml:space="preserve">
    <value>Change '{0}' to '{1}'.</value>
  </data>
  <data name="Non_invoked_method_cannot_be_replaced_with_property" xml:space="preserve">
    <value>Non-invoked method cannot be replaced with property.</value>
  </data>
  <data name="Only_methods_with_a_single_argument_which_is_not_an_out_variable_declaration_can_be_replaced_with_a_property" xml:space="preserve">
    <value>Only methods with a single argument, which is not an out variable declaration, can be replaced with a property.</value>
  </data>
  <data name="Roslyn_HostError" xml:space="preserve">
    <value>Roslyn.HostError</value>
  </data>
  <data name="An_instance_of_analyzer_0_cannot_be_created_from_1_colon_2" xml:space="preserve">
    <value>An instance of analyzer {0} cannot be created from {1}: {2}.</value>
  </data>
  <data name="The_assembly_0_does_not_contain_any_analyzers" xml:space="preserve">
    <value>The assembly {0} does not contain any analyzers.</value>
  </data>
  <data name="Unable_to_load_Analyzer_assembly_0_colon_1" xml:space="preserve">
    <value>Unable to load Analyzer assembly {0}: {1}</value>
  </data>
  <data name="Make_method_synchronous" xml:space="preserve">
    <value>Make method synchronous</value>
  </data>
  <data name="from_0" xml:space="preserve">
    <value>from {0}</value>
  </data>
  <data name="Find_and_install_latest_version" xml:space="preserve">
    <value>Find and install latest version</value>
  </data>
  <data name="Use_local_version_0" xml:space="preserve">
    <value>Use local version '{0}'</value>
  </data>
  <data name="Use_locally_installed_0_version_1_This_version_used_in_colon_2" xml:space="preserve">
    <value>Use locally installed '{0}' version '{1}'
This version used in: {2}</value>
  </data>
  <data name="Find_and_install_latest_version_of_0" xml:space="preserve">
    <value>Find and install latest version of '{0}'</value>
  </data>
  <data name="Install_with_package_manager" xml:space="preserve">
    <value>Install with package manager...</value>
  </data>
  <data name="Install_0_1" xml:space="preserve">
    <value>Install '{0} {1}'</value>
  </data>
  <data name="Install_version_0" xml:space="preserve">
    <value>Install version '{0}'</value>
  </data>
  <data name="Generate_variable_0" xml:space="preserve">
    <value>Generate variable '{0}'</value>
  </data>
  <data name="Classes" xml:space="preserve">
    <value>Classes</value>
  </data>
  <data name="Constants" xml:space="preserve">
    <value>Constants</value>
  </data>
  <data name="Delegates" xml:space="preserve">
    <value>Delegates</value>
  </data>
  <data name="Enums" xml:space="preserve">
    <value>Enums</value>
  </data>
  <data name="Events" xml:space="preserve">
    <value>Events</value>
  </data>
  <data name="Extension_methods" xml:space="preserve">
    <value>Extension methods</value>
  </data>
  <data name="Fields" xml:space="preserve">
    <value>Fields</value>
  </data>
  <data name="Interfaces" xml:space="preserve">
    <value>Interfaces</value>
  </data>
  <data name="Locals" xml:space="preserve">
    <value>Locals</value>
  </data>
  <data name="Methods" xml:space="preserve">
    <value>Methods</value>
  </data>
  <data name="Modules" xml:space="preserve">
    <value>Modules</value>
  </data>
  <data name="Namespaces" xml:space="preserve">
    <value>Namespaces</value>
  </data>
  <data name="Properties" xml:space="preserve">
    <value>Properties</value>
  </data>
  <data name="Structures" xml:space="preserve">
    <value>Structures</value>
  </data>
  <data name="Parameters_colon" xml:space="preserve">
    <value>Parameters:</value>
  </data>
  <data name="Variadic_SignatureHelpItem_must_have_at_least_one_parameter" xml:space="preserve">
    <value>Variadic SignatureHelpItem must have at least one parameter.</value>
  </data>
  <data name="Replace_0_with_method" xml:space="preserve">
    <value>Replace '{0}' with method</value>
  </data>
  <data name="Replace_0_with_methods" xml:space="preserve">
    <value>Replace '{0}' with methods</value>
  </data>
  <data name="Property_referenced_implicitly" xml:space="preserve">
    <value>Property referenced implicitly</value>
  </data>
  <data name="Property_cannot_safely_be_replaced_with_a_method_call" xml:space="preserve">
    <value>Property cannot safely be replaced with a method call</value>
  </data>
  <data name="Convert_to_interpolated_string" xml:space="preserve">
    <value>Convert to interpolated string</value>
  </data>
  <data name="Move_type_to_0" xml:space="preserve">
    <value>Move type to {0}</value>
  </data>
  <data name="Rename_file_to_0" xml:space="preserve">
    <value>Rename file to {0}</value>
  </data>
  <data name="Rename_type_to_0" xml:space="preserve">
    <value>Rename type to {0}</value>
  </data>
  <data name="Remove_tag" xml:space="preserve">
    <value>Remove tag</value>
  </data>
  <data name="Add_missing_param_nodes" xml:space="preserve">
    <value>Add missing param nodes</value>
  </data>
  <data name="Asynchronously_waits_for_the_task_to_finish" xml:space="preserve">
    <value>Asynchronously waits for the task to finish.</value>
  </data>
  <data name="Make_containing_scope_async" xml:space="preserve">
    <value>Make containing scope async</value>
  </data>
  <data name="Make_containing_scope_async_return_Task" xml:space="preserve">
    <value>Make containing scope async (return Task)</value>
  </data>
  <data name="paren_Unknown_paren" xml:space="preserve">
    <value>(Unknown)</value>
  </data>
  <data name="Implement_abstract_class" xml:space="preserve">
    <value>Implement abstract class</value>
  </data>
  <data name="Use_framework_type" xml:space="preserve">
    <value>Use framework type</value>
  </data>
  <data name="Install_package_0" xml:space="preserve">
    <value>Install package '{0}'</value>
  </data>
  <data name="project_0" xml:space="preserve">
    <value>project {0}</value>
  </data>
  <data name="Use_interpolated_verbatim_string" xml:space="preserve">
    <value>Use interpolated verbatim string</value>
  </data>
  <data name="Fix_typo_0" xml:space="preserve">
    <value>Fix typo '{0}'</value>
  </data>
  <data name="Fully_qualify_0" xml:space="preserve">
    <value>Fully qualify '{0}'</value>
  </data>
  <data name="Remove_reference_to_0" xml:space="preserve">
    <value>Remove reference to '{0}'.</value>
  </data>
  <data name="Keywords" xml:space="preserve">
    <value>Keywords</value>
  </data>
  <data name="Snippets" xml:space="preserve">
    <value>Snippets</value>
  </data>
  <data name="All_lowercase" xml:space="preserve">
    <value>All lowercase</value>
  </data>
  <data name="All_uppercase" xml:space="preserve">
    <value>All uppercase</value>
  </data>
  <data name="First_word_capitalized" xml:space="preserve">
    <value>First word capitalized</value>
  </data>
  <data name="Pascal_Case" xml:space="preserve">
    <value>Pascal Case</value>
  </data>
  <data name="Remove_document_0" xml:space="preserve">
    <value>Remove document '{0}'</value>
  </data>
  <data name="Add_document_0" xml:space="preserve">
    <value>Add document '{0}'</value>
  </data>
  <data name="Add_argument_name_0" xml:space="preserve">
    <value>Add argument name '{0}'</value>
  </data>
  <data name="Add_tuple_element_name_0" xml:space="preserve">
    <value>Add tuple element name '{0}'</value>
  </data>
  <data name="Take_0" xml:space="preserve">
    <value>Take '{0}'</value>
  </data>
  <data name="Take_both" xml:space="preserve">
    <value>Take both</value>
  </data>
  <data name="Take_bottom" xml:space="preserve">
    <value>Take bottom</value>
  </data>
  <data name="Take_top" xml:space="preserve">
    <value>Take top</value>
  </data>
  <data name="Remove_unused_variable" xml:space="preserve">
    <value>Remove unused variable</value>
  </data>
  <data name="Convert_to_binary" xml:space="preserve">
    <value>Convert to binary</value>
  </data>
  <data name="Convert_to_decimal" xml:space="preserve">
    <value>Convert to decimal</value>
  </data>
  <data name="Convert_to_hex" xml:space="preserve">
    <value>Convert to hex</value>
  </data>
  <data name="Separate_thousands" xml:space="preserve">
    <value>Separate thousands</value>
  </data>
  <data name="Separate_words" xml:space="preserve">
    <value>Separate words</value>
  </data>
  <data name="Separate_nibbles" xml:space="preserve">
    <value>Separate nibbles</value>
  </data>
  <data name="Remove_separators" xml:space="preserve">
    <value>Remove separators</value>
  </data>
  <data name="Add_parameter_to_0" xml:space="preserve">
    <value>Add parameter to '{0}'</value>
  </data>
  <data name="Add_parameter_to_0_and_overrides_implementations" xml:space="preserve">
    <value>Add parameter to '{0}' (and overrides/implementations)</value>
  </data>
  <data name="Add_to_0" xml:space="preserve">
    <value>Add to '{0}'</value>
  </data>
  <data name="Related_method_signatures_found_in_metadata_will_not_be_updated" xml:space="preserve">
    <value>Related method signatures found in metadata will not be updated.</value>
  </data>
  <data name="Generate_constructor" xml:space="preserve">
    <value>Generate constructor...</value>
  </data>
  <data name="Pick_members_to_be_used_as_constructor_parameters" xml:space="preserve">
    <value>Pick members to be used as constructor parameters</value>
  </data>
  <data name="Pick_members_to_be_used_in_Equals_GetHashCode" xml:space="preserve">
    <value>Pick members to be used in Equals/GetHashCode</value>
  </data>
  <data name="Generate_overrides" xml:space="preserve">
    <value>Generate overrides...</value>
  </data>
  <data name="Pick_members_to_override" xml:space="preserve">
    <value>Pick members to override</value>
  </data>
  <data name="Add_null_check" xml:space="preserve">
    <value>Add null check</value>
  </data>
  <data name="Add_string_IsNullOrEmpty_check" xml:space="preserve">
    <value>Add 'string.IsNullOrEmpty' check</value>
  </data>
  <data name="Add_string_IsNullOrWhiteSpace_check" xml:space="preserve">
    <value>Add 'string.IsNullOrWhiteSpace' check</value>
  </data>
  <data name="Create_and_assign_field_0" xml:space="preserve">
    <value>Create and assign field '{0}'</value>
  </data>
  <data name="Create_and_assign_property_0" xml:space="preserve">
    <value>Create and assign property '{0}'</value>
  </data>
  <data name="Initialize_field_0" xml:space="preserve">
    <value>Initialize field '{0}'</value>
  </data>
  <data name="Initialize_property_0" xml:space="preserve">
    <value>Initialize property '{0}'</value>
  </data>
  <data name="Add_null_checks" xml:space="preserve">
    <value>Add null checks</value>
  </data>
  <data name="Generate_operators" xml:space="preserve">
    <value>Generate operators</value>
  </data>
  <data name="Implement_0" xml:space="preserve">
    <value>Implement {0}</value>
  </data>
  <data name="Reported_diagnostic_0_has_a_source_location_in_file_1_which_is_not_part_of_the_compilation_being_analyzed" xml:space="preserve">
    <value>Reported diagnostic '{0}' has a source location in file '{1}', which is not part of the compilation being analyzed.</value>
  </data>
  <data name="Reported_diagnostic_0_has_a_source_location_1_in_file_2_which_is_outside_of_the_given_file" xml:space="preserve">
    <value>Reported diagnostic '{0}' has a source location '{1}' in file '{2}', which is outside of the given file.</value>
  </data>
  <data name="in_0_project_1" xml:space="preserve">
    <value>in {0} (project {1})</value>
  </data>
  <data name="Add_accessibility_modifiers" xml:space="preserve">
    <value>Add accessibility modifiers</value>
  </data>
  <data name="Move_declaration_near_reference" xml:space="preserve">
    <value>Move declaration near reference</value>
  </data>
  <data name="Convert_to_full_property" xml:space="preserve">
    <value>Convert to full property</value>
  </data>
  <data name="Warning_Method_overrides_symbol_from_metadata" xml:space="preserve">
    <value>Warning: Method overrides symbol from metadata</value>
  </data>
  <data name="Use_0" xml:space="preserve">
    <value>Use {0}</value>
  </data>
  <data name="Switching_between_lambda_and_local_function_requires_restarting_the_application" xml:space="preserve">
    <value>Switching between a lambda and a local function requires restarting the application.</value>
  </data>
  <data name="Add_argument_name_0_including_trailing_arguments" xml:space="preserve">
    <value>Add argument name '{0}' (including trailing arguments)</value>
  </data>
  <data name="local_function" xml:space="preserve">
    <value>local function</value>
  </data>
  <data name="indexer_" xml:space="preserve">
    <value>indexer</value>
  </data>
  <data name="Alias_ambiguous_type_0" xml:space="preserve">
    <value>Alias ambiguous type '{0}'</value>
  </data>
  <data name="Warning_colon_Collection_was_modified_during_iteration" xml:space="preserve">
    <value>Warning: Collection was modified during iteration.</value>
  </data>
  <data name="Warning_colon_Iteration_variable_crossed_function_boundary" xml:space="preserve">
    <value>Warning: Iteration variable crossed function boundary.</value>
  </data>
  <data name="Warning_colon_Collection_may_be_modified_during_iteration" xml:space="preserve">
    <value>Warning: Collection may be modified during iteration.</value>
  </data>
  <data name="Convert_to_linq" xml:space="preserve">
    <value>Convert to LINQ</value>
  </data>
  <data name="Convert_to_class" xml:space="preserve">
    <value>Convert to class</value>
  </data>
  <data name="Convert_to_struct" xml:space="preserve">
    <value>Convert to struct</value>
  </data>
  <data name="updating_usages_in_containing_member" xml:space="preserve">
    <value>updating usages in containing member</value>
  </data>
  <data name="updating_usages_in_containing_project" xml:space="preserve">
    <value>updating usages in containing project</value>
  </data>
  <data name="updating_usages_in_containing_type" xml:space="preserve">
    <value>updating usages in containing type</value>
  </data>
  <data name="updating_usages_in_dependent_projects" xml:space="preserve">
    <value>updating usages in dependent projects</value>
  </data>
  <data name="Formatting_document" xml:space="preserve">
    <value>Formatting document</value>
  </data>
  <data name="Add_member_name" xml:space="preserve">
    <value>Add member name</value>
  </data>
  <data name="Use_block_body_for_lambda_expressions" xml:space="preserve">
    <value>Use block body for lambda expressions</value>
  </data>
  <data name="Use_expression_body_for_lambda_expressions" xml:space="preserve">
    <value>Use expression body for lambda expressions</value>
  </data>
  <data name="Convert_to_linq_call_form" xml:space="preserve">
    <value>Convert to LINQ (call form)</value>
  </data>
  <data name="Adding_a_method_with_an_explicit_interface_specifier_requires_restarting_the_application" xml:space="preserve">
    <value>Adding a method with an explicit interface specifier requires restarting the application.</value>
  </data>
  <data name="Modifying_source_file_0_requires_restarting_the_application_due_to_internal_error_1" xml:space="preserve">
    <value>Modifying source file '{0}' requires restarting the application due to internal error: {1}</value>
    <comment>{2} is a multi-line exception message including a stacktrace. Place it at the end of the message and don't add any punctation after or around {1}</comment>
  </data>
  <data name="Modifying_source_file_0_requires_restarting_the_application_because_the_file_is_too_big" xml:space="preserve">
    <value>Modifying source file '{0}' requires restarting the application because the file is too big.</value>
  </data>
  <data name="Modifying_body_of_0_requires_restarting_the_application_due_to_internal_error_1" xml:space="preserve">
    <value>Modifying the body of {0} requires restarting the application due to internal error: {1}</value>
    <comment>{1} is a multi-line exception message including a stacktrace. Place it at the end of the message and don't add any punctation after or around {1}</comment>
  </data>
  <data name="Modifying_body_of_0_requires_restarting_the_application_because_the_body_has_too_many_statements" xml:space="preserve">
    <value>Modifying the body of {0} requires restarting the application because the body has too many statements.</value>
  </data>
  <data name="Change_namespace_to_0" xml:space="preserve">
    <value>Change namespace to '{0}'</value>
  </data>
  <data name="Move_file_to_0" xml:space="preserve">
    <value>Move file to '{0}'</value>
  </data>
  <data name="Move_file_to_project_root_folder" xml:space="preserve">
    <value>Move file to project root folder</value>
  </data>
  <data name="Move_to_namespace" xml:space="preserve">
    <value>Move to namespace...</value>
  </data>
  <data name="Change_to_global_namespace" xml:space="preserve">
    <value>Change to global namespace</value>
  </data>
  <data name="Warning_colon_changing_namespace_may_produce_invalid_code_and_change_code_meaning" xml:space="preserve">
    <value>Warning: Changing namespace may produce invalid code and change code meaning.</value>
  </data>
  <data name="Invert_conditional" xml:space="preserve">
    <value>Invert conditional</value>
  </data>
  <data name="Replace_0_with_1" xml:space="preserve">
    <value>Replace '{0}' with '{1}' </value>
  </data>
  <data name="Align_wrapped_parameters" xml:space="preserve">
    <value>Align wrapped parameters</value>
  </data>
  <data name="Indent_all_parameters" xml:space="preserve">
    <value>Indent all parameters</value>
  </data>
  <data name="Indent_wrapped_parameters" xml:space="preserve">
    <value>Indent wrapped parameters</value>
  </data>
  <data name="Unwrap_all_parameters" xml:space="preserve">
    <value>Unwrap all parameters</value>
  </data>
  <data name="Unwrap_and_indent_all_parameters" xml:space="preserve">
    <value>Unwrap and indent all parameters</value>
  </data>
  <data name="Wrap_every_parameter" xml:space="preserve">
    <value>Wrap every parameter</value>
  </data>
  <data name="Wrap_long_parameter_list" xml:space="preserve">
    <value>Wrap long parameter list</value>
  </data>
  <data name="Unwrap_parameter_list" xml:space="preserve">
    <value>Unwrap parameter list</value>
  </data>
  <data name="Align_wrapped_arguments" xml:space="preserve">
    <value>Align wrapped arguments</value>
  </data>
  <data name="Indent_all_arguments" xml:space="preserve">
    <value>Indent all arguments</value>
  </data>
  <data name="Indent_wrapped_arguments" xml:space="preserve">
    <value>Indent wrapped arguments</value>
  </data>
  <data name="Unwrap_all_arguments" xml:space="preserve">
    <value>Unwrap all arguments</value>
  </data>
  <data name="Unwrap_and_indent_all_arguments" xml:space="preserve">
    <value>Unwrap and indent all arguments</value>
  </data>
  <data name="Wrap_every_argument" xml:space="preserve">
    <value>Wrap every argument</value>
  </data>
  <data name="Wrap_long_argument_list" xml:space="preserve">
    <value>Wrap long argument list</value>
  </data>
  <data name="Unwrap_argument_list" xml:space="preserve">
    <value>Unwrap argument list</value>
  </data>
  <data name="Introduce_constant" xml:space="preserve">
    <value>Introduce constant</value>
  </data>
  <data name="Introduce_field" xml:space="preserve">
    <value>Introduce field</value>
  </data>
  <data name="Introduce_local" xml:space="preserve">
    <value>Introduce local</value>
  </data>
  <data name="Introduce_query_variable" xml:space="preserve">
    <value>Introduce query variable</value>
  </data>
  <data name="Failed_to_analyze_data_flow_for_0" xml:space="preserve">
    <value>Failed to analyze data-flow for: {0}</value>
  </data>
  <data name="Fix_formatting" xml:space="preserve">
    <value>Fix formatting</value>
  </data>
  <data name="Split_into_nested_0_statements" xml:space="preserve">
    <value>Split into nested '{0}' statements</value>
  </data>
  <data name="Merge_with_outer_0_statement" xml:space="preserve">
    <value>Merge with outer '{0}' statement</value>
  </data>
  <data name="Split_into_consecutive_0_statements" xml:space="preserve">
    <value>Split into consecutive '{0}' statements</value>
  </data>
  <data name="Merge_with_previous_0_statement" xml:space="preserve">
    <value>Merge with previous '{0}' statement</value>
  </data>
  <data name="Unwrap_expression" xml:space="preserve">
    <value>Unwrap expression</value>
  </data>
  <data name="Wrap_expression" xml:space="preserve">
    <value>Wrap expression</value>
  </data>
  <data name="Wrapping" xml:space="preserve">
    <value>Wrapping</value>
  </data>
  <data name="Merge_with_nested_0_statement" xml:space="preserve">
    <value>Merge with nested '{0}' statement</value>
  </data>
  <data name="Merge_with_next_0_statement" xml:space="preserve">
    <value>Merge with next '{0}' statement</value>
  </data>
  <data name="Pull_0_up" xml:space="preserve">
    <value>Pull '{0}' up</value>
  </data>
  <data name="Pull_members_up_to_base_type" xml:space="preserve">
    <value>Pull members up to base type...</value>
  </data>
  <data name="Unwrap_call_chain" xml:space="preserve">
    <value>Unwrap call chain</value>
  </data>
  <data name="Wrap_call_chain" xml:space="preserve">
    <value>Wrap call chain</value>
  </data>
  <data name="Wrap_long_call_chain" xml:space="preserve">
    <value>Wrap long call chain</value>
  </data>
  <data name="Pull_0_up_to_1" xml:space="preserve">
    <value>Pull '{0}' up to '{1}'</value>
  </data>
  <data name="Wrap_and_align_expression" xml:space="preserve">
    <value>Wrap and align expression</value>
  </data>
  <data name="Move_contents_to_namespace" xml:space="preserve">
    <value>Move contents to namespace...</value>
  </data>
  <data name="Add_optional_parameter_to_constructor" xml:space="preserve">
    <value>Add optional parameter to constructor</value>
  </data>
  <data name="Add_parameter_to_constructor" xml:space="preserve">
    <value>Add parameter to constructor</value>
  </data>
  <data name="Target_type_matches" xml:space="preserve">
    <value>Target type matches</value>
  </data>
  <data name="Generate_parameter_0" xml:space="preserve">
    <value>Generate parameter '{0}'</value>
  </data>
  <data name="Generate_parameter_0_and_overrides_implementations" xml:space="preserve">
    <value>Generate parameter '{0}' (and overrides/implementations)</value>
  </data>
  <data name="in_Source_attribute" xml:space="preserve">
    <value>in Source (attribute)</value>
  </data>
  <data name="StreamMustSupportReadAndSeek" xml:space="preserve">
    <value>Stream must support read and seek operations.</value>
  </data>
  <data name="MethodMustReturnStreamThatSupportsReadAndSeek" xml:space="preserve">
    <value>{0} must return a stream that supports read and seek operations.</value>
  </data>
  <data name="RudeEdit" xml:space="preserve">
    <value>Rude edit</value>
  </data>
  <data name="EditAndContinueDisallowedByModule" xml:space="preserve">
    <value>Edit and Continue disallowed by module</value>
  </data>
  <data name="CannotApplyChangesUnexpectedError" xml:space="preserve">
    <value>Cannot apply changes -- unexpected error: '{0}'</value>
  </data>
  <data name="ErrorReadingFile" xml:space="preserve">
    <value>Error while reading file '{0}': {1}</value>
  </data>
  <data name="EditAndContinueDisallowedByProject" xml:space="preserve">
    <value>Changes made in project '{0}' require restarting the application: {1}</value>
  </data>
  <data name="ChangesNotAppliedWhileRunning" xml:space="preserve">
    <value>Changes made in project '{0}' will not be applied while the application is running</value>
  </data>
  <data name="DocumentIsOutOfSyncWithDebuggee" xml:space="preserve">
    <value>The current content of source file '{0}' does not match the built source. Any changes made to this file while debugging won't be applied until its content matches the built source.</value>
  </data>
  <data name="UnableToReadSourceFileOrPdb" xml:space="preserve">
    <value>Unable to read source file '{0}' or the PDB built for the containing project. Any changes made to this file while debugging won't be applied until its content matches the built source.</value>
  </data>
  <data name="ChangesDisallowedWhileStoppedAtException" xml:space="preserve">
    <value>Changes are not allowed while stopped at exception</value>
  </data>
  <data name="Wrap_and_align_call_chain" xml:space="preserve">
    <value>Wrap and align call chain</value>
  </data>
  <data name="Wrap_and_align_long_call_chain" xml:space="preserve">
    <value>Wrap and align long call chain</value>
  </data>
  <data name="Warning_colon_semantics_may_change_when_converting_statement" xml:space="preserve">
    <value>Warning: Semantics may change when converting statement.</value>
  </data>
  <data name="Add_null_checks_for_all_parameters" xml:space="preserve">
    <value>Add null checks for all parameters</value>
  </data>
  <data name="Implement_0_implicitly" xml:space="preserve">
    <value>Implement '{0}' implicitly</value>
  </data>
  <data name="Implement_all_interfaces_implicitly" xml:space="preserve">
    <value>Implement all interfaces implicitly</value>
  </data>
  <data name="Implement_implicitly" xml:space="preserve">
    <value>Implement implicitly</value>
  </data>
  <data name="Implement_0_explicitly" xml:space="preserve">
    <value>Implement '{0}' explicitly</value>
  </data>
  <data name="Make_member_static" xml:space="preserve">
    <value>Make static</value>
  </data>
  <data name="ChangeSignature_NewParameterIntroduceTODOVariable" xml:space="preserve">
    <value>TODO</value>
    <comment>"TODO" is an indication that there is work still to be done.</comment>
  </data>
  <data name="ChangeSignature_NewParameterOmitValue" xml:space="preserve">
    <value>&lt;omit&gt;</value>
  </data>
  <data name="Value_colon" xml:space="preserve">
    <value>Value:</value>
  </data>
  <data name="Implement_through_0" xml:space="preserve">
    <value>Implement through '{0}'</value>
  </data>
  <data name="Implement_all_interfaces_explicitly" xml:space="preserve">
    <value>Implement all interfaces explicitly</value>
  </data>
  <data name="Implement_explicitly" xml:space="preserve">
    <value>Implement explicitly</value>
  </data>
  <data name="Resolve_conflict_markers" xml:space="preserve">
    <value>Resolve conflict markers</value>
  </data>
  <data name="Base_classes_contain_inaccessible_unimplemented_members" xml:space="preserve">
    <value>Base classes contain inaccessible unimplemented members</value>
  </data>
  <data name="Add_DebuggerDisplay_attribute" xml:space="preserve">
    <value>Add 'DebuggerDisplay' attribute</value>
    <comment>{Locked="DebuggerDisplay"} "DebuggerDisplay" is a BCL class and should not be localized.</comment>
  </data>
  <data name="Do_not_change_this_code_Put_cleanup_code_in_0_method" xml:space="preserve">
    <value>Do not change this code. Put cleanup code in '{0}' method</value>
  </data>
  <data name="TODO_colon_free_unmanaged_resources_unmanaged_objects_and_override_finalizer" xml:space="preserve">
    <value>TODO: free unmanaged resources (unmanaged objects) and override finalizer</value>
  </data>
  <data name="TODO_colon_override_finalizer_only_if_0_has_code_to_free_unmanaged_resources" xml:space="preserve">
    <value>TODO: override finalizer only if '{0}' has code to free unmanaged resources</value>
  </data>
  <data name="AM_PM_abbreviated" xml:space="preserve">
    <value>AM/PM (abbreviated)</value>
  </data>
  <data name="AM_PM_abbreviated_description" xml:space="preserve">
    <value>The "t" custom format specifier represents the first character of the AM/PM designator. The appropriate localized designator is retrieved from the DateTimeFormatInfo.AMDesignator or DateTimeFormatInfo.PMDesignator property of the current or specific culture. The AM designator is used for all times from 0:00:00 (midnight) to 11:59:59.999. The PM designator is used for all times from 12:00:00 (noon) to 23:59:59.999.

If the "t" format specifier is used without other custom format specifiers, it's interpreted as the "t" standard date and time format specifier.</value>
  </data>
  <data name="AM_PM_full" xml:space="preserve">
    <value>AM/PM (full)</value>
  </data>
  <data name="AM_PM_full_description" xml:space="preserve">
    <value>The "tt" custom format specifier (plus any number of additional "t" specifiers) represents the entire AM/PM designator. The appropriate localized designator is retrieved from the DateTimeFormatInfo.AMDesignator or DateTimeFormatInfo.PMDesignator property of the current or specific culture. The AM designator is used for all times from 0:00:00 (midnight) to 11:59:59.999. The PM designator is used for all times from 12:00:00 (noon) to 23:59:59.999.

Make sure to use the "tt" specifier for languages for which it's necessary to maintain the distinction between AM and PM. An example is Japanese, for which the AM and PM designators differ in the second character instead of the first character.</value>
  </data>
  <data name="date_separator" xml:space="preserve">
    <value>date separator</value>
  </data>
  <data name="date_separator_description" xml:space="preserve">
    <value>The "/" custom format specifier represents the date separator, which is used to differentiate years, months, and days. The appropriate localized date separator is retrieved from the DateTimeFormatInfo.DateSeparator property of the current or specified culture.

Note: To change the date separator for a particular date and time string, specify the separator character within a literal string delimiter. For example, the custom format string mm'/'dd'/'yyyy produces a result string in which "/" is always used as the date separator. To change the date separator for all dates for a culture, either change the value of the DateTimeFormatInfo.DateSeparator property of the current culture, or instantiate a DateTimeFormatInfo object, assign the character to its DateSeparator property, and call an overload of the formatting method that includes an IFormatProvider parameter.

If the "/" format specifier is used without other custom format specifiers, it's interpreted as a standard date and time format specifier and throws a FormatException.</value>
  </data>
  <data name="day_of_the_month_1_2_digits" xml:space="preserve">
    <value>day of the month (1-2 digits)</value>
  </data>
  <data name="day_of_the_month_1_2_digits_description" xml:space="preserve">
    <value>The "d" custom format specifier represents the day of the month as a number from 1 through 31. A single-digit day is formatted without a leading zero.

If the "d" format specifier is used without other custom format specifiers, it's interpreted as the "d" standard date and time format specifier.</value>
  </data>
  <data name="day_of_the_month_2_digits" xml:space="preserve">
    <value>day of the month (2 digits)</value>
  </data>
  <data name="day_of_the_month_2_digits_description" xml:space="preserve">
    <value>The "dd" custom format string represents the day of the month as a number from 01 through 31. A single-digit day is formatted with a leading zero.</value>
  </data>
  <data name="day_of_the_week_abbreviated" xml:space="preserve">
    <value>day of the week (abbreviated)</value>
  </data>
  <data name="day_of_the_week_abbreviated_description" xml:space="preserve">
    <value>The "ddd" custom format specifier represents the abbreviated name of the day of the week. The localized abbreviated name of the day of the week is retrieved from the DateTimeFormatInfo.AbbreviatedDayNames property of the current or specified culture.</value>
  </data>
  <data name="day_of_the_week_full" xml:space="preserve">
    <value>day of the week (full)</value>
  </data>
  <data name="day_of_the_week_full_description" xml:space="preserve">
    <value>The "dddd" custom format specifier (plus any number of additional "d" specifiers) represents the full name of the day of the week. The localized name of the day of the week is retrieved from the DateTimeFormatInfo.DayNames property of the current or specified culture.</value>
  </data>
  <data name="full_long_date_time" xml:space="preserve">
    <value>full long date/time</value>
  </data>
  <data name="full_long_date_time_description" xml:space="preserve">
    <value>The "F" standard format specifier represents a custom date and time format string that is defined by the current DateTimeFormatInfo.FullDateTimePattern property. For example, the custom format string for the invariant culture is "dddd, dd MMMM yyyy HH:mm:ss".</value>
  </data>
  <data name="full_short_date_time" xml:space="preserve">
    <value>full short date/time</value>
  </data>
  <data name="full_short_date_time_description" xml:space="preserve">
    <value>The Full Date Short Time ("f") Format Specifier

The "f" standard format specifier represents a combination of the long date ("D") and short time ("t") patterns, separated by a space.</value>
  </data>
  <data name="general_long_date_time" xml:space="preserve">
    <value>general long date/time</value>
  </data>
  <data name="general_long_date_time_description" xml:space="preserve">
    <value>The "G" standard format specifier represents a combination of the short date ("d") and long time ("T") patterns, separated by a space.</value>
  </data>
  <data name="general_short_date_time" xml:space="preserve">
    <value>general short date/time</value>
  </data>
  <data name="general_short_date_time_description" xml:space="preserve">
    <value>The "g" standard format specifier represents a combination of the short date ("d") and short time ("t") patterns, separated by a space.</value>
  </data>
  <data name="long_date" xml:space="preserve">
    <value>long date</value>
  </data>
  <data name="long_date_description" xml:space="preserve">
    <value>The "D" standard format specifier represents a custom date and time format string that is defined by the current DateTimeFormatInfo.LongDatePattern property. For example, the custom format string for the invariant culture is "dddd, dd MMMM yyyy".</value>
  </data>
  <data name="long_time" xml:space="preserve">
    <value>long time</value>
  </data>
  <data name="long_time_description" xml:space="preserve">
    <value>The "T" standard format specifier represents a custom date and time format string that is defined by a specific culture's DateTimeFormatInfo.LongTimePattern property. For example, the custom format string for the invariant culture is "HH:mm:ss".</value>
  </data>
  <data name="minute_1_2_digits" xml:space="preserve">
    <value>minute (1-2 digits)</value>
  </data>
  <data name="minute_1_2_digits_description" xml:space="preserve">
    <value>The "m" custom format specifier represents the minute as a number from 0 through 59. The minute represents whole minutes that have passed since the last hour. A single-digit minute is formatted without a leading zero.

If the "m" format specifier is used without other custom format specifiers, it's interpreted as the "m" standard date and time format specifier.</value>
  </data>
  <data name="minute_2_digits" xml:space="preserve">
    <value>minute (2 digits)</value>
  </data>
  <data name="minute_2_digits_description" xml:space="preserve">
    <value>The "mm" custom format specifier (plus any number of additional "m" specifiers) represents the minute as a number from 00 through 59. The minute represents whole minutes that have passed since the last hour. A single-digit minute is formatted with a leading zero.</value>
  </data>
  <data name="month_1_2_digits" xml:space="preserve">
    <value>month (1-2 digits)</value>
  </data>
  <data name="month_1_2_digits_description" xml:space="preserve">
    <value>The "M" custom format specifier represents the month as a number from 1 through 12 (or from 1 through 13 for calendars that have 13 months). A single-digit month is formatted without a leading zero.

If the "M" format specifier is used without other custom format specifiers, it's interpreted as the "M" standard date and time format specifier.</value>
  </data>
  <data name="month_2_digits" xml:space="preserve">
    <value>month (2 digits)</value>
  </data>
  <data name="month_2_digits_description" xml:space="preserve">
    <value>The "MM" custom format specifier represents the month as a number from 01 through 12 (or from 1 through 13 for calendars that have 13 months). A single-digit month is formatted with a leading zero.</value>
  </data>
  <data name="month_abbreviated" xml:space="preserve">
    <value>month (abbreviated)</value>
  </data>
  <data name="month_abbreviated_description" xml:space="preserve">
    <value>The "MMM" custom format specifier represents the abbreviated name of the month. The localized abbreviated name of the month is retrieved from the DateTimeFormatInfo.AbbreviatedMonthNames property of the current or specified culture.</value>
  </data>
  <data name="month_day" xml:space="preserve">
    <value>month day</value>
  </data>
  <data name="month_day_description" xml:space="preserve">
    <value>The "M" or "m" standard format specifier represents a custom date and time format string that is defined by the current DateTimeFormatInfo.MonthDayPattern property. For example, the custom format string for the invariant culture is "MMMM dd".</value>
  </data>
  <data name="month_full" xml:space="preserve">
    <value>month (full)</value>
  </data>
  <data name="month_full_description" xml:space="preserve">
    <value>The "MMMM" custom format specifier represents the full name of the month. The localized name of the month is retrieved from the DateTimeFormatInfo.MonthNames property of the current or specified culture.</value>
  </data>
  <data name="period_era" xml:space="preserve">
    <value>period/era</value>
  </data>
  <data name="period_era_description" xml:space="preserve">
    <value>The "g" or "gg" custom format specifiers (plus any number of additional "g" specifiers) represents the period or era, such as A.D. The formatting operation ignores this specifier if the date to be formatted doesn't have an associated period or era string.

If the "g" format specifier is used without other custom format specifiers, it's interpreted as the "g" standard date and time format specifier.</value>
  </data>
  <data name="rfc1123_date_time" xml:space="preserve">
    <value>rfc1123 date/time</value>
  </data>
  <data name="rfc1123_date_time_description" xml:space="preserve">
    <value>The "R" or "r" standard format specifier represents a custom date and time format string that is defined by the DateTimeFormatInfo.RFC1123Pattern property. The pattern reflects a defined standard, and the property is read-only. Therefore, it is always the same, regardless of the culture used or the format provider supplied. The custom format string is "ddd, dd MMM yyyy HH':'mm':'ss 'GMT'". When this standard format specifier is used, the formatting or parsing operation always uses the invariant culture.</value>
  </data>
  <data name="round_trip_date_time" xml:space="preserve">
    <value>round-trip date/time</value>
  </data>
  <data name="round_trip_date_time_description" xml:space="preserve">
    <value>The "O" or "o" standard format specifier represents a custom date and time format string using a pattern that preserves time zone information and emits a result string that complies with ISO 8601. For DateTime values, this format specifier is designed to preserve date and time values along with the DateTime.Kind property in text. The formatted string can be parsed back by using the DateTime.Parse(String, IFormatProvider, DateTimeStyles) or DateTime.ParseExact method if the styles parameter is set to DateTimeStyles.RoundtripKind.

The "O" or "o" standard format specifier corresponds to the "yyyy'-'MM'-'dd'T'HH':'mm':'ss'.'fffffffK" custom format string for DateTime values and to the "yyyy'-'MM'-'dd'T'HH':'mm':'ss'.'fffffffzzz" custom format string for DateTimeOffset values. In this string, the pairs of single quotation marks that delimit individual characters, such as the hyphens, the colons, and the letter "T", indicate that the individual character is a literal that cannot be changed. The apostrophes do not appear in the output string.

The "O" or "o" standard format specifier (and the "yyyy'-'MM'-'dd'T'HH':'mm':'ss'.'fffffffK" custom format string) takes advantage of the three ways that ISO 8601 represents time zone information to preserve the Kind property of DateTime values:

    The time zone component of DateTimeKind.Local date and time values is an offset from UTC (for example, +01:00, -07:00). All DateTimeOffset values are also represented in this format.

    The time zone component of DateTimeKind.Utc date and time values uses "Z" (which stands for zero offset) to represent UTC.

    DateTimeKind.Unspecified date and time values have no time zone information.

Because the "O" or "o" standard format specifier conforms to an international standard, the formatting or parsing operation that uses the specifier always uses the invariant culture and the Gregorian calendar.

Strings that are passed to the Parse, TryParse, ParseExact, and TryParseExact methods of DateTime and DateTimeOffset can be parsed by using the "O" or "o" format specifier if they are in one of these formats. In the case of DateTime objects, the parsing overload that you call should also include a styles parameter with a value of DateTimeStyles.RoundtripKind. Note that if you call a parsing method with the custom format string that corresponds to the "O" or "o" format specifier, you won't get the same results as "O" or "o". This is because parsing methods that use a custom format string can't parse the string representation of date and time values that lack a time zone component or use "Z" to indicate UTC.</value>
  </data>
  <data name="second_1_2_digits" xml:space="preserve">
    <value>second (1-2 digits)</value>
  </data>
  <data name="second_1_2_digits_description" xml:space="preserve">
    <value>The "s" custom format specifier represents the seconds as a number from 0 through 59. The result represents whole seconds that have passed since the last minute. A single-digit second is formatted without a leading zero.

If the "s" format specifier is used without other custom format specifiers, it's interpreted as the "s" standard date and time format specifier.</value>
  </data>
  <data name="second_2_digits" xml:space="preserve">
    <value>second (2 digits)</value>
  </data>
  <data name="second_2_digits_description" xml:space="preserve">
    <value>The "ss" custom format specifier (plus any number of additional "s" specifiers) represents the seconds as a number from 00 through 59. The result represents whole seconds that have passed since the last minute. A single-digit second is formatted with a leading zero.</value>
  </data>
  <data name="short_date" xml:space="preserve">
    <value>short date</value>
  </data>
  <data name="short_date_description" xml:space="preserve">
    <value>The "d" standard format specifier represents a custom date and time format string that is defined by a specific culture's DateTimeFormatInfo.ShortDatePattern property. For example, the custom format string that is returned by the ShortDatePattern property of the invariant culture is "MM/dd/yyyy".</value>
  </data>
  <data name="short_time" xml:space="preserve">
    <value>short time</value>
  </data>
  <data name="short_time_description" xml:space="preserve">
    <value>The "t" standard format specifier represents a custom date and time format string that is defined by the current DateTimeFormatInfo.ShortTimePattern property. For example, the custom format string for the invariant culture is "HH:mm".</value>
  </data>
  <data name="sortable_date_time" xml:space="preserve">
    <value>sortable date/time</value>
  </data>
  <data name="sortable_date_time_description" xml:space="preserve">
    <value>The "s" standard format specifier represents a custom date and time format string that is defined by the DateTimeFormatInfo.SortableDateTimePattern property. The pattern reflects a defined standard (ISO 8601), and the property is read-only. Therefore, it is always the same, regardless of the culture used or the format provider supplied. The custom format string is "yyyy'-'MM'-'dd'T'HH':'mm':'ss".

The purpose of the "s" format specifier is to produce result strings that sort consistently in ascending or descending order based on date and time values. As a result, although the "s" standard format specifier represents a date and time value in a consistent format, the formatting operation does not modify the value of the date and time object that is being formatted to reflect its DateTime.Kind property or its DateTimeOffset.Offset value. For example, the result strings produced by formatting the date and time values 2014-11-15T18:32:17+00:00 and 2014-11-15T18:32:17+08:00 are identical.

When this standard format specifier is used, the formatting or parsing operation always uses the invariant culture.</value>
  </data>
  <data name="time_separator" xml:space="preserve">
    <value>time separator</value>
  </data>
  <data name="time_separator_description" xml:space="preserve">
    <value>The ":" custom format specifier represents the time separator, which is used to differentiate hours, minutes, and seconds. The appropriate localized time separator is retrieved from the DateTimeFormatInfo.TimeSeparator property of the current or specified culture.

Note: To change the time separator for a particular date and time string, specify the separator character within a literal string delimiter. For example, the custom format string hh'_'dd'_'ss produces a result string in which "_" (an underscore) is always used as the time separator. To change the time separator for all dates for a culture, either change the value of the DateTimeFormatInfo.TimeSeparator property of the current culture, or instantiate a DateTimeFormatInfo object, assign the character to its TimeSeparator property, and call an overload of the formatting method that includes an IFormatProvider parameter.

If the ":" format specifier is used without other custom format specifiers, it's interpreted as a standard date and time format specifier and throws a FormatException.</value>
  </data>
  <data name="time_zone" xml:space="preserve">
    <value>time zone</value>
  </data>
  <data name="time_zone_description" xml:space="preserve">
    <value>The "K" custom format specifier represents the time zone information of a date and time value. When this format specifier is used with DateTime values, the result string is defined by the value of the DateTime.Kind property:

    For the local time zone (a DateTime.Kind property value of DateTimeKind.Local), this specifier is equivalent to the "zzz" specifier and produces a result string containing the local offset from Coordinated Universal Time (UTC); for example, "-07:00".

    For a UTC time (a DateTime.Kind property value of DateTimeKind.Utc), the result string includes a "Z" character to represent a UTC date.

    For a time from an unspecified time zone (a time whose DateTime.Kind property equals DateTimeKind.Unspecified), the result is equivalent to String.Empty.

For DateTimeOffset values, the "K" format specifier is equivalent to the "zzz" format specifier, and produces a result string containing the DateTimeOffset value's offset from UTC.

If the "K" format specifier is used without other custom format specifiers, it's interpreted as a standard date and time format specifier and throws a FormatException.</value>
  </data>
  <data name="universal_full_date_time" xml:space="preserve">
    <value>universal full date/time</value>
  </data>
  <data name="universal_full_date_time_description" xml:space="preserve">
    <value>The "U" standard format specifier represents a custom date and time format string that is defined by a specified culture's DateTimeFormatInfo.FullDateTimePattern property. The pattern is the same as the "F" pattern. However, the DateTime value is automatically converted to UTC before it is formatted.</value>
  </data>
  <data name="universal_sortable_date_time" xml:space="preserve">
    <value>universal sortable date/time</value>
  </data>
  <data name="universal_sortable_date_time_description" xml:space="preserve">
    <value>The "u" standard format specifier represents a custom date and time format string that is defined by the DateTimeFormatInfo.UniversalSortableDateTimePattern property. The pattern reflects a defined standard, and the property is read-only. Therefore, it is always the same, regardless of the culture used or the format provider supplied. The custom format string is "yyyy'-'MM'-'dd HH':'mm':'ss'Z'". When this standard format specifier is used, the formatting or parsing operation always uses the invariant culture.

Although the result string should express a time as Coordinated Universal Time (UTC), no conversion of the original DateTime value is performed during the formatting operation. Therefore, you must convert a DateTime value to UTC by calling the DateTime.ToUniversalTime method before formatting it.</value>
  </data>
  <data name="utc_hour_and_minute_offset" xml:space="preserve">
    <value>utc hour and minute offset</value>
  </data>
  <data name="utc_hour_and_minute_offset_description" xml:space="preserve">
    <value>With DateTime values, the "zzz" custom format specifier represents the signed offset of the local operating system's time zone from UTC, measured in hours and minutes. It doesn't reflect the value of an instance's DateTime.Kind property. For this reason, the "zzz" format specifier is not recommended for use with DateTime values.

With DateTimeOffset values, this format specifier represents the DateTimeOffset value's offset from UTC in hours and minutes.

The offset is always displayed with a leading sign. A plus sign (+) indicates hours ahead of UTC, and a minus sign (-) indicates hours behind UTC. A single-digit offset is formatted with a leading zero.</value>
  </data>
  <data name="utc_hour_offset_1_2_digits" xml:space="preserve">
    <value>utc hour offset (1-2 digits)</value>
  </data>
  <data name="utc_hour_offset_1_2_digits_description" xml:space="preserve">
    <value>With DateTime values, the "z" custom format specifier represents the signed offset of the local operating system's time zone from Coordinated Universal Time (UTC), measured in hours. It doesn't reflect the value of an instance's DateTime.Kind property. For this reason, the "z" format specifier is not recommended for use with DateTime values.

With DateTimeOffset values, this format specifier represents the DateTimeOffset value's offset from UTC in hours.

The offset is always displayed with a leading sign. A plus sign (+) indicates hours ahead of UTC, and a minus sign (-) indicates hours behind UTC. A single-digit offset is formatted without a leading zero.

If the "z" format specifier is used without other custom format specifiers, it's interpreted as a standard date and time format specifier and throws a FormatException.</value>
  </data>
  <data name="utc_hour_offset_2_digits" xml:space="preserve">
    <value>utc hour offset (2 digits)</value>
  </data>
  <data name="utc_hour_offset_2_digits_description" xml:space="preserve">
    <value>With DateTime values, the "zz" custom format specifier represents the signed offset of the local operating system's time zone from UTC, measured in hours. It doesn't reflect the value of an instance's DateTime.Kind property. For this reason, the "zz" format specifier is not recommended for use with DateTime values.

With DateTimeOffset values, this format specifier represents the DateTimeOffset value's offset from UTC in hours.

The offset is always displayed with a leading sign. A plus sign (+) indicates hours ahead of UTC, and a minus sign (-) indicates hours behind UTC. A single-digit offset is formatted with a leading zero.</value>
  </data>
  <data name="year_1_2_digits" xml:space="preserve">
    <value>year (1-2 digits)</value>
  </data>
  <data name="year_1_2_digits_description" xml:space="preserve">
    <value>The "y" custom format specifier represents the year as a one-digit or two-digit number. If the year has more than two digits, only the two low-order digits appear in the result. If the first digit of a two-digit year begins with a zero (for example, 2008), the number is formatted without a leading zero.

If the "y" format specifier is used without other custom format specifiers, it's interpreted as the "y" standard date and time format specifier.</value>
  </data>
  <data name="year_2_digits" xml:space="preserve">
    <value>year (2 digits)</value>
  </data>
  <data name="year_2_digits_description" xml:space="preserve">
    <value>The "yy" custom format specifier represents the year as a two-digit number. If the year has more than two digits, only the two low-order digits appear in the result. If the two-digit year has fewer than two significant digits, the number is padded with leading zeros to produce two digits.

In a parsing operation, a two-digit year that is parsed using the "yy" custom format specifier is interpreted based on the Calendar.TwoDigitYearMax property of the format provider's current calendar. The following example parses the string representation of a date that has a two-digit year by using the default Gregorian calendar of the en-US culture, which, in this case, is the current culture. It then changes the current culture's CultureInfo object to use a GregorianCalendar object whose TwoDigitYearMax property has been modified.</value>
  </data>
  <data name="year_3_4_digits" xml:space="preserve">
    <value>year (3-4 digits)</value>
  </data>
  <data name="year_3_4_digits_description" xml:space="preserve">
    <value>The "yyy" custom format specifier represents the year with a minimum of three digits. If the year has more than three significant digits, they are included in the result string. If the year has fewer than three digits, the number is padded with leading zeros to produce three digits.</value>
  </data>
  <data name="year_4_digits" xml:space="preserve">
    <value>year (4 digits)</value>
  </data>
  <data name="year_4_digits_description" xml:space="preserve">
    <value>The "yyyy" custom format specifier represents the year with a minimum of four digits. If the year has more than four significant digits, they are included in the result string. If the year has fewer than four digits, the number is padded with leading zeros to produce four digits.</value>
  </data>
  <data name="year_5_digits" xml:space="preserve">
    <value>year (5 digits)</value>
  </data>
  <data name="year_5_digits_description" xml:space="preserve">
    <value>The "yyyyy" custom format specifier (plus any number of additional "y" specifiers) represents the year with a minimum of five digits. If the year has more than five significant digits, they are included in the result string. If the year has fewer than five digits, the number is padded with leading zeros to produce five digits.

If there are additional "y" specifiers, the number is padded with as many leading zeros as necessary to produce the number of "y" specifiers.</value>
  </data>
  <data name="year_month" xml:space="preserve">
    <value>year month</value>
  </data>
  <data name="year_month_description" xml:space="preserve">
    <value>The "Y" or "y" standard format specifier represents a custom date and time format string that is defined by the DateTimeFormatInfo.YearMonthPattern property of a specified culture. For example, the custom format string for the invariant culture is "yyyy MMMM".</value>
  </data>
  <data name="_10000000ths_of_a_second" xml:space="preserve">
    <value>10,000,000ths of a second</value>
  </data>
  <data name="_10000000ths_of_a_second_description" xml:space="preserve">
    <value>The "fffffff" custom format specifier represents the seven most significant digits of the seconds fraction; that is, it represents the ten millionths of a second in a date and time value.

Although it's possible to display the ten millionths of a second component of a time value, that value may not be meaningful. The precision of date and time values depends on the resolution of the system clock. On the Windows NT 3.5 (and later) and Windows Vista operating systems, the clock's resolution is approximately 10-15 milliseconds.</value>
  </data>
  <data name="_10000000ths_of_a_second_non_zero" xml:space="preserve">
    <value>10,000,000ths of a second (non-zero)</value>
  </data>
  <data name="_10000000ths_of_a_second_non_zero_description" xml:space="preserve">
    <value>The "FFFFFFF" custom format specifier represents the seven most significant digits of the seconds fraction; that is, it represents the ten millionths of a second in a date and time value. However, trailing zeros or seven zero digits aren't displayed.

Although it's possible to display the ten millionths of a second component of a time value, that value may not be meaningful. The precision of date and time values depends on the resolution of the system clock. On the Windows NT 3.5 (and later) and Windows Vista operating systems, the clock's resolution is approximately 10-15 milliseconds.</value>
  </data>
  <data name="_1000000ths_of_a_second" xml:space="preserve">
    <value>1,000,000ths of a second</value>
  </data>
  <data name="_1000000ths_of_a_second_description" xml:space="preserve">
    <value>The "ffffff" custom format specifier represents the six most significant digits of the seconds fraction; that is, it represents the millionths of a second in a date and time value.

Although it's possible to display the millionths of a second component of a time value, that value may not be meaningful. The precision of date and time values depends on the resolution of the system clock. On the Windows NT 3.5 (and later) and Windows Vista operating systems, the clock's resolution is approximately 10-15 milliseconds.</value>
  </data>
  <data name="_1000000ths_of_a_second_non_zero" xml:space="preserve">
    <value>1,000,000ths of a second (non-zero)</value>
  </data>
  <data name="_1000000ths_of_a_second_non_zero_description" xml:space="preserve">
    <value>The "FFFFFF" custom format specifier represents the six most significant digits of the seconds fraction; that is, it represents the millionths of a second in a date and time value. However, trailing zeros or six zero digits aren't displayed.

Although it's possible to display the millionths of a second component of a time value, that value may not be meaningful. The precision of date and time values depends on the resolution of the system clock. On the Windows NT 3.5 (and later) and Windows Vista operating systems, the clock's resolution is approximately 10-15 milliseconds.</value>
  </data>
  <data name="_100000ths_of_a_second" xml:space="preserve">
    <value>100,000ths of a second</value>
  </data>
  <data name="_100000ths_of_a_second_description" xml:space="preserve">
    <value>The "fffff" custom format specifier represents the five most significant digits of the seconds fraction; that is, it represents the hundred thousandths of a second in a date and time value.

Although it's possible to display the hundred thousandths of a second component of a time value, that value may not be meaningful. The precision of date and time values depends on the resolution of the system clock. On the Windows NT 3.5 (and later) and Windows Vista operating systems, the clock's resolution is approximately 10-15 milliseconds.</value>
  </data>
  <data name="_100000ths_of_a_second_non_zero" xml:space="preserve">
    <value>100,000ths of a second (non-zero)</value>
  </data>
  <data name="_100000ths_of_a_second_non_zero_description" xml:space="preserve">
    <value>The "FFFFF" custom format specifier represents the five most significant digits of the seconds fraction; that is, it represents the hundred thousandths of a second in a date and time value. However, trailing zeros or five zero digits aren't displayed.

Although it's possible to display the hundred thousandths of a second component of a time value, that value may not be meaningful. The precision of date and time values depends on the resolution of the system clock. On the Windows NT 3.5 (and later) and Windows Vista operating systems, the clock's resolution is approximately 10-15 milliseconds.</value>
  </data>
  <data name="_10000ths_of_a_second" xml:space="preserve">
    <value>10,000ths of a second</value>
  </data>
  <data name="_10000ths_of_a_second_description" xml:space="preserve">
    <value>The "ffff" custom format specifier represents the four most significant digits of the seconds fraction; that is, it represents the ten thousandths of a second in a date and time value.

Although it's possible to display the ten thousandths of a second component of a time value, that value may not be meaningful. The precision of date and time values depends on the resolution of the system clock. On the Windows NT version 3.5 (and later) and Windows Vista operating systems, the clock's resolution is approximately 10-15 milliseconds.</value>
  </data>
  <data name="_10000ths_of_a_second_non_zero" xml:space="preserve">
    <value>10,000ths of a second (non-zero)</value>
  </data>
  <data name="_10000ths_of_a_second_non_zero_description" xml:space="preserve">
    <value>The "FFFF" custom format specifier represents the four most significant digits of the seconds fraction; that is, it represents the ten thousandths of a second in a date and time value. However, trailing zeros or four zero digits aren't displayed.

Although it's possible to display the ten thousandths of a second component of a time value, that value may not be meaningful. The precision of date and time values depends on the resolution of the system clock. On the Windows NT 3.5 (and later) and Windows Vista operating systems, the clock's resolution is approximately 10-15 milliseconds.</value>
  </data>
  <data name="_1000ths_of_a_second" xml:space="preserve">
    <value>1,000ths of a second</value>
  </data>
  <data name="_1000ths_of_a_second_description" xml:space="preserve">
    <value>The "fff" custom format specifier represents the three most significant digits of the seconds fraction; that is, it represents the milliseconds in a date and time value.</value>
  </data>
  <data name="_1000ths_of_a_second_non_zero" xml:space="preserve">
    <value>1,000ths of a second (non-zero)</value>
  </data>
  <data name="_1000ths_of_a_second_non_zero_description" xml:space="preserve">
    <value>The "FFF" custom format specifier represents the three most significant digits of the seconds fraction; that is, it represents the milliseconds in a date and time value. However, trailing zeros or three zero digits aren't displayed.</value>
  </data>
  <data name="_100ths_of_a_second" xml:space="preserve">
    <value>100ths of a second</value>
  </data>
  <data name="_100ths_of_a_second_description" xml:space="preserve">
    <value>The "ff" custom format specifier represents the two most significant digits of the seconds fraction; that is, it represents the hundredths of a second in a date and time value.</value>
  </data>
  <data name="_100ths_of_a_second_non_zero" xml:space="preserve">
    <value>100ths of a second (non-zero)</value>
  </data>
  <data name="_100ths_of_a_second_non_zero_description" xml:space="preserve">
    <value>The "FF" custom format specifier represents the two most significant digits of the seconds fraction; that is, it represents the hundredths of a second in a date and time value. However, trailing zeros or two zero digits aren't displayed.</value>
  </data>
  <data name="_10ths_of_a_second" xml:space="preserve">
    <value>10ths of a second</value>
  </data>
  <data name="_10ths_of_a_second_description" xml:space="preserve">
    <value>The "f" custom format specifier represents the most significant digit of the seconds fraction; that is, it represents the tenths of a second in a date and time value.

If the "f" format specifier is used without other format specifiers, it's interpreted as the "f" standard date and time format specifier.

When you use "f" format specifiers as part of a format string supplied to the ParseExact or TryParseExact method, the number of "f" format specifiers indicates the number of most significant digits of the seconds fraction that must be present to successfully parse the string.</value>
    <comment>{Locked="ParseExact"}{Locked="TryParseExact"}{Locked=""f""}</comment>
  </data>
  <data name="_10ths_of_a_second_non_zero" xml:space="preserve">
    <value>10ths of a second (non-zero)</value>
  </data>
  <data name="_10ths_of_a_second_non_zero_description" xml:space="preserve">
    <value>The "F" custom format specifier represents the most significant digit of the seconds fraction; that is, it represents the tenths of a second in a date and time value. Nothing is displayed if the digit is zero.

If the "F" format specifier is used without other format specifiers, it's interpreted as the "F" standard date and time format specifier.

The number of "F" format specifiers used with the ParseExact, TryParseExact, ParseExact, or TryParseExact method indicates the maximum number of most significant digits of the seconds fraction that can be present to successfully parse the string.</value>
  </data>
  <data name="_12_hour_clock_1_2_digits" xml:space="preserve">
    <value>12 hour clock (1-2 digits)</value>
  </data>
  <data name="_12_hour_clock_1_2_digits_description" xml:space="preserve">
    <value>The "h" custom format specifier represents the hour as a number from 1 through 12; that is, the hour is represented by a 12-hour clock that counts the whole hours since midnight or noon. A particular hour after midnight is indistinguishable from the same hour after noon. The hour is not rounded, and a single-digit hour is formatted without a leading zero. For example, given a time of 5:43 in the morning or afternoon, this custom format specifier displays "5".

If the "h" format specifier is used without other custom format specifiers, it's interpreted as a standard date and time format specifier and throws a FormatException.</value>
  </data>
  <data name="_12_hour_clock_2_digits" xml:space="preserve">
    <value>12 hour clock (2 digits)</value>
  </data>
  <data name="_12_hour_clock_2_digits_description" xml:space="preserve">
    <value>The "hh" custom format specifier (plus any number of additional "h" specifiers) represents the hour as a number from 01 through 12; that is, the hour is represented by a 12-hour clock that counts the whole hours since midnight or noon. A particular hour after midnight is indistinguishable from the same hour after noon. The hour is not rounded, and a single-digit hour is formatted with a leading zero. For example, given a time of 5:43 in the morning or afternoon, this format specifier displays "05".</value>
  </data>
  <data name="_24_hour_clock_1_2_digits" xml:space="preserve">
    <value>24 hour clock (1-2 digits)</value>
  </data>
  <data name="_24_hour_clock_1_2_digits_description" xml:space="preserve">
    <value>The "H" custom format specifier represents the hour as a number from 0 through 23; that is, the hour is represented by a zero-based 24-hour clock that counts the hours since midnight. A single-digit hour is formatted without a leading zero.

If the "H" format specifier is used without other custom format specifiers, it's interpreted as a standard date and time format specifier and throws a FormatException.</value>
  </data>
  <data name="_24_hour_clock_2_digits" xml:space="preserve">
    <value>24 hour clock (2 digits)</value>
  </data>
  <data name="_24_hour_clock_2_digits_description" xml:space="preserve">
    <value>The "HH" custom format specifier (plus any number of additional "H" specifiers) represents the hour as a number from 00 through 23; that is, the hour is represented by a zero-based 24-hour clock that counts the hours since midnight. A single-digit hour is formatted with a leading zero.</value>
  </data>
  <data name="Implement_remaining_members_explicitly" xml:space="preserve">
    <value>Implement remaining members explicitly</value>
  </data>
  <data name="Generate_for_0" xml:space="preserve">
    <value>Generate for '{0}'</value>
  </data>
  <data name="Generate_comparison_operators" xml:space="preserve">
    <value>Generate comparison operators</value>
  </data>
  <data name="Create_and_assign_remaining_as_fields" xml:space="preserve">
    <value>Create and assign remaining as fields</value>
  </data>
  <data name="Create_and_assign_remaining_as_properties" xml:space="preserve">
    <value>Create and assign remaining as properties</value>
  </data>
  <data name="Add_explicit_cast" xml:space="preserve">
    <value>Add explicit cast</value>
  </data>
  <data name="Example" xml:space="preserve">
    <value>Example:</value>
    <comment>Singular form when we want to show an example, but only have one to show.</comment>
  </data>
  <data name="Examples" xml:space="preserve">
    <value>Examples:</value>
    <comment>Plural form when we have multiple examples to show.</comment>
  </data>
  <data name="Alternation_conditions_cannot_be_comments" xml:space="preserve">
    <value>Alternation conditions cannot be comments</value>
    <comment>This is an error message shown to the user when they write an invalid Regular Expression. Example: a|(?#b)</comment>
  </data>
  <data name="Alternation_conditions_do_not_capture_and_cannot_be_named" xml:space="preserve">
    <value>Alternation conditions do not capture and cannot be named</value>
    <comment>This is an error message shown to the user when they write an invalid Regular Expression. Example: (?(?'x'))</comment>
  </data>
  <data name="A_subtraction_must_be_the_last_element_in_a_character_class" xml:space="preserve">
    <value>A subtraction must be the last element in a character class</value>
    <comment>This is an error message shown to the user when they write an invalid Regular Expression. Example: [a-[b]-c]</comment>
  </data>
  <data name="Cannot_include_class_0_in_character_range" xml:space="preserve">
    <value>Cannot include class \{0} in character range</value>
    <comment>This is an error message shown to the user when they write an invalid Regular Expression. Example: [a-\w]. {0} is the invalid class (\w here)</comment>
  </data>
  <data name="Capture_group_numbers_must_be_less_than_or_equal_to_Int32_MaxValue" xml:space="preserve">
    <value>Capture group numbers must be less than or equal to Int32.MaxValue</value>
    <comment>This is an error message shown to the user when they write an invalid Regular Expression. Example: a{2147483648}</comment>
  </data>
  <data name="Capture_number_cannot_be_zero" xml:space="preserve">
    <value>Capture number cannot be zero</value>
    <comment>This is an error message shown to the user when they write an invalid Regular Expression. Example: (?&lt;0&gt;a)</comment>
  </data>
  <data name="Illegal_backslash_at_end_of_pattern" xml:space="preserve">
    <value>Illegal \ at end of pattern</value>
    <comment>This is an error message shown to the user when they write an invalid Regular Expression. Example: \</comment>
  </data>
  <data name="Illegal_x_y_with_x_less_than_y" xml:space="preserve">
    <value>Illegal {x,y} with x &gt; y</value>
    <comment>This is an error message shown to the user when they write an invalid Regular Expression. Example: a{1,0}</comment>
  </data>
  <data name="Incomplete_character_escape" xml:space="preserve">
    <value>Incomplete \p{X} character escape</value>
    <comment>This is an error message shown to the user when they write an invalid Regular Expression. Example: \p{ Cc }</comment>
  </data>
  <data name="Insufficient_hexadecimal_digits" xml:space="preserve">
    <value>Insufficient hexadecimal digits</value>
    <comment>This is an error message shown to the user when they write an invalid Regular Expression. Example: \x</comment>
  </data>
  <data name="Invalid_group_name_Group_names_must_begin_with_a_word_character" xml:space="preserve">
    <value>Invalid group name: Group names must begin with a word character</value>
    <comment>This is an error message shown to the user when they write an invalid Regular Expression. Example: (?&lt;a &gt;a)</comment>
  </data>
  <data name="Malformed" xml:space="preserve">
    <value>malformed</value>
    <comment>This is an error message shown to the user when they write an invalid Regular Expression. Example: (?(0</comment>
  </data>
  <data name="Malformed_character_escape" xml:space="preserve">
    <value>Malformed \p{X} character escape</value>
    <comment>This is an error message shown to the user when they write an invalid Regular Expression. Example: \p {Cc}</comment>
  </data>
  <data name="Malformed_named_back_reference" xml:space="preserve">
    <value>Malformed \k&lt;...&gt; named back reference</value>
    <comment>This is an error message shown to the user when they write an invalid Regular Expression. Example: \k'</comment>
  </data>
  <data name="Missing_control_character" xml:space="preserve">
    <value>Missing control character</value>
    <comment>This is an error message shown to the user when they write an invalid Regular Expression. Example: \c</comment>
  </data>
  <data name="Nested_quantifier_0" xml:space="preserve">
    <value>Nested quantifier {0}</value>
    <comment>This is an error message shown to the user when they write an invalid Regular Expression. Example: a**. In this case {0} will be '*', the extra unnecessary quantifier.</comment>
  </data>
  <data name="Not_enough_close_parens" xml:space="preserve">
    <value>Not enough )'s</value>
    <comment>This is an error message shown to the user when they write an invalid Regular Expression. Example: (a</comment>
  </data>
  <data name="Quantifier_x_y_following_nothing" xml:space="preserve">
    <value>Quantifier {x,y} following nothing</value>
    <comment>This is an error message shown to the user when they write an invalid Regular Expression. Example: *</comment>
  </data>
  <data name="Reference_to_undefined_group" xml:space="preserve">
    <value>reference to undefined group</value>
    <comment>This is an error message shown to the user when they write an invalid Regular Expression. Example: (?(1))</comment>
  </data>
  <data name="Reference_to_undefined_group_name_0" xml:space="preserve">
    <value>Reference to undefined group name {0}</value>
    <comment>This is an error message shown to the user when they write an invalid Regular Expression. Example: \k&lt;a&gt;. Here, {0} will be the name of the undefined group ('a')</comment>
  </data>
  <data name="Reference_to_undefined_group_number_0" xml:space="preserve">
    <value>Reference to undefined group number {0}</value>
    <comment>This is an error message shown to the user when they write an invalid Regular Expression. Example: (?&lt;-1&gt;). Here, {0} will be the number of the undefined group ('1')</comment>
  </data>
  <data name="Too_many_bars_in_conditional_grouping" xml:space="preserve">
    <value>Too many | in (?()|)</value>
    <comment>This is an error message shown to the user when they write an invalid Regular Expression. Example: (?(0)a|b|)</comment>
  </data>
  <data name="Too_many_close_parens" xml:space="preserve">
    <value>Too many )'s</value>
    <comment>This is an error message shown to the user when they write an invalid Regular Expression. Example: )</comment>
  </data>
  <data name="Unknown_property" xml:space="preserve">
    <value>Unknown property</value>
    <comment>This is an error message shown to the user when they write an invalid Regular Expression. Example: \p{}</comment>
  </data>
  <data name="Unknown_property_0" xml:space="preserve">
    <value>Unknown property '{0}'</value>
    <comment>This is an error message shown to the user when they write an invalid Regular Expression. Example: \p{xxx}. Here, {0} will be the name of the unknown property ('xxx')</comment>
  </data>
  <data name="Unrecognized_control_character" xml:space="preserve">
    <value>Unrecognized control character</value>
    <comment>This is an error message shown to the user when they write an invalid Regular Expression. Example: [\c]</comment>
  </data>
  <data name="Unrecognized_escape_sequence_0" xml:space="preserve">
    <value>Unrecognized escape sequence \{0}</value>
    <comment>This is an error message shown to the user when they write an invalid Regular Expression. Example: \m. Here, {0} will be the unrecognized character ('m')</comment>
  </data>
  <data name="Unrecognized_grouping_construct" xml:space="preserve">
    <value>Unrecognized grouping construct</value>
    <comment>This is an error message shown to the user when they write an invalid Regular Expression. Example: (?&lt;</comment>
  </data>
  <data name="Unterminated_character_class_set" xml:space="preserve">
    <value>Unterminated [] set</value>
    <comment>This is an error message shown to the user when they write an invalid Regular Expression. Example: [</comment>
  </data>
  <data name="Unterminated_regex_comment" xml:space="preserve">
    <value>Unterminated (?#...) comment</value>
    <comment>This is an error message shown to the user when they write an invalid Regular Expression. Example: (?#</comment>
  </data>
  <data name="x_y_range_in_reverse_order" xml:space="preserve">
    <value>[x-y] range in reverse order</value>
    <comment>This is an error message shown to the user when they write an invalid Regular Expression. Example: [b-a]</comment>
  </data>
  <data name="Regex_issue_0" xml:space="preserve">
    <value>Regex issue: {0}</value>
    <comment>This is an error message shown to the user when they write an invalid Regular Expression. {0} will be the actual text of one of the above Regular Expression errors.</comment>
  </data>
  <data name="Regex_number_decimal_digit" xml:space="preserve">
    <value>number, decimal digit</value>
  </data>
  <data name="Regex_number_letter" xml:space="preserve">
    <value>number, letter</value>
  </data>
  <data name="Regex_number_other" xml:space="preserve">
    <value>number, other</value>
  </data>
  <data name="Regex_other_control" xml:space="preserve">
    <value>other, control</value>
  </data>
  <data name="Regex_other_format" xml:space="preserve">
    <value>other, format</value>
  </data>
  <data name="Regex_other_not_assigned" xml:space="preserve">
    <value>other, not assigned</value>
  </data>
  <data name="Regex_other_private_use" xml:space="preserve">
    <value>other, private use</value>
  </data>
  <data name="Regex_other_surrogate" xml:space="preserve">
    <value>other, surrogate</value>
  </data>
  <data name="Regex_punctuation_close" xml:space="preserve">
    <value>punctuation, close</value>
  </data>
  <data name="Regex_punctuation_connector" xml:space="preserve">
    <value>punctuation, connector</value>
  </data>
  <data name="Regex_punctuation_dash" xml:space="preserve">
    <value>punctuation, dash</value>
  </data>
  <data name="Regex_punctuation_final_quote" xml:space="preserve">
    <value>punctuation, final quote</value>
  </data>
  <data name="Regex_punctuation_initial_quote" xml:space="preserve">
    <value>punctuation, initial quote</value>
  </data>
  <data name="Regex_punctuation_open" xml:space="preserve">
    <value>punctuation, open</value>
  </data>
  <data name="Regex_punctuation_other" xml:space="preserve">
    <value>punctuation, other</value>
  </data>
  <data name="Regex_separator_line" xml:space="preserve">
    <value>separator, line</value>
  </data>
  <data name="Regex_separator_paragraph" xml:space="preserve">
    <value>separator, paragraph</value>
  </data>
  <data name="Regex_separator_space" xml:space="preserve">
    <value>separator, space</value>
  </data>
  <data name="Regex_symbol_currency" xml:space="preserve">
    <value>symbol, currency</value>
  </data>
  <data name="Regex_symbol_math" xml:space="preserve">
    <value>symbol, math</value>
  </data>
  <data name="Regex_symbol_modifier" xml:space="preserve">
    <value>symbol, modifier</value>
  </data>
  <data name="Regex_symbol_other" xml:space="preserve">
    <value>symbol, other</value>
  </data>
  <data name="Regex_letter_lowercase" xml:space="preserve">
    <value>letter, lowercase</value>
  </data>
  <data name="Regex_letter_modifier" xml:space="preserve">
    <value>letter, modifier</value>
  </data>
  <data name="Regex_letter_other" xml:space="preserve">
    <value>letter, other</value>
  </data>
  <data name="Regex_letter_titlecase" xml:space="preserve">
    <value>letter, titlecase</value>
  </data>
  <data name="Regex_mark_enclosing" xml:space="preserve">
    <value>mark, enclosing</value>
  </data>
  <data name="Regex_mark_nonspacing" xml:space="preserve">
    <value>mark, nonspacing</value>
  </data>
  <data name="Regex_mark_spacing_combining" xml:space="preserve">
    <value>mark, spacing combining</value>
  </data>
  <data name="Regex_contiguous_matches_long" xml:space="preserve">
    <value>The \G anchor specifies that a match must occur at the point where the previous match ended. When you use this anchor with the Regex.Matches or Match.NextMatch method, it ensures that all matches are contiguous.</value>
  </data>
  <data name="Regex_contiguous_matches_short" xml:space="preserve">
    <value>contiguous matches</value>
  </data>
  <data name="Regex_end_of_string_only_long" xml:space="preserve">
    <value>The \z anchor specifies that a match must occur at the end of the input string. Like the $ language element, \z ignores the RegexOptions.Multiline option. Unlike the \Z language element, \z does not match a \n character at the end of a string. Therefore, it can only match the last line of the input string.</value>
  </data>
  <data name="Regex_end_of_string_only_short" xml:space="preserve">
    <value>end of string only</value>
  </data>
  <data name="Regex_end_of_string_or_before_ending_newline_long" xml:space="preserve">
    <value>The \Z anchor specifies that a match must occur at the end of the input string, or before \n at the end of the input string. It is identical to the $ anchor, except that \Z ignores the RegexOptions.Multiline option. Therefore, in a multiline string, it can only match the end of the last line, or the last line before \n.

The \Z anchor matches \n but does not match \r\n (the CR/LF character combination). To match CR/LF, include \r?\Z in the regular expression pattern.</value>
  </data>
  <data name="Regex_end_of_string_or_before_ending_newline_short" xml:space="preserve">
    <value>end of string or before ending newline</value>
  </data>
  <data name="Regex_non_word_boundary_long" xml:space="preserve">
    <value>The \B anchor specifies that the match must not occur on a word boundary. It is the opposite of the \b anchor.</value>
  </data>
  <data name="Regex_non_word_boundary_short" xml:space="preserve">
    <value>non-word boundary</value>
  </data>
  <data name="Regex_start_of_string_only_long" xml:space="preserve">
    <value>The \A anchor specifies that a match must occur at the beginning of the input string. It is identical to the ^ anchor, except that \A ignores the RegexOptions.Multiline option. Therefore, it can only match the start of the first line in a multiline input string.</value>
  </data>
  <data name="Regex_start_of_string_only_short" xml:space="preserve">
    <value>start of string only</value>
  </data>
  <data name="Regex_word_boundary_long" xml:space="preserve">
    <value>The \b anchor specifies that the match must occur on a boundary between a word character (the \w language element) and a non-word character (the \W language element). Word characters consist of alphanumeric characters and underscores; a non-word character is any character that is not alphanumeric or an underscore. The match may also occur on a word boundary at the beginning or end of the string.

The \b anchor is frequently used to ensure that a subexpression matches an entire word instead of just the beginning or end of a word.</value>
  </data>
  <data name="Regex_word_boundary_short" xml:space="preserve">
    <value>word boundary</value>
  </data>
  <data name="Regex_start_of_string_or_line_long" xml:space="preserve">
    <value>The ^ anchor specifies that the following pattern must begin at the first character position of the string. If you use ^ with the RegexOptions.Multiline option, the match must occur at the beginning of each line.</value>
  </data>
  <data name="Regex_start_of_string_or_line_short" xml:space="preserve">
    <value>start of string or line</value>
  </data>
  <data name="Regex_end_of_string_or_line_long" xml:space="preserve">
    <value>The $ anchor specifies that the preceding pattern must occur at the end of the input string, or before \n at the end of the input string. If you use $ with the RegexOptions.Multiline option, the match can also occur at the end of a line.

The $ anchor matches \n but does not match \r\n (the combination of carriage return and newline characters, or CR/LF). To match the CR/LF character combination, include \r?$ in the regular expression pattern.</value>
  </data>
  <data name="Regex_end_of_string_or_line_short" xml:space="preserve">
    <value>end of string or line</value>
  </data>
  <data name="Regex_any_character_group_long" xml:space="preserve">
    <value>The period character (.) matches any character except \n (the newline character, \u000A).  If a regular expression pattern is modified by the RegexOptions.Singleline option, or if the portion of the pattern that contains the . character class is modified by the 's' option, . matches any character.</value>
  </data>
  <data name="Regex_any_character_group_short" xml:space="preserve">
    <value>any character</value>
  </data>
  <data name="Regex_backspace_character_long" xml:space="preserve">
    <value>Matches a backspace character, \u0008</value>
  </data>
  <data name="Regex_backspace_character_short" xml:space="preserve">
    <value>backspace character</value>
  </data>
  <data name="Regex_bell_character_long" xml:space="preserve">
    <value>Matches a bell (alarm) character, \u0007</value>
  </data>
  <data name="Regex_bell_character_short" xml:space="preserve">
    <value>bell character</value>
  </data>
  <data name="Regex_carriage_return_character_long" xml:space="preserve">
    <value>Matches a carriage-return character, \u000D.  Note that \r is not equivalent to the newline character, \n.</value>
  </data>
  <data name="Regex_carriage_return_character_short" xml:space="preserve">
    <value>carriage-return character</value>
  </data>
  <data name="Regex_control_character_long" xml:space="preserve">
    <value>Matches an ASCII control character, where X is the letter of the control character. For example, \cC is CTRL-C.</value>
  </data>
  <data name="Regex_control_character_short" xml:space="preserve">
    <value>control character</value>
  </data>
  <data name="Regex_decimal_digit_character_long" xml:space="preserve">
    <value>\d matches any decimal digit. It is equivalent to the \p{Nd} regular expression pattern, which includes the standard decimal digits 0-9 as well as the decimal digits of a number of other character sets.

If ECMAScript-compliant behavior is specified, \d is equivalent to [0-9]</value>
  </data>
  <data name="Regex_decimal_digit_character_short" xml:space="preserve">
    <value>decimal-digit character</value>
  </data>
  <data name="Regex_escape_character_long" xml:space="preserve">
    <value>Matches an escape character, \u001B</value>
  </data>
  <data name="Regex_escape_character_short" xml:space="preserve">
    <value>escape character</value>
  </data>
  <data name="Regex_form_feed_character_long" xml:space="preserve">
    <value>Matches a form-feed character, \u000C</value>
  </data>
  <data name="Regex_form_feed_character_short" xml:space="preserve">
    <value>form-feed character</value>
  </data>
  <data name="Regex_hexadecimal_escape_long" xml:space="preserve">
    <value>Matches an ASCII character, where ## is a two-digit hexadecimal character code.</value>
  </data>
  <data name="Regex_hexadecimal_escape_short" xml:space="preserve">
    <value>hexadecimal escape</value>
  </data>
  <data name="Regex_letter_uppercase" xml:space="preserve">
    <value>letter, uppercase</value>
  </data>
  <data name="Regex_matched_subexpression_long" xml:space="preserve">
    <value>This grouping construct captures a matched 'subexpression', where 'subexpression' is any valid regular expression pattern. Captures that use parentheses are numbered automatically from left to right based on the order of the opening parentheses in the regular expression, starting from one. The capture that is numbered zero is the text matched by the entire regular expression pattern.</value>
  </data>
  <data name="Regex_matched_subexpression_short" xml:space="preserve">
    <value>matched subexpression</value>
  </data>
  <data name="Regex_negative_character_group_long" xml:space="preserve">
    <value>A negative character group specifies a list of characters that must not appear in an input string for a match to occur. The list of characters are specified individually.

Two or more character ranges can be concatenated. For example, to specify the range of decimal digits from "0" through "9", the range of lowercase letters from "a" through "f", and the range of uppercase letters from "A" through "F", use [0-9a-fA-F].</value>
  </data>
  <data name="Regex_negative_character_group_short" xml:space="preserve">
    <value>negative character group</value>
  </data>
  <data name="Regex_negative_character_range_long" xml:space="preserve">
    <value>A negative character range specifies a list of characters that must not appear in an input string for a match to occur. 'firstCharacter' is the character that begins the range, and 'lastCharacter' is the character that ends the range.

Two or more character ranges can be concatenated. For example, to specify the range of decimal digits from "0" through "9", the range of lowercase letters from "a" through "f", and the range of uppercase letters from "A" through "F", use [0-9a-fA-F].</value>
  </data>
  <data name="Regex_negative_character_range_short" xml:space="preserve">
    <value>negative character range</value>
  </data>
  <data name="Regex_negative_unicode_category_long" xml:space="preserve">
    <value>The regular expression construct \P{ name } matches any character that does not belong to a Unicode general category or named block, where name is the category abbreviation or named block name.</value>
  </data>
  <data name="Regex_negative_unicode_category_short" xml:space="preserve">
    <value>negative unicode category</value>
  </data>
  <data name="Regex_new_line_character_long" xml:space="preserve">
    <value>Matches a new-line character, \u000A</value>
  </data>
  <data name="Regex_new_line_character_short" xml:space="preserve">
    <value>new-line character</value>
  </data>
  <data name="Regex_non_digit_character_long" xml:space="preserve">
    <value>\D matches any non-digit character. It is equivalent to the \P{Nd} regular expression pattern.

If ECMAScript-compliant behavior is specified, \D is equivalent to [^0-9]</value>
  </data>
  <data name="Regex_non_digit_character_short" xml:space="preserve">
    <value>non-digit character</value>
  </data>
  <data name="Regex_non_white_space_character_long" xml:space="preserve">
    <value>\S matches any non-white-space character. It is equivalent to the [^\f\n\r\t\v\x85\p{Z}] regular expression pattern, or the opposite of the regular expression pattern that is equivalent to \s, which matches white-space characters.

If ECMAScript-compliant behavior is specified, \S is equivalent to [^ \f\n\r\t\v]</value>
  </data>
  <data name="Regex_non_white_space_character_short" xml:space="preserve">
    <value>non-white-space character</value>
  </data>
  <data name="Regex_non_word_character_long" xml:space="preserve">
    <value>\W matches any non-word character. It matches any character except for those in the following Unicode categories:

    Ll	Letter, Lowercase
    Lu	Letter, Uppercase
    Lt	Letter, Titlecase
    Lo	Letter, Other
    Lm	Letter, Modifier
    Mn	Mark, Nonspacing
    Nd	Number, Decimal Digit
    Pc	Punctuation, Connector

If ECMAScript-compliant behavior is specified, \W is equivalent to [^a-zA-Z_0-9]</value>
    <comment>Note: Ll, Lu, Lt, Lo, Lm, Mn, Nd, and Pc are all things that should not be localized. </comment>
  </data>
  <data name="Regex_non_word_character_short" xml:space="preserve">
    <value>non-word character</value>
  </data>
  <data name="Regex_positive_character_group_long" xml:space="preserve">
    <value>A positive character group specifies a list of characters, any one of which may appear in an input string for a match to occur.</value>
  </data>
  <data name="Regex_positive_character_group_short" xml:space="preserve">
    <value>positive character group</value>
  </data>
  <data name="Regex_positive_character_range_long" xml:space="preserve">
    <value>A positive character range specifies a range of characters, any one of which may appear in an input string for a match to occur.  'firstCharacter' is the character that begins the range and 'lastCharacter' is the character that ends the range. </value>
  </data>
  <data name="Regex_positive_character_range_short" xml:space="preserve">
    <value>positive character range</value>
  </data>
  <data name="Regex_subexpression" xml:space="preserve">
    <value>subexpression</value>
  </data>
  <data name="Regex_tab_character_long" xml:space="preserve">
    <value>Matches a tab character, \u0009</value>
  </data>
  <data name="Regex_tab_character_short" xml:space="preserve">
    <value>tab character</value>
  </data>
  <data name="Regex_unicode_category_long" xml:space="preserve">
    <value>The regular expression construct \p{ name } matches any character that belongs to a Unicode general category or named block, where name is the category abbreviation or named block name.</value>
  </data>
  <data name="Regex_unicode_category_short" xml:space="preserve">
    <value>unicode category</value>
  </data>
  <data name="Regex_unicode_escape_long" xml:space="preserve">
    <value>Matches a UTF-16 code unit whose value is #### hexadecimal.</value>
  </data>
  <data name="Regex_unicode_escape_short" xml:space="preserve">
    <value>unicode escape</value>
  </data>
  <data name="Regex_vertical_tab_character_long" xml:space="preserve">
    <value>Matches a vertical-tab character, \u000B</value>
  </data>
  <data name="Regex_vertical_tab_character_short" xml:space="preserve">
    <value>vertical-tab character</value>
  </data>
  <data name="Regex_white_space_character_long" xml:space="preserve">
    <value>\s matches any white-space character. It is equivalent to the following escape sequences and Unicode categories:

    \f	The form feed character, \u000C
    \n	The newline character, \u000A
    \r	The carriage return character, \u000D
    \t	The tab character, \u0009
    \v	The vertical tab character, \u000B
    \x85	The ellipsis or NEXT LINE (NEL) character (…), \u0085
    \p{Z}	Matches any separator character

If ECMAScript-compliant behavior is specified, \s is equivalent to [ \f\n\r\t\v]</value>
  </data>
  <data name="Regex_white_space_character_short" xml:space="preserve">
    <value>white-space character</value>
  </data>
  <data name="Regex_word_character_long" xml:space="preserve">
    <value>\w matches any word character. A word character is a member of any of the following Unicode categories:

    Ll	Letter, Lowercase
    Lu	Letter, Uppercase
    Lt	Letter, Titlecase
    Lo	Letter, Other
    Lm	Letter, Modifier
    Mn	Mark, Nonspacing
    Nd	Number, Decimal Digit
    Pc	Punctuation, Connector

If ECMAScript-compliant behavior is specified, \w is equivalent to [a-zA-Z_0-9]</value>
    <comment>Note: Ll, Lu, Lt, Lo, Lm, Mn, Nd, and Pc are all things that should not be localized.</comment>
  </data>
  <data name="Regex_word_character_short" xml:space="preserve">
    <value>word character</value>
  </data>
  <data name="Regex_alternation_long" xml:space="preserve">
    <value>You can use the vertical bar (|) character to match any one of a series of patterns, where the | character separates each pattern.</value>
  </data>
  <data name="Regex_alternation_short" xml:space="preserve">
    <value>alternation</value>
  </data>
  <data name="Regex_balancing_group_long" xml:space="preserve">
    <value>A balancing group definition deletes the definition of a previously defined group and stores, in the current group, the interval between the previously defined group and the current group.

'name1' is the current group (optional), 'name2' is a previously defined group, and 'subexpression' is any valid regular expression pattern. The balancing group definition deletes the definition of name2 and stores the interval between name2 and name1 in name1. If no name2 group is defined, the match backtracks. Because deleting the last definition of name2 reveals the previous definition of name2, this construct lets you use the stack of captures for group name2 as a counter for keeping track of nested constructs such as parentheses or opening and closing brackets.

The balancing group definition uses 'name2' as a stack. The beginning character of each nested construct is placed in the group and in its Group.Captures collection. When the closing character is matched, its corresponding opening character is removed from the group, and the Captures collection is decreased by one. After the opening and closing characters of all nested constructs have been matched, 'name1' is empty.</value>
  </data>
  <data name="Regex_balancing_group_short" xml:space="preserve">
    <value>balancing group</value>
  </data>
  <data name="Regex_comment" xml:space="preserve">
    <value>comment</value>
  </data>
  <data name="Regex_conditional_expression_match_long" xml:space="preserve">
    <value>This language element attempts to match one of two patterns depending on whether it can match an initial pattern.

'expression' is the initial pattern to match, 'yes' is the pattern to match if expression is matched, and 'no' is the optional pattern to match if expression is not matched.</value>
  </data>
  <data name="Regex_conditional_expression_match_short" xml:space="preserve">
    <value>conditional expression match</value>
  </data>
  <data name="Regex_conditional_group_match_long" xml:space="preserve">
    <value>This language element attempts to match one of two patterns depending on whether it has matched a specified capturing group.

'name' is the name (or number) of a capturing group, 'yes' is the expression to match if 'name' (or 'number') has a match, and 'no' is the optional expression to match if it does not.</value>
  </data>
  <data name="Regex_conditional_group_match_short" xml:space="preserve">
    <value>conditional group match</value>
  </data>
  <data name="Regex_end_of_line_comment_long" xml:space="preserve">
    <value>A number sign (#) marks an x-mode comment, which starts at the unescaped # character at the end of the regular expression pattern and continues until the end of the line. To use this construct, you must either enable the x option (through inline options) or supply the RegexOptions.IgnorePatternWhitespace value to the option parameter when instantiating the Regex object or calling a static Regex method.</value>
  </data>
  <data name="Regex_end_of_line_comment_short" xml:space="preserve">
    <value>end-of-line comment</value>
  </data>
  <data name="Regex_expression" xml:space="preserve">
    <value>expression</value>
  </data>
  <data name="Regex_group_options_long" xml:space="preserve">
    <value>This grouping construct applies or disables the specified options within a subexpression. The options to enable are specified after the question mark, and the options to disable after the minus sign. The allowed options are:

    i	Use case-insensitive matching.
    m	Use multiline mode, where ^ and $ match the beginning and end of each line
	(instead of the beginning and end of the input string).
    s	Use single-line mode, where the period (.) matches every character
	(instead of every character except \n).
    n	Do not capture unnamed groups. The only valid captures are explicitly
	named or numbered groups of the form (?&lt;name&gt; subexpression).
    x	Exclude unescaped white space from the pattern, and enable comments
	after a number sign (#).</value>
  </data>
  <data name="Regex_group_options_short" xml:space="preserve">
    <value>group options</value>
  </data>
  <data name="Regex_inline_comment_long" xml:space="preserve">
    <value>The (?# comment) construct lets you include an inline comment in a regular expression. The regular expression engine does not use any part of the comment in pattern matching, although the comment is included in the string that is returned by the Regex.ToString method. The comment ends at the first closing parenthesis.</value>
  </data>
  <data name="Regex_inline_comment_short" xml:space="preserve">
    <value>inline comment</value>
  </data>
  <data name="Regex_name" xml:space="preserve">
    <value>name</value>
  </data>
  <data name="Regex_name1" xml:space="preserve">
    <value>name1</value>
  </data>
  <data name="Regex_name2" xml:space="preserve">
    <value>name2</value>
  </data>
  <data name="Regex_named_backreference_long" xml:space="preserve">
    <value>A named or numbered backreference.

'name' is the name of a capturing group defined in the regular expression pattern.</value>
  </data>
  <data name="Regex_named_backreference_short" xml:space="preserve">
    <value>named backreference</value>
  </data>
  <data name="Regex_named_matched_subexpression_long" xml:space="preserve">
    <value>Captures a matched subexpression and lets you access it by name or by number.

'name' is a valid group name, and 'subexpression' is any valid regular expression pattern. 'name' must not contain any punctuation characters and cannot begin with a number.

If the RegexOptions parameter of a regular expression pattern matching method includes the RegexOptions.ExplicitCapture flag, or if the n option is applied to this subexpression, the only way to capture a subexpression is to explicitly name capturing groups.</value>
  </data>
  <data name="Regex_named_matched_subexpression_short" xml:space="preserve">
    <value>named matched subexpression</value>
  </data>
  <data name="Regex_name_or_number" xml:space="preserve">
    <value>name-or-number</value>
  </data>
  <data name="Regex_no" xml:space="preserve">
    <value>no</value>
  </data>
  <data name="Regex_atomic_group_long" xml:space="preserve">
    <value>Atomic groups (known in some other regular expression engines as a nonbacktracking subexpression, an atomic subexpression, or a once-only subexpression) disable backtracking. The regular expression engine will match as many characters in the input string as it can. When no further match is possible, it will not backtrack to attempt alternate pattern matches. (That is, the subexpression matches only strings that would be matched by the subexpression alone; it does not attempt to match a string based on the subexpression and any subexpressions that follow it.)

This option is recommended if you know that backtracking will not succeed. Preventing the regular expression engine from performing unnecessary searching improves performance.</value>
  </data>
  <data name="Regex_atomic_group_short" xml:space="preserve">
    <value>atomic group</value>
  </data>
  <data name="Regex_noncapturing_group_long" xml:space="preserve">
    <value>This construct does not capture the substring that is matched by a subexpression:

The noncapturing group construct is typically used when a quantifier is applied to a group, but the substrings captured by the group are of no interest.

If a regular expression includes nested grouping constructs, an outer noncapturing group construct does not apply to the inner nested group constructs.</value>
  </data>
  <data name="Regex_noncapturing_group_short" xml:space="preserve">
    <value>noncapturing group</value>
  </data>
  <data name="Regex_numbered_backreference_long" xml:space="preserve">
    <value>A numbered backreference, where 'number' is the ordinal position of the capturing group in the regular expression. For example, \4 matches the contents of the fourth capturing group.

There is an ambiguity between octal escape codes (such as \16) and \number backreferences that use the same notation. If the ambiguity is a problem, you can use the \k&lt;name&gt; notation, which is unambiguous and cannot be confused with octal character codes. Similarly, hexadecimal codes such as \xdd are unambiguous and cannot be confused with backreferences.</value>
  </data>
  <data name="Regex_numbered_backreference_short" xml:space="preserve">
    <value>numbered backreference</value>
  </data>
  <data name="Regex_yes" xml:space="preserve">
    <value>yes</value>
  </data>
  <data name="Regex_zero_width_negative_lookahead_assertion_long" xml:space="preserve">
    <value>A zero-width negative lookahead assertion, where for the match to be successful, the input string must not match the regular expression pattern in subexpression. The matched string is not included in the match result.

A zero-width negative lookahead assertion is typically used either at the beginning or at the end of a regular expression. At the beginning of a regular expression, it can define a specific pattern that should not be matched when the beginning of the regular expression defines a similar but more general pattern to be matched. In this case, it is often used to limit backtracking. At the end of a regular expression, it can define a subexpression that cannot occur at the end of a match.</value>
  </data>
  <data name="Regex_zero_width_negative_lookahead_assertion_short" xml:space="preserve">
    <value>zero-width negative lookahead assertion</value>
  </data>
  <data name="Regex_zero_width_negative_lookbehind_assertion_long" xml:space="preserve">
    <value>A zero-width negative lookbehind assertion, where for a match to be successful, 'subexpression' must not occur at the input string to the left of the current position. Any substring that does not match 'subexpression' is not included in the match result.

Zero-width negative lookbehind assertions are typically used at the beginning of regular expressions. The pattern that they define precludes a match in the string that follows. They are also used to limit backtracking when the last character or characters in a captured group must not be one or more of the characters that match that group's regular expression pattern.</value>
  </data>
  <data name="Regex_zero_width_negative_lookbehind_assertion_short" xml:space="preserve">
    <value>zero-width negative lookbehind assertion</value>
  </data>
  <data name="Regex_zero_width_positive_lookahead_assertion_long" xml:space="preserve">
    <value>A zero-width positive lookahead assertion, where for a match to be successful, the input string must match the regular expression pattern in 'subexpression'. The matched substring is not included in the match result. A zero-width positive lookahead assertion does not backtrack.

Typically, a zero-width positive lookahead assertion is found at the end of a regular expression pattern. It defines a substring that must be found at the end of a string for a match to occur but that should not be included in the match. It is also useful for preventing excessive backtracking. You can use a zero-width positive lookahead assertion to ensure that a particular captured group begins with text that matches a subset of the pattern defined for that captured group.</value>
  </data>
  <data name="Regex_zero_width_positive_lookahead_assertion_short" xml:space="preserve">
    <value>zero-width positive lookahead assertion</value>
  </data>
  <data name="Regex_zero_width_positive_lookbehind_assertion_long" xml:space="preserve">
    <value>A zero-width positive lookbehind assertion, where for a match to be successful, 'subexpression' must occur at the input string to the left of the current position. 'subexpression' is not included in the match result. A zero-width positive lookbehind assertion does not backtrack.

Zero-width positive lookbehind assertions are typically used at the beginning of regular expressions. The pattern that they define is a precondition for a match, although it is not a part of the match result.</value>
  </data>
  <data name="Regex_zero_width_positive_lookbehind_assertion_short" xml:space="preserve">
    <value>zero-width positive lookbehind assertion</value>
  </data>
  <data name="Regex_all_control_characters_long" xml:space="preserve">
    <value>All control characters. This includes the Cc, Cf, Cs, Co, and Cn categories.</value>
  </data>
  <data name="Regex_all_control_characters_short" xml:space="preserve">
    <value>all control characters</value>
  </data>
  <data name="Regex_all_diacritic_marks_long" xml:space="preserve">
    <value>All diacritic marks. This includes the Mn, Mc, and Me categories.</value>
  </data>
  <data name="Regex_all_diacritic_marks_short" xml:space="preserve">
    <value>all diacritic marks</value>
  </data>
  <data name="Regex_all_letter_characters_long" xml:space="preserve">
    <value>All letter characters. This includes the Lu, Ll, Lt, Lm, and Lo characters.</value>
  </data>
  <data name="Regex_all_letter_characters_short" xml:space="preserve">
    <value>all letter characters</value>
  </data>
  <data name="Regex_all_numbers_long" xml:space="preserve">
    <value>All numbers. This includes the Nd, Nl, and No categories.</value>
  </data>
  <data name="Regex_all_numbers_short" xml:space="preserve">
    <value>all numbers</value>
  </data>
  <data name="Regex_all_punctuation_characters_long" xml:space="preserve">
    <value>All punctuation characters. This includes the Pc, Pd, Ps, Pe, Pi, Pf, and Po categories.</value>
  </data>
  <data name="Regex_all_punctuation_characters_short" xml:space="preserve">
    <value>all punctuation characters</value>
  </data>
  <data name="Regex_all_separator_characters_long" xml:space="preserve">
    <value>All separator characters. This includes the Zs, Zl, and Zp categories.</value>
  </data>
  <data name="Regex_all_separator_characters_short" xml:space="preserve">
    <value>all separator characters</value>
  </data>
  <data name="Regex_all_symbols_long" xml:space="preserve">
    <value>All symbols. This includes the Sm, Sc, Sk, and So categories.</value>
  </data>
  <data name="Regex_all_symbols_short" xml:space="preserve">
    <value>all symbols</value>
  </data>
  <data name="Regex_base_group" xml:space="preserve">
    <value>base-group</value>
  </data>
  <data name="Regex_character_class_subtraction_long" xml:space="preserve">
    <value>Character class subtraction yields a set of characters that is the result of excluding the characters in one character class from another character class.

'base_group' is a positive or negative character group or range. The 'excluded_group' component is another positive or negative character group, or another character class subtraction expression (that is, you can nest character class subtraction expressions).</value>
  </data>
  <data name="Regex_character_class_subtraction_short" xml:space="preserve">
    <value>character class subtraction</value>
  </data>
  <data name="Regex_character_group" xml:space="preserve">
    <value>character-group</value>
  </data>
  <data name="Regex_excluded_group" xml:space="preserve">
    <value>excluded-group</value>
  </data>
  <data name="Regex_match_at_least_n_times_lazy_long" xml:space="preserve">
    <value>The {n,}? quantifier matches the preceding element at least n times, where n is any integer, but as few times as possible. It is the lazy counterpart of the greedy quantifier {n,}</value>
  </data>
  <data name="Regex_match_at_least_n_times_lazy_short" xml:space="preserve">
    <value>match at least 'n' times (lazy)</value>
  </data>
  <data name="Regex_match_at_least_n_times_long" xml:space="preserve">
    <value>The {n,} quantifier matches the preceding element at least n times, where n is any integer. {n,} is a greedy quantifier whose lazy equivalent is {n,}?</value>
  </data>
  <data name="Regex_match_at_least_n_times_short" xml:space="preserve">
    <value>match at least 'n' times</value>
  </data>
  <data name="Regex_match_between_m_and_n_times_lazy_long" xml:space="preserve">
    <value>The {n,m}? quantifier matches the preceding element between n and m times, where n and m are integers, but as few times as possible. It is the lazy counterpart of the greedy quantifier {n,m}</value>
  </data>
  <data name="Regex_match_between_m_and_n_times_lazy_short" xml:space="preserve">
    <value>match at least 'n' times (lazy)</value>
  </data>
  <data name="Regex_match_between_m_and_n_times_long" xml:space="preserve">
    <value>The {n,m} quantifier matches the preceding element at least n times, but no more than m times, where n and m are integers. {n,m} is a greedy quantifier whose lazy equivalent is {n,m}?</value>
  </data>
  <data name="Regex_match_between_m_and_n_times_short" xml:space="preserve">
    <value>match between 'm' and 'n' times</value>
  </data>
  <data name="Regex_match_exactly_n_times_lazy_long" xml:space="preserve">
    <value>The {n}? quantifier matches the preceding element exactly n times, where n is any integer. It is the lazy counterpart of the greedy quantifier {n}+</value>
  </data>
  <data name="Regex_match_exactly_n_times_lazy_short" xml:space="preserve">
    <value>match exactly 'n' times (lazy)</value>
  </data>
  <data name="Regex_match_exactly_n_times_long" xml:space="preserve">
    <value>The {n} quantifier matches the preceding element exactly n times, where n is any integer. {n} is a greedy quantifier whose lazy equivalent is {n}?</value>
  </data>
  <data name="Regex_match_exactly_n_times_short" xml:space="preserve">
    <value>match exactly 'n' times</value>
  </data>
  <data name="Regex_match_one_or_more_times_lazy_long" xml:space="preserve">
    <value>The +? quantifier matches the preceding element one or more times, but as few times as possible. It is the lazy counterpart of the greedy quantifier +</value>
  </data>
  <data name="Regex_match_one_or_more_times_lazy_short" xml:space="preserve">
    <value>match one or more times (lazy)</value>
  </data>
  <data name="Regex_match_one_or_more_times_long" xml:space="preserve">
    <value>The + quantifier matches the preceding element one or more times. It is equivalent to the {1,} quantifier. + is a greedy quantifier whose lazy equivalent is +?.</value>
  </data>
  <data name="Regex_match_one_or_more_times_short" xml:space="preserve">
    <value>match one or more times</value>
  </data>
  <data name="Regex_match_zero_or_more_times_lazy_long" xml:space="preserve">
    <value>The *? quantifier matches the preceding element zero or more times, but as few times as possible. It is the lazy counterpart of the greedy quantifier *</value>
  </data>
  <data name="Regex_match_zero_or_more_times_lazy_short" xml:space="preserve">
    <value>match zero or more times (lazy)</value>
  </data>
  <data name="Regex_match_zero_or_more_times_long" xml:space="preserve">
    <value>The * quantifier matches the preceding element zero or more times. It is equivalent to the {0,} quantifier. * is a greedy quantifier whose lazy equivalent is *?.</value>
  </data>
  <data name="Regex_match_zero_or_more_times_short" xml:space="preserve">
    <value>match zero or more times</value>
  </data>
  <data name="Regex_match_zero_or_one_time_lazy_long" xml:space="preserve">
    <value>The ?? quantifier matches the preceding element zero or one time, but as few times as possible. It is the lazy counterpart of the greedy quantifier ?</value>
  </data>
  <data name="Regex_match_zero_or_one_time_lazy_short" xml:space="preserve">
    <value>match zero or one time (lazy)</value>
  </data>
  <data name="Regex_match_zero_or_one_time_long" xml:space="preserve">
    <value>The ? quantifier matches the preceding element zero or one time. It is equivalent to the {0,1} quantifier. ? is a greedy quantifier whose lazy equivalent is ??.</value>
  </data>
  <data name="Regex_match_zero_or_one_time_short" xml:space="preserve">
    <value>match zero or one time</value>
  </data>
  <data name="Regex_unicode_general_category_0" xml:space="preserve">
    <value>Unicode General Category: {0}</value>
  </data>
  <data name="Regex_inline_options_long" xml:space="preserve">
    <value>Enables or disables specific pattern matching options for the remainder of a regular expression. The options to enable are specified after the question mark, and the options to disable after the minus sign. The allowed options are:

    i	Use case-insensitive matching.
    m	Use multiline mode, where ^ and $ match the beginning and end of each line
	(instead of the beginning and end of the input string).
    s	Use single-line mode, where the period (.) matches every character
	(instead of every character except \n).
    n	Do not capture unnamed groups. The only valid captures are explicitly named
	or numbered groups of the form (?&lt;name&gt; subexpression).
    x	Exclude unescaped white space from the pattern, and enable comments
	after a number sign (#).</value>
  </data>
  <data name="Regex_inline_options_short" xml:space="preserve">
    <value>inline options</value>
  </data>
  <data name="_0_cannot_be_null_or_empty" xml:space="preserve">
    <value>'{0}' cannot be null or empty.</value>
  </data>
  <data name="_0_cannot_be_null_or_whitespace" xml:space="preserve">
    <value>'{0}' cannot be null or whitespace.</value>
  </data>
  <data name="_0_is_not_null_here" xml:space="preserve">
    <value>'{0}' is not null here.</value>
  </data>
  <data name="_0_may_be_null_here" xml:space="preserve">
    <value>'{0}' may be null here.</value>
  </data>
  <data name="ChangeSignature_NewParameterInferValue" xml:space="preserve">
    <value>&lt;infer&gt;</value>
  </data>
  <data name="Convert_type_to_0" xml:space="preserve">
    <value>Convert type to '{0}'</value>
  </data>
  <data name="from_metadata" xml:space="preserve">
    <value>from metadata</value>
  </data>
  <data name="symbol_cannot_be_a_namespace" xml:space="preserve">
    <value>'symbol' cannot be a namespace.</value>
  </data>
  <data name="Document_must_be_contained_in_the_workspace_that_created_this_service" xml:space="preserve">
    <value>Document must be contained in the workspace that created this service</value>
  </data>
  <data name="Generate_constructor_in_0_with_fields" xml:space="preserve">
    <value>Generate constructor in '{0}' (with fields)</value>
  </data>
  <data name="Generate_constructor_in_0_with_properties" xml:space="preserve">
    <value>Generate constructor in '{0}' (with properties)</value>
  </data>
  <data name="Property_reference_cannot_be_updated" xml:space="preserve">
    <value>Property reference cannot be updated</value>
  </data>
  <data name="Make_class_abstract" xml:space="preserve">
    <value>Make class 'abstract'</value>
  </data>
  <data name="Inline_0" xml:space="preserve">
    <value>Inline '{0}'</value>
  </data>
  <data name="Remove_async_modifier" xml:space="preserve">
    <value>Remove 'async' modifier</value>
  </data>
  <data name="Extract_base_class" xml:space="preserve">
    <value>Extract base class...</value>
  </data>
  <data name="Inline_and_keep_0" xml:space="preserve">
    <value>Inline and keep '{0}'</value>
  </data>
  <data name="Pull_members_up_to_new_base_class" xml:space="preserve">
    <value>Pull member(s) up to new base class...</value>
  </data>
  <data name="Operators" xml:space="preserve">
    <value>Operators</value>
  </data>
  <data name="The_assembly_0_containing_type_1_references_NET_Framework" xml:space="preserve">
    <value>The assembly '{0}' containing type '{1}' references .NET Framework, which is not supported.</value>
  </data>
  <data name="Apply_file_header_preferences" xml:space="preserve">
    <value>Apply file header preferences</value>
  </data>
  <data name="Apply_object_collection_initialization_preferences" xml:space="preserve">
    <value>Apply object/collection initialization preferences</value>
  </data>
  <data name="Remove_unnecessary_casts" xml:space="preserve">
    <value>Remove unnecessary casts</value>
  </data>
  <data name="Remove_unused_variables" xml:space="preserve">
    <value>Remove unused variables</value>
  </data>
  <data name="Sort_accessibility_modifiers" xml:space="preserve">
    <value>Sort accessibility modifiers</value>
  </data>
  <data name="Format_document" xml:space="preserve">
    <value>Format document</value>
  </data>
  <data name="Error_creating_instance_of_CodeFixProvider" xml:space="preserve">
    <value>Error creating instance of CodeFixProvider</value>
  </data>
  <data name="Error_creating_instance_of_CodeFixProvider_0" xml:space="preserve">
    <value>Error creating instance of CodeFixProvider '{0}'</value>
  </data>
  <data name="Removal_of_document_not_supported" xml:space="preserve">
    <value>Removal of document not supported</value>
  </data>
  <data name="in_0_1_2" xml:space="preserve">
    <value>in {0} ({1} - {2})</value>
  </data>
  <data name="_0_dash_1" xml:space="preserve">
    <value>{0} - {1}</value>
  </data>
  <data name="member_kind_and_name" xml:space="preserve">
    <value>{0} '{1}'</value>
    <comment>e.g. "method 'M'"</comment>
  </data>
  <data name="code" xml:space="preserve">
    <value>code</value>
  </data>
  <data name="Convert_to_record" xml:space="preserve">
    <value>Convert to record</value>
  </data>
  <data name="Introduce_parameter" xml:space="preserve">
    <value>Introduce parameter</value>
  </data>
  <data name="Introduce_parameter_for_0" xml:space="preserve">
    <value>Introduce parameter for '{0}'</value>
  </data>
  <data name="Introduce_parameter_for_all_occurrences_of_0" xml:space="preserve">
    <value>Introduce parameter for all occurrences of '{0}'</value>
  </data>
  <data name="into_new_overload" xml:space="preserve">
    <value>into new overload</value>
  </data>
  <data name="into_extracted_method_to_invoke_at_call_sites" xml:space="preserve">
    <value>into extracted method to invoke at call sites</value>
  </data>
  <data name="and_update_call_sites_directly" xml:space="preserve">
    <value>and update call sites directly</value>
  </data>
  <data name="Implementing_a_record_positional_parameter_0_as_read_only_requires_restarting_the_application" xml:space="preserve">
    <value>Implementing a record positional parameter '{0}' as read only requires restarting the application,</value>
  </data>
  <data name="Implementing_a_record_positional_parameter_0_with_a_set_accessor_requires_restarting_the_application" xml:space="preserve">
    <value>Implementing a record positional parameter '{0}' with a set accessor requires restarting the application.</value>
  </data>
  <data name="Explicitly_implemented_methods_of_records_must_have_parameter_names_that_match_the_compiler_generated_equivalent_0" xml:space="preserve">
    <value>Explicitly implemented methods of records must have parameter names that match the compiler generated equivalent '{0}'</value>
  </data>
  <data name="Convert_to_record_struct" xml:space="preserve">
    <value>Convert to record struct</value>
  </data>
  <data name="Edit_and_continue_is_not_supported_by_the_runtime" xml:space="preserve">
    <value>Edit and continue is not supported by the runtime.</value>
  </data>
  <data name="Updating_reloadable_type_marked_by_0_attribute_or_its_member_requires_restarting_the_application_because_it_is_not_supported_by_the_runtime" xml:space="preserve">
    <value>Updating a reloadable type (marked by {0}) or its member requires restarting the application because is not supported by the runtime.</value>
  </data>
  <data name="Making_a_method_an_iterator_requires_restarting_the_application" xml:space="preserve">
    <value>Making a method an iterator requires restarting the application.</value>
  </data>
  <data name="Making_a_method_asynchronous_requires_restarting_the_application" xml:space="preserve">
    <value>Making a method asynchronous requires restarting the application.</value>
  </data>
  <data name="Updating_the_attributes_of_0_requires_restarting_the_application_because_it_is_not_supported_by_the_runtime" xml:space="preserve">
    <value>Updating the attributes of {0} requires restarting the application because it is not supported by the runtime.</value>
  </data>
  <data name="An_update_that_causes_the_return_type_of_implicit_main_to_change_requires_restarting_the_application" xml:space="preserve">
    <value>An update that causes the return type of the implicit Main method to change requires restarting the application.</value>
    <comment>{Locked="Main"} is C# keywords and should not be localized.</comment>
  </data>
  <data name="Changing_parameter_types_of_0_requires_restarting_the_application" xml:space="preserve">
    <value>Changing parameter types of {0} requires restarting the application.</value>
  </data>
  <data name="Changing_type_parameters_of_0_requires_restarting_the_application" xml:space="preserve">
    <value>Changing type parameters of {0} requires restarting the application.</value>
  </data>
  <data name="Changing_constraints_of_0_requires_restarting_the_application" xml:space="preserve">
    <value>Changing constraints of {0} requires restarting the application.</value>
  </data>
  <data name="No_common_root_node_for_extraction" xml:space="preserve">
    <value>No common root node for extraction.</value>
  </data>
  <data name="No_valid_selection_to_perform_extraction" xml:space="preserve">
    <value>No valid selection to perform extraction.</value>
  </data>
  <data name="Selection_does_not_contain_a_valid_token" xml:space="preserve">
    <value>Selection does not contain a valid token.</value>
  </data>
  <data name="Selection_not_contained_inside_a_type" xml:space="preserve">
    <value>Selection not contained inside a type.</value>
  </data>
  <data name="Invalid_selection" xml:space="preserve">
    <value>Invalid selection.</value>
  </data>
  <data name="Renaming_0_requires_restarting_the_application_because_it_is_not_supported_by_the_runtime" xml:space="preserve">
    <value>Renaming {0} requires restarting the application because it is not supported by the runtime.</value>
  </data>
<<<<<<< HEAD
  <data name="Move_static_members_to_another_type" xml:space="preserve">
    <value>Move static members to another type...</value>
=======
  <data name="Changing_pseudo_custom_attribute_0_of_1_requires_restarting_th_application" xml:space="preserve">
    <value>Changing pseudo-custom attribute '{0}' of {1} requires restarting the application</value>
  </data>
  <data name="ChangesRequiredSynthesizedType" xml:space="preserve">
    <value>One or more changes result in a new type being created by the compiler, which requires restarting the application because it is not supported by the runtime</value>
>>>>>>> 4db3faec
  </data>
</root><|MERGE_RESOLUTION|>--- conflicted
+++ resolved
@@ -2920,15 +2920,13 @@
   <data name="Renaming_0_requires_restarting_the_application_because_it_is_not_supported_by_the_runtime" xml:space="preserve">
     <value>Renaming {0} requires restarting the application because it is not supported by the runtime.</value>
   </data>
-<<<<<<< HEAD
   <data name="Move_static_members_to_another_type" xml:space="preserve">
     <value>Move static members to another type...</value>
-=======
+  </data>
   <data name="Changing_pseudo_custom_attribute_0_of_1_requires_restarting_th_application" xml:space="preserve">
     <value>Changing pseudo-custom attribute '{0}' of {1} requires restarting the application</value>
   </data>
   <data name="ChangesRequiredSynthesizedType" xml:space="preserve">
     <value>One or more changes result in a new type being created by the compiler, which requires restarting the application because it is not supported by the runtime</value>
->>>>>>> 4db3faec
   </data>
 </root>