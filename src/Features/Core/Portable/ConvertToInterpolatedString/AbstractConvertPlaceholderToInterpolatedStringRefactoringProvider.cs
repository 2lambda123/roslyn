﻿// Licensed to the .NET Foundation under one or more agreements.
// The .NET Foundation licenses this file to you under the MIT license.
// See the LICENSE file in the project root for more information.

using System.Collections.Immutable;
using System.Diagnostics;
using System.Globalization;
using System.Linq;
using System.Threading;
using System.Threading.Tasks;
using Microsoft.CodeAnalysis.CodeActions;
using Microsoft.CodeAnalysis.CodeRefactorings;
using Microsoft.CodeAnalysis.Editing;
using Microsoft.CodeAnalysis.Formatting;
using Microsoft.CodeAnalysis.LanguageService;
using Microsoft.CodeAnalysis.PooledObjects;
using Microsoft.CodeAnalysis.Shared.Extensions;
using Roslyn.Utilities;

namespace Microsoft.CodeAnalysis.ConvertToInterpolatedString
{
    internal abstract class AbstractConvertPlaceholderToInterpolatedStringRefactoringProvider<
        TExpressionSyntax,
        TLiteralExpressionSyntax,
        TInvocationExpressionSyntax,
        TInterpolatedStringExpressionSyntax,
        TArgumentSyntax,
        TArgumentListExpressionSyntax,
        TInterpolationSyntax> : CodeRefactoringProvider
        where TExpressionSyntax : SyntaxNode
        where TLiteralExpressionSyntax : TExpressionSyntax
        where TInvocationExpressionSyntax : TExpressionSyntax
        where TInterpolatedStringExpressionSyntax : TExpressionSyntax
        where TArgumentSyntax : SyntaxNode
        where TArgumentListExpressionSyntax : SyntaxNode
        where TInterpolationSyntax : SyntaxNode
    {
        protected abstract TExpressionSyntax ParseExpression(string text);

        public override async Task ComputeRefactoringsAsync(CodeRefactoringContext context)
        {
            var (document, span, cancellationToken) = context;
            var semanticModel = await document.GetRequiredSemanticModelAsync(cancellationToken).ConfigureAwait(false);

            var stringType = semanticModel.Compilation.GetSpecialType(SpecialType.System_String);
            if (stringType.IsErrorType())
                return;

            var syntaxFacts = document.GetRequiredLanguageService<ISyntaxFactsService>();

            var (invocation, placeholderArgument) = await TryFindInvocationAsync().ConfigureAwait(false);
            if (invocation is null || placeholderArgument is null)
                return;

            var placeholderExpression = syntaxFacts.GetExpressionOfArgument(placeholderArgument);
            var stringToken = placeholderExpression.GetFirstToken();

            // don't offer if the string argument has errors in it, or if converting it to an interpolated string creates errors.
            if (stringToken.GetDiagnostics().Any(d => d.Severity == DiagnosticSeverity.Error))
                return;

            // Not supported if there are any omitted arguments following the placeholder.
            var arguments = syntaxFacts.GetArgumentsOfInvocationExpression(invocation);
            var placeholderIndex = arguments.IndexOf(placeholderArgument);
            Contract.ThrowIfTrue(placeholderIndex < 0);
            for (var i = placeholderIndex + 1; i < arguments.Count; i++)
            {
                var argument = arguments[i];
                if (syntaxFacts.GetExpressionOfArgument(argument) is null)
                    return;

                if (syntaxFacts.GetRefKindOfArgument(argument) != RefKind.None)
                    return;
            }

            if (semanticModel.GetSymbolInfo(invocation, cancellationToken).GetAnySymbol() is not IMethodSymbol invocationSymbol)
                return;

            // If the user is actually passing an array to a params argument, we can't change this to be an interpolated string.
            if (invocationSymbol.IsParams())
            {
                var lastArgument = syntaxFacts.GetArgumentsOfInvocationExpression(invocation).Last();
                var lastArgumentType = semanticModel.GetTypeInfo(syntaxFacts.GetExpressionOfArgument(lastArgument), cancellationToken).Type;
                if (lastArgumentType is IArrayTypeSymbol)
                    return;
            }

<<<<<<< HEAD
            if (!IsArgumentListCorrect((SeparatedSyntaxList<TArgumentSyntax>)syntaxFactsService.GetArgumentsOfInvocationExpression(invocationSyntax), invocationSymbol, allInvocationMethods, semanticModel, syntaxFactsService, cancellationToken))
=======
            // if the user is explicitly passing in a CultureInfo, don't offer as it's likely they want specialized
            // formatting for the values.
            foreach (var argument in arguments)
>>>>>>> 77b5e4f2
            {
                var type = semanticModel.GetTypeInfo(syntaxFacts.GetExpressionOfArgument(argument)).Type;
                if (type is { Name: nameof(CultureInfo), ContainingNamespace.Name: nameof(System.Globalization), ContainingNamespace.ContainingNamespace.Name: nameof(System) })
                    return;
            }

            if (ParseExpression("$" + stringToken.Text) is not TInterpolatedStringExpressionSyntax interpolatedString)
                return;

            if (interpolatedString.GetDiagnostics().Any(d => d.Severity == DiagnosticSeverity.Error))
                return;

            var shouldReplaceInvocation = invocationSymbol is { ContainingType.SpecialType: SpecialType.System_String, Name: nameof(string.Format) };

            context.RegisterRefactoring(
                CodeAction.Create(
                    FeaturesResources.Convert_to_interpolated_string,
                    cancellationToken => CreateInterpolatedStringAsync(
                        document, invocation, placeholderArgument, invocationSymbol, interpolatedString, shouldReplaceInvocation, cancellationToken),
                    nameof(FeaturesResources.Convert_to_interpolated_string)),
                invocation.Span);

            return;

            async Task<(TInvocationExpressionSyntax? invocation, TArgumentSyntax? placeholderArgument)> TryFindInvocationAsync()
            {
                // If selection is empty there can be multiple matching invocations (we can be deep in), need to go through all of them
                var invocations = await document.GetRelevantNodesAsync<TInvocationExpressionSyntax>(span, cancellationToken).ConfigureAwait(false);
                foreach (var invocation in invocations)
                {
                    var placeholderArgument = FindValidPlaceholderArgument(invocation);
                    if (placeholderArgument != null)
                        return (invocation, placeholderArgument);
                }

                {
                    // User selected a single argument of the invocation (expression / format string) instead of the whole invocation.
                    var selectedArgument = await document.TryGetRelevantNodeAsync<TArgumentSyntax>(span, cancellationToken).ConfigureAwait(false);
                    var invocation = selectedArgument?.Parent?.Parent as TInvocationExpressionSyntax;
                    var placeholderArgument = FindValidPlaceholderArgument(invocation);
                    if (placeholderArgument != null)
                        return (invocation, placeholderArgument);
                }

                {
                    // User selected the whole argument list: string format with placeholders plus all expressions
                    var argumentList = await document.TryGetRelevantNodeAsync<TArgumentListExpressionSyntax>(span, cancellationToken).ConfigureAwait(false);
                    var invocation = argumentList?.Parent as TInvocationExpressionSyntax;
                    var placeholderArgument = FindValidPlaceholderArgument(invocation);
                    if (placeholderArgument != null)
                        return (invocation, placeholderArgument);
                }

                return default;
            }

            TArgumentSyntax? FindValidPlaceholderArgument(TInvocationExpressionSyntax? invocation)
            {
<<<<<<< HEAD
                var arguments = (SeparatedSyntaxList<TArgumentSyntax>)syntaxFactsService.GetArgumentsOfInvocationExpression(invocation);
                if (arguments.Count >= 2)
=======
                if (invocation != null)
>>>>>>> 77b5e4f2
                {
                    // look for a string argument containing `"...{0}..."`, followed by more arguments.
                    var arguments = syntaxFacts.GetArgumentsOfInvocationExpression(invocation);
                    for (int i = 0, n = arguments.Count - 1; i < n; i++)
                    {
                        var argument = arguments[i];
                        var expression = syntaxFacts.GetExpressionOfArgument(argument);
                        if (syntaxFacts.IsStringLiteralExpression(expression))
                        {
                            var remainingArgCount = arguments.Count - i - 1;
                            Debug.Assert(remainingArgCount > 0);
                            var stringLiteralText = expression.GetFirstToken().Text;
                            if (stringLiteralText.Contains('{') && stringLiteralText.Contains('}'))
                            {
                                if (IsValidPlaceholderArgument(stringLiteralText, remainingArgCount))
                                    return (TArgumentSyntax)argument;
                            }
                        }
                    }
                }

                return null;
            }

            bool IsValidPlaceholderArgument(string stringLiteralText, int remainingArgCount)
            {
                // See how many arguments follow the `"...{0}..."`.  We have to have a {0}, {1}, ... {N} part in the
                // string for each of them.  Note, those could be in any order.
                for (var i = 0; i < remainingArgCount; i++)
                {
                    var indexString = i.ToString(CultureInfo.InvariantCulture);
                    if (!ContainsIndex(stringLiteralText, indexString))
                        return false;
                }

                return true;
            }

            bool ContainsIndex(string stringLiteralText, string indexString)
            {
                var currentLocation = -1;
                while (true)
                {
                    currentLocation = stringLiteralText.IndexOf(indexString, currentLocation + 1);
                    if (currentLocation < 0)
                        return false;

                    if (currentLocation + 1 >= stringLiteralText.Length)
                        return false;

                    // while we found the number, it was followed by another number.  so this isn't a valid match.  Keep looking.
                    if (stringLiteralText[currentLocation + 1] is >= '0' and <= '9')
                        continue;

                    // now check if the number is preceeded by whitespace and a '{'

                    var lookbackLocation = currentLocation - 1;
                    while (lookbackLocation > 0 && char.IsWhiteSpace(stringLiteralText[lookbackLocation]))
                        lookbackLocation--;

                    if (stringLiteralText[lookbackLocation] != '{')
                    {
                        // not a match, keep looking.
                        continue;
                    }

                    // success.  we found `{ N`
                    return true;
                }
            }
        }

        private static async Task<Document> CreateInterpolatedStringAsync(
            Document document,
            TInvocationExpressionSyntax invocation,
            TArgumentSyntax placeholderArgument,
            IMethodSymbol invocationSymbol,
            TInterpolatedStringExpressionSyntax interpolatedString,
            bool shouldReplaceInvocation,
            CancellationToken cancellationToken)
        {
            var syntaxFacts = document.GetRequiredLanguageService<ISyntaxFactsService>();
            var semanticModel = await document.GetRequiredSemanticModelAsync(cancellationToken).ConfigureAwait(false);
<<<<<<< HEAD
            var arguments = (SeparatedSyntaxList<TArgumentSyntax>)syntaxFactsService.GetArgumentsOfInvocationExpression(invocation);
            var literalExpression = (TLiteralExpressionSyntax?)syntaxFactsService.GetExpressionOfArgument(GetFormatArgument(arguments, syntaxFactsService));
=======

            var arguments = syntaxFacts.GetArgumentsOfInvocationExpression(invocation);
            var literalExpression = (TLiteralExpressionSyntax?)syntaxFacts.GetExpressionOfArgument(placeholderArgument);
>>>>>>> 77b5e4f2
            Contract.ThrowIfNull(literalExpression);

            var syntaxGenerator = document.GetRequiredLanguageService<SyntaxGenerator>();

            var newInterpolatedString =
                InsertArgumentsIntoInterpolatedString(
                    ExpandArgumentExpressions(
                        GetReorderedArgumentsAfterPlaceholderArgument()));

            var replacementNode = shouldReplaceInvocation
                ? newInterpolatedString
                : syntaxGenerator.InvocationExpression(
                    syntaxFacts.GetExpressionOfInvocationExpression(invocation),
                    newInterpolatedString);

            var root = await document.GetRequiredSyntaxRootAsync(cancellationToken).ConfigureAwait(false);
            var newRoot = root.ReplaceNode(invocation, replacementNode.WithTriviaFrom(invocation));
            return document.WithSyntaxRoot(newRoot);

            ImmutableArray<SyntaxNode> GetReorderedArgumentsAfterPlaceholderArgument()
            {
                var placeholderIndex = arguments.IndexOf(placeholderArgument);
                Contract.ThrowIfTrue(placeholderIndex < 0);

                var afterPlaceholderArguments = arguments.Skip(placeholderIndex + 1).ToImmutableArray();
                var unnamedArguments = afterPlaceholderArguments.TakeWhile(a => !syntaxFacts.IsNamedArgument(a)).ToImmutableArray();
                var namedAndUnnamedArguments = afterPlaceholderArguments.Skip(unnamedArguments.Length).ToImmutableArray();

                // if all the remaining arguments are named, then sort by name in the original member so that the index
                // finds the right one.  If not all the arguments are named, then they must be in the right order
                // already (the language requires this), so no need to sort.
                if (namedAndUnnamedArguments.All(syntaxFacts.IsNamedArgument))
                {
                    namedAndUnnamedArguments = namedAndUnnamedArguments.Sort((arg1, arg2) =>
                    {
                        var arg1Name = syntaxFacts.GetNameForArgument(arg1);
                        var arg2Name = syntaxFacts.GetNameForArgument(arg2);

                        var param1 = invocationSymbol.Parameters.FirstOrDefault(p => syntaxFacts.StringComparer.Equals(p.Name, arg1Name));
                        var param2 = invocationSymbol.Parameters.FirstOrDefault(p => syntaxFacts.StringComparer.Equals(p.Name, arg2Name));

                        // Couldn't find the corresponding parameter.  No way to know how to order these.  Keep in original order
                        if (param1 is null || param2 is null)
                            return namedAndUnnamedArguments.IndexOf(arg1) - namedAndUnnamedArguments.IndexOf(arg2);

                        return param1.Ordinal - param2.Ordinal;
                    });
                }

                return unnamedArguments.Concat(namedAndUnnamedArguments);
            }

            ImmutableArray<TExpressionSyntax> ExpandArgumentExpressions(ImmutableArray<SyntaxNode> argumentsAfterPlaceholder)
            {
                using var _ = ArrayBuilder<TExpressionSyntax>.GetInstance(out var builder);
                foreach (var argument in argumentsAfterPlaceholder)
                {
                    var argumentExpression = syntaxFacts.GetExpressionOfArgument(argument);
                    var convertedType = semanticModel.GetTypeInfo(argumentExpression, cancellationToken).ConvertedType;

                    builder.Add(convertedType is null
                        ? (TExpressionSyntax)syntaxGenerator.AddParentheses(argumentExpression)
                        : (TExpressionSyntax)syntaxGenerator.CastExpression(convertedType, syntaxGenerator.AddParentheses(argumentExpression)));
                }

                return builder.ToImmutableAndClear();
            }

            TExpressionSyntax InsertArgumentsIntoInterpolatedString(ImmutableArray<TExpressionSyntax> expressions)
            {
                return interpolatedString.ReplaceNodes(syntaxFacts.GetContentsOfInterpolatedString(interpolatedString), (oldNode, newNode) =>
                {
                    if (newNode is TInterpolationSyntax interpolation)
                    {
                        if (syntaxFacts.GetExpressionOfInterpolation(interpolation) is TLiteralExpressionSyntax literalExpression &&
                            syntaxFacts.IsNumericLiteralExpression(literalExpression) &&
                            int.TryParse(literalExpression.GetFirstToken().ValueText, out var index) &&
                            index >= 0 && index < expressions.Length)
                        {
                            return interpolation.ReplaceNode(
                                literalExpression,
                                syntaxFacts.ConvertToSingleLine(expressions[index], useElasticTrivia: true).WithAdditionalAnnotations(Formatter.Annotation));
                        }
                    }

                    return newNode;
                });
            }
        }
    }
}<|MERGE_RESOLUTION|>--- conflicted
+++ resolved
@@ -85,13 +85,9 @@
                     return;
             }
 
-<<<<<<< HEAD
-            if (!IsArgumentListCorrect((SeparatedSyntaxList<TArgumentSyntax>)syntaxFactsService.GetArgumentsOfInvocationExpression(invocationSyntax), invocationSymbol, allInvocationMethods, semanticModel, syntaxFactsService, cancellationToken))
-=======
             // if the user is explicitly passing in a CultureInfo, don't offer as it's likely they want specialized
             // formatting for the values.
             foreach (var argument in arguments)
->>>>>>> 77b5e4f2
             {
                 var type = semanticModel.GetTypeInfo(syntaxFacts.GetExpressionOfArgument(argument)).Type;
                 if (type is { Name: nameof(CultureInfo), ContainingNamespace.Name: nameof(System.Globalization), ContainingNamespace.ContainingNamespace.Name: nameof(System) })
@@ -150,15 +146,10 @@
 
             TArgumentSyntax? FindValidPlaceholderArgument(TInvocationExpressionSyntax? invocation)
             {
-<<<<<<< HEAD
-                var arguments = (SeparatedSyntaxList<TArgumentSyntax>)syntaxFactsService.GetArgumentsOfInvocationExpression(invocation);
-                if (arguments.Count >= 2)
-=======
                 if (invocation != null)
->>>>>>> 77b5e4f2
                 {
                     // look for a string argument containing `"...{0}..."`, followed by more arguments.
-                    var arguments = syntaxFacts.GetArgumentsOfInvocationExpression(invocation);
+                    var arguments = (SeparatedSyntaxList<TArgumentSyntax>)syntaxFacts.GetArgumentsOfInvocationExpression(invocation);
                     for (int i = 0, n = arguments.Count - 1; i < n; i++)
                     {
                         var argument = arguments[i];
@@ -239,14 +230,9 @@
         {
             var syntaxFacts = document.GetRequiredLanguageService<ISyntaxFactsService>();
             var semanticModel = await document.GetRequiredSemanticModelAsync(cancellationToken).ConfigureAwait(false);
-<<<<<<< HEAD
-            var arguments = (SeparatedSyntaxList<TArgumentSyntax>)syntaxFactsService.GetArgumentsOfInvocationExpression(invocation);
-            var literalExpression = (TLiteralExpressionSyntax?)syntaxFactsService.GetExpressionOfArgument(GetFormatArgument(arguments, syntaxFactsService));
-=======
-
-            var arguments = syntaxFacts.GetArgumentsOfInvocationExpression(invocation);
+
+            var arguments = (SeparatedSyntaxList<TArgumentSyntax>)syntaxFacts.GetArgumentsOfInvocationExpression(invocation);
             var literalExpression = (TLiteralExpressionSyntax?)syntaxFacts.GetExpressionOfArgument(placeholderArgument);
->>>>>>> 77b5e4f2
             Contract.ThrowIfNull(literalExpression);
 
             var syntaxGenerator = document.GetRequiredLanguageService<SyntaxGenerator>();
@@ -266,7 +252,7 @@
             var newRoot = root.ReplaceNode(invocation, replacementNode.WithTriviaFrom(invocation));
             return document.WithSyntaxRoot(newRoot);
 
-            ImmutableArray<SyntaxNode> GetReorderedArgumentsAfterPlaceholderArgument()
+            ImmutableArray<TArgumentSyntax> GetReorderedArgumentsAfterPlaceholderArgument()
             {
                 var placeholderIndex = arguments.IndexOf(placeholderArgument);
                 Contract.ThrowIfTrue(placeholderIndex < 0);
@@ -299,7 +285,7 @@
                 return unnamedArguments.Concat(namedAndUnnamedArguments);
             }
 
-            ImmutableArray<TExpressionSyntax> ExpandArgumentExpressions(ImmutableArray<SyntaxNode> argumentsAfterPlaceholder)
+            ImmutableArray<TExpressionSyntax> ExpandArgumentExpressions(ImmutableArray<TArgumentSyntax> argumentsAfterPlaceholder)
             {
                 using var _ = ArrayBuilder<TExpressionSyntax>.GetInstance(out var builder);
                 foreach (var argument in argumentsAfterPlaceholder)
