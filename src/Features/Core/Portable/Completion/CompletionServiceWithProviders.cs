--- conflicted
+++ resolved
@@ -452,11 +452,7 @@
             SourceText text, int caretPosition, CompletionTrigger trigger, ImmutableHashSet<string> roles = null, OptionSet options = null)
         {
             options ??= _workspace.Options;
-<<<<<<< HEAD
-            if (!options.GetOption(CompletionOptions.TriggerOnTyping, this.Language))
-=======
             if (!options.GetOption(CompletionOptions.TriggerOnTyping, Language))
->>>>>>> e65f0cb2
             {
                 return false;
             }
