--- conflicted
+++ resolved
@@ -298,11 +298,7 @@
             bool IsCompilationEndAnalyzer(DiagnosticAnalyzer analyzer)
             {
                 RoslynDebug.AssertNotNull(_compilationWithAnalyzers);
-<<<<<<< HEAD
-                return _analyzerInfoCache.IsCompilationEndAnalyzer(analyzer, AnalysisScope.Document.Project, _compilationWithAnalyzers.Compilation) ?? true;
-=======
                 return _analyzerInfoCache.IsCompilationEndAnalyzer(analyzer, AnalysisScope.TextDocument.Project, _compilationWithAnalyzers.Compilation) ?? true;
->>>>>>> 9e822de0
             }
 
             async Task<TextSpan?> GetAdjustedSpanForCompilerAnalyzerAsync()
