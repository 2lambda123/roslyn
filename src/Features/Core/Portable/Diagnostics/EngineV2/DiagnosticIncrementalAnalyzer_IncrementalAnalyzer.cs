﻿// Licensed to the .NET Foundation under one or more agreements.
// The .NET Foundation licenses this file to you under the MIT license.
// See the LICENSE file in the project root for more information.

#nullable enable

using System;
using System.Collections.Generic;
using System.Collections.Immutable;
using System.Linq;
using System.Threading;
using System.Threading.Tasks;
using Microsoft.CodeAnalysis.Diagnostics.Telemetry;
using Microsoft.CodeAnalysis.ErrorReporting;
using Microsoft.CodeAnalysis.Host;
using Microsoft.CodeAnalysis.Internal.Log;
using Microsoft.CodeAnalysis.PooledObjects;
using Microsoft.CodeAnalysis.Remote;
using Microsoft.CodeAnalysis.Shared.Extensions;
using Microsoft.CodeAnalysis.Shared.Options;
using Microsoft.CodeAnalysis.Shared.TestHooks;
using Microsoft.CodeAnalysis.SolutionCrawler;
using Microsoft.CodeAnalysis.Workspaces.Diagnostics;
using Roslyn.Utilities;

namespace Microsoft.CodeAnalysis.Diagnostics.EngineV2
{
    internal partial class DiagnosticIncrementalAnalyzer
    {
        public Task AnalyzeSyntaxAsync(Document document, InvocationReasons reasons, CancellationToken cancellationToken)
            => AnalyzeDocumentForKindAsync(document, AnalysisKind.Syntax, cancellationToken);

        public Task AnalyzeDocumentAsync(Document document, SyntaxNode bodyOpt, InvocationReasons reasons, CancellationToken cancellationToken)
            => AnalyzeDocumentForKindAsync(document, AnalysisKind.Semantic, cancellationToken);

        public Task AnalyzeNonSourceDocumentAsync(TextDocument textDocument, InvocationReasons reasons, CancellationToken cancellationToken)
            => AnalyzeDocumentForKindAsync(textDocument, AnalysisKind.Syntax, cancellationToken);

        private async Task AnalyzeDocumentForKindAsync(TextDocument document, AnalysisKind kind, CancellationToken cancellationToken)
        {
            try
            {
                if (!AnalysisEnabled(document))
                {
                    // to reduce allocations, here, we don't clear existing diagnostics since it is dealt by other entry point such as
                    // DocumentReset or DocumentClosed.
                    return;
                }

                var stateSets = _stateManager.GetOrUpdateStateSets(document.Project);
                var compilationWithAnalyzers = await GetOrCreateCompilationWithAnalyzersAsync(document.Project, stateSets, cancellationToken).ConfigureAwait(false);

                // We split the diagnostic computation for document into following steps:
                //  1. Try to get cached diagnostics for each analyzer, while computing the set of analyzers that do not have cached diagnostics.
                //  2. Execute all the non-cached analyzers with a single invocation into CompilationWithAnalyzers.
                //  3. Fetch computed diagnostics per-analyzer from the above invocation, and cache and raise diagnostic reported events.
                // In near future, the diagnostic computation invocation into CompilationWithAnalyzers will be moved to OOP.
                // This should help simplify and/or remove the IDE layer diagnostic caching in devenv process.

                // First attempt to fetch diagnostics from the cache, while computing the state sets for analyzers that are not cached.
                using var _ = ArrayBuilder<StateSet>.GetInstance(out var nonCachedStateSets);
                foreach (var stateSet in stateSets)
                {
                    var data = await TryGetCachedDocumentAnalysisDataAsync(document, stateSet, kind, cancellationToken).ConfigureAwait(false);
                    if (data.HasValue)
                    {
                        // We need to persist and raise diagnostics for suppressed analyzer.
                        PersistAndRaiseDiagnosticsIfNeeded(data.Value, stateSet);
                    }
                    else
                    {
                        nonCachedStateSets.Add(stateSet);
                    }
                }

                // Then, compute the diagnostics for non-cached state sets, and cache and raise diagnostic reported events for these diagnostics.
                if (nonCachedStateSets.Count > 0)
                {
                    var analysisScope = new DocumentAnalysisScope(document, span: null, nonCachedStateSets.SelectAsArray(s => s.Analyzer), kind);
                    var executor = new DocumentAnalysisExecutor(analysisScope, compilationWithAnalyzers, _diagnosticAnalyzerRunner, logPerformanceInfo: true);
                    foreach (var stateSet in nonCachedStateSets)
                    {
                        var computedData = await ComputeDocumentAnalysisDataAsync(executor, stateSet, cancellationToken).ConfigureAwait(false);
                        PersistAndRaiseDiagnosticsIfNeeded(computedData, stateSet);
                    }
                }
            }
            catch (Exception e) when (FatalError.ReportUnlessCanceled(e))
            {
                throw ExceptionUtilities.Unreachable;
            }

            void PersistAndRaiseDiagnosticsIfNeeded(DocumentAnalysisData result, StateSet stateSet)
            {
                if (result.FromCache == true)
                {
                    RaiseDocumentDiagnosticsIfNeeded(document, stateSet, kind, result.Items);
                    return;
                }

                // no cancellation after this point.
                var state = stateSet.GetOrCreateActiveFileState(document.Id);
                state.Save(kind, result.ToPersistData());

                RaiseDocumentDiagnosticsIfNeeded(document, stateSet, kind, result.OldItems, result.Items);
            }
        }

        public async Task AnalyzeProjectAsync(Project project, bool semanticsChanged, InvocationReasons reasons, CancellationToken cancellationToken)
        {
            // Perf optimization. check whether we want to analyze this project or not.
            if (!FullAnalysisEnabled(project, forceAnalyzerRun: false))
            {
                return;
            }

            await AnalyzeProjectAsync(project, forceAnalyzerRun: false, cancellationToken).ConfigureAwait(false);
        }

        public Task ForceAnalyzeProjectAsync(Project project, CancellationToken cancellationToken)
            => AnalyzeProjectAsync(project, forceAnalyzerRun: true, cancellationToken);

        private async Task AnalyzeProjectAsync(Project project, bool forceAnalyzerRun, CancellationToken cancellationToken)
        {
            try
            {
                var stateSets = GetStateSetsForFullSolutionAnalysis(_stateManager.GetOrUpdateStateSets(project), project).ToList();
                var options = project.Solution.Options;

                // PERF: get analyzers that are not suppressed and marked as open file only
                // this is perf optimization. we cache these result since we know the result. (no diagnostics)
                var activeAnalyzers = stateSets
                                        .Select(s => s.Analyzer)
                                        .Where(a => !DiagnosticAnalyzerInfoCache.IsAnalyzerSuppressed(a, project) && !a.IsOpenFileOnly(options));

                // get driver only with active analyzers.
                var compilationWithAnalyzers = await AnalyzerHelper.CreateCompilationWithAnalyzersAsync(project, activeAnalyzers, includeSuppressedDiagnostics: true, cancellationToken).ConfigureAwait(false);

                var result = await GetProjectAnalysisDataAsync(compilationWithAnalyzers, project, stateSets, forceAnalyzerRun, cancellationToken).ConfigureAwait(false);
                if (result.OldResult == null)
                {
                    RaiseProjectDiagnosticsIfNeeded(project, stateSets, result.Result);
                    return;
                }

                // we might not have compilationWithAnalyzers even if project supports compilation if we are called with no analyzers. 
                var compilation = compilationWithAnalyzers?.Compilation ??
                    (project.SupportsCompilation ? await project.GetCompilationAsync(cancellationToken).ConfigureAwait(false) : null);

                // no cancellation after this point.
                // any analyzer that doesn't have result will be treated as returned empty set
                // which means we will remove those from error list
                foreach (var stateSet in stateSets)
                {
                    var state = stateSet.GetOrCreateProjectState(project.Id);

                    await state.SaveAsync(PersistentStorageService, project, result.GetResult(stateSet.Analyzer)).ConfigureAwait(false);
                }

                RaiseProjectDiagnosticsIfNeeded(project, stateSets, result.OldResult, result.Result);
            }
            catch (Exception e) when (FatalError.ReportUnlessCanceled(e))
            {
                throw ExceptionUtilities.Unreachable;
            }
        }

        public Task DocumentOpenAsync(Document document, CancellationToken cancellationToken)
            => TextDocumentOpenAsync(document, cancellationToken);

        public Task NonSourceDocumentOpenAsync(TextDocument document, CancellationToken cancellationToken)
            => TextDocumentOpenAsync(document, cancellationToken);

        private async Task TextDocumentOpenAsync(TextDocument document, CancellationToken cancellationToken)
        {
            using (Logger.LogBlock(FunctionId.Diagnostics_DocumentOpen, GetOpenLogMessage, document, cancellationToken))
            {
                var stateSets = _stateManager.GetStateSets(document.Project);

                // let other component knows about this event
                ClearCompilationsWithAnalyzersCache();
                await _stateManager.OnDocumentOpenedAsync(stateSets, document).ConfigureAwait(false);
            }
        }

        public Task DocumentCloseAsync(Document document, CancellationToken cancellationToken)
            => TextDocumentCloseAsync(document, cancellationToken);

        public Task NonSourceDocumentCloseAsync(TextDocument document, CancellationToken cancellationToken)
            => TextDocumentCloseAsync(document, cancellationToken);

        private async Task TextDocumentCloseAsync(TextDocument document, CancellationToken cancellationToken)
        {
            using (Logger.LogBlock(FunctionId.Diagnostics_DocumentClose, GetResetLogMessage, document, cancellationToken))
            {
                var stateSets = _stateManager.GetStateSets(document.Project);

                // let other components knows about this event
                ClearCompilationsWithAnalyzersCache();
                var documentHadDiagnostics = await _stateManager.OnDocumentClosedAsync(stateSets, document).ConfigureAwait(false);
                RaiseDiagnosticsRemovedIfRequiredForClosedOrResetDocument(document, stateSets, documentHadDiagnostics);
            }
        }

        public Task DocumentResetAsync(Document document, CancellationToken cancellationToken)
            => TextDocumentResetAsync(document, cancellationToken);

        public Task NonSourceDocumentResetAsync(TextDocument document, CancellationToken cancellationToken)
            => TextDocumentResetAsync(document, cancellationToken);

        private Task TextDocumentResetAsync(TextDocument document, CancellationToken cancellationToken)
        {
            using (Logger.LogBlock(FunctionId.Diagnostics_DocumentReset, GetResetLogMessage, document, cancellationToken))
            {
                var stateSets = _stateManager.GetStateSets(document.Project);

                // let other components knows about this event
                ClearCompilationsWithAnalyzersCache();
                var documentHadDiagnostics = StateManager.OnDocumentReset(stateSets, document);
                RaiseDiagnosticsRemovedIfRequiredForClosedOrResetDocument(document, stateSets, documentHadDiagnostics);
            }

            return Task.CompletedTask;
        }

        private void RaiseDiagnosticsRemovedIfRequiredForClosedOrResetDocument(TextDocument document, IEnumerable<StateSet> stateSets, bool documentHadDiagnostics)
        {
            // if there was no diagnostic reported for this document OR Full solution analysis is enabled, nothing to clean up
            if (!documentHadDiagnostics ||
                FullAnalysisEnabled(document.Project, forceAnalyzerRun: false))
            {
                // this is Perf to reduce raising events unnecessarily.
                return;
            }

            var removeDiagnosticsOnDocumentClose = document.Project.Solution.Options.GetOption(ServiceFeatureOnOffOptions.RemoveDocumentDiagnosticsOnDocumentClose, document.Project.Language);

            if (!removeDiagnosticsOnDocumentClose)
            {
                return;
            }

            RaiseDiagnosticsRemovedForDocument(document.Id, stateSets);
        }

        public Task RemoveDocumentAsync(DocumentId documentId, CancellationToken cancellationToken)
        {
            using (Logger.LogBlock(FunctionId.Diagnostics_RemoveDocument, GetRemoveLogMessage, documentId, CancellationToken.None))
            {
                var stateSets = _stateManager.GetStateSets(documentId.ProjectId);

                // let other components knows about this event
                ClearCompilationsWithAnalyzersCache();
                var changed = StateManager.OnDocumentRemoved(stateSets, documentId);

                // if there was no diagnostic reported for this document, nothing to clean up
                // this is Perf to reduce raising events unnecessarily.
                if (changed)
                {
                    RaiseDiagnosticsRemovedForDocument(documentId, stateSets);
                }
            }

            return Task.CompletedTask;
        }

        private void RaiseDiagnosticsRemovedForDocument(DocumentId documentId, IEnumerable<StateSet> stateSets)
        {
            // remove all diagnostics for the document
            AnalyzerService.RaiseBulkDiagnosticsUpdated(raiseEvents =>
            {
                foreach (var stateSet in stateSets)
                {
                    // clear all doucment diagnostics
                    RaiseDiagnosticsRemoved(documentId, solution: null, stateSet, AnalysisKind.Syntax, raiseEvents);
                    RaiseDiagnosticsRemoved(documentId, solution: null, stateSet, AnalysisKind.Semantic, raiseEvents);
                    RaiseDiagnosticsRemoved(documentId, solution: null, stateSet, AnalysisKind.NonLocal, raiseEvents);
                }
            });
        }

        public Task RemoveProjectAsync(ProjectId projectId, CancellationToken cancellation)
        {
            using (Logger.LogBlock(FunctionId.Diagnostics_RemoveProject, GetRemoveLogMessage, projectId, CancellationToken.None))
            {
                var stateSets = _stateManager.GetStateSets(projectId);

                // let other components knows about this event
                ClearCompilationsWithAnalyzersCache();
                var changed = _stateManager.OnProjectRemoved(stateSets, projectId);

                // if there was no diagnostic reported for this project, nothing to clean up
                // this is Perf to reduce raising events unnecessarily.
                if (changed)
                {
                    // remove all diagnostics for the project
                    AnalyzerService.RaiseBulkDiagnosticsUpdated(raiseEvents =>
                    {
                        foreach (var stateSet in stateSets)
                        {
                            // clear all project diagnostics
                            RaiseDiagnosticsRemoved(projectId, solution: null, stateSet, raiseEvents);
                        }
                    });
                }
            }

            return Task.CompletedTask;
        }

        public Task NewSolutionSnapshotAsync(Solution solution, CancellationToken cancellationToken)
        {
            // let other components knows about this event
            ClearCompilationsWithAnalyzersCache();

            return Task.CompletedTask;
        }

        private static bool AnalysisEnabled(TextDocument document)
        {
            if (document.Services.GetService<DocumentPropertiesService>()?.DiagnosticsLspClientName != null)
            {
                // This is a generated Razor document, and they want diagnostics, so let's report it
                return true;
            }

            // change it to check active file (or visible files), not open files if active file tracking is enabled.
            // otherwise, use open file.
            return document.IsOpen() && document.SupportsDiagnostics();
        }

        /// <summary>
        /// Return list of <see cref="StateSet"/> to be used for full solution analysis.
        /// </summary>
        private IEnumerable<StateSet> GetStateSetsForFullSolutionAnalysis(IEnumerable<StateSet> stateSets, Project project)
        {
            // If full analysis is off, remove state that is created from build.
            // this will make sure diagnostics from build (converted from build to live) will never be cleared
            // until next build.
            if (SolutionCrawlerOptions.GetBackgroundAnalysisScope(project) != BackgroundAnalysisScope.FullSolution)
            {
                stateSets = stateSets.Where(s => !s.FromBuild(project.Id));
            }

            // include all analyzers if option is on
            if (project.Solution.Workspace.Options.GetOption(InternalDiagnosticsOptions.ProcessHiddenDiagnostics))
            {
                return stateSets;
            }

            // Compute analyzer config special diagnostic options for computing effective severity.
            // Note that these options are not cached onto the project, so we compute it once upfront. 
            var analyzerConfigSpecialDiagnosticOptions = project.GetAnalyzerConfigSpecialDiagnosticOptions();

            // Include only analyzers we want to run for full solution analysis.
            // Analyzers not included here will never be saved because result is unknown.
            return stateSets.Where(s => IsCandidateForFullSolutionAnalysis(s.Analyzer, project, analyzerConfigSpecialDiagnosticOptions));
        }

        private bool IsCandidateForFullSolutionAnalysis(DiagnosticAnalyzer analyzer, Project project, ImmutableDictionary<string, ReportDiagnostic> analyzerConfigSpecialDiagnosticOptions)
        {
            // PERF: Don't query descriptors for compiler analyzer or file content load analyzer, always execute them.
            if (analyzer == FileContentLoadAnalyzer.Instance || analyzer.IsCompilerAnalyzer())
            {
                return true;
            }

            if (analyzer.IsBuiltInAnalyzer())
            {
                // always return true for builtin analyzer. we can't use
                // descriptor check since many builtin analyzer always return 
                // hidden descriptor regardless what descriptor it actually
                // return on runtime. they do this so that they can control
                // severity through option page rather than rule set editor.
                // this is special behavior only ide analyzer can do. we hope
                // once we support editorconfig fully, third party can use this
                // ability as well and we can remove this kind special treatment on builtin
                // analyzer.
                return true;
            }

            if (analyzer is DiagnosticSuppressor)
            {
                // Always execute diagnostic suppressors.
                return true;
            }

            // For most of analyzers, the number of diagnostic descriptors is small, so this should be cheap.
            var descriptors = DiagnosticAnalyzerInfoCache.GetDiagnosticDescriptors(analyzer);
            return descriptors.Any(d => d.GetEffectiveSeverity(project.CompilationOptions!, analyzerConfigSpecialDiagnosticOptions) != ReportDiagnostic.Hidden);
        }

        private void RaiseProjectDiagnosticsIfNeeded(
            Project project,
            IEnumerable<StateSet> stateSets,
            ImmutableDictionary<DiagnosticAnalyzer, DiagnosticAnalysisResult> result)
        {
            RaiseProjectDiagnosticsIfNeeded(project, stateSets, ImmutableDictionary<DiagnosticAnalyzer, DiagnosticAnalysisResult>.Empty, result);
        }

        private void RaiseProjectDiagnosticsIfNeeded(
            Project project,
            IEnumerable<StateSet> stateSets,
            ImmutableDictionary<DiagnosticAnalyzer, DiagnosticAnalysisResult> oldResult,
            ImmutableDictionary<DiagnosticAnalyzer, DiagnosticAnalysisResult> newResult)
        {
            if (oldResult.Count == 0 && newResult.Count == 0)
            {
                // there is nothing to update
                return;
            }

            AnalyzerService.RaiseBulkDiagnosticsUpdated(raiseEvents =>
            {
                foreach (var stateSet in stateSets)
                {
                    var analyzer = stateSet.Analyzer;

                    var oldAnalysisResult = GetResultOrEmpty(oldResult, analyzer, project.Id, VersionStamp.Default);
                    var newAnalysisResult = GetResultOrEmpty(newResult, analyzer, project.Id, VersionStamp.Default);

                    // Perf - 4 different cases.
                    // upper 3 cases can be removed and it will still work. but this is hot path so if we can bail out
                    // without any allocations, that's better.
                    if (oldAnalysisResult.IsEmpty && newAnalysisResult.IsEmpty)
                    {
                        // nothing to do
                        continue;
                    }

                    if (!oldAnalysisResult.IsEmpty && newAnalysisResult.IsEmpty)
                    {
                        RoslynDebug.Assert(oldAnalysisResult.DocumentIds != null);

                        // remove old diagnostics
                        RaiseProjectDiagnosticsRemoved(stateSet, oldAnalysisResult.ProjectId, oldAnalysisResult.DocumentIds, handleActiveFile: false, raiseEvents);
                        continue;
                    }

                    if (oldAnalysisResult.IsEmpty && !newAnalysisResult.IsEmpty)
                    {
                        // add new diagnostics
                        RaiseProjectDiagnosticsCreated(project, stateSet, oldAnalysisResult, newAnalysisResult, raiseEvents);
                        continue;
                    }

                    // both old and new has items in them. update existing items
                    RoslynDebug.Assert(oldAnalysisResult.DocumentIds != null);

                    // first remove ones no longer needed.
                    var documentsToRemove = oldAnalysisResult.DocumentIds.Except(newAnalysisResult.DocumentIds);
                    RaiseProjectDiagnosticsRemoved(stateSet, oldAnalysisResult.ProjectId, documentsToRemove, handleActiveFile: false, raiseEvents);

                    // next update or create new ones
                    RaiseProjectDiagnosticsCreated(project, stateSet, oldAnalysisResult, newAnalysisResult, raiseEvents);
                }
            });
        }

        private void RaiseDocumentDiagnosticsIfNeeded(TextDocument document, StateSet stateSet, AnalysisKind kind, ImmutableArray<DiagnosticData> items)
            => RaiseDocumentDiagnosticsIfNeeded(document, stateSet, kind, ImmutableArray<DiagnosticData>.Empty, items);

        private void RaiseDocumentDiagnosticsIfNeeded(
            TextDocument document, StateSet stateSet, AnalysisKind kind, ImmutableArray<DiagnosticData> oldItems, ImmutableArray<DiagnosticData> newItems)
        {
            RaiseDocumentDiagnosticsIfNeeded(document, stateSet, kind, oldItems, newItems, AnalyzerService.RaiseDiagnosticsUpdated, forceUpdate: false);
        }

        private void RaiseDocumentDiagnosticsIfNeeded(
            TextDocument document, StateSet stateSet, AnalysisKind kind,
            DiagnosticAnalysisResult oldResult, DiagnosticAnalysisResult newResult,
            Action<DiagnosticsUpdatedArgs> raiseEvents)
        {
            // if our old result is from build and we don't have actual data, don't try micro-optimize and always refresh diagnostics.
            // most of time, we don't actually load or hold the old data in memory from persistent storage due to perf reasons.
            //
            // we need this special behavior for errors from build since unlike live errors, we don't know whether errors
            // from build is for syntax, semantic or others. due to that, we blindly mark them as semantic errors (most common type of errors from build)
            //
            // that can sometime cause issues. for example, if the error turns out to be syntax error (live) then we at the end fail to de-dup.
            // but since this optimization saves us a lot of refresh between live errors analysis we want to disable this only in this condition.
            var forceUpdate = oldResult.FromBuild && oldResult.IsAggregatedForm;

            var oldItems = oldResult.GetDocumentDiagnostics(document.Id, kind);
            var newItems = newResult.GetDocumentDiagnostics(document.Id, kind);

            RaiseDocumentDiagnosticsIfNeeded(document, stateSet, kind, oldItems, newItems, raiseEvents, forceUpdate);
        }

        private void RaiseDocumentDiagnosticsIfNeeded(
            TextDocument document, StateSet stateSet, AnalysisKind kind,
            ImmutableArray<DiagnosticData> oldItems, ImmutableArray<DiagnosticData> newItems,
            Action<DiagnosticsUpdatedArgs> raiseEvents,
            bool forceUpdate)
        {
            if (!forceUpdate && oldItems.IsEmpty && newItems.IsEmpty)
            {
                // there is nothing to update
                return;
            }

            RaiseDiagnosticsCreated(document, stateSet, kind, newItems, raiseEvents);
        }

        private void RaiseProjectDiagnosticsCreated(Project project, StateSet stateSet, DiagnosticAnalysisResult oldAnalysisResult, DiagnosticAnalysisResult newAnalysisResult, Action<DiagnosticsUpdatedArgs> raiseEvents)
        {
            RoslynDebug.Assert(newAnalysisResult.DocumentIds != null);

            foreach (var documentId in newAnalysisResult.DocumentIds)
            {
                var document = project.GetTextDocument(documentId);
                if (document == null)
                {
                    // it can happen with build synchronization since, in build case, 
                    // we don't have actual snapshot (we have no idea what sources out of proc build has picked up)
                    // so we might be out of sync.
                    // example of such cases will be changing anything about solution while building is going on.
                    // it can be user explicit actions such as unloading project, deleting a file, but also it can be 
                    // something project system or roslyn workspace does such as populating workspace right after
                    // solution is loaded.
                    continue;
                }

                RaiseDocumentDiagnosticsIfNeeded(document, stateSet, AnalysisKind.NonLocal, oldAnalysisResult, newAnalysisResult, raiseEvents);

                // we don't raise events for active file. it will be taken cared by active file analysis
                if (stateSet.IsActiveFile(documentId))
                {
                    continue;
                }

                RaiseDocumentDiagnosticsIfNeeded(document, stateSet, AnalysisKind.Syntax, oldAnalysisResult, newAnalysisResult, raiseEvents);
                RaiseDocumentDiagnosticsIfNeeded(document, stateSet, AnalysisKind.Semantic, oldAnalysisResult, newAnalysisResult, raiseEvents);
            }

            RaiseDiagnosticsCreated(project, stateSet, newAnalysisResult.GetOtherDiagnostics(), raiseEvents);
        }

        private void RaiseProjectDiagnosticsRemoved(StateSet stateSet, ProjectId projectId, IEnumerable<DocumentId> documentIds, bool handleActiveFile, Action<DiagnosticsUpdatedArgs> raiseEvents)
        {
            foreach (var documentId in documentIds)
            {
                RaiseDiagnosticsRemoved(documentId, solution: null, stateSet, AnalysisKind.NonLocal, raiseEvents);

                // we don't raise events for active file. it will be taken care of by active file analysis
                if (!handleActiveFile && stateSet.IsActiveFile(documentId))
                {
                    continue;
                }

                RaiseDiagnosticsRemoved(documentId, solution: null, stateSet, AnalysisKind.Syntax, raiseEvents);
                RaiseDiagnosticsRemoved(documentId, solution: null, stateSet, AnalysisKind.Semantic, raiseEvents);
            }

            RaiseDiagnosticsRemoved(projectId, solution: null, stateSet, raiseEvents);
        }
<<<<<<< HEAD
=======

        private async Task ReportAnalyzerPerformanceAsync(TextDocument document, CompilationWithAnalyzers? compilation, CancellationToken cancellationToken)
        {
            try
            {
                if (compilation == null)
                {
                    return;
                }

                var client = await RemoteHostClient.TryGetClientAsync(document.Project.Solution.Workspace, cancellationToken).ConfigureAwait(false);
                if (client == null)
                {
                    // no remote support
                    return;
                }

                cancellationToken.ThrowIfCancellationRequested();

                using var pooledObject = SharedPools.Default<Dictionary<DiagnosticAnalyzer, AnalyzerTelemetryInfo>>().GetPooledObject();

                var containsData = false;
                foreach (var analyzer in compilation.Analyzers)
                {
                    var telemetryInfo = await compilation.GetAnalyzerTelemetryInfoAsync(analyzer, cancellationToken).ConfigureAwait(false);
                    if (!containsData && telemetryInfo.ExecutionTime.Ticks > 0)
                    {
                        // this is unfortunate tweak due to how GetAnalyzerTelemetryInfoAsync works when analyzers are asked
                        // one by one rather than in bulk.
                        containsData = true;
                    }

                    pooledObject.Object.Add(analyzer, telemetryInfo);
                }

                if (!containsData)
                {
                    // looks like there is no new data from driver. skip reporting.
                    return;
                }

                await client.RunRemoteAsync(
                    WellKnownServiceHubService.CodeAnalysis,
                    nameof(IRemoteDiagnosticAnalyzerService.ReportAnalyzerPerformance),
                    solution: null,
                    new object[] { pooledObject.Object.ToAnalyzerPerformanceInfo(DiagnosticAnalyzerInfoCache), /* unit count */ 1 },
                    callbackTarget: null,
                    cancellationToken).ConfigureAwait(false);
            }
            catch (Exception ex) when (FatalError.ReportWithoutCrashUnlessCanceled(ex))
            {
                // this is fire and forget method
            }
        }
>>>>>>> 25689c69
    }
}<|MERGE_RESOLUTION|>--- conflicted
+++ resolved
@@ -554,62 +554,5 @@
 
             RaiseDiagnosticsRemoved(projectId, solution: null, stateSet, raiseEvents);
         }
-<<<<<<< HEAD
-=======
-
-        private async Task ReportAnalyzerPerformanceAsync(TextDocument document, CompilationWithAnalyzers? compilation, CancellationToken cancellationToken)
-        {
-            try
-            {
-                if (compilation == null)
-                {
-                    return;
-                }
-
-                var client = await RemoteHostClient.TryGetClientAsync(document.Project.Solution.Workspace, cancellationToken).ConfigureAwait(false);
-                if (client == null)
-                {
-                    // no remote support
-                    return;
-                }
-
-                cancellationToken.ThrowIfCancellationRequested();
-
-                using var pooledObject = SharedPools.Default<Dictionary<DiagnosticAnalyzer, AnalyzerTelemetryInfo>>().GetPooledObject();
-
-                var containsData = false;
-                foreach (var analyzer in compilation.Analyzers)
-                {
-                    var telemetryInfo = await compilation.GetAnalyzerTelemetryInfoAsync(analyzer, cancellationToken).ConfigureAwait(false);
-                    if (!containsData && telemetryInfo.ExecutionTime.Ticks > 0)
-                    {
-                        // this is unfortunate tweak due to how GetAnalyzerTelemetryInfoAsync works when analyzers are asked
-                        // one by one rather than in bulk.
-                        containsData = true;
-                    }
-
-                    pooledObject.Object.Add(analyzer, telemetryInfo);
-                }
-
-                if (!containsData)
-                {
-                    // looks like there is no new data from driver. skip reporting.
-                    return;
-                }
-
-                await client.RunRemoteAsync(
-                    WellKnownServiceHubService.CodeAnalysis,
-                    nameof(IRemoteDiagnosticAnalyzerService.ReportAnalyzerPerformance),
-                    solution: null,
-                    new object[] { pooledObject.Object.ToAnalyzerPerformanceInfo(DiagnosticAnalyzerInfoCache), /* unit count */ 1 },
-                    callbackTarget: null,
-                    cancellationToken).ConfigureAwait(false);
-            }
-            catch (Exception ex) when (FatalError.ReportWithoutCrashUnlessCanceled(ex))
-            {
-                // this is fire and forget method
-            }
-        }
->>>>>>> 25689c69
     }
 }