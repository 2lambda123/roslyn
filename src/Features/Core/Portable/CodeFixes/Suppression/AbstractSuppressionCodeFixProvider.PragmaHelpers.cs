﻿// Licensed to the .NET Foundation under one or more agreements.
// The .NET Foundation licenses this file to you under the MIT license.
// See the LICENSE file in the project root for more information.

#nullable disable

using System;
using System.Collections.Immutable;
using System.Linq;
using System.Threading;
using System.Threading.Tasks;
using Microsoft.CodeAnalysis.Formatting;
using Microsoft.CodeAnalysis.Text;

namespace Microsoft.CodeAnalysis.CodeFixes.Suppression
{
    internal partial class AbstractSuppressionCodeFixProvider
    {
        /// <summary>
        /// Helper methods for pragma based suppression code actions.
        /// </summary>
        private static class PragmaHelpers
        {
            internal static async Task<Document> GetChangeDocumentWithPragmaAdjustedAsync(
                Document document,
                TextSpan diagnosticSpan,
                SuppressionTargetInfo suppressionTargetInfo,
                Func<SyntaxToken, TextSpan, SyntaxToken> getNewStartToken,
                Func<SyntaxToken, TextSpan, SyntaxToken> getNewEndToken,
                CancellationToken cancellationToken)
            {
                var startToken = suppressionTargetInfo.StartToken;
                var endToken = suppressionTargetInfo.EndToken;
                var nodeWithTokens = suppressionTargetInfo.NodeWithTokens;
                var root = await nodeWithTokens.SyntaxTree.GetRootAsync(cancellationToken).ConfigureAwait(false);

                var startAndEndTokenAreTheSame = startToken == endToken;
                var newStartToken = getNewStartToken(startToken, diagnosticSpan);

                var newEndToken = endToken;
                if (startAndEndTokenAreTheSame)
                {
                    var annotation = new SyntaxAnnotation();
                    newEndToken = root.ReplaceToken(startToken, newStartToken.WithAdditionalAnnotations(annotation)).GetAnnotatedTokens(annotation).Single();
                    var spanChange = newStartToken.LeadingTrivia.FullSpan.Length - startToken.LeadingTrivia.FullSpan.Length;
                    diagnosticSpan = new TextSpan(diagnosticSpan.Start + spanChange, diagnosticSpan.Length);
                }

                newEndToken = getNewEndToken(newEndToken, diagnosticSpan);

                SyntaxNode newNode;
                if (startAndEndTokenAreTheSame)
                {
                    newNode = nodeWithTokens.ReplaceToken(startToken, newEndToken);
                }
                else
                {
                    newNode = nodeWithTokens.ReplaceTokens(new[] { startToken, endToken }, (o, n) => o == startToken ? newStartToken : newEndToken);
                }

                var newRoot = root.ReplaceNode(nodeWithTokens, newNode);
                return document.WithSyntaxRoot(newRoot);
            }

            private static int GetPositionForPragmaInsertion(ImmutableArray<SyntaxTrivia> triviaList, TextSpan currentDiagnosticSpan, AbstractSuppressionCodeFixProvider fixer, bool isStartToken, out SyntaxTrivia triviaAtIndex)
            {
                // Start token: Insert the #pragma disable directive just **before** the first end of line trivia prior to diagnostic location.
                // End token: Insert the #pragma disable directive just **after** the first end of line trivia after diagnostic location.

                int getNextIndex(int cur) => isStartToken ? cur - 1 : cur + 1;
<<<<<<< HEAD
                bool shouldConsiderTrivia(SyntaxTrivia trivia)
                    => isStartToken ?
                    trivia.FullSpan.End <= currentDiagnosticSpan.Start :
                    trivia.FullSpan.Start >= currentDiagnosticSpan.End;
=======
                bool shouldConsiderTrivia(SyntaxTrivia trivia) =>
                    isStartToken
                    ? trivia.FullSpan.End <= currentDiagnosticSpan.Start
                    : trivia.FullSpan.Start >= currentDiagnosticSpan.End;
>>>>>>> 9c482050

                var walkedPastDiagnosticSpan = false;
                var seenEndOfLineTrivia = false;
                var index = isStartToken ? triviaList.Length - 1 : 0;
                while (index >= 0 && index < triviaList.Length)
                {
                    var trivia = triviaList[index];

                    walkedPastDiagnosticSpan = walkedPastDiagnosticSpan || shouldConsiderTrivia(trivia);
                    seenEndOfLineTrivia = seenEndOfLineTrivia ||
                        IsEndOfLineOrContainsEndOfLine(trivia, fixer);

                    if (walkedPastDiagnosticSpan && seenEndOfLineTrivia)
                    {
                        break;
                    }

                    index = getNextIndex(index);
                }

                triviaAtIndex = index >= 0 && index < triviaList.Length
                    ? triviaList[index]
                    : default;

                return index;
            }

            internal static SyntaxToken GetNewStartTokenWithAddedPragma(
                SyntaxToken startToken,
                TextSpan currentDiagnosticSpan,
                Diagnostic diagnostic,
                AbstractSuppressionCodeFixProvider fixer,
                Func<SyntaxNode, CancellationToken, SyntaxNode> formatNode,
                bool isRemoveSuppression,
                CancellationToken cancellationToken)
            {
                var trivia = startToken.LeadingTrivia.ToImmutableArray();
                var index = GetPositionForPragmaInsertion(trivia, currentDiagnosticSpan, fixer, isStartToken: true, triviaAtIndex: out var insertAfterTrivia);
                index++;

                bool needsLeadingEOL;
                if (index > 0)
                {
                    needsLeadingEOL = !IsEndOfLineOrHasTrailingEndOfLine(insertAfterTrivia, fixer);
                }
                else if (startToken.FullSpan.Start == 0)
                {
                    needsLeadingEOL = false;
                }
                else
                {
                    needsLeadingEOL = true;
                }

                var pragmaTrivia = !isRemoveSuppression
                    ? fixer.CreatePragmaDisableDirectiveTrivia(diagnostic, formatNode, needsLeadingEOL, needsTrailingEndOfLine: true, cancellationToken)
                    : fixer.CreatePragmaRestoreDirectiveTrivia(diagnostic, formatNode, needsLeadingEOL, needsTrailingEndOfLine: true, cancellationToken);

                return startToken.WithLeadingTrivia(trivia.InsertRange(index, pragmaTrivia));
            }

            private static bool IsEndOfLineOrHasLeadingEndOfLine(SyntaxTrivia trivia, AbstractSuppressionCodeFixProvider fixer)
            {
                return fixer.IsEndOfLine(trivia) ||
                    (trivia.HasStructure && fixer.IsEndOfLine(trivia.GetStructure().DescendantTrivia().FirstOrDefault()));
            }

            private static bool IsEndOfLineOrHasTrailingEndOfLine(SyntaxTrivia trivia, AbstractSuppressionCodeFixProvider fixer)
            {
                return fixer.IsEndOfLine(trivia) ||
                    (trivia.HasStructure && fixer.IsEndOfLine(trivia.GetStructure().DescendantTrivia().LastOrDefault()));
            }

            private static bool IsEndOfLineOrContainsEndOfLine(SyntaxTrivia trivia, AbstractSuppressionCodeFixProvider fixer)
            {
                return fixer.IsEndOfLine(trivia) ||
                    (trivia.HasStructure && trivia.GetStructure().DescendantTrivia().Any(fixer.IsEndOfLine));
            }

            internal static SyntaxToken GetNewEndTokenWithAddedPragma(
                SyntaxToken endToken,
                TextSpan currentDiagnosticSpan,
                Diagnostic diagnostic,
                AbstractSuppressionCodeFixProvider fixer,
                Func<SyntaxNode, CancellationToken, SyntaxNode> formatNode,
                bool isRemoveSuppression,
                CancellationToken cancellationToken)
            {
                ImmutableArray<SyntaxTrivia> trivia;
                var isEOF = fixer.IsEndOfFileToken(endToken);
                if (isEOF)
                {
                    trivia = endToken.LeadingTrivia.ToImmutableArray();
                }
                else
                {
                    trivia = endToken.TrailingTrivia.ToImmutableArray();
                }

                var index = GetPositionForPragmaInsertion(trivia, currentDiagnosticSpan, fixer, isStartToken: false, triviaAtIndex: out var insertBeforeTrivia);

                bool needsTrailingEOL;
                if (index < trivia.Length)
                {
                    needsTrailingEOL = !IsEndOfLineOrHasLeadingEndOfLine(insertBeforeTrivia, fixer);
                }
                else if (isEOF)
                {
                    needsTrailingEOL = false;
                }
                else
                {
                    needsTrailingEOL = true;
                }

                var pragmaTrivia = !isRemoveSuppression
                    ? fixer.CreatePragmaRestoreDirectiveTrivia(diagnostic, formatNode, needsLeadingEndOfLine: true, needsTrailingEndOfLine: needsTrailingEOL, cancellationToken)
                    : fixer.CreatePragmaDisableDirectiveTrivia(diagnostic, formatNode, needsLeadingEndOfLine: true, needsTrailingEndOfLine: needsTrailingEOL, cancellationToken);

                if (isEOF)
                {
                    return endToken.WithLeadingTrivia(trivia.InsertRange(index, pragmaTrivia));
                }
                else
                {
                    return endToken.WithTrailingTrivia(trivia.InsertRange(index, pragmaTrivia));
                }
            }

            internal static void NormalizeTriviaOnTokens(AbstractSuppressionCodeFixProvider fixer, ref Document document, ref SuppressionTargetInfo suppressionTargetInfo)
            {
                // For pragma suppression fixes, we need to normalize the leading trivia on start token to account for
                // the trailing trivia on its previous token (and similarly normalize trailing trivia for end token).

                var startToken = suppressionTargetInfo.StartToken;
                var endToken = suppressionTargetInfo.EndToken;
                var nodeWithTokens = suppressionTargetInfo.NodeWithTokens;
                var startAndEndTokensAreSame = startToken == endToken;
                var isEndTokenEOF = fixer.IsEndOfFileToken(endToken);

                var previousOfStart = startToken.GetPreviousToken(includeZeroWidth: true);
                var nextOfEnd = !isEndTokenEOF ? endToken.GetNextToken(includeZeroWidth: true) : default;
                if (!previousOfStart.HasTrailingTrivia && !nextOfEnd.HasLeadingTrivia)
                {
                    return;
                }

                var root = nodeWithTokens.SyntaxTree.GetRoot();
                var spanEnd = !isEndTokenEOF ? nextOfEnd.FullSpan.End : endToken.FullSpan.End;
                var subtreeRoot = root.FindNode(new TextSpan(previousOfStart.FullSpan.Start, spanEnd - previousOfStart.FullSpan.Start));

                var currentStartToken = startToken;
                var currentEndToken = endToken;
                var newStartToken = startToken.WithLeadingTrivia(previousOfStart.TrailingTrivia.Concat(startToken.LeadingTrivia));

                var newEndToken = currentEndToken;
                if (startAndEndTokensAreSame)
                {
                    newEndToken = newStartToken;
                }

                newEndToken = newEndToken.WithTrailingTrivia(endToken.TrailingTrivia.Concat(nextOfEnd.LeadingTrivia));

                var newPreviousOfStart = previousOfStart.WithTrailingTrivia();
                var newNextOfEnd = nextOfEnd.WithLeadingTrivia();

                var newSubtreeRoot = subtreeRoot.ReplaceTokens(new[] { startToken, previousOfStart, endToken, nextOfEnd },
                    (o, n) =>
                    {
                        if (o == currentStartToken)
                        {
                            return startAndEndTokensAreSame ? newEndToken : newStartToken;
                        }
                        else if (o == previousOfStart)
                        {
                            return newPreviousOfStart;
                        }
                        else if (o == currentEndToken)
                        {
                            return newEndToken;
                        }
                        else if (o == nextOfEnd)
                        {
                            return newNextOfEnd;
                        }
                        else
                        {
                            return n;
                        }
                    });

                root = root.ReplaceNode(subtreeRoot, newSubtreeRoot);
                document = document.WithSyntaxRoot(root);
                suppressionTargetInfo.StartToken = root.FindToken(startToken.SpanStart);
                suppressionTargetInfo.EndToken = root.FindToken(endToken.SpanStart);
                suppressionTargetInfo.NodeWithTokens = fixer.GetNodeWithTokens(suppressionTargetInfo.StartToken, suppressionTargetInfo.EndToken, root);
            }
        }
    }
}<|MERGE_RESOLUTION|>--- conflicted
+++ resolved
@@ -68,17 +68,10 @@
                 // End token: Insert the #pragma disable directive just **after** the first end of line trivia after diagnostic location.
 
                 int getNextIndex(int cur) => isStartToken ? cur - 1 : cur + 1;
-<<<<<<< HEAD
                 bool shouldConsiderTrivia(SyntaxTrivia trivia)
-                    => isStartToken ?
-                    trivia.FullSpan.End <= currentDiagnosticSpan.Start :
-                    trivia.FullSpan.Start >= currentDiagnosticSpan.End;
-=======
-                bool shouldConsiderTrivia(SyntaxTrivia trivia) =>
-                    isStartToken
-                    ? trivia.FullSpan.End <= currentDiagnosticSpan.Start
-                    : trivia.FullSpan.Start >= currentDiagnosticSpan.End;
->>>>>>> 9c482050
+                    => isStartToken
+                        ? trivia.FullSpan.End <= currentDiagnosticSpan.Start
+                        : trivia.FullSpan.Start >= currentDiagnosticSpan.End;
 
                 var walkedPastDiagnosticSpan = false;
                 var seenEndOfLineTrivia = false;
