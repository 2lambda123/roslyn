﻿// Licensed to the .NET Foundation under one or more agreements.
// The .NET Foundation licenses this file to you under the MIT license.
// See the LICENSE file in the project root for more information.

using System;
using System.Collections.Generic;
using System.Collections.Immutable;
using System.Composition;
using System.Diagnostics;
using System.Diagnostics.CodeAnalysis;
using System.Linq;
using System.Runtime.CompilerServices;
using System.Threading;
using System.Threading.Tasks;
using Microsoft.CodeAnalysis.CodeActions;
using Microsoft.CodeAnalysis.CodeFixes.Suppression;
using Microsoft.CodeAnalysis.Diagnostics;
using Microsoft.CodeAnalysis.Editor;
using Microsoft.CodeAnalysis.ErrorLogger;
using Microsoft.CodeAnalysis.Extensions;
using Microsoft.CodeAnalysis.Host.Mef;
using Microsoft.CodeAnalysis.Internal.Log;
using Microsoft.CodeAnalysis.PooledObjects;
using Microsoft.CodeAnalysis.Shared.Extensions;
using Microsoft.CodeAnalysis.Shared.Utilities;
using Microsoft.CodeAnalysis.Telemetry;
using Microsoft.CodeAnalysis.Text;
using Roslyn.Utilities;

namespace Microsoft.CodeAnalysis.CodeFixes
{
    using DiagnosticId = String;
    using LanguageKind = String;

    [Export(typeof(ICodeFixService)), Shared]
    internal partial class CodeFixService : ICodeFixService
    {
        private static readonly Comparison<DiagnosticData> s_diagnosticDataComparisonById =
            new((d1, d2) => DiagnosticId.CompareOrdinal(d1.Id, d2.Id));

        private readonly IDiagnosticAnalyzerService _diagnosticService;
        private readonly ImmutableArray<Lazy<CodeFixProvider, CodeChangeProviderMetadata>> _fixers;
        private readonly ImmutableDictionary<string, ImmutableArray<Lazy<CodeFixProvider, CodeChangeProviderMetadata>>> _fixersPerLanguageMap;

        private readonly ConditionalWeakTable<IReadOnlyList<AnalyzerReference>, ImmutableDictionary<DiagnosticId, ImmutableArray<CodeFixProvider>>> _projectFixersMap = new();

        // Shared by project fixers and workspace fixers.
        private readonly ConditionalWeakTable<AnalyzerReference, ProjectCodeFixProvider> _analyzerReferenceToFixersMap = new();
        private readonly ConditionalWeakTable<AnalyzerReference, ProjectCodeFixProvider>.CreateValueCallback _createProjectCodeFixProvider = r => new ProjectCodeFixProvider(r);
        private readonly ImmutableDictionary<LanguageKind, Lazy<ImmutableArray<IConfigurationFixProvider>>> _configurationProvidersMap;
        private readonly ImmutableArray<Lazy<IErrorLoggerService>> _errorLoggers;

        private ImmutableDictionary<LanguageKind, Lazy<ImmutableDictionary<DiagnosticId, ImmutableArray<CodeFixProvider>>>>? _lazyWorkspaceFixersMap;
        private ImmutableDictionary<LanguageKind, Lazy<ImmutableDictionary<CodeFixProvider, int>>>? _lazyFixerPriorityMap;

        private ImmutableDictionary<CodeFixProvider, ImmutableArray<DiagnosticId>> _fixerToFixableIdsMap = ImmutableDictionary<CodeFixProvider, ImmutableArray<DiagnosticId>>.Empty;
        private ImmutableDictionary<object, FixAllProviderInfo?> _fixAllProviderMap = ImmutableDictionary<object, FixAllProviderInfo?>.Empty;
        private ImmutableDictionary<CodeFixProvider, CodeChangeProviderMetadata?> _fixerToMetadataMap = ImmutableDictionary<CodeFixProvider, CodeChangeProviderMetadata?>.Empty;

        [ImportingConstructor]
        [SuppressMessage("RoslynDiagnosticsReliability", "RS0033:Importing constructor should be [Obsolete]", Justification = "Used in test code: https://github.com/dotnet/roslyn/issues/42814")]
        public CodeFixService(
            IDiagnosticAnalyzerService diagnosticAnalyzerService,
            [ImportMany] IEnumerable<Lazy<IErrorLoggerService>> loggers,
            [ImportMany] IEnumerable<Lazy<CodeFixProvider, CodeChangeProviderMetadata>> fixers,
            [ImportMany] IEnumerable<Lazy<IConfigurationFixProvider, CodeChangeProviderMetadata>> configurationProviders)
        {
            _diagnosticService = diagnosticAnalyzerService;
            _errorLoggers = loggers.ToImmutableArray();

            _fixers = fixers.ToImmutableArray();
            _fixersPerLanguageMap = _fixers.ToPerLanguageMapWithMultipleLanguages();

            _configurationProvidersMap = GetConfigurationProvidersPerLanguageMap(configurationProviders);
        }

        public async Task<FirstDiagnosticResult> GetMostSevereFixableDiagnosticAsync(
            Document document, TextSpan range, CancellationToken cancellationToken)
        {
            cancellationToken.ThrowIfCancellationRequested();

            if (document == null || !document.IsOpen())
            {
                return default;
            }

            using var _ = ArrayBuilder<DiagnosticData>.GetInstance(out var diagnostics);
            using var linkedTokenSource = CancellationTokenSource.CreateLinkedTokenSource(cancellationToken);

            var linkedToken = linkedTokenSource.Token;

            // This flag is used by SuggestedActionsSource to track what solution is was
            // last able to get "full results" for.
            var isFullResult = await _diagnosticService.TryAppendDiagnosticsForSpanAsync(
                document, range, diagnostics, cancellationToken: linkedToken).ConfigureAwait(false);

            var errorDiagnostics = diagnostics.Where(d => d.Severity == DiagnosticSeverity.Error);
            var otherDiagnostics = diagnostics.Where(d => d.Severity != DiagnosticSeverity.Error);

            // Kick off a task that will determine there's an Error Diagnostic with a fixer
            var errorDiagnosticsTask = Task.Run(
                () => GetFirstDiagnosticWithFixAsync(document, errorDiagnostics, range, linkedToken),
                linkedToken);

            // Kick off a task that will determine if any non-Error Diagnostic has a fixer
            var otherDiagnosticsTask = Task.Run(
                () => GetFirstDiagnosticWithFixAsync(document, otherDiagnostics, range, linkedToken),
                linkedToken);

            // If the error diagnostics task happens to complete with a non-null result before
            // the other diagnostics task, we can cancel the other task.
            var diagnostic = await errorDiagnosticsTask.ConfigureAwait(false)
                ?? await otherDiagnosticsTask.ConfigureAwait(false);
            linkedTokenSource.Cancel();

            return new FirstDiagnosticResult(partialResult: !isFullResult,
                                   hasFix: diagnostic != null,
                                   diagnostic: diagnostic);
        }

        private async Task<DiagnosticData?> GetFirstDiagnosticWithFixAsync(
            Document document,
            IEnumerable<DiagnosticData> severityGroup,
            TextSpan range,
            CancellationToken cancellationToken)
        {
            cancellationToken.ThrowIfCancellationRequested();

            foreach (var diagnostic in severityGroup)
            {
                if (!range.IntersectsWith(diagnostic.GetTextSpan()))
                {
                    continue;
                }

                if (await ContainsAnyFixAsync(document, diagnostic, cancellationToken).ConfigureAwait(false))
                {
                    return diagnostic;
                }
            }

            return null;
        }

        public async Task<ImmutableArray<CodeFixCollection>> GetFixesAsync(
            Document document,
            TextSpan range,
            CodeActionRequestPriority priority,
            CodeActionOptions options,
            Func<string, IDisposable?> addOperationScope,
            CancellationToken cancellationToken)
        {
            cancellationToken.ThrowIfCancellationRequested();

            // REVIEW: this is the first and simplest design. basically, when ctrl+. is pressed, it asks diagnostic service to give back
            // current diagnostics for the given span, and it will use that to get fixes. internally diagnostic service will either return cached information
            // (if it is up-to-date) or synchronously do the work at the spot.
            //
            // this design's weakness is that each side don't have enough information to narrow down works to do. it will most likely always do more works than needed.
            // sometimes way more than it is needed. (compilation)

            // group diagnostics by their diagnostics span
            // invariant: later code gathers & runs CodeFixProviders for diagnostics with one identical diagnostics span (that gets set later as CodeFixCollection's TextSpan)
            // order diagnostics by span.
            var aggregatedDiagnostics = new SortedDictionary<TextSpan, List<DiagnosticData>>();

            // For 'CodeActionPriorityRequest.Normal' or 'CodeActionPriorityRequest.Low', we do not compute suppression/configuration fixes,
            // those fixes have a dedicated request priority 'CodeActionPriorityRequest.Lowest'.
            // Hence, for Normal or Low priority, we only need to execute analyzers which can report at least one fixable diagnostic
            // that can have a non-suppression/configuration fix.
            // Note that for 'CodeActionPriorityRequest.High', we only run compiler analyzer, which always has fixable diagnostics,
            // so we can pass in null. 
            var shouldIncludeDiagnostic = priority is CodeActionRequestPriority.Normal or CodeActionRequestPriority.Low
                ? GetFixableDiagnosticFilter(document)
                : null;

            // We only need to compute suppression/configurationofixes when request priority is
            // 'CodeActionPriorityRequest.Lowest' or 'CodeActionPriorityRequest.None'.
            var includeSuppressionFixes = priority is CodeActionRequestPriority.Lowest or CodeActionRequestPriority.None;

            var diagnostics = await _diagnosticService.GetDiagnosticsForSpanAsync(
                document, range, shouldIncludeDiagnostic, includeSuppressionFixes, priority, addOperationScope, cancellationToken).ConfigureAwait(false);
            foreach (var diagnostic in diagnostics)
            {
                if (diagnostic.IsSuppressed)
                    continue;

                var list = aggregatedDiagnostics.GetOrAdd(diagnostic.GetTextSpan(), static _ => new List<DiagnosticData>());
                list.Add(diagnostic);
            }

            if (aggregatedDiagnostics.Count == 0)
                return ImmutableArray<CodeFixCollection>.Empty;

            // Order diagnostics by DiagnosticId so the fixes are in a deterministic order.
            foreach (var (_, diagnosticList) in aggregatedDiagnostics)
                diagnosticList.Sort(s_diagnosticDataComparisonById);

            // append fixes for all diagnostics with the same diagnostics span
            using var _1 = ArrayBuilder<CodeFixCollection>.GetInstance(out var result);

            // 'CodeActionRequestPriority.Lowest' is used when the client only wants suppression/configuration fixes.
            if (priority != CodeActionRequestPriority.Lowest)
            {
                await AppendFixesAsync(
                    document, aggregatedDiagnostics, fixAllForInSpan: false,
                    priority, options, result, addOperationScope, cancellationToken).ConfigureAwait(false);
            }

            // TODO (https://github.com/dotnet/roslyn/issues/4932): Don't restrict CodeFixes in Interactive
            if (document.Project.Solution.Workspace.Kind != WorkspaceKind.Interactive && includeSuppressionFixes)
            {
                // Ensure that we do not register duplicate configuration fixes.
                using var _2 = PooledHashSet<string>.GetInstance(out var registeredConfigurationFixTitles);
                foreach (var (span, diagnosticList) in aggregatedDiagnostics)
                {
                    await AppendConfigurationsAsync(
                        document, span, diagnosticList,
                        result, registeredConfigurationFixTitles, cancellationToken).ConfigureAwait(false);
                }
            }

            return result.ToImmutable();

            // Local functions
            Func<string, bool> GetFixableDiagnosticFilter(Document document)
            {
                var hasWorkspaceFixers = TryGetWorkspaceFixersMap(document, out var workspaceFixersMap);
                var projectFixersMap = GetProjectFixers(document.Project);

                return id =>
                {
                    if (hasWorkspaceFixers && workspaceFixersMap!.Value.ContainsKey(id))
                        return true;

                    return projectFixersMap.ContainsKey(id);
                };
            }
        }

        public async Task<CodeFixCollection?> GetDocumentFixAllForIdInSpanAsync(
            Document document, TextSpan range, string diagnosticId, CodeActionOptions options, CancellationToken cancellationToken)
        {
            cancellationToken.ThrowIfCancellationRequested();

            var diagnostics = (await _diagnosticService.GetDiagnosticsForSpanAsync(document, range, diagnosticId, includeSuppressedDiagnostics: false, cancellationToken: cancellationToken).ConfigureAwait(false)).ToList();
            if (diagnostics.Count == 0)
                return null;

            using var resultDisposer = ArrayBuilder<CodeFixCollection>.GetInstance(out var result);
            var spanToDiagnostics = new SortedDictionary<TextSpan, List<DiagnosticData>>
            {
                { range, diagnostics },
            };

            await AppendFixesAsync(
                document, spanToDiagnostics, fixAllForInSpan: true, CodeActionRequestPriority.None,
                options, result, addOperationScope: static _ => null, cancellationToken).ConfigureAwait(false);

            // TODO: Just get the first fix for now until we have a way to config user's preferred fix
            // https://github.com/dotnet/roslyn/issues/27066
            return result.ToImmutable().FirstOrDefault();
        }

        public async Task<Document> ApplyCodeFixesForSpecificDiagnosticIdAsync(Document document, string diagnosticId, IProgressTracker progressTracker, CodeActionOptions options, CancellationToken cancellationToken)
        {
            cancellationToken.ThrowIfCancellationRequested();

            var tree = await document.GetRequiredSyntaxTreeAsync(cancellationToken).ConfigureAwait(false);
            var textSpan = new TextSpan(0, tree.Length);

            var fixCollection = await GetDocumentFixAllForIdInSpanAsync(
                document, textSpan, diagnosticId, options, cancellationToken).ConfigureAwait(false);
            if (fixCollection == null)
            {
                return document;
            }

            var fixAllService = document.Project.Solution.Workspace.Services.GetRequiredService<IFixAllGetFixesService>();

            var solution = await fixAllService.GetFixAllChangedSolutionAsync(
                new FixAllContext(fixCollection.FixAllState, progressTracker, cancellationToken)).ConfigureAwait(false);

            return solution.GetDocument(document.Id) ?? throw new NotSupportedException(FeaturesResources.Removal_of_document_not_supported);
        }

        private bool TryGetWorkspaceFixersMap(Document document, [NotNullWhen(true)] out Lazy<ImmutableDictionary<DiagnosticId, ImmutableArray<CodeFixProvider>>>? fixerMap)
        {
            if (_lazyWorkspaceFixersMap == null)
            {
                var workspaceFixersMap = GetFixerPerLanguageMap(document.Project.Solution.Workspace);
                Interlocked.CompareExchange(ref _lazyWorkspaceFixersMap, workspaceFixersMap, null);
            }

            return _lazyWorkspaceFixersMap.TryGetValue(document.Project.Language, out fixerMap);
        }

        private bool TryGetWorkspaceFixersPriorityMap(Document document, [NotNullWhen(true)] out Lazy<ImmutableDictionary<CodeFixProvider, int>>? fixersPriorityMap)
        {
            if (_lazyFixerPriorityMap == null)
            {
                var fixersPriorityByLanguageMap = GetFixerPriorityPerLanguageMap(document.Project.Solution.Workspace);
                Interlocked.CompareExchange(ref _lazyFixerPriorityMap, fixersPriorityByLanguageMap, null);
            }

            return _lazyFixerPriorityMap.TryGetValue(document.Project.Language, out fixersPriorityMap);
        }

        private bool TryGetWorkspaceFixer(
            Lazy<CodeFixProvider, CodeChangeProviderMetadata> lazyFixer,
            Workspace workspace,
            bool logExceptionWithInfoBar,
            [NotNullWhen(returnValue: true)] out CodeFixProvider? fixer)
        {
            try
            {
                fixer = lazyFixer.Value;
                return true;
            }
            catch (Exception ex)
            {
                // Gracefully handle exceptions in creating fixer instance.
                // Log exception and show info bar, if needed.
                if (logExceptionWithInfoBar)
                {
                    var errorReportingService = workspace.Services.GetRequiredService<IErrorReportingService>();
                    var message = lazyFixer.Metadata.Name != null
                        ? string.Format(FeaturesResources.Error_creating_instance_of_CodeFixProvider_0, lazyFixer.Metadata.Name)
                        : FeaturesResources.Error_creating_instance_of_CodeFixProvider;

                    errorReportingService.ShowGlobalErrorInfo(
                        message,
                        TelemetryFeatureName.CodeFixProvider,
                        ex,
                        new InfoBarUI(
                            WorkspacesResources.Show_Stack_Trace,
                            InfoBarUI.UIKind.HyperLink,
                            () => errorReportingService.ShowDetailedErrorInfo(ex), closeAfterAction: true));

                    foreach (var errorLogger in _errorLoggers)
                    {
                        errorLogger.Value.LogException(this, ex);
                    }
                }

                fixer = null;
                return false;
            }
        }

        private async Task AppendFixesAsync(
            Document document,
            SortedDictionary<TextSpan, List<DiagnosticData>> spanToDiagnostics,
            bool fixAllForInSpan,
            CodeActionRequestPriority priority,
            CodeActionOptions options,
            ArrayBuilder<CodeFixCollection> result,
            Func<string, IDisposable?> addOperationScope,
            CancellationToken cancellationToken)
        {
            cancellationToken.ThrowIfCancellationRequested();

            var hasAnySharedFixer = TryGetWorkspaceFixersMap(document, out var fixerMap);

            var projectFixersMap = GetProjectFixers(document.Project);
            var hasAnyProjectFixer = projectFixersMap.Any();

            if (!hasAnySharedFixer && !hasAnyProjectFixer)
                return;

            // TODO (https://github.com/dotnet/roslyn/issues/4932): Don't restrict CodeFixes in Interactive
            var isInteractive = document.Project.Solution.Workspace.Kind == WorkspaceKind.Interactive;

            // gather CodeFixProviders for all distinct diagnostics found for current span
            using var _1 = ArrayBuilder<CodeFixProvider>.GetInstance(out var allFixers);
            using var _2 = PooledDictionary<CodeFixProvider, List<(TextSpan range, List<DiagnosticData> diagnostics)>>.GetInstance(out var fixerToRangesAndDiagnostics);

            foreach (var (range, diagnostics) in spanToDiagnostics)
            {
                foreach (var diagnosticId in diagnostics.Select(d => d.Id).Distinct())
                {
                    cancellationToken.ThrowIfCancellationRequested();

                    // Prioritize NuGet based project code fixers over VSIX based workspace code fixers.
                    if (hasAnyProjectFixer && projectFixersMap.TryGetValue(diagnosticId, out var projectFixers))
                    {
                        Debug.Assert(!isInteractive);
                        AddAllFixers(projectFixers, range, diagnostics);
                    }

                    if (hasAnySharedFixer && fixerMap!.Value.TryGetValue(diagnosticId, out var workspaceFixers))
                    {
                        if (isInteractive)
                        {
                            AddAllFixers(workspaceFixers.WhereAsArray(IsInteractiveCodeFixProvider), range, diagnostics);
                        }
                        else
                        {
                            AddAllFixers(workspaceFixers, range, diagnostics);
                        }
                    }
                }
            }

            // Now, sort the fixers so that the ones that are ordered before others get their chance to run first.
            if (allFixers.Count >= 2 && TryGetWorkspaceFixersPriorityMap(document, out var fixersForLanguage))
                allFixers.Sort(new FixerComparer(allFixers, fixersForLanguage.Value));

            var extensionManager = document.Project.Solution.Workspace.Services.GetService<IExtensionManager>();

            // Run each CodeFixProvider to gather individual CodeFixes for reported diagnostics.
            // Ensure that no diagnostic has registered code actions from different code fix providers with same equivalance key.
            // This prevents duplicate registered code actions from NuGet and VSIX code fix providers.
            // See https://github.com/dotnet/roslyn/issues/18818 for details.
            var uniqueDiagosticToEquivalenceKeysMap = new Dictionary<Diagnostic, PooledHashSet<string?>>();

            // NOTE: For backward compatibility, we allow multiple registered code actions from the same code fix provider
            // to have the same equivalence key. See https://github.com/dotnet/roslyn/issues/44553 for details.
            // To ensure this, we track the fixer that first registered a code action to fix a diagnostic with a specific equivalence key.
            var diagnosticAndEquivalenceKeyToFixersMap = new Dictionary<(Diagnostic diagnostic, string? equivalenceKey), CodeFixProvider>();

            try
            {
                foreach (var fixer in allFixers)
                {
                    cancellationToken.ThrowIfCancellationRequested();

                    if (priority != CodeActionRequestPriority.None && priority != fixer.RequestPriority)
                        continue;

<<<<<<< HEAD
                    foreach (var (span, diagnostics) in fixerToRangesAndDiagnostics[fixer])
                    {
                        await AppendFixesOrConfigurationsAsync(
                            document, span, diagnostics, fixAllForInSpan, result, fixer,
                            hasFix: d => this.GetFixableDiagnosticIds(fixer, extensionManager).Contains(d.Id),
                            getFixes: dxs =>
=======
                    await AppendFixesOrConfigurationsAsync(
                        document, span, diagnostics, fixAllForInSpan, result, fixer,
                        hasFix: d => this.GetFixableDiagnosticIds(fixer, extensionManager).Contains(d.Id),
                        getFixes: dxs =>
                        {
                            var fixerName = fixer.GetType().Name;
                            var fixerMetadata = TryGetMetadata(fixer);

                            using (addOperationScope(fixerName))
                            using (RoslynEventSource.LogInformationalBlock(FunctionId.CodeFixes_GetCodeFixesAsync, fixerName, cancellationToken))
>>>>>>> 731c9acd
                            {
                                var fixerName = fixer.GetType().Name;
                                FixerToMetadataMap.TryGetValue(fixer, out var fixerMetadata);

                                using (addOperationScope(fixerName))
                                using (RoslynEventSource.LogInformationalBlock(FunctionId.CodeFixes_GetCodeFixesAsync, fixerName, cancellationToken))
                                {
                                    if (fixAllForInSpan)
                                    {
                                        var primaryDiagnostic = dxs.First();
                                        return GetCodeFixesAsync(document, primaryDiagnostic.Location.SourceSpan, fixer, fixerMetadata, options,
                                            ImmutableArray.Create(primaryDiagnostic), uniqueDiagosticToEquivalenceKeysMap,
                                            diagnosticAndEquivalenceKeyToFixersMap, cancellationToken);
                                    }
                                    else
                                    {
                                        return GetCodeFixesAsync(document, span, fixer, fixerMetadata, options, dxs,
                                            uniqueDiagosticToEquivalenceKeysMap, diagnosticAndEquivalenceKeyToFixersMap, cancellationToken);
                                    }
                                }
                            },
                            cancellationToken).ConfigureAwait(false);

                        // Just need the first result if we are doing fix all in span
                        if (fixAllForInSpan && result.Any())
                            return;
                    }
                }
            }
            finally
            {
                foreach (var pooledSet in uniqueDiagosticToEquivalenceKeysMap.Values)
                {
                    pooledSet.Free();
                }
            }

            return;

            void AddAllFixers(
                ImmutableArray<CodeFixProvider> fixers,
                TextSpan range,
                List<DiagnosticData> diagnostics)
            {
                foreach (var fixer in fixers)
                {
                    if (allFixers.Contains(fixer))
                        continue;

                    allFixers.Add(fixer);
                    fixerToRangesAndDiagnostics.GetOrAdd(fixer, static _ => new()).Add((range, diagnostics));
                }
            }
        }

        private CodeChangeProviderMetadata? TryGetMetadata(CodeFixProvider fixer)
        {
            return ImmutableInterlocked.GetOrAdd(
                ref _fixerToMetadataMap,
                fixer,
                static (fixer, fixers) =>
                {
                    foreach (var lazy in fixers)
                    {
                        if (lazy.IsValueCreated && lazy.Value == fixer)
                            return lazy.Metadata;
                    }

                    // Note: it feels very strange that we could ever not find a fixer in our list.  However, this
                    // occurs in testing scenarios.  I'm not sure if the tests represent a bogus potential input, or if
                    // this is something that can actually occur in practice and we want to keep working.
                    return null;
                },
                _fixers);
        }

        private static async Task<ImmutableArray<CodeFix>> GetCodeFixesAsync(
            Document document, TextSpan span, CodeFixProvider fixer, CodeChangeProviderMetadata? fixerMetadata, CodeActionOptions options,
            ImmutableArray<Diagnostic> diagnostics,
            Dictionary<Diagnostic, PooledHashSet<string?>> uniqueDiagosticToEquivalenceKeysMap,
            Dictionary<(Diagnostic diagnostic, string? equivalenceKey), CodeFixProvider> diagnosticAndEquivalenceKeyToFixersMap,
            CancellationToken cancellationToken)
        {
            cancellationToken.ThrowIfCancellationRequested();

            using var fixesDisposer = ArrayBuilder<CodeFix>.GetInstance(out var fixes);
            var context = new CodeFixContext(document, span, diagnostics,
                // TODO: Can we share code between similar lambdas that we pass to this API in BatchFixAllProvider.cs, CodeFixService.cs and CodeRefactoringService.cs?
                (action, applicableDiagnostics) =>
                {
                    // Serialize access for thread safety - we don't know what thread the fix provider will call this delegate from.
                    lock (fixes)
                    {
                        // Filter out applicable diagnostics which already have a registered code action with same equivalence key.
                        applicableDiagnostics = FilterApplicableDiagnostics(applicableDiagnostics, action.EquivalenceKey,
                            fixer, uniqueDiagosticToEquivalenceKeysMap, diagnosticAndEquivalenceKeyToFixersMap);

                        if (!applicableDiagnostics.IsEmpty)
                        {
                            // Add the CodeFix Provider Name to the parent CodeAction's CustomTags.
                            // Always add a name even in cases of 3rd party fixers that do not export
                            // name metadata.
                            action.AddCustomTag(fixerMetadata?.Name ?? fixer.GetTypeDisplayName());

                            fixes.Add(new CodeFix(document.Project, action, applicableDiagnostics));
                        }
                    }
                },
                options,
                cancellationToken);

            var task = fixer.RegisterCodeFixesAsync(context) ?? Task.CompletedTask;
            await task.ConfigureAwait(false);
            return fixes.ToImmutable();

            static ImmutableArray<Diagnostic> FilterApplicableDiagnostics(
                ImmutableArray<Diagnostic> applicableDiagnostics,
                string? equivalenceKey,
                CodeFixProvider fixer,
                Dictionary<Diagnostic, PooledHashSet<string?>> uniqueDiagosticToEquivalenceKeysMap,
                Dictionary<(Diagnostic diagnostic, string? equivalenceKey), CodeFixProvider> diagnosticAndEquivalenceKeyToFixersMap)
            {
                using var disposer = ArrayBuilder<Diagnostic>.GetInstance(out var newApplicableDiagnostics);
                foreach (var diagnostic in applicableDiagnostics)
                {
                    if (!uniqueDiagosticToEquivalenceKeysMap.TryGetValue(diagnostic, out var equivalenceKeys))
                    {
                        // First code action registered to fix this diagnostic with any equivalenceKey.
                        // Record the equivalence key and the fixer that registered this action.
                        equivalenceKeys = PooledHashSet<string?>.GetInstance();
                        equivalenceKeys.Add(equivalenceKey);
                        uniqueDiagosticToEquivalenceKeysMap[diagnostic] = equivalenceKeys;
                        diagnosticAndEquivalenceKeyToFixersMap.Add((diagnostic, equivalenceKey), fixer);
                    }
                    else if (equivalenceKeys.Add(equivalenceKey))
                    {
                        // First code action registered to fix this diagnostic with the given equivalenceKey.
                        // Record the the fixer that registered this action.
                        diagnosticAndEquivalenceKeyToFixersMap.Add((diagnostic, equivalenceKey), fixer);
                    }
                    else if (diagnosticAndEquivalenceKeyToFixersMap[(diagnostic, equivalenceKey)] != fixer)
                    {
                        // Diagnostic already has a registered code action with same equivalence key from a different fixer.
                        // Note that we allow same fixer to register multiple such code actions with the same equivalence key
                        // for backward compatibility. See https://github.com/dotnet/roslyn/issues/44553 for details.
                        continue;
                    }

                    newApplicableDiagnostics.Add(diagnostic);
                }

                return newApplicableDiagnostics.Count == applicableDiagnostics.Length
                    ? applicableDiagnostics
                    : newApplicableDiagnostics.ToImmutable();
            }
        }

        private async Task AppendConfigurationsAsync(
            Document document,
            TextSpan diagnosticsSpan,
            IEnumerable<DiagnosticData> diagnostics,
            ArrayBuilder<CodeFixCollection> result,
            PooledHashSet<string> registeredConfigurationFixTitles,
            CancellationToken cancellationToken)
        {
            cancellationToken.ThrowIfCancellationRequested();

            if (!_configurationProvidersMap.TryGetValue(document.Project.Language, out var lazyConfigurationProviders) || lazyConfigurationProviders.Value == null)
            {
                return;
            }

            // append CodeFixCollection for each CodeFixProvider
            foreach (var provider in lazyConfigurationProviders.Value)
            {
                using (RoslynEventSource.LogInformationalBlock(FunctionId.CodeFixes_GetCodeFixesAsync, provider, cancellationToken))
                {
                    await AppendFixesOrConfigurationsAsync(
                        document, diagnosticsSpan, diagnostics, fixAllForInSpan: false, result, provider,
                        hasFix: d => provider.IsFixableDiagnostic(d),
                        getFixes: async dxs =>
                        {
                            var fixes = await provider.GetFixesAsync(document, diagnosticsSpan, dxs, cancellationToken).ConfigureAwait(false);
                            return fixes.WhereAsArray(f => registeredConfigurationFixTitles.Add(f.Action.Title));
                        },
                        cancellationToken).ConfigureAwait(false);
                }
            }
        }

        private async Task AppendFixesOrConfigurationsAsync<TCodeFixProvider>(
            Document document,
            TextSpan fixesSpan,
            IEnumerable<DiagnosticData> diagnosticsWithSameSpan,
            bool fixAllForInSpan,
            ArrayBuilder<CodeFixCollection> result,
            TCodeFixProvider fixer,
            Func<Diagnostic, bool> hasFix,
            Func<ImmutableArray<Diagnostic>, Task<ImmutableArray<CodeFix>>> getFixes,
            CancellationToken cancellationToken)
            where TCodeFixProvider : notnull
        {
            cancellationToken.ThrowIfCancellationRequested();

            var allDiagnostics =
                await diagnosticsWithSameSpan.OrderByDescending(d => d.Severity)
                                             .ToDiagnosticsAsync(document.Project, cancellationToken).ConfigureAwait(false);
            var diagnostics = allDiagnostics.WhereAsArray(hasFix);
            if (diagnostics.Length <= 0)
            {
                // this can happen for suppression case where all diagnostics can't be suppressed
                return;
            }

            var extensionManager = document.Project.Solution.Workspace.Services.GetRequiredService<IExtensionManager>();
            var fixes = await extensionManager.PerformFunctionAsync(fixer,
                 () => getFixes(diagnostics),
                defaultValue: ImmutableArray<CodeFix>.Empty).ConfigureAwait(false);

            if (fixes.IsDefaultOrEmpty)
            {
                return;
            }

            // If the fix provider supports fix all occurrences, then get the corresponding FixAllProviderInfo and fix all context.
<<<<<<< HEAD
            var fixAllProviderInfo = extensionManager.PerformFunction(
                fixer, () => ImmutableInterlocked.GetOrAdd(ref _fixAllProviderMap, fixer, FixAllProviderInfo.Create), defaultValue: null);
=======
            var fixAllProviderInfo = extensionManager.PerformFunction(fixer, () => ImmutableInterlocked.GetOrAdd(ref _fixAllProviderMap, fixer, FixAllProviderInfo.Create), defaultValue: null);
>>>>>>> 731c9acd

            FixAllState? fixAllState = null;
            var supportedScopes = ImmutableArray<FixAllScope>.Empty;
            if (fixAllProviderInfo != null)
            {
                var codeFixProvider = (fixer as CodeFixProvider) ?? new WrapperCodeFixProvider((IConfigurationFixProvider)fixer, diagnostics.Select(d => d.Id));

                var diagnosticIds = diagnostics.Where(fixAllProviderInfo.CanBeFixed)
                                               .Select(d => d.Id)
                                               .ToImmutableHashSet();

                // When computing FixAll for unnecessary pragma suppression diagnostic,
                // we need to include suppressed diagnostics, as well as reported compiler and analyzer diagnostics.
                // A null value for 'diagnosticIdsForDiagnosticProvider' passed to 'FixAllDiagnosticProvider'
                // ensures the latter.
                ImmutableHashSet<string>? diagnosticIdsForDiagnosticProvider;
                bool includeSuppressedDiagnostics;
                if (diagnosticIds.Contains(IDEDiagnosticIds.RemoveUnnecessarySuppressionDiagnosticId))
                {
                    diagnosticIdsForDiagnosticProvider = null;
                    includeSuppressedDiagnostics = true;
                }
                else
                {
                    diagnosticIdsForDiagnosticProvider = diagnosticIds;
                    includeSuppressedDiagnostics = false;
                }

                var diagnosticProvider = fixAllForInSpan
                    ? new FixAllPredefinedDiagnosticProvider(allDiagnostics)
                    : (FixAllContext.DiagnosticProvider)new FixAllDiagnosticProvider(this, diagnosticIdsForDiagnosticProvider, includeSuppressedDiagnostics);

                fixAllState = new FixAllState(
                    fixAllProvider: fixAllProviderInfo.FixAllProvider,
                    document: document,
                    codeFixProvider: codeFixProvider,
                    scope: FixAllScope.Document,
                    codeActionEquivalenceKey: fixes[0].Action.EquivalenceKey,
                    diagnosticIds: diagnosticIds,
                    fixAllDiagnosticProvider: diagnosticProvider);

                supportedScopes = fixAllProviderInfo.SupportedScopes;
            }

            var codeFix = new CodeFixCollection(
                fixer, fixesSpan, fixes, fixAllState,
                supportedScopes, diagnostics.First());
            result.Add(codeFix);
        }

        /// <summary> Looks explicitly for an <see cref="AbstractSuppressionCodeFixProvider"/>.</summary>
        public CodeFixProvider? GetSuppressionFixer(string language, IEnumerable<string> diagnosticIds)
        {
            if (!_configurationProvidersMap.TryGetValue(language, out var lazyConfigurationProviders) ||
                lazyConfigurationProviders.Value.IsDefault)
            {
                return null;
            }

            // Explicitly looks for an AbstractSuppressionCodeFixProvider
            var fixer = lazyConfigurationProviders.Value.OfType<AbstractSuppressionCodeFixProvider>().FirstOrDefault();
            if (fixer == null)
            {
                return null;
            }

            return new WrapperCodeFixProvider(fixer, diagnosticIds);
        }

        private async Task<IEnumerable<Diagnostic>> GetDocumentDiagnosticsAsync(Document document, ImmutableHashSet<string>? diagnosticIds, bool includeSuppressedDiagnostics, CancellationToken cancellationToken)
        {
            cancellationToken.ThrowIfCancellationRequested();

            Contract.ThrowIfNull(document);
            var solution = document.Project.Solution;
            var diagnostics = await _diagnosticService.GetDiagnosticsForIdsAsync(solution, null, document.Id, diagnosticIds, includeSuppressedDiagnostics, cancellationToken).ConfigureAwait(false);
            Contract.ThrowIfFalse(diagnostics.All(d => d.DocumentId != null));
            return await diagnostics.ToDiagnosticsAsync(document.Project, cancellationToken).ConfigureAwait(false);
        }

        private async Task<IEnumerable<Diagnostic>> GetProjectDiagnosticsAsync(Project project, bool includeAllDocumentDiagnostics, ImmutableHashSet<string>? diagnosticIds, bool includeSuppressedDiagnostics, CancellationToken cancellationToken)
        {
            cancellationToken.ThrowIfCancellationRequested();

            Contract.ThrowIfNull(project);

            if (includeAllDocumentDiagnostics)
            {
                // Get all diagnostics for the entire project, including document diagnostics.
                var diagnostics = await _diagnosticService.GetDiagnosticsForIdsAsync(project.Solution, project.Id, documentId: null, diagnosticIds, includeSuppressedDiagnostics, cancellationToken).ConfigureAwait(false);
                return await diagnostics.ToDiagnosticsAsync(project, cancellationToken).ConfigureAwait(false);
            }
            else
            {
                // Get all no-location diagnostics for the project, doesn't include document diagnostics.
                var diagnostics = await _diagnosticService.GetProjectDiagnosticsForIdsAsync(project.Solution, project.Id, diagnosticIds, includeSuppressedDiagnostics, cancellationToken).ConfigureAwait(false);
                Contract.ThrowIfFalse(diagnostics.All(d => d.DocumentId == null));
                return await diagnostics.ToDiagnosticsAsync(project, cancellationToken).ConfigureAwait(false);
            }
        }

        private async Task<bool> ContainsAnyFixAsync(
            Document document, DiagnosticData diagnostic, CancellationToken cancellationToken)
        {
            cancellationToken.ThrowIfCancellationRequested();

            var workspaceFixers = ImmutableArray<CodeFixProvider>.Empty;
            var hasAnySharedFixer = TryGetWorkspaceFixersMap(document, out var fixerMap) && fixerMap.Value.TryGetValue(diagnostic.Id, out workspaceFixers);
            var hasAnyProjectFixer = GetProjectFixers(document.Project).TryGetValue(diagnostic.Id, out var projectFixers);

            // TODO (https://github.com/dotnet/roslyn/issues/4932): Don't restrict CodeFixes in Interactive
            if (hasAnySharedFixer && document.Project.Solution.Workspace.Kind == WorkspaceKind.Interactive)
            {
                workspaceFixers = workspaceFixers.WhereAsArray(IsInteractiveCodeFixProvider);
                hasAnySharedFixer = workspaceFixers.Any();
            }

            var hasConfigurationFixer =
                _configurationProvidersMap.TryGetValue(document.Project.Language, out var lazyConfigurationProviders) &&
                !lazyConfigurationProviders.Value.IsDefaultOrEmpty;

            if (!hasAnySharedFixer && !hasAnyProjectFixer && !hasConfigurationFixer)
            {
                return false;
            }

            var allFixers = ImmutableArray<CodeFixProvider>.Empty;
            if (hasAnySharedFixer)
            {
                allFixers = workspaceFixers;
            }

            if (hasAnyProjectFixer)
            {
                allFixers = allFixers.AddRange(projectFixers!);
            }

            var dx = await diagnostic.ToDiagnosticAsync(document.Project, cancellationToken).ConfigureAwait(false);

            if (hasConfigurationFixer)
            {
                foreach (var lazyConfigurationProvider in lazyConfigurationProviders!.Value)
                {
                    if (lazyConfigurationProvider.IsFixableDiagnostic(dx))
                    {
                        return true;
                    }
                }
            }

            var fixes = new List<CodeFix>();
            var context = new CodeFixContext(document, dx,

                // TODO: Can we share code between similar lambdas that we pass to this API in BatchFixAllProvider.cs, CodeFixService.cs and CodeRefactoringService.cs?
                (action, applicableDiagnostics) =>
                {
                    // Serialize access for thread safety - we don't know what thread the fix provider will call this delegate from.
                    lock (fixes)
                    {
                        fixes.Add(new CodeFix(document.Project, action, applicableDiagnostics));
                    }
                },
                cancellationToken: cancellationToken);

            var extensionManager = document.Project.Solution.Workspace.Services.GetRequiredService<IExtensionManager>();

            // we do have fixer. now let's see whether it actually can fix it
            foreach (var fixer in allFixers)
            {
                await extensionManager.PerformActionAsync(fixer, () => fixer.RegisterCodeFixesAsync(context) ?? Task.CompletedTask).ConfigureAwait(false);
                if (fixes.Count > 0)
                    return true;
            }

            return false;
        }

        private bool IsInteractiveCodeFixProvider(CodeFixProvider provider)
        {
            // TODO (https://github.com/dotnet/roslyn/issues/4932): Don't restrict CodeFixes in Interactive
            return provider is FullyQualify.AbstractFullyQualifyCodeFixProvider or
                   AddImport.AbstractAddImportCodeFixProvider;
        }

        private ImmutableArray<DiagnosticId> GetFixableDiagnosticIds(CodeFixProvider fixer, IExtensionManager? extensionManager)
        {
            // If we are passed a null extension manager it means we do not have access to a document so there is nothing to
            // show the user.  In this case we will log any exceptions that occur, but the user will not see them.
            if (extensionManager != null)
            {
                return extensionManager.PerformFunction(
                    fixer,
                    () => ImmutableInterlocked.GetOrAdd(ref _fixerToFixableIdsMap, fixer, f => GetAndTestFixableDiagnosticIds(f)),
                    defaultValue: ImmutableArray<DiagnosticId>.Empty);
            }

            try
            {
                return ImmutableInterlocked.GetOrAdd(ref _fixerToFixableIdsMap, fixer, f => GetAndTestFixableDiagnosticIds(f));
            }
            catch (Exception e) when (e is not OperationCanceledException)
            {
                foreach (var logger in _errorLoggers)
                {
                    logger.Value.LogException(fixer, e);
                }

                return ImmutableArray<DiagnosticId>.Empty;
            }
        }

        private static ImmutableArray<string> GetAndTestFixableDiagnosticIds(CodeFixProvider codeFixProvider)
        {
            var ids = codeFixProvider.FixableDiagnosticIds;
            if (ids.IsDefault)
            {
                throw new InvalidOperationException(
                    string.Format(
                        WorkspacesResources._0_returned_an_uninitialized_ImmutableArray,
                        codeFixProvider.GetType().Name + "." + nameof(CodeFixProvider.FixableDiagnosticIds)));
            }

            return ids;
        }

        private ImmutableDictionary<LanguageKind, Lazy<ImmutableDictionary<DiagnosticId, ImmutableArray<CodeFixProvider>>>> GetFixerPerLanguageMap(
            Workspace workspace)
        {
            var fixerMap = ImmutableDictionary.Create<LanguageKind, Lazy<ImmutableDictionary<DiagnosticId, ImmutableArray<CodeFixProvider>>>>();
            var extensionManager = workspace.Services.GetService<IExtensionManager>();
            foreach (var (diagnosticId, lazyFixers) in _fixersPerLanguageMap)
            {
                var lazyMap = new Lazy<ImmutableDictionary<DiagnosticId, ImmutableArray<CodeFixProvider>>>(() =>
                {
                    using var _ = PooledDictionary<DiagnosticId, ArrayBuilder<CodeFixProvider>>.GetInstance(out var mutableMap);

                    foreach (var lazyFixer in lazyFixers)
                    {
                        if (!TryGetWorkspaceFixer(lazyFixer, workspace, logExceptionWithInfoBar: true, out var fixer))
                        {
                            continue;
                        }

                        foreach (var id in this.GetFixableDiagnosticIds(fixer, extensionManager))
                        {
                            if (string.IsNullOrWhiteSpace(id))
                            {
                                continue;
                            }

                            var list = mutableMap.GetOrAdd(id, static _ => ArrayBuilder<CodeFixProvider>.GetInstance());
                            list.Add(fixer);
                        }
                    }

                    return mutableMap.ToImmutableDictionary(kvp => kvp.Key, kvp => kvp.Value.ToImmutableAndFree());
                }, isThreadSafe: true);

                fixerMap = fixerMap.Add(diagnosticId, lazyMap);
            }

            return fixerMap;
        }

        private static ImmutableDictionary<LanguageKind, Lazy<ImmutableArray<IConfigurationFixProvider>>> GetConfigurationProvidersPerLanguageMap(
            IEnumerable<Lazy<IConfigurationFixProvider, CodeChangeProviderMetadata>> configurationProviders)
        {
            var configurationProvidersPerLanguageMap = configurationProviders.ToPerLanguageMapWithMultipleLanguages();

            var configurationFixerMap = ImmutableDictionary.CreateBuilder<LanguageKind, Lazy<ImmutableArray<IConfigurationFixProvider>>>();
            foreach (var (diagnosticId, lazyFixers) in configurationProvidersPerLanguageMap)
            {
                var lazyConfigurationFixers = new Lazy<ImmutableArray<IConfigurationFixProvider>>(() => GetConfigurationFixProviders(lazyFixers));
                configurationFixerMap.Add(diagnosticId, lazyConfigurationFixers);
            }

            return configurationFixerMap.ToImmutable();

            static ImmutableArray<IConfigurationFixProvider> GetConfigurationFixProviders(ImmutableArray<Lazy<IConfigurationFixProvider, CodeChangeProviderMetadata>> languageKindAndFixers)
            {
                using var builderDisposer = ArrayBuilder<IConfigurationFixProvider>.GetInstance(out var builder);
                var orderedLanguageKindAndFixers = ExtensionOrderer.Order(languageKindAndFixers);
                foreach (var languageKindAndFixersValue in orderedLanguageKindAndFixers)
                {
                    builder.Add(languageKindAndFixersValue.Value);
                }

                return builder.ToImmutable();
            }
        }

        private ImmutableDictionary<LanguageKind, Lazy<ImmutableDictionary<CodeFixProvider, int>>> GetFixerPriorityPerLanguageMap(Workspace workspace)
        {
            var languageMap = ImmutableDictionary.CreateBuilder<LanguageKind, Lazy<ImmutableDictionary<CodeFixProvider, int>>>();
            foreach (var (diagnosticId, lazyFixers) in _fixersPerLanguageMap)
            {
                var lazyMap = new Lazy<ImmutableDictionary<CodeFixProvider, int>>(() =>
                {
                    var priorityMap = ImmutableDictionary.CreateBuilder<CodeFixProvider, int>();

                    var fixers = ExtensionOrderer.Order(lazyFixers);
                    for (var i = 0; i < fixers.Count; i++)
                    {
                        if (!TryGetWorkspaceFixer(lazyFixers[i], workspace, logExceptionWithInfoBar: false, out var fixer))
                        {
                            continue;
                        }

                        priorityMap.Add(fixer, i);
                    }

                    return priorityMap.ToImmutable();
                }, isThreadSafe: true);

                languageMap.Add(diagnosticId, lazyMap);
            }

            return languageMap.ToImmutable();
        }

        private ImmutableDictionary<DiagnosticId, ImmutableArray<CodeFixProvider>> GetProjectFixers(Project project)
        {
            // TODO (https://github.com/dotnet/roslyn/issues/4932): Don't restrict CodeFixes in Interactive
            return project.Solution.Workspace.Kind == WorkspaceKind.Interactive
                ? ImmutableDictionary<DiagnosticId, ImmutableArray<CodeFixProvider>>.Empty
                : _projectFixersMap.GetValue(project.AnalyzerReferences, _ => ComputeProjectFixers(project));
        }

        private ImmutableDictionary<DiagnosticId, ImmutableArray<CodeFixProvider>> ComputeProjectFixers(Project project)
        {
            var extensionManager = project.Solution.Workspace.Services.GetService<IExtensionManager>();

            using var _ = PooledDictionary<DiagnosticId, ArrayBuilder<CodeFixProvider>>.GetInstance(out var builder);
            foreach (var reference in project.AnalyzerReferences)
            {
                var projectCodeFixerProvider = _analyzerReferenceToFixersMap.GetValue(reference, _createProjectCodeFixProvider);
                foreach (var fixer in projectCodeFixerProvider.GetExtensions(project.Language))
                {
                    var fixableIds = this.GetFixableDiagnosticIds(fixer, extensionManager);
                    foreach (var id in fixableIds)
                    {
                        if (string.IsNullOrWhiteSpace(id))
                            continue;

                        var list = builder.GetOrAdd(id, static _ => ArrayBuilder<CodeFixProvider>.GetInstance());
                        list.Add(fixer);
                    }
                }
            }

            return builder.ToImmutableDictionary(kvp => kvp.Key, kvp => kvp.Value.ToImmutableAndFree());
<<<<<<< HEAD
        }

        private sealed class FixerComparer : IComparer<CodeFixProvider>
        {
            private readonly Dictionary<CodeFixProvider, int> _fixerToIndex;
            private readonly ImmutableDictionary<CodeFixProvider, int> _priorityMap;

            public FixerComparer(
                ArrayBuilder<CodeFixProvider> allFixers,
                ImmutableDictionary<CodeFixProvider, int> priorityMap)
            {
                _fixerToIndex = allFixers.Select((fixer, index) => (fixer, index)).ToDictionary(t => t.fixer, t => t.index);
                _priorityMap = priorityMap;
            }

            public int Compare([AllowNull] CodeFixProvider x, [AllowNull] CodeFixProvider y)
            {
                Contract.ThrowIfNull(x);
                Contract.ThrowIfNull(y);

                // If the fixers specify an explicit ordering between each other, then respect that.
                if (_priorityMap.TryGetValue(x, out var xOrder) &&
                    _priorityMap.TryGetValue(y, out var yOrder))
                {
                    var comparison = xOrder - yOrder;
                    if (comparison != 0)
                        return comparison;
                }

                // Otherwise, keep things in the same order that they were in the list (i.e. keep things stable).
                return _fixerToIndex[x] - _fixerToIndex[y];
            }
=======
>>>>>>> 731c9acd
        }
    }
}<|MERGE_RESOLUTION|>--- conflicted
+++ resolved
@@ -15,7 +15,6 @@
 using Microsoft.CodeAnalysis.CodeActions;
 using Microsoft.CodeAnalysis.CodeFixes.Suppression;
 using Microsoft.CodeAnalysis.Diagnostics;
-using Microsoft.CodeAnalysis.Editor;
 using Microsoft.CodeAnalysis.ErrorLogger;
 using Microsoft.CodeAnalysis.Extensions;
 using Microsoft.CodeAnalysis.Host.Mef;
@@ -428,28 +427,15 @@
                     if (priority != CodeActionRequestPriority.None && priority != fixer.RequestPriority)
                         continue;
 
-<<<<<<< HEAD
                     foreach (var (span, diagnostics) in fixerToRangesAndDiagnostics[fixer])
                     {
                         await AppendFixesOrConfigurationsAsync(
                             document, span, diagnostics, fixAllForInSpan, result, fixer,
                             hasFix: d => this.GetFixableDiagnosticIds(fixer, extensionManager).Contains(d.Id),
                             getFixes: dxs =>
-=======
-                    await AppendFixesOrConfigurationsAsync(
-                        document, span, diagnostics, fixAllForInSpan, result, fixer,
-                        hasFix: d => this.GetFixableDiagnosticIds(fixer, extensionManager).Contains(d.Id),
-                        getFixes: dxs =>
-                        {
-                            var fixerName = fixer.GetType().Name;
-                            var fixerMetadata = TryGetMetadata(fixer);
-
-                            using (addOperationScope(fixerName))
-                            using (RoslynEventSource.LogInformationalBlock(FunctionId.CodeFixes_GetCodeFixesAsync, fixerName, cancellationToken))
->>>>>>> 731c9acd
                             {
                                 var fixerName = fixer.GetType().Name;
-                                FixerToMetadataMap.TryGetValue(fixer, out var fixerMetadata);
+                                var fixerMetadata = TryGetMetadata(fixer);
 
                                 using (addOperationScope(fixerName))
                                 using (RoslynEventSource.LogInformationalBlock(FunctionId.CodeFixes_GetCodeFixesAsync, fixerName, cancellationToken))
@@ -672,12 +658,8 @@
             }
 
             // If the fix provider supports fix all occurrences, then get the corresponding FixAllProviderInfo and fix all context.
-<<<<<<< HEAD
             var fixAllProviderInfo = extensionManager.PerformFunction(
                 fixer, () => ImmutableInterlocked.GetOrAdd(ref _fixAllProviderMap, fixer, FixAllProviderInfo.Create), defaultValue: null);
-=======
-            var fixAllProviderInfo = extensionManager.PerformFunction(fixer, () => ImmutableInterlocked.GetOrAdd(ref _fixAllProviderMap, fixer, FixAllProviderInfo.Create), defaultValue: null);
->>>>>>> 731c9acd
 
             FixAllState? fixAllState = null;
             var supportedScopes = ImmutableArray<FixAllScope>.Empty;
@@ -1029,7 +1011,6 @@
             }
 
             return builder.ToImmutableDictionary(kvp => kvp.Key, kvp => kvp.Value.ToImmutableAndFree());
-<<<<<<< HEAD
         }
 
         private sealed class FixerComparer : IComparer<CodeFixProvider>
@@ -1062,8 +1043,6 @@
                 // Otherwise, keep things in the same order that they were in the list (i.e. keep things stable).
                 return _fixerToIndex[x] - _fixerToIndex[y];
             }
-=======
->>>>>>> 731c9acd
         }
     }
 }