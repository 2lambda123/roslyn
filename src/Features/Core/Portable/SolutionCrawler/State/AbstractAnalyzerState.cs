﻿// Licensed to the .NET Foundation under one or more agreements.
// The .NET Foundation licenses this file to you under the MIT license.
// See the LICENSE file in the project root for more information.

#nullable disable

using System;
using System.Collections.Concurrent;
using System.IO;
using System.Threading;
using System.Threading.Tasks;
using Microsoft.CodeAnalysis.Host;
using Microsoft.CodeAnalysis.Shared.Utilities;

namespace Microsoft.CodeAnalysis.SolutionCrawler.State
{
    internal abstract class AbstractAnalyzerState<TKey, TValue, TData>
    {
        protected readonly ConcurrentDictionary<TKey, CacheEntry> DataCache = new(concurrencyLevel: 2, capacity: 10);

        protected abstract TKey GetCacheKey(TValue value);
        protected abstract Solution GetSolution(TValue value);
        protected abstract bool ShouldCache(TValue value);
        protected abstract int GetCount(TData data);

        protected abstract Task<Stream> ReadStreamAsync(IPersistentStorage storage, TValue value, CancellationToken cancellationToken);
        protected abstract TData TryGetExistingData(Stream stream, TValue value, CancellationToken cancellationToken);

        protected abstract void WriteTo(Stream stream, TData data, CancellationToken cancellationToken);
        protected abstract Task<bool> WriteStreamAsync(IPersistentStorage storage, TValue value, Stream stream, CancellationToken cancellationToken);

        public int Count => DataCache.Count;

        public int GetDataCount(TKey key)
        {
            if (!DataCache.TryGetValue(key, out var entry))
            {
                return 0;
            }

            return entry.Count;
        }

        public async Task<TData> TryGetExistingDataAsync(TValue value, CancellationToken cancellationToken)
        {
            if (!DataCache.TryGetValue(GetCacheKey(value), out var entry))
            {
                // we don't have data
                return default;
            }

            // we have in memory cache for the document
            if (entry.HasCachedData)
            {
                return entry.Data;
            }

            // we have persisted data
            var solution = GetSolution(value);
            var persistService = solution.Workspace.Services.GetService<IPersistentStorageService>();

            try
            {
<<<<<<< HEAD
                await using var storage = await persistService.GetStorageAsync(solution, cancellationToken).ConfigureAwait(false);
=======
                var storage = await persistService.GetStorageAsync(solution, cancellationToken).ConfigureAwait(false);
                await using var _ = storage.ConfigureAwait(false);
>>>>>>> 7bdc26ce
                using var stream = await ReadStreamAsync(storage, value, cancellationToken).ConfigureAwait(false);

                if (stream != null)
                {
                    return TryGetExistingData(stream, value, cancellationToken);
                }
            }
            catch (Exception e) when (IOUtilities.IsNormalIOException(e))
            {
            }

            return default;
        }

        public async Task PersistAsync(TValue value, TData data, CancellationToken cancellationToken)
        {
            var succeeded = await WriteToStreamAsync(value, data, cancellationToken).ConfigureAwait(false);

            var id = GetCacheKey(value);

            // if data is for opened document or if persistence failed, 
            // we keep small cache so that we don't pay cost of deserialize/serializing data that keep changing
            DataCache[id] = (!succeeded || ShouldCache(value)) ? new CacheEntry(data, GetCount(data)) : new CacheEntry(default, GetCount(data));
        }

        public virtual bool Remove(TKey id)
        {
            // remove doesn't actually remove data from the persistent storage
            // that will be automatically managed by the service itself.
            return DataCache.TryRemove(id, out _);
        }

        private async Task<bool> WriteToStreamAsync(TValue value, TData data, CancellationToken cancellationToken)
        {
            using var stream = SerializableBytes.CreateWritableStream();
            WriteTo(stream, data, cancellationToken);

            var solution = GetSolution(value);
            var persistService = solution.Workspace.Services.GetService<IPersistentStorageService>();

<<<<<<< HEAD
            await using var storage = await persistService.GetStorageAsync(solution, cancellationToken).ConfigureAwait(false);
=======
            var storage = await persistService.GetStorageAsync(solution, cancellationToken).ConfigureAwait(false);
            await using var _ = storage.ConfigureAwait(false);
>>>>>>> 7bdc26ce
            stream.Position = 0;
            return await WriteStreamAsync(storage, value, stream, cancellationToken).ConfigureAwait(false);
        }

        protected readonly struct CacheEntry
        {
            public readonly TData Data;
            public readonly int Count;

            public CacheEntry(TData data, int count)
            {
                Data = data;
                Count = count;
            }

            public bool HasCachedData => !object.Equals(Data, null);
        }
    }
}<|MERGE_RESOLUTION|>--- conflicted
+++ resolved
@@ -61,12 +61,8 @@
 
             try
             {
-<<<<<<< HEAD
-                await using var storage = await persistService.GetStorageAsync(solution, cancellationToken).ConfigureAwait(false);
-=======
                 var storage = await persistService.GetStorageAsync(solution, cancellationToken).ConfigureAwait(false);
                 await using var _ = storage.ConfigureAwait(false);
->>>>>>> 7bdc26ce
                 using var stream = await ReadStreamAsync(storage, value, cancellationToken).ConfigureAwait(false);
 
                 if (stream != null)
@@ -107,12 +103,8 @@
             var solution = GetSolution(value);
             var persistService = solution.Workspace.Services.GetService<IPersistentStorageService>();
 
-<<<<<<< HEAD
-            await using var storage = await persistService.GetStorageAsync(solution, cancellationToken).ConfigureAwait(false);
-=======
             var storage = await persistService.GetStorageAsync(solution, cancellationToken).ConfigureAwait(false);
             await using var _ = storage.ConfigureAwait(false);
->>>>>>> 7bdc26ce
             stream.Position = 0;
             return await WriteStreamAsync(storage, value, stream, cancellationToken).ConfigureAwait(false);
         }
