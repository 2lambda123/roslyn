﻿// Copyright (c) Microsoft.  All Rights Reserved.  Licensed under the Apache License, Version 2.0.  See License.txt in the project root for license information.

using System;
using System.Collections;
using System.Collections.Generic;
using System.Linq;
using System.Threading;
using System.Threading.Tasks;
using Microsoft.CodeAnalysis.CodeActions;
using Microsoft.CodeAnalysis.CodeRefactorings;
using Microsoft.CodeAnalysis.Editing;
using Microsoft.CodeAnalysis.LanguageServices;
using Microsoft.CodeAnalysis.Operations;
using Microsoft.CodeAnalysis.Options;
using Microsoft.CodeAnalysis.Shared.Extensions;
using Roslyn.Utilities;

namespace Microsoft.CodeAnalysis.ConvertForToForEach
{
    internal abstract class AbstractConvertForToForEachCodeRefactoringProvider<
        TStatementSyntax,
        TForStatementSyntax,
        TExpressionSyntax,
        TMemberAccessExpressionSyntax,
        TTypeNode,
        TVariableDeclaratorSyntax> : CodeRefactoringProvider
        where TStatementSyntax : SyntaxNode
        where TForStatementSyntax : TStatementSyntax
        where TExpressionSyntax : SyntaxNode
        where TMemberAccessExpressionSyntax : SyntaxNode
        where TTypeNode : SyntaxNode
        where TVariableDeclaratorSyntax : SyntaxNode
    {
        protected abstract string GetTitle();

        protected abstract SyntaxList<TStatementSyntax> GetBodyStatements(TForStatementSyntax forStatement);
        protected abstract bool IsValidVariableDeclarator(TVariableDeclaratorSyntax firstVariable);

        protected abstract bool TryGetForStatementComponents(
            TForStatementSyntax forStatement,
            out SyntaxToken iterationVariable, out TExpressionSyntax initializer,
            out TMemberAccessExpressionSyntax memberAccess, out TExpressionSyntax stepValueExpressionOpt,
            CancellationToken cancellationToken);

        protected abstract SyntaxNode ConvertForNode(
            TForStatementSyntax currentFor, TTypeNode typeNode, SyntaxToken foreachIdentifier,
            TExpressionSyntax collectionExpression, ITypeSymbol iterationVariableType, OptionSet options);

        public override async Task ComputeRefactoringsAsync(CodeRefactoringContext context)
        {
<<<<<<< HEAD
            var cancellationToken = context.CancellationToken;
            var document = context.Document;

            var helperService = document.GetLanguageService<IRefactoringHelpersService>();
            var forStatement = await helperService.TryGetSelectedNodeAsync<TForStatementSyntax>(context).ConfigureAwait(false);
=======
            var (document, textSpan, cancellationToken) = context;
            var root = await document.GetSyntaxRootAsync(cancellationToken).ConfigureAwait(false);
            var token = root.FindToken(textSpan.Start);

            var forStatement = token.Parent.GetAncestorOrThis<TForStatementSyntax>();
>>>>>>> 9fbd6658
            if (forStatement == null)
            {
                return;
            }

<<<<<<< HEAD
=======
            if (!textSpan.IsEmpty)
            {
                // if there is a selection, it must match the 'for' span exactly.
                if (textSpan != forStatement.GetFirstToken().Span)
                {
                    return;
                }
            }
            else
            {
                // if there's no selection, defer to the language to decide if it's in an ok location.
                if (!IsValidCursorPosition(forStatement, textSpan.Start))
                {
                    return;
                }
            }

>>>>>>> 9fbd6658
            if (!TryGetForStatementComponents(forStatement,
                    out var iterationVariable, out var initializer,
                    out var memberAccess, out var stepValueExpressionOpt, cancellationToken))
            {
                return;
            }

            var syntaxFacts = document.GetLanguageService<ISyntaxFactsService>();
            syntaxFacts.GetPartsOfMemberAccessExpression(memberAccess,
                out var collectionExpressionNode, out var memberAccessNameNode);

            var collectionExpression = (TExpressionSyntax)collectionExpressionNode;
            syntaxFacts.GetNameAndArityOfSimpleName(memberAccessNameNode, out var memberAccessName, out _);
            if (memberAccessName != nameof(Array.Length) && memberAccessName != nameof(IList.Count))
            {
                return;
            }

            var semanticModel = await document.GetSemanticModelAsync(cancellationToken).ConfigureAwait(false);

            // Make sure it's a single-variable for loop and that we're not a loop where we're
            // referencing some previously declared symbol.  i.e
            // VB allows:
            //
            //      dim i as integer
            //      for i = 0 to ...
            //
            // We can't convert this as it would change important semantics.
            // NOTE: we could potentially update this if we saw that the variable was not used
            // after the for-loop.  But, for now, we'll just be conservative and assume this means
            // the user wanted the 'i' for some other purpose and we should keep things as is.
            var operation = semanticModel.GetOperation(forStatement, cancellationToken) as ILoopOperation;
            if (operation == null || operation.Locals.Length != 1)
            {
                return;
            }

            // Make sure we're starting at 0.
            var initializerValue = semanticModel.GetConstantValue(initializer, cancellationToken);
            if (!(initializerValue.HasValue && initializerValue.Value is 0))
            {
                return;
            }

            // Make sure we're incrementing by 1.
            if (stepValueExpressionOpt != null)
            {
                var stepValue = semanticModel.GetConstantValue(stepValueExpressionOpt);
                if (!(stepValue.HasValue && stepValue.Value is 1))
                {
                    return;
                }
            }

            var collectionType = semanticModel.GetTypeInfo(collectionExpression, cancellationToken);
            if (collectionType.Type == null && collectionType.Type.TypeKind == TypeKind.Error)
            {
                return;
            }

            var containingType = semanticModel.GetEnclosingNamedType(textSpan.Start, cancellationToken);
            if (containingType == null)
            {
                return;
            }

            var ienumerableType = semanticModel.Compilation.GetSpecialType(SpecialType.System_Collections_Generic_IEnumerable_T);
            var ienumeratorType = semanticModel.Compilation.GetSpecialType(SpecialType.System_Collections_Generic_IEnumerator_T);

            // make sure the collection can be iterated.
            if (!TryGetIterationElementType(
                    containingType, collectionType.Type,
                    ienumerableType, ienumeratorType,
                    out var iterationType))
            {
                return;
            }

            // If the user uses the iteration variable for any other reason, we can't convert this.
            var bodyStatements = GetBodyStatements(forStatement);
            foreach (var statement in bodyStatements)
            {
                if (IterationVariableIsUsedForMoreThanCollectionIndex(statement))
                {
                    return;
                }
            }

            // Looks good.  We can convert this.
            context.RegisterRefactoring(new MyCodeAction(GetTitle(),
                c => ConvertForToForEachAsync(
                    document, forStatement, iterationVariable, collectionExpression,
                    containingType, collectionType.Type, iterationType, c)));

            return;

            // local functions
            bool IterationVariableIsUsedForMoreThanCollectionIndex(SyntaxNode current)
            {
                if (syntaxFacts.IsIdentifierName(current))
                {
                    syntaxFacts.GetNameAndArityOfSimpleName(current, out var name, out _);
                    if (name == iterationVariable.ValueText)
                    {
                        // found a reference.  make sure it's only used inside something like
                        // list[i]

                        if (!syntaxFacts.IsSimpleArgument(current.Parent) ||
                            !syntaxFacts.IsElementAccessExpression(current.Parent.Parent.Parent))
                        {
                            // used in something other than accessing into a collection.
                            // can't convert this for-loop.
                            return true;
                        }

                        var arguments = syntaxFacts.GetArgumentsOfArgumentList(current.Parent.Parent);
                        if (arguments.Count != 1)
                        {
                            // was used in a multi-dimensional indexing.  Can't conver this.
                            return true;
                        }

                        var expr = syntaxFacts.GetExpressionOfElementAccessExpression(current.Parent.Parent.Parent);
                        if (!syntaxFacts.AreEquivalent(expr, collectionExpression))
                        {
                            // was indexing into something other than the collection.
                            // can't convert this for-loop.
                            return true;
                        }

                        // this usage of the for-variable is fine.
                    }
                }

                foreach (var child in current.ChildNodesAndTokens())
                {
                    if (child.IsNode)
                    {
                        if (IterationVariableIsUsedForMoreThanCollectionIndex(child.AsNode()))
                        {
                            return true;
                        }
                    }
                }

                return false;
            }
        }

        private IEnumerable<TSymbol> TryFindMembersInThisOrBaseTypes<TSymbol>(
            INamedTypeSymbol containingType, ITypeSymbol type, string memberName) where TSymbol : class, ISymbol
        {
            var methods = type.GetAccessibleMembersInThisAndBaseTypes<TSymbol>(containingType);
            return methods.Where(m => m.Name == memberName);
        }

        private TSymbol TryFindMemberInThisOrBaseTypes<TSymbol>(
            INamedTypeSymbol containingType, ITypeSymbol type, string memberName) where TSymbol : class, ISymbol
        {
            return TryFindMembersInThisOrBaseTypes<TSymbol>(containingType, type, memberName).FirstOrDefault();
        }

        private bool TryGetIterationElementType(
            INamedTypeSymbol containingType, ITypeSymbol collectionType,
            INamedTypeSymbol ienumerableType, INamedTypeSymbol ienumeratorType,
            out ITypeSymbol iterationType)
        {
            if (collectionType is IArrayTypeSymbol arrayType)
            {
                iterationType = arrayType.ElementType;

                // We only support single-dimensional array iteration.
                return arrayType.Rank == 1;
            }

            // Check in the class/struct hierarchy first.
            var getEnumeratorMethod = TryFindMemberInThisOrBaseTypes<IMethodSymbol>(
                containingType, collectionType, WellKnownMemberNames.GetEnumeratorMethodName);
            if (getEnumeratorMethod != null)
            {
                return TryGetIterationElementTypeFromGetEnumerator(
                    containingType, getEnumeratorMethod, ienumeratorType, out iterationType);
            }

            // couldn't find .GetEnumerator on the class/struct.  Check the interface hierarchy.
            var instantiatedIEnumerableType = collectionType.GetAllInterfacesIncludingThis().FirstOrDefault(
                t => Equals(t.OriginalDefinition, ienumerableType));

            if (instantiatedIEnumerableType != null)
            {
                iterationType = instantiatedIEnumerableType.TypeArguments[0];
                return true;
            }

            iterationType = default;
            return false;
        }

        private bool TryGetIterationElementTypeFromGetEnumerator(
            INamedTypeSymbol containingType, IMethodSymbol getEnumeratorMethod,
            INamedTypeSymbol ienumeratorType, out ITypeSymbol iterationType)
        {
            var getEnumeratorReturnType = getEnumeratorMethod.ReturnType;

            // Check in the class/struct hierarchy first.
            var currentProperty = TryFindMemberInThisOrBaseTypes<IPropertySymbol>(
                containingType, getEnumeratorReturnType, WellKnownMemberNames.CurrentPropertyName);
            if (currentProperty != null)
            {
                iterationType = currentProperty.Type;
                return true;
            }

            // couldn't find .Current on the class/struct.  Check the interface hierarchy.
            var instantiatedIEnumeratorType = getEnumeratorReturnType.GetAllInterfacesIncludingThis().FirstOrDefault(
                t => Equals(t.OriginalDefinition, ienumeratorType));

            if (instantiatedIEnumeratorType != null)
            {
                iterationType = instantiatedIEnumeratorType.TypeArguments[0];
                return true;
            }

            iterationType = default;
            return false;
        }

        private async Task<Document> ConvertForToForEachAsync(
            Document document, TForStatementSyntax forStatement,
            SyntaxToken iterationVariable, TExpressionSyntax collectionExpression,
            INamedTypeSymbol containingType, ITypeSymbol collectionType,
            ITypeSymbol iterationType, CancellationToken cancellationToken)
        {
            var syntaxFacts = document.GetLanguageService<ISyntaxFactsService>();
            var semanticFacts = document.GetLanguageService<ISemanticFactsService>();
            var generator = SyntaxGenerator.GetGenerator(document);

            var semanticModel = await document.GetSemanticModelAsync(cancellationToken).ConfigureAwait(false);
            var root = await document.GetSyntaxRootAsync(cancellationToken).ConfigureAwait(false);
            var editor = new SyntaxEditor(root, generator);

            // create a dummy "list[i]" expression.  We'll use this to find all places to replace
            // in the current for statement.
            var indexExpression = generator.ElementAccessExpression(
                collectionExpression, generator.IdentifierName(iterationVariable));

            // See if the first statement in the for loop is of the form:
            //      var x = list[i]   or
            //
            // If so, we'll use those as the iteration variables for the new foreach statement.
            var (typeNode, foreachIdentifier, declarationStatement) = TryDeconstructInitialDeclaration();

            if (typeNode == null)
            {
                // user didn't provide an explicit type.  Check if the index-type of the collection
                // is different from than .Current type of the enumerator.  If so, add an explicit
                // type so that the foreach will coerce the types accordingly.
                var indexerType = GetIndexerType(containingType, collectionType);
                if (!Equals(indexerType, iterationType))
                {
                    typeNode = (TTypeNode)generator.TypeExpression(
                        indexerType ?? semanticModel.Compilation.GetSpecialType(SpecialType.System_Object));
                }
            }

            // If we couldn't find an appropriate existing variable to use as the foreach
            // variable, then generate one automatically.
            if (foreachIdentifier.RawKind == 0)
            {
                foreachIdentifier = semanticFacts.GenerateUniqueName(
                    semanticModel, forStatement, containerOpt: null, baseName: "v", usedNames: Enumerable.Empty<string>(), cancellationToken);
                foreachIdentifier = foreachIdentifier.WithAdditionalAnnotations(RenameAnnotation.Create());
            }

            // Create the expression we'll use to replace all matches in the for-body.
            var foreachIdentifierReference = foreachIdentifier.WithoutAnnotations(RenameAnnotation.Kind).WithoutTrivia();

            // Walk the for statement, replacing any matches we find.
            FindAndReplaceMatches(forStatement);

            // Finally, remove the declaration statement if we found one.  Move all its leading
            // trivia to the next statement.
            if (declarationStatement != null)
            {
                editor.RemoveNode(declarationStatement,
                    SyntaxGenerator.DefaultRemoveOptions | SyntaxRemoveOptions.KeepLeadingTrivia);
            }

            var options = await document.GetOptionsAsync(cancellationToken).ConfigureAwait(false);
            editor.ReplaceNode(
                forStatement,
                (currentFor, _) => ConvertForNode(
                    (TForStatementSyntax)currentFor, typeNode, foreachIdentifier,
                    collectionExpression, iterationType, options));

            return document.WithSyntaxRoot(editor.GetChangedRoot());

            // local functions
            (TTypeNode, SyntaxToken, TStatementSyntax) TryDeconstructInitialDeclaration()
            {
                var bodyStatements = GetBodyStatements(forStatement);

                if (bodyStatements.Count >= 1)
                {
                    var firstStatement = bodyStatements[0];
                    if (syntaxFacts.IsLocalDeclarationStatement(firstStatement))
                    {
                        var variables = syntaxFacts.GetVariablesOfLocalDeclarationStatement(firstStatement);
                        if (variables.Count == 1)
                        {
                            var firstVariable = (TVariableDeclaratorSyntax)variables[0];
                            if (IsValidVariableDeclarator(firstVariable))
                            {
                                var firstVariableInitializer = syntaxFacts.GetValueOfEqualsValueClause(
                                    syntaxFacts.GetInitializerOfVariableDeclarator(firstVariable));
                                if (syntaxFacts.AreEquivalent(firstVariableInitializer, indexExpression))
                                {
                                    var type = (TTypeNode)syntaxFacts.GetTypeOfVariableDeclarator(firstVariable)?.WithoutLeadingTrivia();
                                    var identifier = syntaxFacts.GetIdentifierOfVariableDeclarator(firstVariable);
                                    var statement = firstStatement;
                                    return (type, identifier, statement);
                                }
                            }
                        }
                    }
                }

                return default;
            }

            void FindAndReplaceMatches(SyntaxNode current)
            {
                if (SemanticEquivalence.AreEquivalent(semanticModel, current, collectionExpression))
                {
                    if (syntaxFacts.AreEquivalent(current.Parent, indexExpression))
                    {
                        var indexMatch = current.Parent;
                        // Found a match.  replace with iteration variable.
                        var replacementToken = foreachIdentifierReference;

                        if (semanticFacts.IsWrittenTo(semanticModel, indexMatch, cancellationToken))
                        {
                            replacementToken = replacementToken.WithAdditionalAnnotations(
                                WarningAnnotation.Create(FeaturesResources.Warning_colon_Collection_was_modified_during_iteration));
                        }

                        if (CrossesFunctionBoundary(current))
                        {
                            replacementToken = replacementToken.WithAdditionalAnnotations(
                                WarningAnnotation.Create(FeaturesResources.Warning_colon_Iteration_variable_crossed_function_boundary));
                        }

                        editor.ReplaceNode(
                            indexMatch,
                            generator.IdentifierName(replacementToken).WithTriviaFrom(indexMatch));
                    }
                    else
                    {
                        // Collection was used for some other purpose.  If it's passed as an argument
                        // to something, or is written to, or has a method invoked on it, we'll warn
                        // that it's potentially changing and may break if you switch to a foreach loop.
                        var shouldWarn = syntaxFacts.IsArgument(current.Parent);
                        shouldWarn |= semanticFacts.IsWrittenTo(semanticModel, current, cancellationToken);
                        shouldWarn |=
                            syntaxFacts.IsAnyMemberAccessExpression(current.Parent) &&
                            syntaxFacts.IsInvocationExpression(current.Parent.Parent);

                        if (shouldWarn)
                        {
                            editor.ReplaceNode(
                                current,
                                (node, _) => node.WithAdditionalAnnotations(
                                    WarningAnnotation.Create(FeaturesResources.Warning_colon_Iteration_variable_crossed_function_boundary)));
                        }
                    }

                    return;
                }

                foreach (var child in current.ChildNodesAndTokens())
                {
                    if (child.IsNode)
                    {
                        FindAndReplaceMatches(child.AsNode());
                    }
                }
            }

            bool CrossesFunctionBoundary(SyntaxNode node)
            {
                var containingFunction = node.AncestorsAndSelf().FirstOrDefault(
                    n => syntaxFacts.IsLocalFunctionStatement(n) || syntaxFacts.IsAnonymousFunction(n));

                if (containingFunction == null)
                {
                    return false;
                }

                return containingFunction.AncestorsAndSelf().Contains(forStatement);
            }
        }

        private static ITypeSymbol GetIndexerType(INamedTypeSymbol containingType, ITypeSymbol collectionType)
        {
            if (collectionType is IArrayTypeSymbol arrayType)
            {
                return arrayType.Rank == 1 ? arrayType.ElementType : null;
            }

            var indexer =
                collectionType.GetAccessibleMembersInThisAndBaseTypes<IPropertySymbol>(containingType)
                              .Where(IsViableIndexer)
                              .FirstOrDefault();

            if (indexer?.Type != null)
            {
                return indexer.Type;
            }

            if (collectionType.IsInterfaceType())
            {
                var interfaces = collectionType.GetAllInterfacesIncludingThis();
                indexer = interfaces.SelectMany(i => i.GetMembers().OfType<IPropertySymbol>().Where(IsViableIndexer))
                                    .FirstOrDefault();

                return indexer?.Type;
            }

            return null;
        }

        private static bool IsViableIndexer(IPropertySymbol property)
            => property.IsIndexer &&
               property.Parameters.Length == 1 &&
               property.Parameters[0].Type?.SpecialType == SpecialType.System_Int32;

        private class MyCodeAction : CodeAction.DocumentChangeAction
        {
            public MyCodeAction(string title, Func<CancellationToken, Task<Document>> createChangedDocument)
                : base(title, createChangedDocument, title)
            {
            }
        }
    }
}<|MERGE_RESOLUTION|>--- conflicted
+++ resolved
@@ -48,44 +48,13 @@
 
         public override async Task ComputeRefactoringsAsync(CodeRefactoringContext context)
         {
-<<<<<<< HEAD
-            var cancellationToken = context.CancellationToken;
-            var document = context.Document;
-
-            var helperService = document.GetLanguageService<IRefactoringHelpersService>();
-            var forStatement = await helperService.TryGetSelectedNodeAsync<TForStatementSyntax>(context).ConfigureAwait(false);
-=======
             var (document, textSpan, cancellationToken) = context;
-            var root = await document.GetSyntaxRootAsync(cancellationToken).ConfigureAwait(false);
-            var token = root.FindToken(textSpan.Start);
-
-            var forStatement = token.Parent.GetAncestorOrThis<TForStatementSyntax>();
->>>>>>> 9fbd6658
+            var forStatement = await context.TryGetSelectedNodeAsync<TForStatementSyntax>().ConfigureAwait(false);
             if (forStatement == null)
             {
                 return;
             }
 
-<<<<<<< HEAD
-=======
-            if (!textSpan.IsEmpty)
-            {
-                // if there is a selection, it must match the 'for' span exactly.
-                if (textSpan != forStatement.GetFirstToken().Span)
-                {
-                    return;
-                }
-            }
-            else
-            {
-                // if there's no selection, defer to the language to decide if it's in an ok location.
-                if (!IsValidCursorPosition(forStatement, textSpan.Start))
-                {
-                    return;
-                }
-            }
-
->>>>>>> 9fbd6658
             if (!TryGetForStatementComponents(forStatement,
                     out var iterationVariable, out var initializer,
                     out var memberAccess, out var stepValueExpressionOpt, cancellationToken))
