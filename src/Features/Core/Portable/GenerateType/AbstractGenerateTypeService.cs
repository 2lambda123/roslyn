﻿// Licensed to the .NET Foundation under one or more agreements.
// The .NET Foundation licenses this file to you under the MIT license.
// See the LICENSE file in the project root for more information.

#nullable disable

using System;
using System.Collections.Generic;
using System.Collections.Immutable;
using System.Linq;
using System.Threading;
using System.Threading.Tasks;
using Microsoft.CodeAnalysis;
using Microsoft.CodeAnalysis.AddImport;
using Microsoft.CodeAnalysis.CodeActions;
using Microsoft.CodeAnalysis.CodeGeneration;
using Microsoft.CodeAnalysis.Formatting;
using Microsoft.CodeAnalysis.Internal.Log;
using Microsoft.CodeAnalysis.LanguageServices;
using Microsoft.CodeAnalysis.PooledObjects;
using Microsoft.CodeAnalysis.Shared.Extensions;
using Microsoft.CodeAnalysis.Shared.Utilities;
using Microsoft.CodeAnalysis.Utilities;
using Roslyn.Utilities;

namespace Microsoft.CodeAnalysis.GenerateType
{
    internal abstract partial class AbstractGenerateTypeService<TService, TSimpleNameSyntax, TObjectCreationExpressionSyntax, TExpressionSyntax, TTypeDeclarationSyntax, TArgumentSyntax> :
        IGenerateTypeService
        where TService : AbstractGenerateTypeService<TService, TSimpleNameSyntax, TObjectCreationExpressionSyntax, TExpressionSyntax, TTypeDeclarationSyntax, TArgumentSyntax>
        where TSimpleNameSyntax : TExpressionSyntax
        where TObjectCreationExpressionSyntax : TExpressionSyntax
        where TExpressionSyntax : SyntaxNode
        where TTypeDeclarationSyntax : SyntaxNode
        where TArgumentSyntax : SyntaxNode
    {
        protected AbstractGenerateTypeService()
        {
        }

        protected abstract bool TryInitializeState(SemanticDocument document, TSimpleNameSyntax simpleName, CancellationToken cancellationToken, out GenerateTypeServiceStateOptions generateTypeServiceStateOptions);
        protected abstract TExpressionSyntax GetLeftSideOfDot(TSimpleNameSyntax simpleName);
        protected abstract bool TryGetArgumentList(TObjectCreationExpressionSyntax objectCreationExpression, out IList<TArgumentSyntax> argumentList);

        protected abstract string DefaultFileExtension { get; }
        protected abstract ImmutableArray<ITypeParameterSymbol> GetTypeParameters(State state, SemanticModel semanticModel, CancellationToken cancellationToken);
        protected abstract Accessibility GetAccessibility(State state, SemanticModel semanticModel, bool intoNamespace, CancellationToken cancellationToken);
        protected abstract IList<ParameterName> GenerateParameterNames(SemanticModel semanticModel, IList<TArgumentSyntax> arguments, CancellationToken cancellationToken);

        protected abstract INamedTypeSymbol DetermineTypeToGenerateIn(SemanticModel semanticModel, TSimpleNameSyntax simpleName, CancellationToken cancellationToken);
        protected abstract ITypeSymbol DetermineArgumentType(SemanticModel semanticModel, TArgumentSyntax argument, CancellationToken cancellationToken);

        protected abstract bool IsInCatchDeclaration(TExpressionSyntax expression);
        protected abstract bool IsArrayElementType(TExpressionSyntax expression);
        protected abstract bool IsInVariableTypeContext(TExpressionSyntax expression);
        protected abstract bool IsInValueTypeConstraintContext(SemanticModel semanticModel, TExpressionSyntax expression, CancellationToken cancellationToken);
        protected abstract bool IsInInterfaceList(TExpressionSyntax expression);
        internal abstract bool TryGetBaseList(TExpressionSyntax expression, out TypeKindOptions returnValue);
        internal abstract bool IsPublicOnlyAccessibility(TExpressionSyntax expression, Project project);
        internal abstract bool IsGenericName(TSimpleNameSyntax simpleName);
        internal abstract bool IsSimpleName(TExpressionSyntax expression);

        internal abstract Task<Solution> TryAddUsingsOrImportToDocumentAsync(
            Solution updatedSolution, SyntaxNode modifiedRoot, Document document, TSimpleNameSyntax simpleName, string includeUsingsOrImports, AddImportPlacementOptionsProvider fallbackOptions, CancellationToken cancellationToken);

        protected abstract bool TryGetNameParts(TExpressionSyntax expression, out IList<string> nameParts);

        public abstract string GetRootNamespace(CompilationOptions options);

        public abstract Task<(INamespaceSymbol, INamespaceOrTypeSymbol, Location)> GetOrGenerateEnclosingNamespaceSymbolAsync(INamedTypeSymbol namedTypeSymbol, string[] containers, Document selectedDocument, SyntaxNode selectedDocumentRoot, CancellationToken cancellationToken);

        public async Task<ImmutableArray<CodeAction>> GenerateTypeAsync(
            Document document,
            SyntaxNode node,
            CleanCodeGenerationOptionsProvider fallbackOptions,
            CancellationToken cancellationToken)
        {
            using (Logger.LogBlock(FunctionId.Refactoring_GenerateType, cancellationToken))
            {
                var semanticDocument = await SemanticDocument.CreateAsync(document, cancellationToken).ConfigureAwait(false);

                var state = await State.GenerateAsync((TService)this, semanticDocument, node, cancellationToken).ConfigureAwait(false);
                if (state != null)
                {
                    var actions = GetActions(semanticDocument, node, state, fallbackOptions, cancellationToken);
                    if (actions.Length > 1)
                    {
                        // Wrap the generate type actions into a single top level suggestion
                        // so as to not clutter the list.
                        return ImmutableArray.Create(CodeAction.Create(
                            string.Format(FeaturesResources.Generate_type_0, state.Name),
                            actions.AsImmutable(),
                            isInlinable: true));
                    }
                    else
                    {
                        return actions;
                    }
                }

                return ImmutableArray<CodeAction>.Empty;
            }
        }

        private ImmutableArray<CodeAction> GetActions(
            SemanticDocument document,
            SyntaxNode node,
            State state,
            CleanCodeGenerationOptionsProvider fallbackOptions,
            CancellationToken cancellationToken)
        {
            using var _ = ArrayBuilder<CodeAction>.GetInstance(out var result);

            var generateNewTypeInDialog = false;
            if (state.NamespaceToGenerateInOpt != null)
            {
                var workspace = document.Project.Solution.Workspace;
                if (workspace == null || workspace.CanApplyChange(ApplyChangesKind.AddDocument))
                {
                    generateNewTypeInDialog = true;
                    result.Add(new GenerateTypeCodeAction((TService)this, document.Document, state, fallbackOptions, intoNamespace: true, inNewFile: true));
                }

                // If they just are generating "Goo" then we want to offer to generate it into the
                // namespace in the same file.  However, if they are generating "SomeNS.Goo", then we
                // only want to allow them to generate if "SomeNS" is the namespace they are
                // currently in.
                var isSimpleName = state.SimpleName == state.NameOrMemberAccessExpression;
                var generateIntoContaining = IsGeneratingIntoContainingNamespace(document, node, state, cancellationToken);

                if ((isSimpleName || generateIntoContaining) &&
                    CanGenerateIntoContainingNamespace(document, node, cancellationToken))
                {
                    result.Add(new GenerateTypeCodeAction((TService)this, document.Document, state, fallbackOptions, intoNamespace: true, inNewFile: false));
                }
            }

            if (state.TypeToGenerateInOpt != null)
                result.Add(new GenerateTypeCodeAction((TService)this, document.Document, state, fallbackOptions, intoNamespace: false, inNewFile: false));

            if (generateNewTypeInDialog)
                result.Add(new GenerateTypeCodeActionWithOption((TService)this, document.Document, state, fallbackOptions));

            return result.ToImmutable();
        }

        private static bool CanGenerateIntoContainingNamespace(SemanticDocument semanticDocument, SyntaxNode node, CancellationToken cancellationToken)
        {
            var containingNamespace = semanticDocument.SemanticModel.GetEnclosingNamespace(node.SpanStart, cancellationToken);

            // Only allow if the containing namespace is one that can be generated
            // into.  
            var declarationService = semanticDocument.Document.GetLanguageService<ISymbolDeclarationService>();
            var decl = declarationService.GetDeclarations(containingNamespace)
                                         .Where(r => r.SyntaxTree == node.SyntaxTree)
                                         .Select(r => r.GetSyntax(cancellationToken))
                                         .FirstOrDefault(node.GetAncestorsOrThis<SyntaxNode>().Contains);

            return
                decl != null &&
                semanticDocument.Document.GetLanguageService<ICodeGenerationService>().CanAddTo(decl, semanticDocument.Project.Solution, cancellationToken);
        }

        private static bool IsGeneratingIntoContainingNamespace(
            SemanticDocument document,
            SyntaxNode node,
            State state,
            CancellationToken cancellationToken)
        {
            var containingNamespace = document.SemanticModel.GetEnclosingNamespace(node.SpanStart, cancellationToken);
            if (containingNamespace != null)
            {
                var containingNamespaceName = containingNamespace.ToDisplayString();
                return containingNamespaceName.Equals(state.NamespaceToGenerateInOpt);
            }

            return false;
        }

        protected static string GetTypeName(State state)
        {
            const string AttributeSuffix = "Attribute";

            return state.IsAttribute && !state.NameIsVerbatim && !state.Name.EndsWith(AttributeSuffix, StringComparison.Ordinal)
                ? state.Name + AttributeSuffix
                : state.Name;
        }

        protected static ImmutableArray<ITypeParameterSymbol> GetTypeParameters(
            State state,
            SemanticModel semanticModel,
            IEnumerable<SyntaxNode> typeArguments,
            CancellationToken cancellationToken)
        {
            var arguments = typeArguments.ToList();
            var arity = arguments.Count;
            using var _ = ArrayBuilder<ITypeParameterSymbol>.GetInstance(out var typeParameters);

            // For anything that was a type parameter, just use the name (if we haven't already
            // used it).  Otherwise, synthesize new names for the parameters.
            using var namesDisposer = ArrayBuilder<string>.GetInstance(arity, out var names);
            using var isFixedDisposer = ArrayBuilder<bool>.GetInstance(arity, out var isFixed);
            for (var i = 0; i < arity; i++)
            {
                var argument = i < arguments.Count ? arguments[i] : null;
                var type = argument == null ? null : semanticModel.GetTypeInfo(argument, cancellationToken).Type;
                if (type is ITypeParameterSymbol typeParameter)
                {
                    var name = type.Name;

                    // If we haven't seen this type parameter already, then we can use this name
                    // and 'fix' it so that it doesn't change. Otherwise, use it, but allow it
                    // to be changed if it collides with anything else.
                    isFixed.Add(!names.Contains(name));
                    names.Add(name);
                    typeParameters.Add(typeParameter);
                }
                else
                {
                    isFixed.Add(false);
                    names.Add("T");
                    typeParameters.Add(null);
                }
            }

            // We can use a type parameter as long as it hasn't been used in an outer type.
            var canUse = state.TypeToGenerateInOpt == null
                ? (Func<string, bool>)null
                : s => state.TypeToGenerateInOpt.GetAllTypeParameters().All(t => t.Name != s);

            NameGenerator.EnsureUniquenessInPlace(names, isFixed, canUse);
            for (var i = 0; i < names.Count; i++)
            {
                if (typeParameters[i] == null || typeParameters[i].Name != names[i])
                    typeParameters[i] = CodeGenerationSymbolFactory.CreateTypeParameterSymbol(names[i]);
            }

            return typeParameters.ToImmutable();
        }

        protected static Accessibility DetermineDefaultAccessibility(
            State state,
            SemanticModel semanticModel,
            bool intoNamespace,
            CancellationToken cancellationToken)
        {
            if (state.IsPublicAccessibilityForTypeGeneration)
            {
                return Accessibility.Public;
            }

            // If we're a nested type of the type being generated into, then the new type can be
            // private.  otherwise, it needs to be internal.
            if (!intoNamespace && state.TypeToGenerateInOpt != null)
            {
                var outerTypeSymbol = semanticModel.GetEnclosingNamedType(state.SimpleName.SpanStart, cancellationToken);

                if (outerTypeSymbol != null && outerTypeSymbol.IsContainedWithin(state.TypeToGenerateInOpt))
                {
                    return Accessibility.Private;
                }
            }

            return Accessibility.Internal;
        }

        protected IList<ITypeParameterSymbol> GetAvailableTypeParameters(
            State state,
            SemanticModel semanticModel,
            bool intoNamespace,
            CancellationToken cancellationToken)
        {
            var availableInnerTypeParameters = GetTypeParameters(state, semanticModel, cancellationToken);
            var availableOuterTypeParameters = !intoNamespace && state.TypeToGenerateInOpt != null
                ? state.TypeToGenerateInOpt.GetAllTypeParameters()
                : SpecializedCollections.EmptyEnumerable<ITypeParameterSymbol>();

            return availableOuterTypeParameters.Concat(availableInnerTypeParameters).ToList();
        }

        protected static async Task<bool> IsWithinTheImportingNamespaceAsync(Document document, int triggeringPosition, string includeUsingsOrImports, CancellationToken cancellationToken)
        {
            var semanticModel = await document.GetSemanticModelAsync(cancellationToken).ConfigureAwait(false);
            if (semanticModel != null)
            {
                var namespaceSymbol = semanticModel.GetEnclosingNamespace(triggeringPosition, cancellationToken);
                if (namespaceSymbol != null && namespaceSymbol.ToDisplayString().StartsWith(includeUsingsOrImports, StringComparison.Ordinal))
                {
                    return true;
                }
            }

            return false;
        }
<<<<<<< HEAD

        protected static bool GeneratedTypesMustBePublic(Project project)
        {
            var projectInfoService = project.Solution.Services.GetService<IProjectInfoService>();
            if (projectInfoService != null)
            {
                return projectInfoService.GeneratedTypesMustBePublic(project);
            }

            return false;
        }
=======
>>>>>>> 5450f4fa
    }
}<|MERGE_RESOLUTION|>--- conflicted
+++ resolved
@@ -292,19 +292,5 @@
 
             return false;
         }
-<<<<<<< HEAD
-
-        protected static bool GeneratedTypesMustBePublic(Project project)
-        {
-            var projectInfoService = project.Solution.Services.GetService<IProjectInfoService>();
-            if (projectInfoService != null)
-            {
-                return projectInfoService.GeneratedTypesMustBePublic(project);
-            }
-
-            return false;
-        }
-=======
->>>>>>> 5450f4fa
     }
 }