﻿// Licensed to the .NET Foundation under one or more agreements.
// The .NET Foundation licenses this file to you under the MIT license.
// See the LICENSE file in the project root for more information.

using System;
using System.Collections.Immutable;
using System.Composition;
using System.Threading;
using System.Threading.Tasks;
<<<<<<< HEAD
=======
using Microsoft.CodeAnalysis.ErrorReporting;
>>>>>>> 67d940c4
using Microsoft.CodeAnalysis.Host.Mef;
using Microsoft.CodeAnalysis.Remote;
using Microsoft.CodeAnalysis.Storage;

namespace Microsoft.CodeAnalysis.NavigateTo
{
    internal interface IRemoteNavigateToSearchService
    {
<<<<<<< HEAD
        ValueTask SearchFullyLoadedDocumentAsync(PinnedSolutionInfo solutionInfo, DocumentId documentId, string searchPattern, ImmutableArray<string> kinds, RemoteServiceCallbackId callbackId, CancellationToken cancellationToken);
        ValueTask SearchFullyLoadedProjectAsync(PinnedSolutionInfo solutionInfo, ProjectId projectId, ImmutableArray<DocumentId> priorityDocumentIds, string searchPattern, ImmutableArray<string> kinds, RemoteServiceCallbackId callbackId, CancellationToken cancellationToken);
        ValueTask SearchCachedDocumentsAsync(ImmutableArray<DocumentKey> documentKeys, ImmutableArray<DocumentKey> priorityDocumentKeys, StorageDatabase database, string searchPattern, ImmutableArray<string> kinds, RemoteServiceCallbackId callbackId, CancellationToken cancellationToken);
        ValueTask HydrateAsync(PinnedSolutionInfo solutionInfo, CancellationToken cancellationToken);

=======
        ValueTask SearchDocumentAsync(PinnedSolutionInfo solutionInfo, DocumentId documentId, string searchPattern, ImmutableArray<string> kinds, RemoteServiceCallbackId callbackId, CancellationToken cancellationToken);
        ValueTask SearchProjectAsync(PinnedSolutionInfo solutionInfo, ProjectId projectId, ImmutableArray<DocumentId> priorityDocumentIds, string searchPattern, ImmutableArray<string> kinds, RemoteServiceCallbackId callbackId, CancellationToken cancellationToken);

        ValueTask SearchGeneratedDocumentsAsync(PinnedSolutionInfo solutionInfo, ProjectId projectId, string searchPattern, ImmutableArray<string> kinds, RemoteServiceCallbackId callbackId, CancellationToken cancellationToken);
        ValueTask SearchCachedDocumentsAsync(ImmutableArray<DocumentKey> documentKeys, ImmutableArray<DocumentKey> priorityDocumentKeys, StorageDatabase database, string searchPattern, ImmutableArray<string> kinds, RemoteServiceCallbackId callbackId, CancellationToken cancellationToken);

        ValueTask HydrateAsync(PinnedSolutionInfo solutionInfo, CancellationToken cancellationToken);

>>>>>>> 67d940c4
        public interface ICallback
        {
            ValueTask OnResultFoundAsync(RemoteServiceCallbackId callbackId, RoslynNavigateToItem result);
        }
    }

    [ExportRemoteServiceCallbackDispatcher(typeof(IRemoteNavigateToSearchService)), Shared]
    internal sealed class NavigateToSearchServiceServerCallbackDispatcher : RemoteServiceCallbackDispatcher, IRemoteNavigateToSearchService.ICallback
    {
        [ImportingConstructor]
        [Obsolete(MefConstruction.ImportingConstructorMessage, error: true)]
        public NavigateToSearchServiceServerCallbackDispatcher()
        {
        }

        private new NavigateToSearchServiceCallback GetCallback(RemoteServiceCallbackId callbackId)
            => (NavigateToSearchServiceCallback)base.GetCallback(callbackId);

        public ValueTask OnResultFoundAsync(RemoteServiceCallbackId callbackId, RoslynNavigateToItem result)
            => GetCallback(callbackId).OnResultFoundAsync(result);
    }

    internal sealed class NavigateToSearchServiceCallback
    {
        private readonly Func<RoslynNavigateToItem, Task> _onResultFound;

        public NavigateToSearchServiceCallback(Func<RoslynNavigateToItem, Task> onResultFound)
        {
            _onResultFound = onResultFound;
        }

        public async ValueTask OnResultFoundAsync(RoslynNavigateToItem result)
<<<<<<< HEAD
            => await _onResultFound(result).ConfigureAwait(false);
=======
        {
            try
            {
                await _onResultFound(result).ConfigureAwait(false);
            }
            catch (Exception ex) when (FatalError.ReportAndPropagateUnlessCanceled(ex))
            {
            }
        }
>>>>>>> 67d940c4
    }
}<|MERGE_RESOLUTION|>--- conflicted
+++ resolved
@@ -7,10 +7,7 @@
 using System.Composition;
 using System.Threading;
 using System.Threading.Tasks;
-<<<<<<< HEAD
-=======
 using Microsoft.CodeAnalysis.ErrorReporting;
->>>>>>> 67d940c4
 using Microsoft.CodeAnalysis.Host.Mef;
 using Microsoft.CodeAnalysis.Remote;
 using Microsoft.CodeAnalysis.Storage;
@@ -19,13 +16,6 @@
 {
     internal interface IRemoteNavigateToSearchService
     {
-<<<<<<< HEAD
-        ValueTask SearchFullyLoadedDocumentAsync(PinnedSolutionInfo solutionInfo, DocumentId documentId, string searchPattern, ImmutableArray<string> kinds, RemoteServiceCallbackId callbackId, CancellationToken cancellationToken);
-        ValueTask SearchFullyLoadedProjectAsync(PinnedSolutionInfo solutionInfo, ProjectId projectId, ImmutableArray<DocumentId> priorityDocumentIds, string searchPattern, ImmutableArray<string> kinds, RemoteServiceCallbackId callbackId, CancellationToken cancellationToken);
-        ValueTask SearchCachedDocumentsAsync(ImmutableArray<DocumentKey> documentKeys, ImmutableArray<DocumentKey> priorityDocumentKeys, StorageDatabase database, string searchPattern, ImmutableArray<string> kinds, RemoteServiceCallbackId callbackId, CancellationToken cancellationToken);
-        ValueTask HydrateAsync(PinnedSolutionInfo solutionInfo, CancellationToken cancellationToken);
-
-=======
         ValueTask SearchDocumentAsync(PinnedSolutionInfo solutionInfo, DocumentId documentId, string searchPattern, ImmutableArray<string> kinds, RemoteServiceCallbackId callbackId, CancellationToken cancellationToken);
         ValueTask SearchProjectAsync(PinnedSolutionInfo solutionInfo, ProjectId projectId, ImmutableArray<DocumentId> priorityDocumentIds, string searchPattern, ImmutableArray<string> kinds, RemoteServiceCallbackId callbackId, CancellationToken cancellationToken);
 
@@ -34,7 +24,6 @@
 
         ValueTask HydrateAsync(PinnedSolutionInfo solutionInfo, CancellationToken cancellationToken);
 
->>>>>>> 67d940c4
         public interface ICallback
         {
             ValueTask OnResultFoundAsync(RemoteServiceCallbackId callbackId, RoslynNavigateToItem result);
@@ -67,9 +56,6 @@
         }
 
         public async ValueTask OnResultFoundAsync(RoslynNavigateToItem result)
-<<<<<<< HEAD
-            => await _onResultFound(result).ConfigureAwait(false);
-=======
         {
             try
             {
@@ -79,6 +65,5 @@
             {
             }
         }
->>>>>>> 67d940c4
     }
 }