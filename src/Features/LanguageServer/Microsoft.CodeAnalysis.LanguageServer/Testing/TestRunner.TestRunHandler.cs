--- conflicted
+++ resolved
@@ -70,11 +70,7 @@
             }
 
             // Report the test summary (similar to the dotnet test output).
-<<<<<<< HEAD
-            message = @$"==== {LanguageServerResources.Summary} ===={Environment.NewLine}{state}  - {string.Format(LanguageServerResources.Summary_count, stats?.TestsFailed, stats?.TestsPassed, stats?.TestsSkipped, stats?.TotalTests, testRunCompleteArgs.ElapsedTimeInRunningTests.ToString("g"))}{Environment.NewLine}";
-=======
             message = @$"==== {LanguageServerResources.Summary} ===={Environment.NewLine}{state}  - {string.Format(LanguageServerResources.Failed_0_Passed_1_Skipped_2_Total_3_Duration_4, stats?.TestsFailed, stats?.TestsPassed, stats?.TestsSkipped, stats?.TotalTests, RunTestsHandler.GetShortTimespan(testRunCompleteArgs.ElapsedTimeInRunningTests))}{Environment.NewLine}";
->>>>>>> 319059b6
 
             _progress.Report(partialResult with { Message = message });
         }
