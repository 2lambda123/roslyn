﻿// Licensed to the .NET Foundation under one or more agreements.
// The .NET Foundation licenses this file to you under the MIT license.
// See the LICENSE file in the project root for more information.

using System.Collections.Immutable;
using System.CommandLine;
using System.Diagnostics;
using System.Runtime.InteropServices;
using Microsoft.CodeAnalysis.Contracts.Telemetry;
using Microsoft.CodeAnalysis.LanguageServer;
using Microsoft.CodeAnalysis.LanguageServer.BrokeredServices;
using Microsoft.CodeAnalysis.LanguageServer.BrokeredServices.Services.HelloWorld;
using Microsoft.CodeAnalysis.LanguageServer.HostWorkspace;
using Microsoft.CodeAnalysis.LanguageServer.LanguageServer;
using Microsoft.CodeAnalysis.LanguageServer.Logging;
using Microsoft.CodeAnalysis.LanguageServer.StarredSuggestions;
using Microsoft.Extensions.Logging;
using Microsoft.Extensions.Logging.Console;

// Setting the title can fail if the process is run without a window, such
// as when launched detached from nodejs
try
{
    Console.Title = "Microsoft.CodeAnalysis.LanguageServer";
}
catch (IOException)
{
}

WindowsErrorReporting.SetErrorModeOnWindows();

var parser = CreateCommandLineParser();
return await parser.Parse(args).InvokeAsync(CancellationToken.None);

static async Task RunAsync(ServerConfiguration serverConfiguration, CancellationToken cancellationToken)
{
    // Before we initialize the LSP server we can't send LSP log messages.
    // Create a console logger as a fallback to use before the LSP server starts.
    using var loggerFactory = LoggerFactory.Create(builder =>
    {
        builder.SetMinimumLevel(serverConfiguration.MinimumLogLevel);
        builder.AddProvider(new LspLogMessageLoggerProvider(fallbackLoggerFactory:
            // Add a console logger as a fallback for when the LSP server has not finished initializing.
            LoggerFactory.Create(builder =>
            {
                builder.SetMinimumLevel(serverConfiguration.MinimumLogLevel);
                builder.AddConsole(options => options.LogToStandardErrorThreshold = LogLevel.Trace);
                // The console logger outputs control characters on unix for colors which don't render correctly in VSCode.
                builder.AddSimpleConsole(formatterOptions => formatterOptions.ColorBehavior = LoggerColorBehavior.Disabled);
            })
        ));
    });

    if (serverConfiguration.LaunchDebugger)
    {
        if (RuntimeInformation.IsOSPlatform(OSPlatform.Windows))
        {
            // Debugger.Launch() only works on Windows.
            _ = Debugger.Launch();
        }
        else
        {
            var logger = loggerFactory.CreateLogger<Program>();
            var timeout = TimeSpan.FromMinutes(1);
            logger.LogCritical($"Server started with process ID {Environment.ProcessId}");
            logger.LogCritical($"Waiting {timeout:g} for a debugger to attach");
            using var timeoutSource = new CancellationTokenSource(timeout);
            while (!Debugger.IsAttached && !timeoutSource.Token.IsCancellationRequested)
            {
                await Task.Delay(100, CancellationToken.None);
            }
        }
    }

    using var exportProvider = await ExportProviderBuilder.CreateExportProviderAsync(serverConfiguration.ExtensionAssemblyPaths, serverConfiguration.SharedDependenciesPath, loggerFactory);

    // The log file directory passed to us by VSCode might not exist yet, though its parent directory is guaranteed to exist.
    Directory.CreateDirectory(serverConfiguration.ExtensionLogDirectory);

    // Initialize the server configuration MEF exported value.
    exportProvider.GetExportedValue<ServerConfigurationFactory>().InitializeConfiguration(serverConfiguration);

    // Initialize the fault handler if it's available
    var telemetryReporter = exportProvider.GetExports<ITelemetryReporter>().SingleOrDefault()?.Value;
    RoslynLogger.Initialize(telemetryReporter, serverConfiguration.TelemetryLevel, serverConfiguration.SessionId);

    // Create the workspace first, since right now the language server will assume there's at least one Workspace
    var workspaceFactory = exportProvider.GetExportedValue<LanguageServerWorkspaceFactory>();

    var analyzerPaths = new DirectoryInfo(AppContext.BaseDirectory).GetFiles("*.dll")
        .Where(f => f.Name.StartsWith("Microsoft.CodeAnalysis.", StringComparison.Ordinal) && !f.Name.Contains("LanguageServer", StringComparison.Ordinal))
        .Select(f => f.FullName)
        .ToImmutableArray();

    await workspaceFactory.InitializeSolutionLevelAnalyzersAsync(analyzerPaths);

    var serviceBrokerFactory = exportProvider.GetExportedValue<ServiceBrokerFactory>();
    StarredCompletionAssemblyHelper.InitializeInstance(serverConfiguration.StarredCompletionsPath, loggerFactory, serviceBrokerFactory);

    // TODO: Remove, the path should match exactly. Workaround for https://devdiv.visualstudio.com/DevDiv/_workitems/edit/1830914.
    Microsoft.CodeAnalysis.EditAndContinue.EditAndContinueMethodDebugInfoReader.IgnoreCaseWhenComparingDocumentNames = Path.DirectorySeparatorChar == '\\';

    var server = new LanguageServerHost(Console.OpenStandardInput(), Console.OpenStandardOutput(), exportProvider, loggerFactory.CreateLogger(nameof(LanguageServerHost)));
    server.Start();

    try
    {
        await server.WaitForExitAsync();
    }
    finally
    {
        // After the LSP server shutdown, report session wide telemetry
        RoslynLogger.ShutdownAndReportSessionTelemetry();

        // Server has exited, cancel our service broker service
        await serviceBrokerFactory.ShutdownAndWaitForCompletionAsync();
    }
}

static CliRootCommand CreateCommandLineParser()
{
    var debugOption = new CliOption<bool>("--debug")
    {
        Description = "Flag indicating if the debugger should be launched on startup.",
        Required = false,
        DefaultValueFactory = _ => false,
    };
    var brokeredServicePipeNameOption = new CliOption<string?>("--brokeredServicePipeName")
    {
        Description = "The name of the pipe used to connect to a remote process (if one exists).",
        Required = false,
    };

    var logLevelOption = new CliOption<LogLevel>("--logLevel")
    {
        Description = "The minimum log verbosity.",
        Required = true,
    };
    var starredCompletionsPathOption = new CliOption<string?>("--starredCompletionComponentPath")
    {
        Description = "The location of the starred completion component (if one exists).",
        Required = false,
    };

    var telemetryLevelOption = new CliOption<string?>("--telemetryLevel")
    {
        Description = "Telemetry level, Defaults to 'off'. Example values: 'all', 'crash', 'error', or 'off'.",
        Required = false,
    };
    var extensionLogDirectoryOption = new Option<string>("--extensionLogDirectory")
    {
        Description = "The directory where we should write log files to",
        IsRequired = true,
    };

    var sessionIdOption = new CliOption<string?>("--sessionId")
    {
        Description = "Session Id to use for telemetry",
        Required = false
    };

    var sharedDependenciesOption = new CliOption<string?>("--sharedDependencies")
    {
        Description = "Full path of the directory containing shared assemblies (optional).",
        Required = false
    };

    var extensionAssemblyPathsOption = new CliOption<string[]?>("--extension", "--extensions") // TODO: remove plural form
    {
        Description = "Full paths of extension assemblies to load (optional).",
        Required = false
    };

    var rootCommand = new CliRootCommand()
    {
        debugOption,
        brokeredServicePipeNameOption,
        logLevelOption,
        starredCompletionsPathOption,
        telemetryLevelOption,
        sessionIdOption,
        sharedDependenciesOption,
        extensionAssemblyPathsOption,
        extensionLogDirectoryOption
    };
    rootCommand.SetAction((parseResult, cancellationToken) =>
    {
<<<<<<< HEAD
        var cancellationToken = context.GetCancellationToken();
        var launchDebugger = context.ParseResult.GetValueForOption(debugOption);
        var logLevel = context.ParseResult.GetValueForOption(logLevelOption);
        var starredCompletionsPath = context.ParseResult.GetValueForOption(starredCompletionsPathOption);
        var telemetryLevel = context.ParseResult.GetValueForOption(telemetryLevelOption);
        var sessionId = context.ParseResult.GetValueForOption(sessionIdOption);
        var sharedDependenciesPath = context.ParseResult.GetValueForOption(sharedDependenciesOption);
        var extensionAssemblyPaths = context.ParseResult.GetValueForOption(extensionAssemblyPathsOption) ?? Array.Empty<string>();
        var extensionLogDirectory = context.ParseResult.GetValueForOption(extensionLogDirectoryOption)!;

        var serverConfiguration = new ServerConfiguration(
            LaunchDebugger: launchDebugger,
            MinimumLogLevel: logLevel,
            StarredCompletionsPath: starredCompletionsPath,
            TelemetryLevel: telemetryLevel,
            SessionId: sessionId,
            SharedDependenciesPath: sharedDependenciesPath,
            ExtensionAssemblyPaths: extensionAssemblyPaths,
            ExtensionLogDirectory: extensionLogDirectory);

        return RunAsync(serverConfiguration, cancellationToken);
=======
        var launchDebugger = parseResult.GetValue(debugOption);
        var logLevel = parseResult.GetValue(logLevelOption);
        var starredCompletionsPath = parseResult.GetValue(starredCompletionsPathOption);
        var telemetryLevel = parseResult.GetValue(telemetryLevelOption);
        var sessionId = parseResult.GetValue(sessionIdOption);
        var sharedDependenciesPath = parseResult.GetValue(sharedDependenciesOption);
        var extensionAssemblyPaths = parseResult.GetValue(extensionAssemblyPathsOption) ?? Array.Empty<string>();

        return RunAsync(launchDebugger, logLevel, starredCompletionsPath, telemetryLevel, sessionId, sharedDependenciesPath, extensionAssemblyPaths, cancellationToken);
>>>>>>> 570b267c
    });

    return rootCommand;
}
<|MERGE_RESOLUTION|>--- conflicted
+++ resolved
@@ -147,10 +147,10 @@
         Description = "Telemetry level, Defaults to 'off'. Example values: 'all', 'crash', 'error', or 'off'.",
         Required = false,
     };
-    var extensionLogDirectoryOption = new Option<string>("--extensionLogDirectory")
+    var extensionLogDirectoryOption = new CliOption<string>("--extensionLogDirectory")
     {
         Description = "The directory where we should write log files to",
-        IsRequired = true,
+        Required = true,
     };
 
     var sessionIdOption = new CliOption<string?>("--sessionId")
@@ -185,16 +185,14 @@
     };
     rootCommand.SetAction((parseResult, cancellationToken) =>
     {
-<<<<<<< HEAD
-        var cancellationToken = context.GetCancellationToken();
-        var launchDebugger = context.ParseResult.GetValueForOption(debugOption);
-        var logLevel = context.ParseResult.GetValueForOption(logLevelOption);
-        var starredCompletionsPath = context.ParseResult.GetValueForOption(starredCompletionsPathOption);
-        var telemetryLevel = context.ParseResult.GetValueForOption(telemetryLevelOption);
-        var sessionId = context.ParseResult.GetValueForOption(sessionIdOption);
-        var sharedDependenciesPath = context.ParseResult.GetValueForOption(sharedDependenciesOption);
-        var extensionAssemblyPaths = context.ParseResult.GetValueForOption(extensionAssemblyPathsOption) ?? Array.Empty<string>();
-        var extensionLogDirectory = context.ParseResult.GetValueForOption(extensionLogDirectoryOption)!;
+        var launchDebugger = parseResult.GetValue(debugOption);
+        var logLevel = parseResult.GetValue(logLevelOption);
+        var starredCompletionsPath = parseResult.GetValue(starredCompletionsPathOption);
+        var telemetryLevel = parseResult.GetValue(telemetryLevelOption);
+        var sessionId = parseResult.GetValue(sessionIdOption);
+        var sharedDependenciesPath = parseResult.GetValue(sharedDependenciesOption);
+        var extensionAssemblyPaths = parseResult.GetValue(extensionAssemblyPathsOption) ?? Array.Empty<string>();
+        var extensionLogDirectory = parseResult.GetValue(extensionLogDirectoryOption)!;
 
         var serverConfiguration = new ServerConfiguration(
             LaunchDebugger: launchDebugger,
@@ -207,17 +205,6 @@
             ExtensionLogDirectory: extensionLogDirectory);
 
         return RunAsync(serverConfiguration, cancellationToken);
-=======
-        var launchDebugger = parseResult.GetValue(debugOption);
-        var logLevel = parseResult.GetValue(logLevelOption);
-        var starredCompletionsPath = parseResult.GetValue(starredCompletionsPathOption);
-        var telemetryLevel = parseResult.GetValue(telemetryLevelOption);
-        var sessionId = parseResult.GetValue(sessionIdOption);
-        var sharedDependenciesPath = parseResult.GetValue(sharedDependenciesOption);
-        var extensionAssemblyPaths = parseResult.GetValue(extensionAssemblyPathsOption) ?? Array.Empty<string>();
-
-        return RunAsync(launchDebugger, logLevel, starredCompletionsPath, telemetryLevel, sessionId, sharedDependenciesPath, extensionAssemblyPaths, cancellationToken);
->>>>>>> 570b267c
     });
 
     return rootCommand;
