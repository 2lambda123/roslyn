--- conflicted
+++ resolved
@@ -88,22 +88,7 @@
     </ItemGroup>
 
     <ItemGroup>
-<<<<<<< HEAD
-      <Compile Update="LanguageServerResources.Designer.cs">
-        <DesignTime>True</DesignTime>
-        <AutoGen>True</AutoGen>
-        <DependentUpon>LanguageServerResources.resx</DependentUpon>
-      </Compile>
-    </ItemGroup>
-
-    <ItemGroup>
-      <EmbeddedResource Update="LanguageServerResources.resx">
-        <Generator>ResXFileCodeGenerator</Generator>
-        <LastGenOutput>LanguageServerResources.Designer.cs</LastGenOutput>
-      </EmbeddedResource>
-=======
         <EmbeddedResource Update="LanguageServerResources.resx" GenerateSource="true" />
->>>>>>> 319059b6
     </ItemGroup>
 
     <Target Name="WriteRoslynVersion" AfterTargets="Build">
