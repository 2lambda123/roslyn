﻿<Project Sdk="Microsoft.NET.Sdk">
<<<<<<< HEAD
  <PropertyGroup>
    <OutputType>Exe</OutputType>
    <!--
        By default since this is an Exe project and we build on windows, we'll get a .exe as output from a platform neutral build.
        However, we really only want an executable if we're building for a specific platform (aka have a runtime identifier).

        So if we don't have a platform, tell the build not to output a .exe file because we're building platform neutral bits.
    -->
    <UseAppHost Condition="'$(RuntimeIdentifier)' == ''">false</UseAppHost>
    <TargetFramework>net7.0</TargetFramework>
    <ImplicitUsings>enable</ImplicitUsings>
    <Nullable>enable</Nullable>

    <ServerGarbageCollection>true</ServerGarbageCollection>
    <!--
        Build a nuget package for this project.  This is not consumed as a standard NuGet package; it just contains
        the server executables that we need to ship inside the extension vsix.  The extension will download this and extract the
        executables when it builds.  NuGet just happens to be a convenient way to share build artifacts.
    -->
    <IsPackable>true</IsPackable>
    <!--
        Publish all the platform specific executables before any of the pack related targets run.
        This is important to ensure that the content files exist on the project before nuget looks for them.
            
        Note that BeforeTargets="Pack" is not enough, as the determination of what to include in the package runs
        before the actual "Pack" target runs.
    -->
    <BeforePack>PublishAllRids;$(BeforePack)</BeforePack>
    <!-- Since this is not a standard nuget package and is only consumed by the extension build, we don't care if the folder structure doesn't match what nuget expects. -->
    <NoWarn>NU5100</NoWarn>

    <!-- Publishing settings -->
    <SelfContained>false</SelfContained>
    <PublishDir Condition="'$(RuntimeIdentifier)' != ''">$(ArtifactsDir)/LanguageServer/$(Configuration)/$(TargetFramework)/$(RuntimeIdentifier)</PublishDir>
    <PublishDir Condition="'$(RuntimeIdentifier)' == ''">$(ArtifactsDir)/LanguageServer/$(Configuration)/$(TargetFramework)/neutral</PublishDir>
    <!--
        Set the minimum runtime to a .NET 7 prerelease so that prerelease SDKs will be considered during rollForward.
        RollForward values for roslyn are set in eng/config/runtimeconfig.template.json
    -->
    <RuntimeFrameworkVersion>7.0.0-preview.7.22362.8</RuntimeFrameworkVersion>

    <!-- List of runtime identifiers that we want to publish an executable for -->
    <RuntimeIdentifiers>win-x64;win-x86;win-arm64;linux-x64;linux-arm64;alpine-x64;alpine-arm64;osx-x64;osx-arm64</RuntimeIdentifiers>
    <!-- Publish ready to run executables when we're publishing platform specific executables. -->
    <PublishReadyToRun Condition="'$(RuntimeIdentifier)' != '' Or '$(RestoreWithR2R)' == 'true'">true</PublishReadyToRun>
  </PropertyGroup>

  <ItemGroup Label="Project References">
    <ProjectReference Include="..\..\..\Workspaces\Core\MSBuild\Microsoft.CodeAnalysis.Workspaces.MSBuild.csproj" />
    <ProjectReference Include="..\..\..\Workspaces\Remote\Core\Microsoft.CodeAnalysis.Remote.Workspaces.csproj" />
    <ProjectReference Include="..\Protocol\Microsoft.CodeAnalysis.LanguageServer.Protocol.csproj" />

    <!-- Dlls we don't directly reference but need to include to build the MEF composition -->
    <ProjectReference Include="..\..\CSharp\Portable\Microsoft.CodeAnalysis.CSharp.Features.csproj" />
  </ItemGroup>

  <ItemGroup>
    <PackageReference Include="Microsoft.Build" Version="$(RefOnlyMicrosoftBuildVersion)" ExcludeAssets="Runtime" PrivateAssets="All" />
    <PackageReference Include="Microsoft.Build.Locator" Version="$(MicrosoftBuildLocatorVersion)" />
    <PackageReference Include="Microsoft.Extensions.Logging" Version="$(MicrosoftExtensionsLoggingVersion)" />
    <PackageReference Include="Microsoft.Extensions.Logging.Abstractions" Version="$(MicrosoftExtensionsLoggingAbstractionsVersion)" />
    <PackageReference Include="Microsoft.Extensions.Logging.Console" Version="$(MicrosoftExtensionsLoggingConsoleVersion)" />
    <PackageReference Include="Microsoft.ServiceHub.Framework" Version="$(MicrosoftServiceHubFrameworkVersion)" />
    <PackageReference Include="Microsoft.TestPlatform.TranslationLayer" Version="$(MicrosoftTestPlatformTranslationLayerVersion)" />
    <PackageReference Include="Microsoft.TestPlatform.ObjectModel" Version="$(MicrosoftTestPlatformObjectModelVersion)" />
    <PackageReference Include="Microsoft.VisualStudio.Composition" Version="$(MicrosoftVisualStudioCompositionVersion)" />
    <PackageReference Include="Microsoft.VisualStudio.LanguageServer.Protocol" Version="$(MicrosoftVisualStudioLanguageServerProtocolVersion)" />
    <PackageReference Include="Microsoft.AspNetCore.Razor.ExternalAccess.RoslynWorkspace" Version="$(MicrosoftAspNetCoreRazorExternalAccessRoslynWorkspaceVersion)" />
    <PackageReference Include="NuGet.Frameworks" Version="$(NuGetFrameworksVersion)" />
    <PackageReference Include="StreamJsonRpc" Version="$(StreamJsonRpcVersion)" />
    <PackageReference Include="System.CommandLine" Version="$(SystemCommandLineVersion)" />
  </ItemGroup>

  <ItemGroup>
    <InternalsVisibleTo Include="Microsoft.CodeAnalysis.LanguageServer.UnitTests" />
=======
    <PropertyGroup>
        <OutputType>Exe</OutputType>
        <!--
            By default since this is an Exe project and we build on windows, we'll get a .exe as output from a platform neutral build.
            However, we really only want an executable if we're building for a specific platform (aka have a runtime identifier).

            So if we don't have a platform, tell the build not to output a .exe file because we're building platform neutral bits.
        -->
        <UseAppHost Condition="'$(RuntimeIdentifier)' == ''">false</UseAppHost>
        <TargetFramework>net7.0</TargetFramework>
        <ImplicitUsings>enable</ImplicitUsings>
        <Nullable>enable</Nullable>
      
        <ServerGarbageCollection>true</ServerGarbageCollection>
        <!--
            Build a nuget package for this project.  This is not consumed as a standard NuGet package; it just contains
            the server executables that we need to ship inside the extension vsix.  The extension will download this and extract the
            executables when it builds.  NuGet just happens to be a convenient way to share build artifacts.
        -->
        <IsPackable>true</IsPackable> 
        <!-- Our outer Pack task (defined in PackAllRids.targets) invokes Pack passing in a PackRuntimeIdentifier to produce one package per RID; from that we can set everything else. -->
        <RuntimeIdentifier Condition="'$(PackRuntimeIdentifier)' != '' and '$(PackRuntimeIdentifier)' != 'neutral'">$(PackRuntimeIdentifier)</RuntimeIdentifier>
        <PackageId>$(AssemblyName).$(PackRuntimeIdentifier)</PackageId>
        <!--
            Publish the platform specific executables before any of the pack related targets run.
            This is important to ensure that the content files exist on the project before nuget looks for them.
            
            Note that BeforeTargets="Pack" is not enough, as the determination of what to include in the package runs
            before the actual "Pack" target runs.
        -->
        <BeforePack>PackPublishContent;$(BeforePack)</BeforePack>

        <!-- Since this is not a standard nuget package and is only consumed by the extension build, we don't care if the folder structure doesn't match what nuget expects. -->
        <NoWarn>NU5100</NoWarn>

        <!-- Publishing settings -->
        <SelfContained>false</SelfContained> 
        <PublishDir Condition="'$(RuntimeIdentifier)' != ''">$(ArtifactsDir)/LanguageServer/$(Configuration)/$(TargetFramework)/$(RuntimeIdentifier)</PublishDir>
        <PublishDir Condition="'$(RuntimeIdentifier)' == ''">$(ArtifactsDir)/LanguageServer/$(Configuration)/$(TargetFramework)/neutral</PublishDir>
        <!--
            Set the minimum runtime to a .NET 7 prerelease so that prerelease SDKs will be considered during rollForward.
            RollForward values for roslyn are set in eng/config/runtimeconfig.template.json
        -->
        <RuntimeFrameworkVersion>7.0.0-preview.7.22362.8</RuntimeFrameworkVersion>

        <!-- List of runtime identifiers that we want to publish an executable for -->
        <RuntimeIdentifiers>win-x64;win-x86;win-arm64;linux-x64;linux-arm64;alpine-x64;alpine-arm64;osx-x64;osx-arm64</RuntimeIdentifiers> 
        <!-- Publish ready to run executables when we're publishing platform specific executables. -->
        <PublishReadyToRun Condition="'$(RuntimeIdentifier)' != ''">true</PublishReadyToRun>
    </PropertyGroup>

    <ItemGroup Label="Project References">
        <ProjectReference Include="..\..\..\Workspaces\Core\MSBuild\Microsoft.CodeAnalysis.Workspaces.MSBuild.csproj" />
        <ProjectReference Include="..\..\..\Workspaces\Remote\Core\Microsoft.CodeAnalysis.Remote.Workspaces.csproj" />
        <ProjectReference Include="..\Protocol\Microsoft.CodeAnalysis.LanguageServer.Protocol.csproj" />

        <!-- Dlls we don't directly reference but need to include to build the MEF composition -->
        <ProjectReference Include="..\..\CSharp\Portable\Microsoft.CodeAnalysis.CSharp.Features.csproj" />
    </ItemGroup>
>>>>>>> 5632a4b2

    <!--
        Only allow C# DevKit to use types from Microsoft.CodeAnalysis.Contracts namespace. The contracts should not introduce breaking changes between versions,
        because the versions of C# DevKit and C# Extension might not be aligned.
    -->
    <RestrictedInternalsVisibleTo Include="Microsoft.VisualStudio.LanguageServices.DevKit" Namespace="Microsoft.CodeAnalysis.Contracts" />
  </ItemGroup>

  <ItemGroup>
    <RoslynVersionFile Include="$(OutDir)\RoslynVersion.txt" />
    <FileWrites Include="@(RoslynVersionFile)" />
  </ItemGroup>

  <ItemGroup>
    <EmbeddedResource Update="LanguageServerResources.resx" GenerateSource="true" />
  </ItemGroup>

  <Target Name="WriteRoslynVersion" AfterTargets="Build">
    <WriteLinesToFile File="@(RoslynVersionFile)" Lines="$(MicrosoftCodeAnalysisVersion)" Overwrite="true" />
  </Target>

  <Target Name="PublishRoslynVersion" AfterTargets="Publish">
    <Copy SourceFiles="@(RoslynVersionFile)" DestinationFolder="$(PublishDir)" />
  </Target>

  <!--
      This target runs publishing for all of the RIDs that we've specified in the project to create platform specific
      executables.  It then updates the Content in the project to include the executables we built in the NuGet package.

      This is also partially a workaround for lack of support for publishing multiple RIDs directly in a csproj.  See https://github.com/dotnet/sdk/issues/9363

      Notes:
        1.  We depend on the "Publish" target to ensure that we include the platform neutral versions of the project.
        2.  It is important that the Content is added dynamically in this target.  If we had it in a normal ItemGroup in the
            project, when msbuild evaluation runs the published server artifacts won't exist and so the content will be empty.
  -->
  <Target Name="PublishAllRids" DependsOnTargets="Publish">
    <Message Text="Publishing builds for each runtime identifier..." Importance="High" />

    <ItemGroup>
      <!-- Transform RuntimeIdentifiers property to item -->
      <RuntimeIdentifierForPublish Include="$(RuntimeIdentifiers)" />

      <!-- Transform RuntimeIdentifierForPublish items to project items to pass to MSBuild task -->
      <ProjectToPublish Include="@(RuntimeIdentifierForPublish->'$(MSBuildProjectFullPath)')">
        <AdditionalProperties>RuntimeIdentifier=%(RuntimeIdentifierForPublish.Identity)</AdditionalProperties>
      </ProjectToPublish>
    </ItemGroup>

    <!--
        We have to run restore first with the PublishReadyToRun flag set to true to ensure that the correct crossgen packages get restored.
        See https://github.com/dotnet/sdk/issues/20701

        We also pass the RestoreUseStaticGraphEvaluation=false flag to workaround a long path issue when calling the restore target.
        See https://github.com/NuGet/Home/issues/11968
    -->
    <MSBuild Projects="$(MSBuildProjectFullPath)" Targets="Restore" Properties="RestoreWithR2R=true;RestoreUseStaticGraphEvaluation=false" />

<<<<<<< HEAD
    <MSBuild Projects="@(ProjectToPublish)" Targets="Publish" BuildInParallel="true" />

    <!-- We have to add the content files in a target (and not just defined in a normal item group) since they are produced by the prior step and won't exist at evaluation time. -->
    <Message Text="Adding content files for language server artifacts..." Importance="High" />
    <ItemGroup>
      <Content Include="$(ArtifactsDir)/LanguageServer/$(Configuration)/$(TargetFramework)/**/*.*">
        <Pack>true</Pack>
        <PackagePath>content\LanguageServer</PackagePath>
        <CopyToOutput>false</CopyToOutput>
        <BuildAction>None</BuildAction>
      </Content>
    </ItemGroup>
  </Target>

  <!--
    Deploy a net472 version of the BuildHost process.
  -->
  <Target Name="DeployNetFrameworkBuildHost" AfterTargets="ResolveProjectReferences" Condition="'$(DesignTimeBuild)' != 'true'">
    <ItemGroup>
      <!-- Project references references that we need to consume for our net472 BuildHost -->
      <_NetFrameworkBuildHostProjectReference Include="..\..\..\Workspaces\Core\MSBuild.BuildHost\Microsoft.CodeAnalysis.Workspaces.MSBuild.BuildHost.csproj">
        <TargetFramework>net472</TargetFramework>
      </_NetFrameworkBuildHostProjectReference>
    </ItemGroup>
    
    <!-- We include Build as a target we invoke to work around https://github.com/dotnet/msbuild/issues/5433; we pass
         BuildInParallel="false" to avoid multiple builds potentially building the same project at the same time, but since we
         expect the builds to have completed by this point they should be fast.  -->
    <MSBuild Projects="@(_NetFrameworkBuildHostProjectReference)"
             Targets="Build;BuiltProjectOutputGroup;ReferenceCopyLocalPathsOutputGroup"
             BuildInParallel="false"
             Properties="TargetFramework=%(_NetFrameworkBuildHostProjectReference.TargetFramework);RuntimeIdentifier=">
      <Output TaskParameter="TargetOutputs" ItemName="NetFrameworkBuildHostAssets" />
    </MSBuild>

    <ItemGroup>
      <!-- We set Pack="false" because we only care about the RID-specific folders -->
      <Content Include="%(NetFrameworkBuildHostAssets.Identity)"
               Condition="'%(NetFrameworkBuildHostAssets.TargetPath)' != '' and '%(NetFrameworkBuildHostAssets.Extension)' != '.xml'"
               Pack="false"
               TargetPath="BuildHost-net472\%(NetFrameworkBuildHostAssets.TargetPath)"
               CopyToOutputDirectory="PreserveNewest" />
    </ItemGroup>
  </Target>
=======
    <Target Name="PackPublishContent" DependsOnTargets="Publish">
        <!-- We have to add the content files in a target (and not just defined in a normal item group) since they are produced by the prior step and won't exist at evaluation time. -->
        <ItemGroup>
            <Content Include="$(PublishDir)/**/*.*">
                <Pack>true</Pack>
                <PackagePath>content\LanguageServer\$(PackRuntimeIdentifier)</PackagePath>
                <CopyToOutput>false</CopyToOutput>
                <BuildAction>None</BuildAction>
            </Content>
        </ItemGroup>
    </Target>

    <!-- If we don't have a PackRuntimeIdentifier set, that means pack has been invoked on the project directly, with say dotnet pack. In this case
         we'll replace the Pack target with one that instead recursively invokes pack for each runtime identifier. We define those targets
         in a separate .targets file, since we can't say to MSBuild "only consider our Pack target as a definition based on this condition" any other way. -->
    <Import Project="PackAllRids.targets" Condition="'$(PackRuntimeIdentifier)' == ''" />
>>>>>>> 5632a4b2
</Project><|MERGE_RESOLUTION|>--- conflicted
+++ resolved
@@ -1,5 +1,4 @@
 ﻿<Project Sdk="Microsoft.NET.Sdk">
-<<<<<<< HEAD
   <PropertyGroup>
     <OutputType>Exe</OutputType>
     <!--
@@ -20,14 +19,18 @@
         executables when it builds.  NuGet just happens to be a convenient way to share build artifacts.
     -->
     <IsPackable>true</IsPackable>
+    <!-- Our outer Pack task (defined in PackAllRids.targets) invokes Pack passing in a PackRuntimeIdentifier to produce one package per RID; from that we can set everything else. -->
+    <RuntimeIdentifier Condition="'$(PackRuntimeIdentifier)' != '' and '$(PackRuntimeIdentifier)' != 'neutral'">$(PackRuntimeIdentifier)</RuntimeIdentifier>
+    <PackageId>$(AssemblyName).$(PackRuntimeIdentifier)</PackageId>
     <!--
-        Publish all the platform specific executables before any of the pack related targets run.
+        Publish the platform specific executables before any of the pack related targets run.
         This is important to ensure that the content files exist on the project before nuget looks for them.
-            
+
         Note that BeforeTargets="Pack" is not enough, as the determination of what to include in the package runs
         before the actual "Pack" target runs.
     -->
-    <BeforePack>PublishAllRids;$(BeforePack)</BeforePack>
+    <BeforePack>PackPublishContent;$(BeforePack)</BeforePack>
+
     <!-- Since this is not a standard nuget package and is only consumed by the extension build, we don't care if the folder structure doesn't match what nuget expects. -->
     <NoWarn>NU5100</NoWarn>
 
@@ -44,7 +47,7 @@
     <!-- List of runtime identifiers that we want to publish an executable for -->
     <RuntimeIdentifiers>win-x64;win-x86;win-arm64;linux-x64;linux-arm64;alpine-x64;alpine-arm64;osx-x64;osx-arm64</RuntimeIdentifiers>
     <!-- Publish ready to run executables when we're publishing platform specific executables. -->
-    <PublishReadyToRun Condition="'$(RuntimeIdentifier)' != '' Or '$(RestoreWithR2R)' == 'true'">true</PublishReadyToRun>
+    <PublishReadyToRun Condition="'$(RuntimeIdentifier)' != ''">true</PublishReadyToRun>
   </PropertyGroup>
 
   <ItemGroup Label="Project References">
@@ -75,71 +78,10 @@
 
   <ItemGroup>
     <InternalsVisibleTo Include="Microsoft.CodeAnalysis.LanguageServer.UnitTests" />
-=======
-    <PropertyGroup>
-        <OutputType>Exe</OutputType>
-        <!--
-            By default since this is an Exe project and we build on windows, we'll get a .exe as output from a platform neutral build.
-            However, we really only want an executable if we're building for a specific platform (aka have a runtime identifier).
-
-            So if we don't have a platform, tell the build not to output a .exe file because we're building platform neutral bits.
-        -->
-        <UseAppHost Condition="'$(RuntimeIdentifier)' == ''">false</UseAppHost>
-        <TargetFramework>net7.0</TargetFramework>
-        <ImplicitUsings>enable</ImplicitUsings>
-        <Nullable>enable</Nullable>
-      
-        <ServerGarbageCollection>true</ServerGarbageCollection>
-        <!--
-            Build a nuget package for this project.  This is not consumed as a standard NuGet package; it just contains
-            the server executables that we need to ship inside the extension vsix.  The extension will download this and extract the
-            executables when it builds.  NuGet just happens to be a convenient way to share build artifacts.
-        -->
-        <IsPackable>true</IsPackable> 
-        <!-- Our outer Pack task (defined in PackAllRids.targets) invokes Pack passing in a PackRuntimeIdentifier to produce one package per RID; from that we can set everything else. -->
-        <RuntimeIdentifier Condition="'$(PackRuntimeIdentifier)' != '' and '$(PackRuntimeIdentifier)' != 'neutral'">$(PackRuntimeIdentifier)</RuntimeIdentifier>
-        <PackageId>$(AssemblyName).$(PackRuntimeIdentifier)</PackageId>
-        <!--
-            Publish the platform specific executables before any of the pack related targets run.
-            This is important to ensure that the content files exist on the project before nuget looks for them.
-            
-            Note that BeforeTargets="Pack" is not enough, as the determination of what to include in the package runs
-            before the actual "Pack" target runs.
-        -->
-        <BeforePack>PackPublishContent;$(BeforePack)</BeforePack>
-
-        <!-- Since this is not a standard nuget package and is only consumed by the extension build, we don't care if the folder structure doesn't match what nuget expects. -->
-        <NoWarn>NU5100</NoWarn>
-
-        <!-- Publishing settings -->
-        <SelfContained>false</SelfContained> 
-        <PublishDir Condition="'$(RuntimeIdentifier)' != ''">$(ArtifactsDir)/LanguageServer/$(Configuration)/$(TargetFramework)/$(RuntimeIdentifier)</PublishDir>
-        <PublishDir Condition="'$(RuntimeIdentifier)' == ''">$(ArtifactsDir)/LanguageServer/$(Configuration)/$(TargetFramework)/neutral</PublishDir>
-        <!--
-            Set the minimum runtime to a .NET 7 prerelease so that prerelease SDKs will be considered during rollForward.
-            RollForward values for roslyn are set in eng/config/runtimeconfig.template.json
-        -->
-        <RuntimeFrameworkVersion>7.0.0-preview.7.22362.8</RuntimeFrameworkVersion>
-
-        <!-- List of runtime identifiers that we want to publish an executable for -->
-        <RuntimeIdentifiers>win-x64;win-x86;win-arm64;linux-x64;linux-arm64;alpine-x64;alpine-arm64;osx-x64;osx-arm64</RuntimeIdentifiers> 
-        <!-- Publish ready to run executables when we're publishing platform specific executables. -->
-        <PublishReadyToRun Condition="'$(RuntimeIdentifier)' != ''">true</PublishReadyToRun>
-    </PropertyGroup>
-
-    <ItemGroup Label="Project References">
-        <ProjectReference Include="..\..\..\Workspaces\Core\MSBuild\Microsoft.CodeAnalysis.Workspaces.MSBuild.csproj" />
-        <ProjectReference Include="..\..\..\Workspaces\Remote\Core\Microsoft.CodeAnalysis.Remote.Workspaces.csproj" />
-        <ProjectReference Include="..\Protocol\Microsoft.CodeAnalysis.LanguageServer.Protocol.csproj" />
-
-        <!-- Dlls we don't directly reference but need to include to build the MEF composition -->
-        <ProjectReference Include="..\..\CSharp\Portable\Microsoft.CodeAnalysis.CSharp.Features.csproj" />
-    </ItemGroup>
->>>>>>> 5632a4b2
 
     <!--
-        Only allow C# DevKit to use types from Microsoft.CodeAnalysis.Contracts namespace. The contracts should not introduce breaking changes between versions,
-        because the versions of C# DevKit and C# Extension might not be aligned.
+      Only allow C# DevKit to use types from Microsoft.CodeAnalysis.Contracts namespace. The contracts should not introduce breaking changes between versions,
+      because the versions of C# DevKit and C# Extension might not be aligned.
     -->
     <RestrictedInternalsVisibleTo Include="Microsoft.VisualStudio.LanguageServices.DevKit" Namespace="Microsoft.CodeAnalysis.Contracts" />
   </ItemGroup>
@@ -161,48 +103,12 @@
     <Copy SourceFiles="@(RoslynVersionFile)" DestinationFolder="$(PublishDir)" />
   </Target>
 
-  <!--
-      This target runs publishing for all of the RIDs that we've specified in the project to create platform specific
-      executables.  It then updates the Content in the project to include the executables we built in the NuGet package.
-
-      This is also partially a workaround for lack of support for publishing multiple RIDs directly in a csproj.  See https://github.com/dotnet/sdk/issues/9363
-
-      Notes:
-        1.  We depend on the "Publish" target to ensure that we include the platform neutral versions of the project.
-        2.  It is important that the Content is added dynamically in this target.  If we had it in a normal ItemGroup in the
-            project, when msbuild evaluation runs the published server artifacts won't exist and so the content will be empty.
-  -->
-  <Target Name="PublishAllRids" DependsOnTargets="Publish">
-    <Message Text="Publishing builds for each runtime identifier..." Importance="High" />
-
+  <Target Name="PackPublishContent" DependsOnTargets="Publish">
+    <!-- We have to add the content files in a target (and not just defined in a normal item group) since they are produced by the prior step and won't exist at evaluation time. -->
     <ItemGroup>
-      <!-- Transform RuntimeIdentifiers property to item -->
-      <RuntimeIdentifierForPublish Include="$(RuntimeIdentifiers)" />
-
-      <!-- Transform RuntimeIdentifierForPublish items to project items to pass to MSBuild task -->
-      <ProjectToPublish Include="@(RuntimeIdentifierForPublish->'$(MSBuildProjectFullPath)')">
-        <AdditionalProperties>RuntimeIdentifier=%(RuntimeIdentifierForPublish.Identity)</AdditionalProperties>
-      </ProjectToPublish>
-    </ItemGroup>
-
-    <!--
-        We have to run restore first with the PublishReadyToRun flag set to true to ensure that the correct crossgen packages get restored.
-        See https://github.com/dotnet/sdk/issues/20701
-
-        We also pass the RestoreUseStaticGraphEvaluation=false flag to workaround a long path issue when calling the restore target.
-        See https://github.com/NuGet/Home/issues/11968
-    -->
-    <MSBuild Projects="$(MSBuildProjectFullPath)" Targets="Restore" Properties="RestoreWithR2R=true;RestoreUseStaticGraphEvaluation=false" />
-
-<<<<<<< HEAD
-    <MSBuild Projects="@(ProjectToPublish)" Targets="Publish" BuildInParallel="true" />
-
-    <!-- We have to add the content files in a target (and not just defined in a normal item group) since they are produced by the prior step and won't exist at evaluation time. -->
-    <Message Text="Adding content files for language server artifacts..." Importance="High" />
-    <ItemGroup>
-      <Content Include="$(ArtifactsDir)/LanguageServer/$(Configuration)/$(TargetFramework)/**/*.*">
+      <Content Include="$(PublishDir)/**/*.*">
         <Pack>true</Pack>
-        <PackagePath>content\LanguageServer</PackagePath>
+        <PackagePath>content\LanguageServer\$(PackRuntimeIdentifier)</PackagePath>
         <CopyToOutput>false</CopyToOutput>
         <BuildAction>None</BuildAction>
       </Content>
@@ -214,12 +120,11 @@
   -->
   <Target Name="DeployNetFrameworkBuildHost" AfterTargets="ResolveProjectReferences" Condition="'$(DesignTimeBuild)' != 'true'">
     <ItemGroup>
-      <!-- Project references references that we need to consume for our net472 BuildHost -->
       <_NetFrameworkBuildHostProjectReference Include="..\..\..\Workspaces\Core\MSBuild.BuildHost\Microsoft.CodeAnalysis.Workspaces.MSBuild.BuildHost.csproj">
         <TargetFramework>net472</TargetFramework>
       </_NetFrameworkBuildHostProjectReference>
     </ItemGroup>
-    
+
     <!-- We include Build as a target we invoke to work around https://github.com/dotnet/msbuild/issues/5433; we pass
          BuildInParallel="false" to avoid multiple builds potentially building the same project at the same time, but since we
          expect the builds to have completed by this point they should be fast.  -->
@@ -239,22 +144,9 @@
                CopyToOutputDirectory="PreserveNewest" />
     </ItemGroup>
   </Target>
-=======
-    <Target Name="PackPublishContent" DependsOnTargets="Publish">
-        <!-- We have to add the content files in a target (and not just defined in a normal item group) since they are produced by the prior step and won't exist at evaluation time. -->
-        <ItemGroup>
-            <Content Include="$(PublishDir)/**/*.*">
-                <Pack>true</Pack>
-                <PackagePath>content\LanguageServer\$(PackRuntimeIdentifier)</PackagePath>
-                <CopyToOutput>false</CopyToOutput>
-                <BuildAction>None</BuildAction>
-            </Content>
-        </ItemGroup>
-    </Target>
 
-    <!-- If we don't have a PackRuntimeIdentifier set, that means pack has been invoked on the project directly, with say dotnet pack. In this case
-         we'll replace the Pack target with one that instead recursively invokes pack for each runtime identifier. We define those targets
-         in a separate .targets file, since we can't say to MSBuild "only consider our Pack target as a definition based on this condition" any other way. -->
-    <Import Project="PackAllRids.targets" Condition="'$(PackRuntimeIdentifier)' == ''" />
->>>>>>> 5632a4b2
+  <!-- If we don't have a PackRuntimeIdentifier set, that means pack has been invoked on the project directly, with say dotnet pack. In this case
+       we'll replace the Pack target with one that instead recursively invokes pack for each runtime identifier. We define those targets
+       in a separate .targets file, since we can't say to MSBuild "only consider our Pack target as a definition based on this condition" any other way. -->
+  <Import Project="PackAllRids.targets" Condition="'$(PackRuntimeIdentifier)' == ''" />
 </Project>