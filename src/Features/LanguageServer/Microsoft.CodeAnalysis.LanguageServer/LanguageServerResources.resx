﻿<?xml version="1.0" encoding="utf-8"?>
<root>
  <!-- 
    Microsoft ResX Schema 
    
    Version 2.0
    
    The primary goals of this format is to allow a simple XML format 
    that is mostly human readable. The generation and parsing of the 
    various data types are done through the TypeConverter classes 
    associated with the data types.
    
    Example:
    
    ... ado.net/XML headers & schema ...
    <resheader name="resmimetype">text/microsoft-resx</resheader>
    <resheader name="version">2.0</resheader>
    <resheader name="reader">System.Resources.ResXResourceReader, System.Windows.Forms, ...</resheader>
    <resheader name="writer">System.Resources.ResXResourceWriter, System.Windows.Forms, ...</resheader>
    <data name="Name1"><value>this is my long string</value><comment>this is a comment</comment></data>
    <data name="Color1" type="System.Drawing.Color, System.Drawing">Blue</data>
    <data name="Bitmap1" mimetype="application/x-microsoft.net.object.binary.base64">
        <value>[base64 mime encoded serialized .NET Framework object]</value>
    </data>
    <data name="Icon1" type="System.Drawing.Icon, System.Drawing" mimetype="application/x-microsoft.net.object.bytearray.base64">
        <value>[base64 mime encoded string representing a byte array form of the .NET Framework object]</value>
        <comment>This is a comment</comment>
    </data>
                
    There are any number of "resheader" rows that contain simple 
    name/value pairs.
    
    Each data row contains a name, and value. The row also contains a 
    type or mimetype. Type corresponds to a .NET class that support 
    text/value conversion through the TypeConverter architecture. 
    Classes that don't support this are serialized and stored with the 
    mimetype set.
    
    The mimetype is used for serialized objects, and tells the 
    ResXResourceReader how to depersist the object. This is currently not 
    extensible. For a given mimetype the value must be set accordingly:
    
    Note - application/x-microsoft.net.object.binary.base64 is the format 
    that the ResXResourceWriter will generate, however the reader can 
    read any of the formats listed below.
    
    mimetype: application/x-microsoft.net.object.binary.base64
    value   : The object must be serialized with 
            : System.Runtime.Serialization.Formatters.Binary.BinaryFormatter
            : and then encoded with base64 encoding.
    
    mimetype: application/x-microsoft.net.object.soap.base64
    value   : The object must be serialized with 
            : System.Runtime.Serialization.Formatters.Soap.SoapFormatter
            : and then encoded with base64 encoding.

    mimetype: application/x-microsoft.net.object.bytearray.base64
    value   : The object must be serialized into a byte array 
            : using a System.ComponentModel.TypeConverter
            : and then encoded with base64 encoding.
    -->
  <xsd:schema id="root" xmlns="" xmlns:xsd="http://www.w3.org/2001/XMLSchema" xmlns:msdata="urn:schemas-microsoft-com:xml-msdata">
    <xsd:import namespace="http://www.w3.org/XML/1998/namespace" />
    <xsd:element name="root" msdata:IsDataSet="true">
      <xsd:complexType>
        <xsd:choice maxOccurs="unbounded">
          <xsd:element name="metadata">
            <xsd:complexType>
              <xsd:sequence>
                <xsd:element name="value" type="xsd:string" minOccurs="0" />
              </xsd:sequence>
              <xsd:attribute name="name" use="required" type="xsd:string" />
              <xsd:attribute name="type" type="xsd:string" />
              <xsd:attribute name="mimetype" type="xsd:string" />
              <xsd:attribute ref="xml:space" />
            </xsd:complexType>
          </xsd:element>
          <xsd:element name="assembly">
            <xsd:complexType>
              <xsd:attribute name="alias" type="xsd:string" />
              <xsd:attribute name="name" type="xsd:string" />
            </xsd:complexType>
          </xsd:element>
          <xsd:element name="data">
            <xsd:complexType>
              <xsd:sequence>
                <xsd:element name="value" type="xsd:string" minOccurs="0" msdata:Ordinal="1" />
                <xsd:element name="comment" type="xsd:string" minOccurs="0" msdata:Ordinal="2" />
              </xsd:sequence>
              <xsd:attribute name="name" type="xsd:string" use="required" msdata:Ordinal="1" />
              <xsd:attribute name="type" type="xsd:string" msdata:Ordinal="3" />
              <xsd:attribute name="mimetype" type="xsd:string" msdata:Ordinal="4" />
              <xsd:attribute ref="xml:space" />
            </xsd:complexType>
          </xsd:element>
          <xsd:element name="resheader">
            <xsd:complexType>
              <xsd:sequence>
                <xsd:element name="value" type="xsd:string" minOccurs="0" msdata:Ordinal="1" />
              </xsd:sequence>
              <xsd:attribute name="name" type="xsd:string" use="required" />
            </xsd:complexType>
          </xsd:element>
        </xsd:choice>
      </xsd:complexType>
    </xsd:element>
  </xsd:schema>
  <resheader name="resmimetype">
    <value>text/microsoft-resx</value>
  </resheader>
  <resheader name="version">
    <value>2.0</value>
  </resheader>
  <resheader name="reader">
    <value>System.Resources.ResXResourceReader, System.Windows.Forms, Version=4.0.0.0, Culture=neutral, PublicKeyToken=b77a5c561934e089</value>
  </resheader>
  <resheader name="writer">
    <value>System.Resources.ResXResourceWriter, System.Windows.Forms, Version=4.0.0.0, Culture=neutral, PublicKeyToken=b77a5c561934e089</value>
  </resheader>
  <data name="Aborted" xml:space="preserve">
    <value>Aborted!</value>
  </data>
  <data name="Attaching_debugger_to_process_0" xml:space="preserve">
    <value>Attaching debugger to process {0}</value>
  </data>
  <data name="Building_project" xml:space="preserve">
    <value>Building project...</value>
  </data>
  <data name="Canceled" xml:space="preserve">
    <value>Canceled!</value>
  </data>
  <data name="Client_failed_to_attach_the_debugger" xml:space="preserve">
    <value>Client failed to attach the debugger</value>
  </data>
  <data name="Completed_reload_of_all_projects_in_0" xml:space="preserve">
    <value>Completed (re)load of all projects in {0}</value>
    <comment>The placeholder is a time duration like 00:15</comment>
  </data>
  <data name="Debugger_attached" xml:space="preserve">
    <value>Debugger attached</value>
  </data>
  <data name="Debugging_tests" xml:space="preserve">
    <value>Debugging tests...</value>
  </data>
  <data name="Discovering_tests" xml:space="preserve">
    <value>Discovering tests...</value>
  </data>
  <data name="Exception_thrown_while_loading_0" xml:space="preserve">
    <value>Exception thrown while loading {0}</value>
  </data>
  <data name="Failed" xml:space="preserve">
    <value>Failed!</value>
  </data>
  <data name="Failed_0_Passed_1_Skipped_2_Total_3_Duration_4" xml:space="preserve">
    <value>Failed:    {0}, Passed:    {1}, Skipped:    {2}, Total:    {3}, Duration: {4}</value>
  </data>
  <data name="Failed_to_read_runsettings_file_at_0:1" xml:space="preserve">
    <value>Failed to read .runsettings file at {0}:{1}</value>
  </data>
  <data name="Failed_to_run_restore_on_0" xml:space="preserve">
    <value>Failed to run restore on {0}</value>
  </data>
  <data name="Found_0_tests_in_1" xml:space="preserve">
    <value>Found {0} tests in {1}</value>
  </data>
  <data name="Loading_0" xml:space="preserve">
    <value>Loading {0}...</value>
    <comment>The placeholder is a name of a file</comment>
  </data>
  <data name="Message" xml:space="preserve">
    <value>Message</value>
  </data>
  <data name="Nothing_found_to_restore" xml:space="preserve">
    <value>Nothing found to restore</value>
  </data>
  <data name="No_test_methods_found_in_requested_range" xml:space="preserve">
    <value>No test methods found in requested range</value>
  </data>
  <data name="Passed" xml:space="preserve">
    <value>Passed!</value>
  </data>
  <data name="Projects_failed_to_load_because_Mono_could_not_be_found" xml:space="preserve">
    <value>Projects failed to load because the Mono could not be found. Ensure that Mono and MSBuild are installed, and check the logs for details.</value>
  </data>
  <data name="Projects_failed_to_load_because_MSBuild_could_not_be_found" xml:space="preserve">
    <value>Projects failed to load because the .NET Framework build tools could not be found. Try installing Visual Studio or the Visual Studio Build Tools package, or check the logs for details.</value>
  </data>
<<<<<<< HEAD
=======
  <data name="Restore" xml:space="preserve">
    <value>Restore</value>
  </data>
  <data name="Restore_complete" xml:space="preserve">
    <value>Restore complete</value>
  </data>
  <data name="Restore_started" xml:space="preserve">
    <value>Restore started</value>
  </data>
  <data name="Restoring_0" xml:space="preserve">
    <value>Restoring {0}</value>
  </data>
  <data name="Running_dotnet_restore_on_0" xml:space="preserve">
    <value>Running dotnet restore on {0}</value>
  </data>
>>>>>>> 2b3426c4
  <data name="Project_0_loaded_by_CSharp_Dev_Kit" xml:space="preserve">
    <value>Project {0} loaded by C# Dev Kit</value>
    <comment>The placeholder is a name of a file</comment>
  </data>
  <data name="Running_tests" xml:space="preserve">
    <value>Running tests...</value>
  </data>
  <data name="Runsettings_file_does_not_exist_at_0" xml:space="preserve">
    <value>.runsettings file does not exist at {0}</value>
  </data>
  <data name="Show_csharp_logs" xml:space="preserve">
    <value>Show C# logs</value>
  </data>
  <data name="Stack_Trace" xml:space="preserve">
    <value>Stack Trace</value>
  </data>
  <data name="Starting_test_discovery" xml:space="preserve">
    <value>Starting test discovery</value>
  </data>
  <data name="Starting_test_run" xml:space="preserve">
    <value>Starting test run</value>
  </data>
  <data name="Successfully_completed_load_of_0" xml:space="preserve">
    <value>Successfully completed load of {0}</value>
  </data>
  <data name="Summary" xml:space="preserve">
    <value>Summary</value>
  </data>
  <data name="Test_discovery_aborted" xml:space="preserve">
    <value>Test discovery aborted</value>
  </data>
  <data name="Test_run_error" xml:space="preserve">
    <value>Test run error: {0}</value>
  </data>
  <data name="There_were_problems_loading_project_0_See_log_for_details" xml:space="preserve">
    <value>There were problems loading project {0}. See log for details.</value>
  </data>
  <data name="Using_runsettings_file_at_0" xml:space="preserve">
    <value>Using .runsettings file at {0}</value>
  </data>
</root><|MERGE_RESOLUTION|>--- conflicted
+++ resolved
@@ -185,8 +185,6 @@
   <data name="Projects_failed_to_load_because_MSBuild_could_not_be_found" xml:space="preserve">
     <value>Projects failed to load because the .NET Framework build tools could not be found. Try installing Visual Studio or the Visual Studio Build Tools package, or check the logs for details.</value>
   </data>
-<<<<<<< HEAD
-=======
   <data name="Restore" xml:space="preserve">
     <value>Restore</value>
   </data>
@@ -202,7 +200,6 @@
   <data name="Running_dotnet_restore_on_0" xml:space="preserve">
     <value>Running dotnet restore on {0}</value>
   </data>
->>>>>>> 2b3426c4
   <data name="Project_0_loaded_by_CSharp_Dev_Kit" xml:space="preserve">
     <value>Project {0} loaded by C# Dev Kit</value>
     <comment>The placeholder is a name of a file</comment>
