--- conflicted
+++ resolved
@@ -47,15 +47,9 @@
         {|caret:|}
     }
 }";
-<<<<<<< HEAD
-            using var testLspServer = CreateTestLspServer(markup, out var locations);
-            var completionParams = CreateCompletionParams(
-                locations["caret"].Single(),
-=======
-            using var testLspServer = await CreateTestLspServerAsync(markup);
-            var completionParams = CreateCompletionParams(
-                testLspServer.GetLocations("caret").Single(),
->>>>>>> 67d940c4
+            using var testLspServer = await CreateTestLspServerAsync(markup);
+            var completionParams = CreateCompletionParams(
+                testLspServer.GetLocations("caret").Single(),
                 invokeKind: LSP.VSInternalCompletionInvokeKind.Explicit,
                 triggerCharacter: "\0",
                 triggerKind: LSP.CompletionTriggerKind.Invoked);
@@ -96,15 +90,9 @@
 @"namespace M
 {{|caret:|}
 }";
-<<<<<<< HEAD
-            using var testLspServer = CreateTestLspServer(markup, out var locations);
-            var completionParams = CreateCompletionParams(
-                locations["caret"].Single(),
-=======
-            using var testLspServer = await CreateTestLspServerAsync(markup);
-            var completionParams = CreateCompletionParams(
-                testLspServer.GetLocations("caret").Single(),
->>>>>>> 67d940c4
+            using var testLspServer = await CreateTestLspServerAsync(markup);
+            var completionParams = CreateCompletionParams(
+                testLspServer.GetLocations("caret").Single(),
                 invokeKind: LSP.VSInternalCompletionInvokeKind.Explicit,
                 triggerCharacter: "\0",
                 triggerKind: LSP.CompletionTriggerKind.Invoked);
@@ -135,10 +123,9 @@
         {|caret:|}
     }
 }";
-<<<<<<< HEAD
-            using var testLspServer = CreateTestLspServer(markup, out var locations);
-            var completionParams = CreateCompletionParams(
-                locations["caret"].Single(),
+            using var testLspServer = await CreateTestLspServerAsync(markup);
+            var completionParams = CreateCompletionParams(
+                testLspServer.GetLocations("caret").Single(),
                 invokeKind: LSP.VSInternalCompletionInvokeKind.Explicit,
                 triggerCharacter: "\0",
                 triggerKind: LSP.CompletionTriggerKind.Invoked);
@@ -163,91 +150,47 @@
         A{|caret:|}
     }
 }";
-            using var testLspServer = CreateTestLspServer(markup, out var locations);
-            var completionParams = CreateCompletionParams(
-                locations["caret"].Single(),
-=======
-            using var testLspServer = await CreateTestLspServerAsync(markup);
+            using var testLspServer = await CreateTestLspServerAsync(markup);
+            var completionParams = CreateCompletionParams(
+                testLspServer.GetLocations("caret").Single(),
+                invokeKind: LSP.VSInternalCompletionInvokeKind.Typing,
+                triggerCharacter: "A",
+                triggerKind: LSP.CompletionTriggerKind.Invoked);
+
+            var document = testLspServer.GetCurrentSolution().Projects.First().Documents.First();
+
+            var expected = await CreateCompletionItemAsync(label: "A", kind: LSP.CompletionItemKind.Class, tags: new string[] { "Class", "Internal" },
+                request: completionParams, document: document, commitCharacters: null, insertText: "A").ConfigureAwait(false);
+
+            var results = await RunGetCompletionsAsync(testLspServer, completionParams).ConfigureAwait(false);
+            AssertJsonEquals(expected, results.Items.First());
+        }
+
+        [Fact]
+        public async Task TestGetCompletionsDoesNotIncludeUnimportedTypesAsync()
+        {
+            var markup =
+@"class A
+{
+    void M()
+    {
+        {|caret:|}
+    }
+}";
+            using var testLspServer = await CreateTestLspServerAsync(markup);
+            var solution = testLspServer.TestWorkspace.CurrentSolution;
+
+            // Make sure the unimported types option is on by default.
+            testLspServer.TestWorkspace.SetOptions(testLspServer.TestWorkspace.CurrentSolution.Options
+                .WithChangedOption(CompletionOptions.Metadata.ShowItemsFromUnimportedNamespaces, LanguageNames.CSharp, true)
+                .WithChangedOption(CompletionOptions.Metadata.IsExpandedCompletion, true));
+
             var completionParams = CreateCompletionParams(
                 testLspServer.GetLocations("caret").Single(),
                 invokeKind: LSP.VSInternalCompletionInvokeKind.Explicit,
                 triggerCharacter: "\0",
                 triggerKind: LSP.CompletionTriggerKind.Invoked);
 
-            var document = testLspServer.GetCurrentSolution().Projects.First().Documents.First();
-
-            var expected = await CreateCompletionItemAsync(label: "A", kind: LSP.CompletionItemKind.Class, tags: new string[] { "Class", "Internal" },
-                request: completionParams, document: document, commitCharacters: null, insertText: "A").ConfigureAwait(false);
-
-            var results = await RunGetCompletionsAsync(testLspServer, completionParams).ConfigureAwait(false);
-            AssertJsonEquals(expected, results.Items.First());
-        }
-
-        [Fact]
-        public async Task TestGetCompletionsTypingAsync()
-        {
-            var markup =
-@"class A
-{
-    void M()
-    {
-        A{|caret:|}
-    }
-}";
-            using var testLspServer = await CreateTestLspServerAsync(markup);
-            var completionParams = CreateCompletionParams(
-                testLspServer.GetLocations("caret").Single(),
->>>>>>> 67d940c4
-                invokeKind: LSP.VSInternalCompletionInvokeKind.Typing,
-                triggerCharacter: "A",
-                triggerKind: LSP.CompletionTriggerKind.Invoked);
-
-            var document = testLspServer.GetCurrentSolution().Projects.First().Documents.First();
-
-            var expected = await CreateCompletionItemAsync(label: "A", kind: LSP.CompletionItemKind.Class, tags: new string[] { "Class", "Internal" },
-                request: completionParams, document: document, commitCharacters: null, insertText: "A").ConfigureAwait(false);
-
-            var results = await RunGetCompletionsAsync(testLspServer, completionParams).ConfigureAwait(false);
-            AssertJsonEquals(expected, results.Items.First());
-        }
-
-        [Fact]
-        public async Task TestGetCompletionsDoesNotIncludeUnimportedTypesAsync()
-        {
-            var markup =
-@"class A
-{
-    void M()
-    {
-        {|caret:|}
-    }
-}";
-<<<<<<< HEAD
-            using var testLspServer = CreateTestLspServer(markup, out var locations);
-=======
-            using var testLspServer = await CreateTestLspServerAsync(markup);
->>>>>>> 67d940c4
-            var solution = testLspServer.TestWorkspace.CurrentSolution;
-
-            // Make sure the unimported types option is on by default.
-            testLspServer.TestWorkspace.SetOptions(testLspServer.TestWorkspace.CurrentSolution.Options
-<<<<<<< HEAD
-                .WithChangedOption(CompletionOptions.ShowItemsFromUnimportedNamespaces, LanguageNames.CSharp, true)
-                .WithChangedOption(CompletionServiceOptions.IsExpandedCompletion, true));
-
-            var completionParams = CreateCompletionParams(
-                locations["caret"].Single(),
-=======
-                .WithChangedOption(CompletionOptions.Metadata.ShowItemsFromUnimportedNamespaces, LanguageNames.CSharp, true)
-                .WithChangedOption(CompletionOptions.Metadata.IsExpandedCompletion, true));
-
-            var completionParams = CreateCompletionParams(
-                testLspServer.GetLocations("caret").Single(),
->>>>>>> 67d940c4
-                invokeKind: LSP.VSInternalCompletionInvokeKind.Explicit,
-                triggerCharacter: "\0",
-                triggerKind: LSP.CompletionTriggerKind.Invoked);
-
             var results = await RunGetCompletionsAsync(testLspServer, completionParams);
             Assert.False(results.Items.Any(item => "Console" == item.Label));
         }
@@ -260,21 +203,13 @@
 {
     {|caret:|}
 }";
-<<<<<<< HEAD
-            using var testLspServer = CreateTestLspServer(markup, out var locations);
-=======
-            using var testLspServer = await CreateTestLspServerAsync(markup);
->>>>>>> 67d940c4
+            using var testLspServer = await CreateTestLspServerAsync(markup);
             var solution = testLspServer.TestWorkspace.CurrentSolution;
             solution = solution.WithOptions(solution.Options
                 .WithChangedOption(CompletionOptions.Metadata.SnippetsBehavior, LanguageNames.CSharp, SnippetsRule.AlwaysInclude));
 
             var completionParams = CreateCompletionParams(
-<<<<<<< HEAD
-                locations["caret"].Single(),
-=======
-                testLspServer.GetLocations("caret").Single(),
->>>>>>> 67d940c4
+                testLspServer.GetLocations("caret").Single(),
                 invokeKind: LSP.VSInternalCompletionInvokeKind.Explicit,
                 triggerCharacter: "\0",
                 triggerKind: LSP.CompletionTriggerKind.Invoked);
@@ -294,15 +229,9 @@
         A classA = new {|caret:|}
     }
 }";
-<<<<<<< HEAD
-            using var testLspServer = CreateTestLspServer(markup, out var locations);
-            var completionParams = CreateCompletionParams(
-                locations["caret"].Single(),
-=======
-            using var testLspServer = await CreateTestLspServerAsync(markup);
-            var completionParams = CreateCompletionParams(
-                testLspServer.GetLocations("caret").Single(),
->>>>>>> 67d940c4
+            using var testLspServer = await CreateTestLspServerAsync(markup);
+            var completionParams = CreateCompletionParams(
+                testLspServer.GetLocations("caret").Single(),
                 invokeKind: LSP.VSInternalCompletionInvokeKind.Explicit,
                 triggerCharacter: "\0",
                 LSP.CompletionTriggerKind.Invoked);
@@ -335,15 +264,9 @@
         }
     }
 }";
-<<<<<<< HEAD
-            using var testLspServer = CreateTestLspServer(markup, out var locations);
-            var completionParams = CreateCompletionParams(
-                locations["caret"].Single(),
-=======
-            using var testLspServer = await CreateTestLspServerAsync(markup);
-            var completionParams = CreateCompletionParams(
-                testLspServer.GetLocations("caret").Single(),
->>>>>>> 67d940c4
+            using var testLspServer = await CreateTestLspServerAsync(markup);
+            var completionParams = CreateCompletionParams(
+                testLspServer.GetLocations("caret").Single(),
                 invokeKind: LSP.VSInternalCompletionInvokeKind.Typing,
                 triggerCharacter: "i",
                 triggerKind: LSP.CompletionTriggerKind.Invoked);
@@ -365,10 +288,9 @@
         DateTime.Now.ToString(""{|caret:|});
     }
 }";
-<<<<<<< HEAD
-            using var testLspServer = CreateTestLspServer(markup, out var locations);
-            var completionParams = CreateCompletionParams(
-                locations["caret"].Single(),
+            using var testLspServer = await CreateTestLspServerAsync(markup);
+            var completionParams = CreateCompletionParams(
+                testLspServer.GetLocations("caret").Single(),
                 invokeKind: LSP.VSInternalCompletionInvokeKind.Typing,
                 triggerCharacter: "\"",
                 triggerKind: LSP.CompletionTriggerKind.TriggerCharacter);
@@ -378,20 +300,6 @@
             var expected = await CreateCompletionItemAsync(
                 label: "d", kind: LSP.CompletionItemKind.Text, tags: new string[] { "Text" }, request: completionParams, document: document, insertText: "d", sortText: "0000").ConfigureAwait(false);
 
-=======
-            using var testLspServer = await CreateTestLspServerAsync(markup);
-            var completionParams = CreateCompletionParams(
-                testLspServer.GetLocations("caret").Single(),
-                invokeKind: LSP.VSInternalCompletionInvokeKind.Typing,
-                triggerCharacter: "\"",
-                triggerKind: LSP.CompletionTriggerKind.TriggerCharacter);
-
-            var document = testLspServer.GetCurrentSolution().Projects.First().Documents.First();
-
-            var expected = await CreateCompletionItemAsync(
-                label: "d", kind: LSP.CompletionItemKind.Text, tags: new string[] { "Text" }, request: completionParams, document: document, insertText: "d", sortText: "0000").ConfigureAwait(false);
-
->>>>>>> 67d940c4
             var results = await RunGetCompletionsAsync(testLspServer, completionParams).ConfigureAwait(false);
             AssertJsonEquals(expected, results.Items.First());
         }
@@ -407,12 +315,11 @@
     void M()
     {
         new Regex(""{|caret:|}"");
-<<<<<<< HEAD
-    }
-}";
-            using var testLspServer = CreateTestLspServer(markup, out var locations);
-            var completionParams = CreateCompletionParams(
-                locations["caret"].Single(),
+    }
+}";
+            using var testLspServer = await CreateTestLspServerAsync(markup);
+            var completionParams = CreateCompletionParams(
+                testLspServer.GetLocations("caret").Single(),
                 invokeKind: LSP.VSInternalCompletionInvokeKind.Explicit,
                 triggerCharacter: "\0",
                 triggerKind: LSP.CompletionTriggerKind.Invoked);
@@ -421,8 +328,8 @@
             var document = solution.Projects.First().Documents.First();
 
             // Set to use prototype completion behavior (i.e. feature flag).
-            var options = solution.Workspace.Options.WithChangedOption(CompletionOptions.ForceRoslynLSPCompletionExperiment, LanguageNames.CSharp, true);
-            Assert.True(solution.Workspace.TryApplyChanges(solution.WithOptions(options)));
+            var globalOptions = testLspServer.TestWorkspace.GetService<IGlobalOptionService>();
+            globalOptions.SetGlobalOption(new OptionKey(LspOptions.LspCompletionFeatureFlag), true);
 
             var textEdit = GenerateTextEdit(@"\\A", startLine: 5, startChar: 19, endLine: 5, endChar: 19);
 
@@ -447,30 +354,19 @@
         new Regex(@""\{|caret:|}"");
     }
 }";
-            using var testLspServer = CreateTestLspServer(markup, out var locations);
-            var completionParams = CreateCompletionParams(
-                locations["caret"].Single(),
+            using var testLspServer = await CreateTestLspServerAsync(markup);
+            var completionParams = CreateCompletionParams(
+                testLspServer.GetLocations("caret").Single(),
                 invokeKind: LSP.VSInternalCompletionInvokeKind.Explicit,
                 triggerCharacter: "\\",
                 triggerKind: LSP.CompletionTriggerKind.TriggerCharacter);
-=======
-    }
-}";
-            using var testLspServer = await CreateTestLspServerAsync(markup);
-            var completionParams = CreateCompletionParams(
-                testLspServer.GetLocations("caret").Single(),
-                invokeKind: LSP.VSInternalCompletionInvokeKind.Explicit,
-                triggerCharacter: "\0",
-                triggerKind: LSP.CompletionTriggerKind.Invoked);
->>>>>>> 67d940c4
 
             var solution = testLspServer.GetCurrentSolution();
             var document = solution.Projects.First().Documents.First();
 
             // Set to use prototype completion behavior (i.e. feature flag).
-<<<<<<< HEAD
-            var options = solution.Workspace.Options.WithChangedOption(CompletionOptions.ForceRoslynLSPCompletionExperiment, LanguageNames.CSharp, true);
-            Assert.True(solution.Workspace.TryApplyChanges(solution.WithOptions(options)));
+            var globalOptions = testLspServer.TestWorkspace.GetService<IGlobalOptionService>();
+            globalOptions.SetGlobalOption(new OptionKey(LspOptions.LspCompletionFeatureFlag), true);
 
             var textEdit = GenerateTextEdit(@"\A", startLine: 5, startChar: 20, endLine: 5, endChar: 21);
 
@@ -478,105 +374,43 @@
                 label: @"\A", kind: LSP.CompletionItemKind.Text, tags: new string[] { "Text" }, request: completionParams, document: document, textEdit: textEdit,
                 sortText: "0000").ConfigureAwait(false);
 
-=======
+            var results = await RunGetCompletionsAsync(testLspServer, completionParams).ConfigureAwait(false);
+            AssertJsonEquals(expected, results.Items.First());
+        }
+
+        [Fact]
+        [WorkItem(50964, "https://github.com/dotnet/roslyn/issues/50964")]
+        public async Task TestGetRegexCompletionsReplaceTextAsync()
+        {
+            var markup =
+@"using System.Text.RegularExpressions;
+class A
+{
+    void M()
+    {
+        Regex r = new(""\\{|caret:|}"");
+    }
+}";
+            using var testLspServer = await CreateTestLspServerAsync(markup);
+            var completionParams = CreateCompletionParams(
+                testLspServer.GetLocations("caret").Single(),
+                invokeKind: LSP.VSInternalCompletionInvokeKind.Typing,
+                triggerCharacter: "\\",
+                triggerKind: LSP.CompletionTriggerKind.TriggerCharacter);
+
+            var solution = testLspServer.GetCurrentSolution();
+            var document = solution.Projects.First().Documents.First();
+
+            // Set to use prototype completion behavior (i.e. feature flag).
             var globalOptions = testLspServer.TestWorkspace.GetService<IGlobalOptionService>();
             globalOptions.SetGlobalOption(new OptionKey(LspOptions.LspCompletionFeatureFlag), true);
 
-            var textEdit = GenerateTextEdit(@"\\A", startLine: 5, startChar: 19, endLine: 5, endChar: 19);
+            var textEdit = GenerateTextEdit(@"\\A", startLine: 5, startChar: 23, endLine: 5, endChar: 25);
 
             var expected = await CreateCompletionItemAsync(
                 label: @"\A", kind: LSP.CompletionItemKind.Text, tags: new string[] { "Text" }, request: completionParams, document: document, textEdit: textEdit,
                 sortText: "0000").ConfigureAwait(false);
 
->>>>>>> 67d940c4
-            var results = await RunGetCompletionsAsync(testLspServer, completionParams).ConfigureAwait(false);
-            AssertJsonEquals(expected, results.Items.First());
-        }
-
-        [Fact]
-        [WorkItem(50964, "https://github.com/dotnet/roslyn/issues/50964")]
-<<<<<<< HEAD
-=======
-        public async Task TestGetRegexLiteralCompletionsAsync()
-        {
-            var markup =
-@"using System.Text.RegularExpressions;
-class A
-{
-    void M()
-    {
-        new Regex(@""\{|caret:|}"");
-    }
-}";
-            using var testLspServer = await CreateTestLspServerAsync(markup);
-            var completionParams = CreateCompletionParams(
-                testLspServer.GetLocations("caret").Single(),
-                invokeKind: LSP.VSInternalCompletionInvokeKind.Explicit,
-                triggerCharacter: "\\",
-                triggerKind: LSP.CompletionTriggerKind.TriggerCharacter);
-
-            var solution = testLspServer.GetCurrentSolution();
-            var document = solution.Projects.First().Documents.First();
-
-            // Set to use prototype completion behavior (i.e. feature flag).
-            var globalOptions = testLspServer.TestWorkspace.GetService<IGlobalOptionService>();
-            globalOptions.SetGlobalOption(new OptionKey(LspOptions.LspCompletionFeatureFlag), true);
-
-            var textEdit = GenerateTextEdit(@"\A", startLine: 5, startChar: 20, endLine: 5, endChar: 21);
-
-            var expected = await CreateCompletionItemAsync(
-                label: @"\A", kind: LSP.CompletionItemKind.Text, tags: new string[] { "Text" }, request: completionParams, document: document, textEdit: textEdit,
-                sortText: "0000").ConfigureAwait(false);
-
-            var results = await RunGetCompletionsAsync(testLspServer, completionParams).ConfigureAwait(false);
-            AssertJsonEquals(expected, results.Items.First());
-        }
-
-        [Fact]
-        [WorkItem(50964, "https://github.com/dotnet/roslyn/issues/50964")]
->>>>>>> 67d940c4
-        public async Task TestGetRegexCompletionsReplaceTextAsync()
-        {
-            var markup =
-@"using System.Text.RegularExpressions;
-class A
-{
-    void M()
-    {
-        Regex r = new(""\\{|caret:|}"");
-    }
-}";
-<<<<<<< HEAD
-            using var testLspServer = CreateTestLspServer(markup, out var locations);
-            var completionParams = CreateCompletionParams(
-                locations["caret"].Single(),
-=======
-            using var testLspServer = await CreateTestLspServerAsync(markup);
-            var completionParams = CreateCompletionParams(
-                testLspServer.GetLocations("caret").Single(),
->>>>>>> 67d940c4
-                invokeKind: LSP.VSInternalCompletionInvokeKind.Typing,
-                triggerCharacter: "\\",
-                triggerKind: LSP.CompletionTriggerKind.TriggerCharacter);
-
-            var solution = testLspServer.GetCurrentSolution();
-            var document = solution.Projects.First().Documents.First();
-
-            // Set to use prototype completion behavior (i.e. feature flag).
-<<<<<<< HEAD
-            var options = solution.Workspace.Options.WithChangedOption(CompletionOptions.ForceRoslynLSPCompletionExperiment, LanguageNames.CSharp, true);
-            Assert.True(solution.Workspace.TryApplyChanges(solution.WithOptions(options)));
-=======
-            var globalOptions = testLspServer.TestWorkspace.GetService<IGlobalOptionService>();
-            globalOptions.SetGlobalOption(new OptionKey(LspOptions.LspCompletionFeatureFlag), true);
->>>>>>> 67d940c4
-
-            var textEdit = GenerateTextEdit(@"\\A", startLine: 5, startChar: 23, endLine: 5, endChar: 25);
-
-            var expected = await CreateCompletionItemAsync(
-                label: @"\A", kind: LSP.CompletionItemKind.Text, tags: new string[] { "Text" }, request: completionParams, document: document, textEdit: textEdit,
-                sortText: "0000").ConfigureAwait(false);
-
             var results = await RunGetCompletionsAsync(testLspServer, completionParams).ConfigureAwait(false);
             AssertJsonEquals(expected, results.Items.First());
         }
@@ -593,11 +427,7 @@
         {|caret:|}
     }
 }";
-<<<<<<< HEAD
-            using var testLspServer = CreateTestLspServer(markup, out var locations);
-=======
-            using var testLspServer = await CreateTestLspServerAsync(markup);
->>>>>>> 67d940c4
+            using var testLspServer = await CreateTestLspServerAsync(markup);
             var cache = GetCompletionListCache(testLspServer);
             Assert.NotNull(cache);
 
@@ -607,11 +437,7 @@
             Assert.True(CompletionListCache.TestAccessor.MaximumCacheSize == 3);
 
             var completionParams = CreateCompletionParams(
-<<<<<<< HEAD
-                locations["caret"].Single(),
-=======
-                testLspServer.GetLocations("caret").Single(),
->>>>>>> 67d940c4
+                testLspServer.GetLocations("caret").Single(),
                 invokeKind: LSP.VSInternalCompletionInvokeKind.Explicit,
                 triggerCharacter: "\0",
                 triggerKind: LSP.CompletionTriggerKind.Invoked);
@@ -664,15 +490,9 @@
         {|caret:|}
     }
 }";
-<<<<<<< HEAD
-            using var testLspServer = CreateTestLspServer(markup, out var locations);
-            var completionParams = CreateCompletionParams(
-                locations["caret"].Single(),
-=======
-            using var testLspServer = await CreateTestLspServerAsync(markup);
-            var completionParams = CreateCompletionParams(
-                testLspServer.GetLocations("caret").Single(),
->>>>>>> 67d940c4
+            using var testLspServer = await CreateTestLspServerAsync(markup);
+            var completionParams = CreateCompletionParams(
+                testLspServer.GetLocations("caret").Single(),
                 invokeKind: LSP.VSInternalCompletionInvokeKind.Deletion,
                 triggerCharacter: "M",
                 triggerKind: LSP.CompletionTriggerKind.Invoked);
@@ -701,15 +521,9 @@
 {
     override {|caret:|}
 }";
-<<<<<<< HEAD
-            using var testLspServer = CreateTestLspServer(markup, out var locations);
-            var completionParams = CreateCompletionParams(
-                locations["caret"].Single(),
-=======
-            using var testLspServer = await CreateTestLspServerAsync(markup);
-            var completionParams = CreateCompletionParams(
-                testLspServer.GetLocations("caret").Single(),
->>>>>>> 67d940c4
+            using var testLspServer = await CreateTestLspServerAsync(markup);
+            var completionParams = CreateCompletionParams(
+                testLspServer.GetLocations("caret").Single(),
                 invokeKind: LSP.VSInternalCompletionInvokeKind.Explicit,
                 triggerCharacter: "\0",
                 triggerKind: LSP.CompletionTriggerKind.Invoked);
@@ -734,15 +548,9 @@
 {
     partial {|caret:|}
 }";
-<<<<<<< HEAD
-            using var testLspServer = CreateTestLspServer(markup, out var locations);
-            var completionParams = CreateCompletionParams(
-                locations["caret"].Single(),
-=======
-            using var testLspServer = await CreateTestLspServerAsync(markup);
-            var completionParams = CreateCompletionParams(
-                testLspServer.GetLocations("caret").Single(),
->>>>>>> 67d940c4
+            using var testLspServer = await CreateTestLspServerAsync(markup);
+            var completionParams = CreateCompletionParams(
+                testLspServer.GetLocations("caret").Single(),
                 invokeKind: LSP.VSInternalCompletionInvokeKind.Explicit,
                 triggerCharacter: "\0",
                 triggerKind: LSP.CompletionTriggerKind.Invoked);
@@ -766,15 +574,9 @@
         {|caret:|}
     }
 }";
-<<<<<<< HEAD
-            using var testLspServer = CreateTestLspServer(markup, out var locations);
-            var completionParams = CreateCompletionParams(
-                locations["caret"].Single(),
-=======
-            using var testLspServer = await CreateTestLspServerAsync(markup);
-            var completionParams = CreateCompletionParams(
-                testLspServer.GetLocations("caret").Single(),
->>>>>>> 67d940c4
+            using var testLspServer = await CreateTestLspServerAsync(markup);
+            var completionParams = CreateCompletionParams(
+                testLspServer.GetLocations("caret").Single(),
                 invokeKind: LSP.VSInternalCompletionInvokeKind.Explicit,
                 triggerCharacter: "\0",
                 triggerKind: LSP.CompletionTriggerKind.Invoked);
@@ -799,15 +601,9 @@
         new Regex(""[{|caret:|}"")
     }
 }";
-<<<<<<< HEAD
-            using var testLspServer = CreateTestLspServer(markup, out var locations);
-            var completionParams = CreateCompletionParams(
-                locations["caret"].Single(),
-=======
-            using var testLspServer = await CreateTestLspServerAsync(markup);
-            var completionParams = CreateCompletionParams(
-                testLspServer.GetLocations("caret").Single(),
->>>>>>> 67d940c4
+            using var testLspServer = await CreateTestLspServerAsync(markup);
+            var completionParams = CreateCompletionParams(
+                testLspServer.GetLocations("caret").Single(),
                 invokeKind: LSP.VSInternalCompletionInvokeKind.Typing,
                 triggerCharacter: "[",
                 triggerKind: LSP.CompletionTriggerKind.TriggerCharacter);
@@ -857,15 +653,9 @@
         T{|caret:|}
     }
 }";
-<<<<<<< HEAD
-            using var testLspServer = CreateTestLspServer(markup, out var locations);
-            var completionParams = CreateCompletionParams(
-                locations["caret"].Single(),
-=======
-            using var testLspServer = await CreateTestLspServerAsync(markup);
-            var completionParams = CreateCompletionParams(
-                testLspServer.GetLocations("caret").Single(),
->>>>>>> 67d940c4
+            using var testLspServer = await CreateTestLspServerAsync(markup);
+            var completionParams = CreateCompletionParams(
+                testLspServer.GetLocations("caret").Single(),
                 invokeKind: LSP.VSInternalCompletionInvokeKind.Typing,
                 triggerCharacter: "T",
                 triggerKind: LSP.CompletionTriggerKind.Invoked);
@@ -915,13 +705,8 @@
         W someW = new {|caret:|}
     }
 }";
-<<<<<<< HEAD
-            using var testLspServer = CreateTestLspServer(markup, out var locations);
-            var caretLocation = locations["caret"].Single();
-=======
             using var testLspServer = await CreateTestLspServerAsync(markup);
             var caretLocation = testLspServer.GetLocations("caret").Single();
->>>>>>> 67d940c4
 
             var completionParams = CreateCompletionParams(
                 caretLocation,
@@ -973,13 +758,8 @@
         T{|caret:|}
     }
 }";
-<<<<<<< HEAD
-            using var testLspServer = CreateTestLspServer(markup, out var locations);
-            var caretLocation = locations["caret"].Single();
-=======
             using var testLspServer = await CreateTestLspServerAsync(markup);
             var caretLocation = testLspServer.GetLocations("caret").Single();
->>>>>>> 67d940c4
             await testLspServer.OpenDocumentAsync(caretLocation.Uri);
 
             var completionParams = CreateCompletionParams(
@@ -996,11 +776,7 @@
             await testLspServer.InsertTextAsync(caretLocation.Uri, (caretLocation.Range.End.Line, caretLocation.Range.End.Character, "a"));
 
             completionParams = CreateCompletionParams(
-<<<<<<< HEAD
-                locations["caret"].Single(),
-=======
-                testLspServer.GetLocations("caret").Single(),
->>>>>>> 67d940c4
+                testLspServer.GetLocations("caret").Single(),
                 invokeKind: LSP.VSInternalCompletionInvokeKind.Typing,
                 triggerCharacter: "a",
                 triggerKind: LSP.CompletionTriggerKind.TriggerForIncompleteCompletions);
@@ -1048,13 +824,8 @@
         T{|caret:|}
     }
 }";
-<<<<<<< HEAD
-            using var testLspServer = CreateTestLspServer(markup, out var locations);
-            var caretLocation = locations["caret"].Single();
-=======
             using var testLspServer = await CreateTestLspServerAsync(markup);
             var caretLocation = testLspServer.GetLocations("caret").Single();
->>>>>>> 67d940c4
             await testLspServer.OpenDocumentAsync(caretLocation.Uri);
 
             var completionParams = CreateCompletionParams(
@@ -1071,11 +842,7 @@
             await testLspServer.InsertTextAsync(caretLocation.Uri, (caretLocation.Range.End.Line, caretLocation.Range.End.Character, "C"));
 
             completionParams = CreateCompletionParams(
-<<<<<<< HEAD
-                locations["caret"].Single(),
-=======
-                testLspServer.GetLocations("caret").Single(),
->>>>>>> 67d940c4
+                testLspServer.GetLocations("caret").Single(),
                 invokeKind: LSP.VSInternalCompletionInvokeKind.Typing,
                 triggerCharacter: "C",
                 triggerKind: LSP.CompletionTriggerKind.TriggerForIncompleteCompletions);
@@ -1123,13 +890,8 @@
         T{|caret:|}
     }
 }";
-<<<<<<< HEAD
-            using var testLspServer = CreateTestLspServer(markup, out var locations);
-            var caretLocation = locations["caret"].Single();
-=======
             using var testLspServer = await CreateTestLspServerAsync(markup);
             var caretLocation = testLspServer.GetLocations("caret").Single();
->>>>>>> 67d940c4
             await testLspServer.OpenDocumentAsync(caretLocation.Uri);
 
             // Insert 'T' to make 'T' and trigger completion.
@@ -1146,11 +908,7 @@
             // Insert 'ask' to make 'Task' and trigger completion.
             await testLspServer.InsertTextAsync(caretLocation.Uri, (caretLocation.Range.End.Line, caretLocation.Range.End.Character, "ask"));
             completionParams = CreateCompletionParams(
-<<<<<<< HEAD
-                locations["caret"].Single(),
-=======
-                testLspServer.GetLocations("caret").Single(),
->>>>>>> 67d940c4
+                testLspServer.GetLocations("caret").Single(),
                 invokeKind: LSP.VSInternalCompletionInvokeKind.Typing,
                 triggerCharacter: "k",
                 triggerKind: LSP.CompletionTriggerKind.TriggerForIncompleteCompletions);
@@ -1162,11 +920,7 @@
             // Delete 'ask' to make 'T' and trigger completion on deletion.
             await testLspServer.DeleteTextAsync(caretLocation.Uri, (caretLocation.Range.End.Line, caretLocation.Range.End.Character, caretLocation.Range.End.Line, caretLocation.Range.End.Character + 3));
             completionParams = CreateCompletionParams(
-<<<<<<< HEAD
-                locations["caret"].Single(),
-=======
-                testLspServer.GetLocations("caret").Single(),
->>>>>>> 67d940c4
+                testLspServer.GetLocations("caret").Single(),
                 invokeKind: LSP.VSInternalCompletionInvokeKind.Deletion,
                 triggerCharacter: "a",
                 triggerKind: LSP.CompletionTriggerKind.TriggerForIncompleteCompletions);
@@ -1179,11 +933,7 @@
             // Insert 'i' to make 'Ti' and trigger completion.
             await testLspServer.InsertTextAsync(caretLocation.Uri, (caretLocation.Range.End.Line, caretLocation.Range.End.Character, "i"));
             completionParams = CreateCompletionParams(
-<<<<<<< HEAD
-                locations["caret"].Single(),
-=======
-                testLspServer.GetLocations("caret").Single(),
->>>>>>> 67d940c4
+                testLspServer.GetLocations("caret").Single(),
                 invokeKind: LSP.VSInternalCompletionInvokeKind.Typing,
                 triggerCharacter: "i",
                 triggerKind: LSP.CompletionTriggerKind.TriggerForIncompleteCompletions);
@@ -1235,13 +985,8 @@
         Console.W{|secondCaret:|}
     }
 }";
-<<<<<<< HEAD
-            using var testLspServer = CreateTestLspServer(markup, out var locations);
-            var firstCaret = locations["firstCaret"].Single();
-=======
             using var testLspServer = await CreateTestLspServerAsync(markup);
             var firstCaret = testLspServer.GetLocations("firstCaret").Single();
->>>>>>> 67d940c4
             await testLspServer.OpenDocumentAsync(firstCaret.Uri);
 
             // Make a completion request that returns an incomplete list.
@@ -1257,11 +1002,7 @@
 
             // Make a second completion request, but not for the original incomplete list.
             completionParams = CreateCompletionParams(
-<<<<<<< HEAD
-                locations["secondCaret"].Single(),
-=======
                 testLspServer.GetLocations("secondCaret").Single(),
->>>>>>> 67d940c4
                 invokeKind: LSP.VSInternalCompletionInvokeKind.Typing,
                 triggerCharacter: "W",
                 triggerKind: LSP.CompletionTriggerKind.Invoked);
@@ -1308,19 +1049,11 @@
         Ta{|caret:|}
     }
 }";
-<<<<<<< HEAD
-            using var testLspServer = CreateTestLspServer(markup, out var locations);
-            var caretLocation = locations["caret"].Single();
-
-            var completionParams = CreateCompletionParams(
-                locations["caret"].Single(),
-=======
             using var testLspServer = await CreateTestLspServerAsync(markup);
             var caretLocation = testLspServer.GetLocations("caret").Single();
 
             var completionParams = CreateCompletionParams(
                 testLspServer.GetLocations("caret").Single(),
->>>>>>> 67d940c4
                 invokeKind: LSP.VSInternalCompletionInvokeKind.Typing,
                 triggerCharacter: "a",
                 triggerKind: LSP.CompletionTriggerKind.TriggerForIncompleteCompletions);
@@ -1375,13 +1108,8 @@
         {|secondCaret:|}
     }
 }";
-<<<<<<< HEAD
-            using var testLspServer = CreateTestLspServer(markup, out var locations);
-            var firstCaretLocation = locations["firstCaret"].Single();
-=======
             using var testLspServer = await CreateTestLspServerAsync(markup);
             var firstCaretLocation = testLspServer.GetLocations("firstCaret").Single();
->>>>>>> 67d940c4
             await testLspServer.OpenDocumentAsync(firstCaretLocation.Uri);
 
             // Create request to on insertion of 'T'
@@ -1397,11 +1125,7 @@
             Assert.Single(results.Items, item => item.Label == "Taaa");
 
             // Insert 'S' at the second caret
-<<<<<<< HEAD
-            var secondCaretLocation = locations["secondCaret"].Single();
-=======
             var secondCaretLocation = testLspServer.GetLocations("secondCaret").Single();
->>>>>>> 67d940c4
             await testLspServer.InsertTextAsync(secondCaretLocation.Uri, (secondCaretLocation.Range.End.Line, secondCaretLocation.Range.End.Character, "S"));
 
             // Trigger completion on 'S'
@@ -1456,37 +1180,23 @@
         {|caret:|}
     }
 }";
-<<<<<<< HEAD
-            using var testLspServer = CreateTestLspServer(markup, out var locations);
-            var completionParams = CreateCompletionParams(
-                locations["caret"].Single(),
-=======
-            using var testLspServer = await CreateTestLspServerAsync(markup);
-            var completionParams = CreateCompletionParams(
-                testLspServer.GetLocations("caret").Single(),
->>>>>>> 67d940c4
+            using var testLspServer = await CreateTestLspServerAsync(markup);
+            var completionParams = CreateCompletionParams(
+                testLspServer.GetLocations("caret").Single(),
                 invokeKind: LSP.VSInternalCompletionInvokeKind.Explicit,
                 triggerCharacter: "\0",
                 triggerKind: LSP.CompletionTriggerKind.Invoked);
 
-<<<<<<< HEAD
-            var listMaxSize = 1;
-            testLspServer.TestWorkspace.SetOptions(testLspServer.TestWorkspace.CurrentSolution.Options.WithChangedOption(LspOptions.MaxCompletionListSize, listMaxSize));
-=======
             var globalOptions = testLspServer.TestWorkspace.GetService<IGlobalOptionService>();
             var listMaxSize = 1;
 
             globalOptions.SetGlobalOption(new OptionKey(LspOptions.MaxCompletionListSize), listMaxSize);
->>>>>>> 67d940c4
 
             var results = await RunGetCompletionsAsync(testLspServer, completionParams).ConfigureAwait(false);
             Assert.True(results.IsIncomplete);
             Assert.Equal(listMaxSize, results.Items.Length);
         }
 
-<<<<<<< HEAD
-        private static Task<LSP.CompletionList> RunGetCompletionsAsync(TestLspServer testLspServer, LSP.CompletionParams completionParams)
-=======
         [Fact]
         public async Task TestRequestForIncompleteListFiltersDownToEmptyAsync()
         {
@@ -1553,7 +1263,6 @@
         }
 
         internal static Task<LSP.CompletionList> RunGetCompletionsAsync(TestLspServer testLspServer, LSP.CompletionParams completionParams)
->>>>>>> 67d940c4
         {
             var clientCapabilities = new LSP.VSInternalClientCapabilities { SupportsVisualStudioExtensions = true };
             return RunGetCompletionsAsync(testLspServer, completionParams, clientCapabilities);
