﻿// Licensed to the .NET Foundation under one or more agreements.
// The .NET Foundation licenses this file to you under the MIT license.
// See the LICENSE file in the project root for more information.

using System;
using System.Collections.Generic;
using System.Linq;
using Microsoft.CodeAnalysis.Internal.Log;
using Microsoft.CodeAnalysis.Shared.Collections;
using Microsoft.CodeAnalysis.Shared.Extensions;
using Microsoft.CodeAnalysis.Text;
using Microsoft.VisualStudio.LanguageServer.Protocol;
using Roslyn.Utilities;
using static Microsoft.CodeAnalysis.LanguageServer.Handler.RequestExecutionQueue;
using Logger = Microsoft.CodeAnalysis.Internal.Log.Logger;

namespace Microsoft.CodeAnalysis.LanguageServer.Handler
{
    /// <summary>
    /// Context for requests handled by <see cref="IRequestHandler"/>
    /// </summary>
    internal readonly struct RequestContext
    {
        public static RequestContext Create(
            bool requiresLSPSolution,
            TextDocumentIdentifier? textDocument,
            string? clientName,
            ILspLogger _logger,
            ClientCapabilities clientCapabilities,
            ILspWorkspaceRegistrationService lspWorkspaceRegistrationService,
            Dictionary<Workspace, (Solution workspaceSolution, Solution lspSolution)>? solutionCache,
            IDocumentChangeTracker? documentChangeTracker,
            out Workspace workspace)
        {
            // Go through each registered workspace, find the solution that contains the document that
            // this request is for, and then updates it based on the state of the world as we know it, based on the
            // text content in the document change tracker.

            // Assume the first workspace registered is the main one
            var workspaceSolution = lspWorkspaceRegistrationService.GetAllRegistrations().First().CurrentSolution;
            Document? document = null;

            // If we were given a document, find it in whichever workspace it exists in
            if (textDocument is null)
            {
                _logger.TraceInformation("Request contained no document id");
            }
            else
            {
                // There are multiple possible solutions that we could be interested in, so we need to find the document
                // first and then get the solution from there. If we're not given a document, this will return the default
                // solution
                document = FindDocument(_logger, lspWorkspaceRegistrationService, textDocument, clientName);

                if (document is not null)
                {
                    // Where ever the document came from, thats the "main" solution for this request
                    workspaceSolution = document.Project.Solution;
                }
            }

            documentChangeTracker ??= new NoOpDocumentChangeTracker();

            // If the handler doesn't need an LSP solution we do two important things:
            // 1. We don't bother building the LSP solution for perf reasons
            // 2. We explicitly don't give the handler a solution or document, even if we could
            //    so they're not accidentally operating on stale solution state.
            if (!requiresLSPSolution)
            {
                workspace = workspaceSolution.Workspace;
                return new RequestContext(solution: null, clientCapabilities, clientName, document: null, documentChangeTracker);
            }

            var lspSolution = BuildLSPSolution(solutionCache, workspaceSolution, documentChangeTracker);

            // If we got a document back, we need pull it out of our updated solution so the handler is operating on the
            // latest document text.
            if (document != null)
            {
                document = lspSolution.GetRequiredDocument(document.Id);
            }

<<<<<<< HEAD
            workspace = lspSolution.Workspace;
            return new RequestContext(lspSolution, clientCapabilities, clientName, document, documentChangeTracker);
=======
            return new RequestContext(lspSolution, _logger.TraceInformation, clientCapabilities, clientName, document, documentChangeTracker);
>>>>>>> c10f884b
        }

        private static Document? FindDocument(ILspLogger logger, ILspWorkspaceRegistrationService lspWorkspaceRegistrationService, TextDocumentIdentifier textDocument, string? clientName)
        {
            logger.TraceInformation($"Finding document corresponding to {textDocument.Uri}");

            using var workspaceKinds = TemporaryArray<string?>.Empty;
            foreach (var workspace in lspWorkspaceRegistrationService.GetAllRegistrations())
            {
                workspaceKinds.Add(workspace.Kind);
                var documents = workspace.CurrentSolution.GetDocuments(textDocument.Uri, clientName);

                if (!documents.IsEmpty)
                {
                    var document = documents.FindDocumentInProjectContext(textDocument);
                    logger.TraceInformation($"Found document in workspace {workspace.Kind}: {document.FilePath}");

                    Logger.Log(FunctionId.FindDocumentInWorkspace, KeyValueLogMessage.Create(LogType.Trace, m =>
                    {
                        m["WorkspaceKind"] = workspace.Kind;
                        m["FoundInWorkspace"] = true;
                        m["DocumentUriHashCode"] = textDocument.Uri.GetHashCode();
                    }));

                    return document;
                }
            }

            var searchedWorkspaceKinds = string.Join(";", workspaceKinds.ToImmutableAndClear());
            logger.TraceWarning($"No document found after looking in {searchedWorkspaceKinds} workspaces, but request did contain a document uri");

            Logger.Log(FunctionId.FindDocumentInWorkspace, KeyValueLogMessage.Create(LogType.Trace, m =>
            {
                m["AvailableWorkspaceKinds"] = searchedWorkspaceKinds;
                m["FoundInWorkspace"] = false;
                m["DocumentUriHashCode"] = textDocument.Uri.GetHashCode();
            }));

            return null;
        }

        /// <summary>
        /// Gets the "LSP view of the world", either by forking the workspace solution and updating the documents we track
        /// or by simply returning our cached solution if it is still valid.
        /// </summary>
        private static Solution BuildLSPSolution(Dictionary<Workspace, (Solution workspaceSolution, Solution lspSolution)>? solutionCache, Solution workspaceSolution, IDocumentChangeTracker documentChangeTracker)
        {
            var workspace = workspaceSolution.Workspace;

            // If we have a cached solution we can use it, unless the workspace solution it was based on
            // is not the current one. 
            if (solutionCache is null ||
                !solutionCache.TryGetValue(workspace, out var cacheInfo) ||
                workspaceSolution != cacheInfo.workspaceSolution)
            {
                var lspSolution = GetSolutionWithReplacedDocuments(workspaceSolution, documentChangeTracker);

                if (solutionCache is not null)
                {
                    solutionCache[workspace] = (workspaceSolution, lspSolution);
                }

                return lspSolution;
            }

            return cacheInfo.lspSolution;
        }

        /// <summary>
        /// Gets a solution that represents the workspace view of the world (as passed in via the solution parameter)
        /// but with document text for any open documents updated to match the LSP view of the world. This makes
        /// the LSP server the source of truth for all document text, but all other changes come from the workspace
        /// </summary>
        private static Solution GetSolutionWithReplacedDocuments(Solution solution, IDocumentChangeTracker documentChangeTracker)
        {
            foreach (var (uri, text) in documentChangeTracker.GetTrackedDocuments())
            {
                var documentIds = solution.GetDocumentIds(uri);

                // We are tracking documents from multiple solutions, so this might not be one we care about
                if (!documentIds.IsEmpty)
                {
                    solution = solution.WithDocumentText(documentIds, text);
                }
            }

            return solution;
        }

        /// <summary>
        /// This will be null for non-mutating requests because they're not allowed to change documents
        /// </summary>
        private readonly IDocumentChangeTracker _documentChangeTracker;

        /// <summary>
        /// The solution state that the request should operate on, if the handler requires an LSP solution, or <see langword="null"/> otherwise
        /// </summary>
        public readonly Solution? Solution;

        /// <summary>
        /// The client capabilities for the request.
        /// </summary>
        public readonly ClientCapabilities ClientCapabilities;

        /// <summary>
        /// The LSP client making the request
        /// </summary>
        public readonly string? ClientName;

        /// <summary>
        /// The document that the request is for, if applicable. This comes from the <see cref="TextDocumentIdentifier"/> returned from the handler itself via a call to <see cref="IRequestHandler{RequestType, ResponseType}.GetTextDocumentIdentifier(RequestType)"/>.
        /// </summary>
        public readonly Document? Document;

<<<<<<< HEAD
        private RequestContext(Solution? solution, ClientCapabilities clientCapabilities, string? clientName, Document? document, IDocumentChangeTracker documentChangeTracker)
=======
        /// <summary>
        /// Tracing object that can be used to log information about the status of requests.
        /// </summary>
        private readonly Action<string> _traceInformation;

        public RequestContext(
            Solution solution,
            Action<string> traceInformation,
            ClientCapabilities clientCapabilities,
            string? clientName,
            Document? document,
            IDocumentChangeTracker documentChangeTracker)
>>>>>>> c10f884b
        {
            Document = document;
            Solution = solution;
            ClientCapabilities = clientCapabilities;
            ClientName = clientName;
            _documentChangeTracker = documentChangeTracker;
            _traceInformation = traceInformation;
        }

        /// <summary>
        /// Allows a mutating request to open a document and start it being tracked.
        /// </summary>
        public void StartTracking(Uri documentUri, SourceText initialText)
            => _documentChangeTracker.StartTracking(documentUri, initialText);

        /// <summary>
        /// Allows a mutating request to update the contents of a tracked document.
        /// </summary>
        public void UpdateTrackedDocument(Uri documentUri, SourceText changedText)
            => _documentChangeTracker.UpdateTrackedDocument(documentUri, changedText);

        public SourceText GetTrackedDocumentSourceText(Uri documentUri)
            => _documentChangeTracker.GetTrackedDocumentSourceText(documentUri);

        /// <summary>
        /// Allows a mutating request to close a document and stop it being tracked.
        /// </summary>
        public void StopTracking(Uri documentUri)
            => _documentChangeTracker.StopTracking(documentUri);

        public bool IsTracking(Uri documentUri)
            => _documentChangeTracker.IsTracking(documentUri);

        /// <summary>
        /// Logs an informational message.
        /// </summary>
        public void TraceInformation(string message)
            => _traceInformation(message);

        private class NoOpDocumentChangeTracker : IDocumentChangeTracker
        {
            public IEnumerable<(Uri DocumentUri, SourceText Text)> GetTrackedDocuments()
                => Enumerable.Empty<(Uri DocumentUri, SourceText Text)>();

            public SourceText GetTrackedDocumentSourceText(Uri documentUri) => null!;

            public bool IsTracking(Uri documentUri) => false;
            public void StartTracking(Uri documentUri, SourceText initialText) { }
            public void StopTracking(Uri documentUri) { }
            public void UpdateTrackedDocument(Uri documentUri, SourceText text) { }
        }
    }
}<|MERGE_RESOLUTION|>--- conflicted
+++ resolved
@@ -68,7 +68,7 @@
             if (!requiresLSPSolution)
             {
                 workspace = workspaceSolution.Workspace;
-                return new RequestContext(solution: null, clientCapabilities, clientName, document: null, documentChangeTracker);
+                return new RequestContext(solution: null, _logger.TraceInformation, clientCapabilities, clientName, document: null, documentChangeTracker);
             }
 
             var lspSolution = BuildLSPSolution(solutionCache, workspaceSolution, documentChangeTracker);
@@ -80,12 +80,8 @@
                 document = lspSolution.GetRequiredDocument(document.Id);
             }
 
-<<<<<<< HEAD
             workspace = lspSolution.Workspace;
-            return new RequestContext(lspSolution, clientCapabilities, clientName, document, documentChangeTracker);
-=======
             return new RequestContext(lspSolution, _logger.TraceInformation, clientCapabilities, clientName, document, documentChangeTracker);
->>>>>>> c10f884b
         }
 
         private static Document? FindDocument(ILspLogger logger, ILspWorkspaceRegistrationService lspWorkspaceRegistrationService, TextDocumentIdentifier textDocument, string? clientName)
@@ -200,22 +196,18 @@
         /// </summary>
         public readonly Document? Document;
 
-<<<<<<< HEAD
-        private RequestContext(Solution? solution, ClientCapabilities clientCapabilities, string? clientName, Document? document, IDocumentChangeTracker documentChangeTracker)
-=======
         /// <summary>
         /// Tracing object that can be used to log information about the status of requests.
         /// </summary>
         private readonly Action<string> _traceInformation;
 
         public RequestContext(
-            Solution solution,
+            Solution? solution,
             Action<string> traceInformation,
             ClientCapabilities clientCapabilities,
             string? clientName,
             Document? document,
             IDocumentChangeTracker documentChangeTracker)
->>>>>>> c10f884b
         {
             Document = document;
             Solution = solution;
