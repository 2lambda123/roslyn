﻿// Licensed to the .NET Foundation under one or more agreements.
// The .NET Foundation licenses this file to you under the MIT license.
// See the LICENSE file in the project root for more information.

using System;
using System.Collections.Immutable;
using System.Composition;
using System.Linq;
using System.Threading;
using System.Threading.Tasks;
using Microsoft.CodeAnalysis.Completion;
using Microsoft.CodeAnalysis.Host.Mef;
using Microsoft.CodeAnalysis.LanguageServer.Handler.Completion;
using Microsoft.CodeAnalysis.Options;
using Microsoft.CodeAnalysis.PooledObjects;
using Microsoft.CodeAnalysis.Shared.Extensions;
using Microsoft.CodeAnalysis.Text;
using Roslyn.Utilities;
using LSP = Microsoft.VisualStudio.LanguageServer.Protocol;

namespace Microsoft.CodeAnalysis.LanguageServer.Handler
{
    /// <summary>
    /// Handle a completion request.
    /// </summary>
    [ExportCSharpVisualBasicStatelessLspService(typeof(CompletionHandler)), Shared]
    [Method(LSP.Methods.TextDocumentCompletionName)]
    internal sealed partial class CompletionHandler : ILspServiceDocumentRequestHandler<LSP.CompletionParams, LSP.CompletionList?>
    {
        private readonly IGlobalOptionService _globalOptions;

        public bool MutatesSolutionState => false;
        public bool RequiresLSPSolution => true;

        [ImportingConstructor]
        [Obsolete(MefConstruction.ImportingConstructorMessage, error: true)]
        public CompletionHandler(
            IGlobalOptionService globalOptions)
        {
            _globalOptions = globalOptions;
        }

        public LSP.TextDocumentIdentifier GetTextDocumentIdentifier(LSP.CompletionParams request) => request.TextDocument;

        public async Task<LSP.CompletionList?> HandleRequestAsync(
            LSP.CompletionParams request, RequestContext context, CancellationToken cancellationToken)
        {
            Contract.ThrowIfNull(context.Document);
            Contract.ThrowIfNull(context.Solution);

            var document = context.Document;
            var documentText = await document.GetTextAsync(cancellationToken).ConfigureAwait(false);
            var capabilityHelper = new CompletionCapabilityHelper(context.GetRequiredClientCapabilities());

            var position = await document.GetPositionFromLinePositionAsync(ProtocolConversions.PositionToLinePosition(request.Position), cancellationToken).ConfigureAwait(false);
            var completionTrigger = await ProtocolConversions.LSPToRoslynCompletionTriggerAsync(request.Context, document, position, cancellationToken).ConfigureAwait(false);
            var completionOptions = GetCompletionOptions(document, capabilityHelper);
            var completionService = document.GetRequiredLanguageService<CompletionService>();

            // Let CompletionService decide if we should trigger completion, unless the request is for incomplete results, in which case we always trigger. 
            if (request.Context?.TriggerKind is not LSP.CompletionTriggerKind.TriggerForIncompleteCompletions
                && !completionService.ShouldTriggerCompletion(document.Project, document.Project.Services, documentText, position, completionTrigger, completionOptions, document.Project.Solution.Options, roles: null))
            {
                return null;
            }

<<<<<<< HEAD
=======
            var completionOptions = GetCompletionOptions(document);
            var completionService = document.GetRequiredLanguageService<CompletionService>();
            var documentText = await document.GetValueTextAsync(cancellationToken).ConfigureAwait(false);

>>>>>>> 41532383
            var completionListResult = await GetFilteredCompletionListAsync(request, context, documentText, document, completionOptions, completionService, cancellationToken).ConfigureAwait(false);
            if (completionListResult == null)
                return null;

            var (list, isIncomplete, resultId) = completionListResult.Value;

            var creationService = document.Project.Solution.Services.GetRequiredService<ILspCompletionResultCreationService>();
            return await creationService.ConvertToLspCompletionListAsync(document, capabilityHelper, list, isIncomplete, resultId, cancellationToken)
                .ConfigureAwait(false);
        }

        private async Task<(CompletionList CompletionList, bool IsIncomplete, long ResultId)?> GetFilteredCompletionListAsync(
            LSP.CompletionParams request,
            RequestContext context,
            SourceText sourceText,
            Document document,
            CompletionOptions completionOptions,
            CompletionService completionService,
            CancellationToken cancellationToken)
        {
            var position = await document.GetPositionFromLinePositionAsync(ProtocolConversions.PositionToLinePosition(request.Position), cancellationToken).ConfigureAwait(false);
            var completionTrigger = await ProtocolConversions.LSPToRoslynCompletionTriggerAsync(request.Context, document, position, cancellationToken).ConfigureAwait(false);
            var isTriggerForIncompleteCompletions = request.Context?.TriggerKind == LSP.CompletionTriggerKind.TriggerForIncompleteCompletions;
            var completionListCache = context.GetRequiredLspService<CompletionListCache>();

            (CompletionList List, long ResultId)? result;
            if (isTriggerForIncompleteCompletions)
            {
                // We don't have access to the original trigger, but we know the completion list is already present.
                // It is safe to recompute with the invoked trigger as we will get all the items and filter down based on the current trigger.
                var originalTrigger = new CompletionTrigger(CompletionTriggerKind.Invoke);
                result = await CalculateListAsync(request, document, position, originalTrigger, completionOptions, completionService, completionListCache, cancellationToken).ConfigureAwait(false);
            }
            else
            {
                // This is a new completion request, clear out the last result Id for incomplete results.
                result = await CalculateListAsync(request, document, position, completionTrigger, completionOptions, completionService, completionListCache, cancellationToken).ConfigureAwait(false);
            }

            if (result == null)
            {
                return null;
            }

            var resultId = result.Value.ResultId;

            var completionListMaxSize = _globalOptions.GetOption(LspOptionsStorage.MaxCompletionListSize);
            var (completionList, isIncomplete) = FilterCompletionList(result.Value.List, completionListMaxSize, completionTrigger, sourceText);

            return (completionList, isIncomplete, resultId);
        }

        private static async Task<(CompletionList CompletionList, long ResultId)?> CalculateListAsync(
            LSP.CompletionParams request,
            Document document,
            int position,
            CompletionTrigger completionTrigger,
            CompletionOptions completionOptions,
            CompletionService completionService,
            CompletionListCache completionListCache,
            CancellationToken cancellationToken)
        {
            var completionList = await completionService.GetCompletionsAsync(document, position, completionOptions, document.Project.Solution.Options, completionTrigger, cancellationToken: cancellationToken).ConfigureAwait(false);
            cancellationToken.ThrowIfCancellationRequested();
            if (completionList.ItemsList.IsEmpty())
            {
                return null;
            }

            // Cache the completion list so we can avoid recomputation in the resolve handler
            var resultId = completionListCache.UpdateCache(new CompletionListCache.CacheEntry(request.TextDocument, completionList));

            return (completionList, resultId);
        }

        private static (CompletionList CompletionList, bool IsIncomplete) FilterCompletionList(
            CompletionList completionList,
            int completionListMaxSize,
            CompletionTrigger completionTrigger,
            SourceText sourceText)
        {
            if (completionListMaxSize < 0 || completionListMaxSize >= completionList.ItemsList.Count)
                return (completionList, false);

            var filterText = sourceText.GetSubText(completionList.Span).ToString();
            var filterReason = GetFilterReason(completionTrigger);

            // Use pattern matching to determine which items are most relevant out of the calculated items.
            using var _ = ArrayBuilder<MatchResult>.GetInstance(out var matchResultsBuilder);
            var index = 0;
            using var helper = new PatternMatchHelper(filterText);
            foreach (var item in completionList.ItemsList)
            {
                if (helper.TryCreateMatchResult(
                    item,
                    completionTrigger.Kind,
                    filterReason,
                    recentItemIndex: -1,
                    includeMatchSpans: false,
                    index,
                    out var matchResult))
                {
                    matchResultsBuilder.Add(matchResult);
                    index++;
                }
            }

            // Next, we sort the list based on the pattern matching result.
            matchResultsBuilder.Sort(MatchResult.SortingComparer);

            // Finally, truncate the list to 1000 items plus any preselected items that occur after the first 1000.
            var filteredList = matchResultsBuilder
                .Take(completionListMaxSize)
                .Concat(matchResultsBuilder.Skip(completionListMaxSize).Where(match => ShouldItemBePreselected(match.CompletionItem)))
                .Select(matchResult => matchResult.CompletionItem)
                .ToImmutableArray();
            var newCompletionList = completionList.WithItemsList(filteredList);

            // Per the LSP spec, the completion list should be marked with isIncomplete = false when further insertions will
            // not generate any more completion items.  This means that we should be checking if the matchedResults is larger
            // than the filteredList.  However, the VS client has a bug where they do not properly re-trigger completion
            // when a character is deleted to go from a complete list back to an incomplete list.
            // For example, the following scenario.
            // User types "So" -> server gives subset of items for "So" with isIncomplete = true
            // User types "m" -> server gives entire set of items for "Som" with isIncomplete = false
            // User deletes "m" -> client has to remember that "So" results were incomplete and re-request if the user types something else, like "n"
            //
            // Currently the VS client does not remember to re-request, so the completion list only ever shows items from "Som"
            // so we always set the isIncomplete flag to true when the original list size (computed when no filter text was typed) is too large.
            // VS bug here - https://devdiv.visualstudio.com/DevDiv/_workitems/edit/1335142
            var isIncomplete = completionList.ItemsList.Count > newCompletionList.ItemsList.Count;

            return (newCompletionList, isIncomplete);

            static CompletionFilterReason GetFilterReason(CompletionTrigger trigger)
            {
                return trigger.Kind switch
                {
                    CompletionTriggerKind.Insertion => CompletionFilterReason.Insertion,
                    CompletionTriggerKind.Deletion => CompletionFilterReason.Deletion,
                    _ => CompletionFilterReason.Other,
                };
            }
        }

        public static bool ShouldItemBePreselected(CompletionItem completionItem)
        {
            // An item should be preselected for LSP when the match priority is preselect and the item is hard selected.
            // LSP does not support soft preselection, so we do not preselect in that scenario to avoid interfering with
            // typing.
            return completionItem.Rules.MatchPriority == MatchPriority.Preselect && completionItem.Rules.SelectionBehavior == CompletionItemSelectionBehavior.HardSelection;
        }

        private CompletionOptions GetCompletionOptions(Document document, CompletionCapabilityHelper capabilityHelper)
        {
            var options = _globalOptions.GetCompletionOptions(document.Project.Language);

            if (capabilityHelper.SupportVSInternalClientCapabilities)
            {
                // Filter out unimported types for now as there are two issues with providing them:
                // 1.  LSP client does not currently provide a way to provide detail text on the completion item to show the namespace.
                //     https://dev.azure.com/devdiv/DevDiv/_workitems/edit/1076759
                // 2.  We need to figure out how to provide the text edits along with the completion item or provide them in the resolve request.
                //     https://devdiv.visualstudio.com/DevDiv/_workitems/edit/985860/
                // 3.  LSP client should support completion filters / expanders
                options = options with
                {
                    ShowItemsFromUnimportedNamespaces = false,
                    ExpandedCompletionBehavior = ExpandedCompletionMode.NonExpandedItemsOnly,
                    UpdateImportCompletionCacheInBackground = false,
                };
            }
            else
            {
                var updateImportCompletionCacheInBackground = options.ShowItemsFromUnimportedNamespaces is true;
                options = options with
                {
                    // Don't trigger completion in argument list automatically, since LSP currently has no concept of soft selection.
                    // We want to avoid committing selected item with commit chars like `"` and `)`.
                    TriggerInArgumentLists = false,
                    ShowNewSnippetExperienceUserOption = false,
                    UpdateImportCompletionCacheInBackground = updateImportCompletionCacheInBackground
                };
            }

            return options;
        }
    }
}<|MERGE_RESOLUTION|>--- conflicted
+++ resolved
@@ -49,7 +49,7 @@
             Contract.ThrowIfNull(context.Solution);
 
             var document = context.Document;
-            var documentText = await document.GetTextAsync(cancellationToken).ConfigureAwait(false);
+            var documentText = await document.GetValueTextAsync(cancellationToken).ConfigureAwait(false);
             var capabilityHelper = new CompletionCapabilityHelper(context.GetRequiredClientCapabilities());
 
             var position = await document.GetPositionFromLinePositionAsync(ProtocolConversions.PositionToLinePosition(request.Position), cancellationToken).ConfigureAwait(false);
@@ -64,13 +64,6 @@
                 return null;
             }
 
-<<<<<<< HEAD
-=======
-            var completionOptions = GetCompletionOptions(document);
-            var completionService = document.GetRequiredLanguageService<CompletionService>();
-            var documentText = await document.GetValueTextAsync(cancellationToken).ConfigureAwait(false);
-
->>>>>>> 41532383
             var completionListResult = await GetFilteredCompletionListAsync(request, context, documentText, document, completionOptions, completionService, cancellationToken).ConfigureAwait(false);
             if (completionListResult == null)
                 return null;
