--- conflicted
+++ resolved
@@ -13,11 +13,7 @@
 {
     [ExportRoslynLanguagesLspRequestHandlerProvider, Shared]
     [ProvidesMethod(LSP.Methods.TextDocumentFormattingName)]
-<<<<<<< HEAD
-    internal class FormatDocumentHandler : AbstractFormatDocumentHandlerBase<LSP.DocumentFormattingParams, LSP.TextEdit[]>
-=======
     internal class FormatDocumentHandler : AbstractFormatDocumentHandlerBase<LSP.DocumentFormattingParams, LSP.TextEdit[]?>
->>>>>>> 67d940c4
     {
         [ImportingConstructor]
         [Obsolete(MefConstruction.ImportingConstructorMessage, error: true)]
@@ -29,11 +25,7 @@
 
         public override LSP.TextDocumentIdentifier? GetTextDocumentIdentifier(LSP.DocumentFormattingParams request) => request.TextDocument;
 
-<<<<<<< HEAD
-        public override Task<LSP.TextEdit[]> HandleRequestAsync(
-=======
         public override Task<LSP.TextEdit[]?> HandleRequestAsync(
->>>>>>> 67d940c4
             LSP.DocumentFormattingParams request,
             RequestContext context,
             CancellationToken cancellationToken)
