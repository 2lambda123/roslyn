--- conflicted
+++ resolved
@@ -13,11 +13,7 @@
 
 namespace Microsoft.CodeAnalysis.LanguageServer.Handler.Diagnostics
 {
-<<<<<<< HEAD
-    internal class DocumentPullDiagnosticHandler : AbstractPullDiagnosticHandler<VSInternalDocumentDiagnosticsParams, VSInternalDiagnosticReport>
-=======
     internal class DocumentPullDiagnosticHandler : AbstractPullDiagnosticHandler<VSInternalDocumentDiagnosticsParams, VSInternalDiagnosticReport, VSInternalDiagnosticReport[]>
->>>>>>> 67d940c4
     {
         private readonly IDiagnosticAnalyzerService _analyzerService;
 
@@ -34,11 +30,7 @@
         public override TextDocumentIdentifier? GetTextDocumentIdentifier(VSInternalDocumentDiagnosticsParams diagnosticsParams)
             => diagnosticsParams.TextDocument;
 
-<<<<<<< HEAD
-        protected override VSInternalDiagnosticReport CreateReport(TextDocumentIdentifier? identifier, VSDiagnostic[]? diagnostics, string? resultId)
-=======
         protected override VSInternalDiagnosticReport CreateReport(TextDocumentIdentifier identifier, VisualStudio.LanguageServer.Protocol.Diagnostic[]? diagnostics, string? resultId)
->>>>>>> 67d940c4
             => new VSInternalDiagnosticReport
             {
                 Diagnostics = diagnostics,
@@ -51,13 +43,6 @@
                 Supersedes = WorkspaceDiagnosticIdentifier,
             };
 
-<<<<<<< HEAD
-        protected override VSInternalDiagnosticParams[]? GetPreviousResults(VSInternalDocumentDiagnosticsParams diagnosticsParams)
-            => new[] { diagnosticsParams };
-
-        protected override IProgress<VSInternalDiagnosticReport[]>? GetProgress(VSInternalDocumentDiagnosticsParams diagnosticsParams)
-            => diagnosticsParams.PartialResultToken;
-=======
         protected override ImmutableArray<PreviousResult>? GetPreviousResults(VSInternalDocumentDiagnosticsParams diagnosticsParams)
         {
             if (diagnosticsParams.PreviousResultId != null && diagnosticsParams.TextDocument != null)
@@ -68,7 +53,6 @@
             // The client didn't provide us with a previous result to look for, so we can't lookup anything.
             return null;
         }
->>>>>>> 67d940c4
 
         protected override DiagnosticTag[] ConvertTags(DiagnosticData diagnosticData)
             => ConvertTags(diagnosticData, potentialDuplicate: false);
@@ -117,18 +101,5 @@
 
             return ImmutableArray.Create(context.Document);
         }
-<<<<<<< HEAD
-
-        protected override Task<ImmutableArray<DiagnosticData>> GetDiagnosticsAsync(
-            RequestContext context, Document document, Option2<DiagnosticMode> diagnosticMode, CancellationToken cancellationToken)
-        {
-            // For open documents, directly use the IDiagnosticAnalyzerService.  This will use the actual snapshots
-            // we're passing in.  If information is already cached for that snapshot, it will be returned.  Otherwise,
-            // it will be computed on demand.  Because it is always accurate as per this snapshot, all spans are correct
-            // and do not need to be adjusted.
-            return _analyzerService.GetDiagnosticsForSpanAsync(document, range: null, cancellationToken: cancellationToken);
-        }
-=======
->>>>>>> 67d940c4
     }
 }