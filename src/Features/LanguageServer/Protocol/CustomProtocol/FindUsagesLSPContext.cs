--- conflicted
+++ resolved
@@ -219,14 +219,9 @@
                     return await ProtocolConversions.DocumentSpanToLocationAsync(documentSpan, cancellationToken).ConfigureAwait(false);
                 }
 
-<<<<<<< HEAD
-                var symbol = await SymbolFinder.FindSymbolAtPositionAsync(document, position, cancellationToken).ConfigureAwait(false);
-                if (symbol == null || symbol.Locations.IsEmpty)
-=======
                 // If we have no document span, our location may be in metadata or may be a namespace.
                 var symbol = await SymbolFinder.FindSymbolAtPositionAsync(document, position, cancellationToken).ConfigureAwait(false);
                 if (symbol == null || symbol.Locations.IsEmpty || symbol.Kind == SymbolKind.Namespace)
->>>>>>> 793e7575
                 {
                     // Either:
                     // (1) We couldn't find the location in metadata and it's not in any of our known documents.
