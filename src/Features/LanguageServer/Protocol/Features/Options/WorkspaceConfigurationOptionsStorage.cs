--- conflicted
+++ resolved
@@ -13,14 +13,10 @@
         => new(
             CacheStorage: globalOptions.GetOption(CloudCacheFeatureFlag) ? StorageDatabase.CloudCache : globalOptions.GetOption(Database),
             EnableOpeningSourceGeneratedFiles: globalOptions.GetOption(EnableOpeningSourceGeneratedFilesInWorkspace) ??
-<<<<<<< HEAD
                                                globalOptions.GetOption(EnableOpeningSourceGeneratedFilesInWorkspaceFeatureFlag),
-            DisableCloneWhenProducingSkeletonReferences: globalOptions.GetOption(DisableCloneWhenProducingSkeletonReferences),
             DisableReferenceManagerRecoverableMetadata: globalOptions.GetOption(DisableReferenceManagerRecoverableMetadata),
-            DisableBackgroundCompilation: globalOptions.GetOption(DisableBackgroundCompilation));
-=======
-                                               globalOptions.GetOption(EnableOpeningSourceGeneratedFilesInWorkspaceFeatureFlag));
->>>>>>> a4decacc
+            DisableBackgroundCompilation: globalOptions.GetOption(DisableBackgroundCompilation),
+            DisableSharedSyntaxTrees: globalOptions.GetOption(DisableSharedSyntaxTrees));
 
     public static readonly Option2<StorageDatabase> Database = new(
         "FeatureManager/Storage", nameof(Database), WorkspaceConfigurationOptions.Default.CacheStorage,
