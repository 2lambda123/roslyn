--- conflicted
+++ resolved
@@ -19,21 +19,9 @@
             NavigateToSourceLinkAndEmbeddedSources = globalOptions.GetOption(NavigateToSourceLinkAndEmbeddedSources),
         };
 
-<<<<<<< HEAD
-    private static readonly OptionGroup s_navigationGroup = new(
-        FeaturesResources.Navigation,
-        priority: int.MaxValue,
-        parent: null,
-        nonLocalizedDescription: FeaturesResources.ResourceManager.GetString(nameof(FeaturesResources.Navigation), new CultureInfo("en")));
-
-    public static Option2<bool> NavigateToDecompiledSources = new("dotnet_navigate_to_decompiled_sources", defaultValue: true, group: s_navigationGroup);
-    public static Option2<bool> AlwaysUseDefaultSymbolServers = new("dotnet_always_use_default_symbol_servers", defaultValue: true);
-    public static Option2<bool> NavigateToSourceLinkAndEmbeddedSources = new("dotnet_navigate_to_source_link_and_embedded_sources", defaultValue: true);
-=======
     private static readonly OptionGroup s_navigationGroup = new(name: "Navigation", description: "");
 
     public static Option2<bool> NavigateToDecompiledSources = new("dotnet_navigate_to_decompiled_sources", defaultValue: true, group: s_navigationGroup);
     public static Option2<bool> AlwaysUseDefaultSymbolServers = new("dotnet_always_use_default_symbol_servers", defaultValue: true, group: s_navigationGroup);
     public static Option2<bool> NavigateToSourceLinkAndEmbeddedSources = new("dotnet_navigate_to_source_link_and_embedded_sources", defaultValue: true, group: s_navigationGroup);
->>>>>>> de7c9dc8
 }