﻿// Licensed to the .NET Foundation under one or more agreements.
// The .NET Foundation licenses this file to you under the MIT license.
// See the LICENSE file in the project root for more information.

using System;
using System.Collections.Generic;
using System.Collections.Immutable;
using System.Threading;
using System.Threading.Tasks;
using Microsoft.CodeAnalysis.CodeActions;
using Microsoft.CodeAnalysis.Shared.Extensions;
using Microsoft.CodeAnalysis.Shared.Utilities;
using Microsoft.CodeAnalysis.Text;

namespace Microsoft.CodeAnalysis.CodeFixes
{
    internal interface ICodeFixService
    {
<<<<<<< HEAD
        IAsyncEnumerable<CodeFixCollection> StreamFixesAsync(TextDocument document, TextSpan textSpan, CodeActionRequestPriorityProvider priorityProvider, CodeActionOptionsProvider options, bool isBlocking, Func<string, IDisposable?> addOperationScope, CancellationToken cancellationToken);
=======
        IAsyncEnumerable<CodeFixCollection> StreamFixesAsync(TextDocument document, TextSpan textSpan, CodeActionRequestPriority priority, CodeActionOptionsProvider options, Func<string, IDisposable?> addOperationScope, CancellationToken cancellationToken);
>>>>>>> ce79f22f

        /// <summary>
        /// Similar to <see cref="StreamFixesAsync"/> except that instead of streaming all results, this ends with the
        /// first.  This will also attempt to return a fix for an error first, but will fall back to any fix if that
        /// does not succeed.
        /// </summary>
<<<<<<< HEAD
        Task<FirstFixResult> GetMostSevereFixAsync(TextDocument document, TextSpan range, CodeActionRequestPriorityProvider priorityProvider, CodeActionOptionsProvider fallbackOptions, bool isBlocking, CancellationToken cancellationToken);
=======
        Task<FirstFixResult> GetMostSevereFixAsync(TextDocument document, TextSpan range, CodeActionRequestPriority priority, CodeActionOptionsProvider fallbackOptions, CancellationToken cancellationToken);
>>>>>>> ce79f22f

        Task<CodeFixCollection?> GetDocumentFixAllForIdInSpanAsync(TextDocument document, TextSpan textSpan, string diagnosticId, DiagnosticSeverity severity, CodeActionOptionsProvider fallbackOptions, CancellationToken cancellationToken);
        Task<TDocument> ApplyCodeFixesForSpecificDiagnosticIdAsync<TDocument>(TDocument document, string diagnosticId, DiagnosticSeverity severity, IProgressTracker progressTracker, CodeActionOptionsProvider fallbackOptions, CancellationToken cancellationToken)
            where TDocument : TextDocument;
        CodeFixProvider? GetSuppressionFixer(string language, IEnumerable<string> diagnosticIds);
    }

    internal static class ICodeFixServiceExtensions
    {
<<<<<<< HEAD
        public static IAsyncEnumerable<CodeFixCollection> StreamFixesAsync(this ICodeFixService service, TextDocument document, TextSpan range, CodeActionOptionsProvider fallbackOptions, bool isBlocking, CancellationToken cancellationToken)
            => service.StreamFixesAsync(document, range, CodeActionRequestPriorityProvider.Default, fallbackOptions, isBlocking, addOperationScope: _ => null, cancellationToken);
=======
        public static IAsyncEnumerable<CodeFixCollection> StreamFixesAsync(this ICodeFixService service, TextDocument document, TextSpan range, CodeActionOptionsProvider fallbackOptions, CancellationToken cancellationToken)
            => service.StreamFixesAsync(document, range, CodeActionRequestPriority.None, fallbackOptions, addOperationScope: _ => null, cancellationToken);
>>>>>>> ce79f22f

        public static Task<ImmutableArray<CodeFixCollection>> GetFixesAsync(this ICodeFixService service, TextDocument document, TextSpan range, CodeActionOptionsProvider fallbackOptions, CancellationToken cancellationToken)
            => service.StreamFixesAsync(document, range, fallbackOptions, cancellationToken).ToImmutableArrayAsync(cancellationToken);

<<<<<<< HEAD
        public static Task<ImmutableArray<CodeFixCollection>> GetFixesAsync(this ICodeFixService service, TextDocument document, TextSpan textSpan, CodeActionRequestPriorityProvider priorityProvider, CodeActionOptionsProvider fallbackOptions, bool isBlocking, Func<string, IDisposable?> addOperationScope, CancellationToken cancellationToken)
            => service.StreamFixesAsync(document, textSpan, priorityProvider, fallbackOptions, isBlocking, addOperationScope, cancellationToken).ToImmutableArrayAsync(cancellationToken);
=======
        public static Task<ImmutableArray<CodeFixCollection>> GetFixesAsync(this ICodeFixService service, TextDocument document, TextSpan textSpan, CodeActionRequestPriority priority, CodeActionOptionsProvider fallbackOptions, Func<string, IDisposable?> addOperationScope, CancellationToken cancellationToken)
            => service.StreamFixesAsync(document, textSpan, priority, fallbackOptions, addOperationScope, cancellationToken).ToImmutableArrayAsync(cancellationToken);
>>>>>>> ce79f22f

        public static Task<CodeFixCollection?> GetDocumentFixAllForIdInSpanAsync(this ICodeFixService service, TextDocument document, TextSpan range, string diagnosticId, CodeActionOptionsProvider fallbackOptions, CancellationToken cancellationToken)
            => service.GetDocumentFixAllForIdInSpanAsync(document, range, diagnosticId, DiagnosticSeverity.Hidden, fallbackOptions, cancellationToken);

        public static Task<TDocument> ApplyCodeFixesForSpecificDiagnosticIdAsync<TDocument>(this ICodeFixService service, TDocument document, string diagnosticId, IProgressTracker progressTracker, CodeActionOptionsProvider fallbackOptions, CancellationToken cancellationToken) where TDocument : TextDocument
            => service.ApplyCodeFixesForSpecificDiagnosticIdAsync(document, diagnosticId, DiagnosticSeverity.Hidden, progressTracker, fallbackOptions, cancellationToken);
    }
}<|MERGE_RESOLUTION|>--- conflicted
+++ resolved
@@ -16,22 +16,14 @@
 {
     internal interface ICodeFixService
     {
-<<<<<<< HEAD
-        IAsyncEnumerable<CodeFixCollection> StreamFixesAsync(TextDocument document, TextSpan textSpan, CodeActionRequestPriorityProvider priorityProvider, CodeActionOptionsProvider options, bool isBlocking, Func<string, IDisposable?> addOperationScope, CancellationToken cancellationToken);
-=======
-        IAsyncEnumerable<CodeFixCollection> StreamFixesAsync(TextDocument document, TextSpan textSpan, CodeActionRequestPriority priority, CodeActionOptionsProvider options, Func<string, IDisposable?> addOperationScope, CancellationToken cancellationToken);
->>>>>>> ce79f22f
+        IAsyncEnumerable<CodeFixCollection> StreamFixesAsync(TextDocument document, TextSpan textSpan, CodeActionRequestPriorityProvider priorityProvider, CodeActionOptionsProvider options, Func<string, IDisposable?> addOperationScope, CancellationToken cancellationToken);
 
         /// <summary>
         /// Similar to <see cref="StreamFixesAsync"/> except that instead of streaming all results, this ends with the
         /// first.  This will also attempt to return a fix for an error first, but will fall back to any fix if that
         /// does not succeed.
         /// </summary>
-<<<<<<< HEAD
-        Task<FirstFixResult> GetMostSevereFixAsync(TextDocument document, TextSpan range, CodeActionRequestPriorityProvider priorityProvider, CodeActionOptionsProvider fallbackOptions, bool isBlocking, CancellationToken cancellationToken);
-=======
-        Task<FirstFixResult> GetMostSevereFixAsync(TextDocument document, TextSpan range, CodeActionRequestPriority priority, CodeActionOptionsProvider fallbackOptions, CancellationToken cancellationToken);
->>>>>>> ce79f22f
+        Task<FirstFixResult> GetMostSevereFixAsync(TextDocument document, TextSpan range, CodeActionRequestPriorityProvider priorityProvider, CodeActionOptionsProvider fallbackOptions, CancellationToken cancellationToken);
 
         Task<CodeFixCollection?> GetDocumentFixAllForIdInSpanAsync(TextDocument document, TextSpan textSpan, string diagnosticId, DiagnosticSeverity severity, CodeActionOptionsProvider fallbackOptions, CancellationToken cancellationToken);
         Task<TDocument> ApplyCodeFixesForSpecificDiagnosticIdAsync<TDocument>(TDocument document, string diagnosticId, DiagnosticSeverity severity, IProgressTracker progressTracker, CodeActionOptionsProvider fallbackOptions, CancellationToken cancellationToken)
@@ -41,24 +33,14 @@
 
     internal static class ICodeFixServiceExtensions
     {
-<<<<<<< HEAD
-        public static IAsyncEnumerable<CodeFixCollection> StreamFixesAsync(this ICodeFixService service, TextDocument document, TextSpan range, CodeActionOptionsProvider fallbackOptions, bool isBlocking, CancellationToken cancellationToken)
-            => service.StreamFixesAsync(document, range, CodeActionRequestPriorityProvider.Default, fallbackOptions, isBlocking, addOperationScope: _ => null, cancellationToken);
-=======
         public static IAsyncEnumerable<CodeFixCollection> StreamFixesAsync(this ICodeFixService service, TextDocument document, TextSpan range, CodeActionOptionsProvider fallbackOptions, CancellationToken cancellationToken)
-            => service.StreamFixesAsync(document, range, CodeActionRequestPriority.None, fallbackOptions, addOperationScope: _ => null, cancellationToken);
->>>>>>> ce79f22f
+            => service.StreamFixesAsync(document, range, CodeActionRequestPriorityProvider.Default, fallbackOptions, addOperationScope: _ => null, cancellationToken);
 
         public static Task<ImmutableArray<CodeFixCollection>> GetFixesAsync(this ICodeFixService service, TextDocument document, TextSpan range, CodeActionOptionsProvider fallbackOptions, CancellationToken cancellationToken)
             => service.StreamFixesAsync(document, range, fallbackOptions, cancellationToken).ToImmutableArrayAsync(cancellationToken);
 
-<<<<<<< HEAD
-        public static Task<ImmutableArray<CodeFixCollection>> GetFixesAsync(this ICodeFixService service, TextDocument document, TextSpan textSpan, CodeActionRequestPriorityProvider priorityProvider, CodeActionOptionsProvider fallbackOptions, bool isBlocking, Func<string, IDisposable?> addOperationScope, CancellationToken cancellationToken)
-            => service.StreamFixesAsync(document, textSpan, priorityProvider, fallbackOptions, isBlocking, addOperationScope, cancellationToken).ToImmutableArrayAsync(cancellationToken);
-=======
-        public static Task<ImmutableArray<CodeFixCollection>> GetFixesAsync(this ICodeFixService service, TextDocument document, TextSpan textSpan, CodeActionRequestPriority priority, CodeActionOptionsProvider fallbackOptions, Func<string, IDisposable?> addOperationScope, CancellationToken cancellationToken)
-            => service.StreamFixesAsync(document, textSpan, priority, fallbackOptions, addOperationScope, cancellationToken).ToImmutableArrayAsync(cancellationToken);
->>>>>>> ce79f22f
+        public static Task<ImmutableArray<CodeFixCollection>> GetFixesAsync(this ICodeFixService service, TextDocument document, TextSpan textSpan, CodeActionRequestPriorityProvider priorityProvider, CodeActionOptionsProvider fallbackOptions, Func<string, IDisposable?> addOperationScope, CancellationToken cancellationToken)
+            => service.StreamFixesAsync(document, textSpan, priorityProvider, fallbackOptions, addOperationScope, cancellationToken).ToImmutableArrayAsync(cancellationToken);
 
         public static Task<CodeFixCollection?> GetDocumentFixAllForIdInSpanAsync(this ICodeFixService service, TextDocument document, TextSpan range, string diagnosticId, CodeActionOptionsProvider fallbackOptions, CancellationToken cancellationToken)
             => service.GetDocumentFixAllForIdInSpanAsync(document, range, diagnosticId, DiagnosticSeverity.Hidden, fallbackOptions, cancellationToken);
