--- conflicted
+++ resolved
@@ -18,17 +18,6 @@
         ImmutableArray<Document> GetDocuments(Uri? documentUri);
 
         /// <summary>
-<<<<<<< HEAD
-        /// Finds the workspace and solution containing the specified document URI
-        /// and returns the text documents in that context.
-        /// </summary>
-        /// <param name="documentUri">the document's file path URI.</param>
-        /// <returns>the text documents in the correct workspace and solution context</returns>
-        ImmutableArray<TextDocument> GetTextDocuments(Uri? documentUri);
-
-        /// <summary>
-=======
->>>>>>> d11d733f
         /// Return the latest solution from the main workspace that we know about.
         /// </summary>
         Solution GetCurrentSolutionForMainWorkspace();
