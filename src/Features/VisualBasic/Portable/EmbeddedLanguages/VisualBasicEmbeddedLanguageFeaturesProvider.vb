--- conflicted
+++ resolved
@@ -5,7 +5,6 @@
 Imports Microsoft.CodeAnalysis.Features.EmbeddedLanguages
 Imports Microsoft.CodeAnalysis.Host.Mef
 Imports Microsoft.CodeAnalysis.VisualBasic.EmbeddedLanguages.LanguageServices
-Imports Microsoft.CodeAnalysis.VisualBasic.Syntax
 
 Namespace Microsoft.CodeAnalysis.VisualBasic.Features.EmbeddedLanguages
     <ExportLanguageService(GetType(IEmbeddedLanguageFeaturesProvider), LanguageNames.VisualBasic), [Shared]>
@@ -18,14 +17,12 @@
             MyBase.New(VisualBasicEmbeddedLanguagesProvider.Info)
         End Sub
 
-<<<<<<< HEAD
         Friend Overrides Sub AddComment(editor As SyntaxEditor, stringLiteral As SyntaxToken, commentContents As String)
             EmbeddedLanguageUtilities.AddComment(editor, stringLiteral, commentContents)
         End Sub
-=======
+
         Friend Overrides Function EscapeText(text As String, token As SyntaxToken) As String
             Return EmbeddedLanguageUtilities.EscapeText(text, token)
         End Function
->>>>>>> cbcaa2ac
     End Class
 End Namespace