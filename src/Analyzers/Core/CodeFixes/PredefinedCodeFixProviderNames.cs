--- conflicted
+++ resolved
@@ -78,10 +78,7 @@
         public const string MakeStructFieldsWritable = nameof(MakeStructFieldsWritable);
         public const string AddExplicitCast = nameof(AddExplicitCast);
         public const string RemoveIn = nameof(RemoveIn);
-<<<<<<< HEAD
+        public const string SimplifyLinqExpression = nameof(SimplifyLinqExpression);
         public const string ChangeNamespaceToMatchFolder = nameof(ChangeNamespaceToMatchFolder);
-=======
-        public const string SimplifyLinqExpression = nameof(SimplifyLinqExpression);
->>>>>>> c76abe41
     }
 }