--- conflicted
+++ resolved
@@ -133,11 +133,8 @@
         public const string InvalidSuppressMessageAttributeDiagnosticId = "IDE0076";
         public const string LegacyFormatSuppressMessageAttributeDiagnosticId = "IDE0077";
 
-<<<<<<< HEAD
-        public const string RemoveUnnecessaryByValDiagnosticId = "IDE0078";
-=======
+        public const string RemoveUnnecessaryByValDiagnosticId = "IDE0079";
         public const string RemoveConfusingSuppressionForIsExpressionDiagnosticId = "IDE0080";
->>>>>>> c94b9fa8
 
         // Analyzer error Ids
         public const string AnalyzerChangedId = "IDE1001";
