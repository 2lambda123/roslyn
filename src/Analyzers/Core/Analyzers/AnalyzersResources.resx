﻿<?xml version="1.0" encoding="utf-8"?>
<root>
  <!-- 
    Microsoft ResX Schema 
    
    Version 2.0
    
    The primary goals of this format is to allow a simple XML format 
    that is mostly human readable. The generation and parsing of the 
    various data types are done through the TypeConverter classes 
    associated with the data types.
    
    Example:
    
    ... ado.net/XML headers & schema ...
    <resheader name="resmimetype">text/microsoft-resx</resheader>
    <resheader name="version">2.0</resheader>
    <resheader name="reader">System.Resources.ResXResourceReader, System.Windows.Forms, ...</resheader>
    <resheader name="writer">System.Resources.ResXResourceWriter, System.Windows.Forms, ...</resheader>
    <data name="Name1"><value>this is my long string</value><comment>this is a comment</comment></data>
    <data name="Color1" type="System.Drawing.Color, System.Drawing">Blue</data>
    <data name="Bitmap1" mimetype="application/x-microsoft.net.object.binary.base64">
        <value>[base64 mime encoded serialized .NET Framework object]</value>
    </data>
    <data name="Icon1" type="System.Drawing.Icon, System.Drawing" mimetype="application/x-microsoft.net.object.bytearray.base64">
        <value>[base64 mime encoded string representing a byte array form of the .NET Framework object]</value>
        <comment>This is a comment</comment>
    </data>
                
    There are any number of "resheader" rows that contain simple 
    name/value pairs.
    
    Each data row contains a name, and value. The row also contains a 
    type or mimetype. Type corresponds to a .NET class that support 
    text/value conversion through the TypeConverter architecture. 
    Classes that don't support this are serialized and stored with the 
    mimetype set.
    
    The mimetype is used for serialized objects, and tells the 
    ResXResourceReader how to depersist the object. This is currently not 
    extensible. For a given mimetype the value must be set accordingly:
    
    Note - application/x-microsoft.net.object.binary.base64 is the format 
    that the ResXResourceWriter will generate, however the reader can 
    read any of the formats listed below.
    
    mimetype: application/x-microsoft.net.object.binary.base64
    value   : The object must be serialized with 
            : System.Runtime.Serialization.Formatters.Binary.BinaryFormatter
            : and then encoded with base64 encoding.
    
    mimetype: application/x-microsoft.net.object.soap.base64
    value   : The object must be serialized with 
            : System.Runtime.Serialization.Formatters.Soap.SoapFormatter
            : and then encoded with base64 encoding.

    mimetype: application/x-microsoft.net.object.bytearray.base64
    value   : The object must be serialized into a byte array 
            : using a System.ComponentModel.TypeConverter
            : and then encoded with base64 encoding.
    -->
  <xsd:schema id="root" xmlns="" xmlns:xsd="http://www.w3.org/2001/XMLSchema" xmlns:msdata="urn:schemas-microsoft-com:xml-msdata">
    <xsd:import namespace="http://www.w3.org/XML/1998/namespace" />
    <xsd:element name="root" msdata:IsDataSet="true">
      <xsd:complexType>
        <xsd:choice maxOccurs="unbounded">
          <xsd:element name="metadata">
            <xsd:complexType>
              <xsd:sequence>
                <xsd:element name="value" type="xsd:string" minOccurs="0" />
              </xsd:sequence>
              <xsd:attribute name="name" use="required" type="xsd:string" />
              <xsd:attribute name="type" type="xsd:string" />
              <xsd:attribute name="mimetype" type="xsd:string" />
              <xsd:attribute ref="xml:space" />
            </xsd:complexType>
          </xsd:element>
          <xsd:element name="assembly">
            <xsd:complexType>
              <xsd:attribute name="alias" type="xsd:string" />
              <xsd:attribute name="name" type="xsd:string" />
            </xsd:complexType>
          </xsd:element>
          <xsd:element name="data">
            <xsd:complexType>
              <xsd:sequence>
                <xsd:element name="value" type="xsd:string" minOccurs="0" msdata:Ordinal="1" />
                <xsd:element name="comment" type="xsd:string" minOccurs="0" msdata:Ordinal="2" />
              </xsd:sequence>
              <xsd:attribute name="name" type="xsd:string" use="required" msdata:Ordinal="1" />
              <xsd:attribute name="type" type="xsd:string" msdata:Ordinal="3" />
              <xsd:attribute name="mimetype" type="xsd:string" msdata:Ordinal="4" />
              <xsd:attribute ref="xml:space" />
            </xsd:complexType>
          </xsd:element>
          <xsd:element name="resheader">
            <xsd:complexType>
              <xsd:sequence>
                <xsd:element name="value" type="xsd:string" minOccurs="0" msdata:Ordinal="1" />
              </xsd:sequence>
              <xsd:attribute name="name" type="xsd:string" use="required" />
            </xsd:complexType>
          </xsd:element>
        </xsd:choice>
      </xsd:complexType>
    </xsd:element>
  </xsd:schema>
  <resheader name="resmimetype">
    <value>text/microsoft-resx</value>
  </resheader>
  <resheader name="version">
    <value>2.0</value>
  </resheader>
  <resheader name="reader">
    <value>System.Resources.ResXResourceReader, System.Windows.Forms, Version=4.0.0.0, Culture=neutral, PublicKeyToken=b77a5c561934e089</value>
  </resheader>
  <resheader name="writer">
    <value>System.Resources.ResXResourceWriter, System.Windows.Forms, Version=4.0.0.0, Culture=neutral, PublicKeyToken=b77a5c561934e089</value>
  </resheader>
  <data name="Remove_Unnecessary_Cast" xml:space="preserve">
    <value>Remove Unnecessary Cast</value>
  </data>
  <data name="Remove_unused_member" xml:space="preserve">
    <value>Remove unused member</value>
  </data>
  <data name="Private_member_0_is_unused" xml:space="preserve">
    <value>Private member '{0}' is unused.</value>
  </data>
  <data name="Remove_unused_private_members" xml:space="preserve">
    <value>Remove unused private members</value>
  </data>
  <data name="Remove_unread_private_members" xml:space="preserve">
    <value>Remove unread private members</value>
  </data>
  <data name="Private_member_0_can_be_removed_as_the_value_assigned_to_it_is_never_read" xml:space="preserve">
    <value>Private member '{0}' can be removed as the value assigned to it is never read.</value>
  </data>
  <data name="Private_method_0_can_be_removed_as_it_is_never_invoked" xml:space="preserve">
    <value>Private method '{0}' can be removed as it is never invoked.</value>
  </data>
  <data name="Private_property_0_can_be_converted_to_a_method_as_its_get_accessor_is_never_invoked" xml:space="preserve">
    <value>Private property '{0}' can be converted to a method as its get accessor is never invoked.</value>
  </data>
  <data name="A_source_file_is_missing_a_required_header" xml:space="preserve">
    <value>A source file is missing a required header.</value>
  </data>
  <data name="The_file_header_is_missing_or_not_located_at_the_top_of_the_file" xml:space="preserve">
    <value>The file header is missing or not located at the top of the file</value>
  </data>
  <data name="A_source_file_contains_a_header_that_does_not_match_the_required_text" xml:space="preserve">
    <value>A source file contains a header that does not match the required text</value>
  </data>
  <data name="The_file_header_does_not_match_the_required_text" xml:space="preserve">
    <value>The file header does not match the required text</value>
  </data>
  <data name="Use_throw_expression" xml:space="preserve">
    <value>Use 'throw' expression</value>
  </data>
  <data name="Add_this_or_Me_qualification" xml:space="preserve">
    <value>Add 'this' or 'Me' qualification.</value>
  </data>
  <data name="Member_access_should_be_qualified" xml:space="preserve">
    <value>Member access should be qualified.</value>
  </data>
  <data name="Null_check_can_be_simplified" xml:space="preserve">
    <value>Null check can be simplified</value>
  </data>
  <data name="Simplify_collection_initialization" xml:space="preserve">
    <value>Simplify collection initialization</value>
  </data>
  <data name="Collection_initialization_can_be_simplified" xml:space="preserve">
    <value>Collection initialization can be simplified</value>
  </data>
  <data name="Simplify_object_initialization" xml:space="preserve">
    <value>Simplify object initialization</value>
  </data>
  <data name="Object_initialization_can_be_simplified" xml:space="preserve">
    <value>Object initialization can be simplified</value>
  </data>
  <data name="Add_readonly_modifier" xml:space="preserve">
    <value>Add readonly modifier</value>
  </data>
  <data name="Make_field_readonly" xml:space="preserve">
    <value>Make field readonly</value>
  </data>
  <data name="Naming_rule_violation_0" xml:space="preserve">
    <value>Naming rule violation: {0}</value>
    <comment>{0} is the rule title, {1} is the way in which the rule was violated</comment>
  </data>
  <data name="Naming_Styles" xml:space="preserve">
    <value>Naming Styles</value>
  </data>
  <data name="Add_missing_cases" xml:space="preserve">
    <value>Add missing cases</value>
  </data>
  <data name="Populate_switch" xml:space="preserve">
    <value>Populate switch</value>
  </data>
  <data name="Modifiers_are_not_ordered" xml:space="preserve">
    <value>Modifiers are not ordered</value>
  </data>
  <data name="Order_modifiers" xml:space="preserve">
    <value>Order modifiers</value>
  </data>
  <data name="Expression_value_is_never_used" xml:space="preserve">
    <value>Expression value is never used</value>
  </data>
  <data name="Unnecessary_assignment_of_a_value_to_0" xml:space="preserve">
    <value>Unnecessary assignment of a value to '{0}'</value>
  </data>
  <data name="Unnecessary_assignment_of_a_value" xml:space="preserve">
    <value>Unnecessary assignment of a value</value>
  </data>
  <data name="Avoid_unnecessary_value_assignments_in_your_code_as_these_likely_indicate_redundant_value_computations_If_the_value_computation_is_not_redundant_and_you_intend_to_retain_the_assignmentcomma_then_change_the_assignment_target_to_a_local_variable_whose_name_starts_with_an_underscore_and_is_optionally_followed_by_an_integercomma_such_as___comma__1_comma__2_comma_etc" xml:space="preserve">
    <value>Avoid unnecessary value assignments in your code, as these likely indicate redundant value computations. If the value computation is not redundant and you intend to retain the assignment, then change the assignment target to a local variable whose name starts with an underscore and is optionally followed by an integer, such as '_', '_1', '_2', etc. These are treated as special discard symbol names.</value>
  </data>
  <data name="Remove_unused_parameter" xml:space="preserve">
    <value>Remove unused parameter</value>
  </data>
  <data name="Remove_unused_parameter_0" xml:space="preserve">
    <value>Remove unused parameter '{0}'</value>
  </data>
  <data name="Avoid_unused_parameters_in_your_code_If_the_parameter_cannot_be_removed_then_change_its_name_so_it_starts_with_an_underscore_and_is_optionally_followed_by_an_integer_such_as__comma__1_comma__2_etc_These_are_treated_as_special_discard_symbol_names" xml:space="preserve">
    <value>Avoid unused parameters in your code. If the parameter cannot be removed, then change its name so it starts with an underscore and is optionally followed by an integer, such as '_', '_1', '_2', etc. These are treated as special discard symbol names.</value>
  </data>
  <data name="Remove_unused_parameter_0_if_it_is_not_part_of_a_shipped_public_API" xml:space="preserve">
    <value>Remove unused parameter '{0}' if it is not part of a shipped public API</value>
  </data>
  <data name="Parameter_0_can_be_removed_if_it_is_not_part_of_a_shipped_public_API_its_initial_value_is_never_used" xml:space="preserve">
    <value>Parameter '{0}' can be removed if it is not part of a shipped public API; its initial value is never used</value>
  </data>
  <data name="Parameter_0_can_be_removed_its_initial_value_is_never_used" xml:space="preserve">
    <value>Parameter '{0}' can be removed; its initial value is never used</value>
  </data>
  <data name="Add_accessibility_modifiers" xml:space="preserve">
    <value>Add accessibility modifiers</value>
  </data>
  <data name="Accessibility_modifiers_required" xml:space="preserve">
    <value>Accessibility modifiers required</value>
  </data>
  <data name="Convert_to_conditional_expression" xml:space="preserve">
    <value>Convert to conditional expression</value>
  </data>
  <data name="Use_coalesce_expression" xml:space="preserve">
    <value>Use coalesce expression</value>
  </data>
  <data name="Changes_to_expression_trees_may_result_in_behavior_changes_at_runtime" xml:space="preserve">
    <value>Changes to expression trees may result in behavior changes at runtime</value>
  </data>
  <data name="Parentheses_can_be_removed" xml:space="preserve">
    <value>Parentheses can be removed</value>
  </data>
  <data name="Remove_unnecessary_parentheses" xml:space="preserve">
    <value>Remove unnecessary parentheses</value>
  </data>
  <data name="Add_parentheses_for_clarity" xml:space="preserve">
    <value>Add parentheses for clarity</value>
  </data>
  <data name="Parentheses_should_be_added_for_clarity" xml:space="preserve">
    <value>Parentheses should be added for clarity</value>
  </data>
  <data name="Prefer_explicitly_provided_tuple_element_name" xml:space="preserve">
    <value>Prefer explicitly provided tuple element name</value>
  </data>
  <data name="Use_explicitly_provided_tuple_name" xml:space="preserve">
    <value>Use explicitly provided tuple name</value>
  </data>
  <data name="Use_System_HashCode" xml:space="preserve">
    <value>Use 'System.HashCode'</value>
  </data>
  <data name="GetHashCode_implementation_can_be_simplified" xml:space="preserve">
    <value>'GetHashCode' implementation can be simplified</value>
  </data>
  <data name="Use_compound_assignment" xml:space="preserve">
    <value>Use compound assignment</value>
  </data>
  <data name="Use_null_propagation" xml:space="preserve">
    <value>Use null propagation</value>
  </data>
  <data name="Use_inferred_member_name" xml:space="preserve">
    <value>Use inferred member name</value>
  </data>
  <data name="Member_name_can_be_simplified" xml:space="preserve">
    <value>Member name can be simplified</value>
  </data>
  <data name="Interpolation_can_be_simplified" xml:space="preserve">
    <value>Interpolation can be simplified</value>
  </data>
  <data name="Simplify_interpolation" xml:space="preserve">
    <value>Simplify interpolation</value>
  </data>
  <data name="Use_auto_property" xml:space="preserve">
    <value>Use auto property</value>
  </data>
  <data name="Format_string_contains_invalid_placeholder" xml:space="preserve">
    <value>Format string contains invalid placeholder</value>
  </data>
  <data name="Invalid_format_string" xml:space="preserve">
    <value>Invalid format string</value>
  </data>
  <data name="Convert_to_tuple" xml:space="preserve">
    <value>Convert to tuple</value>
  </data>
  <data name="Simplify_conditional_expression" xml:space="preserve">
    <value>Simplify conditional expression</value>
  </data>
  <data name="Conditional_expression_can_be_simplified" xml:space="preserve">
    <value>Conditional expression can be simplified</value>
  </data>
  <data name="Invalid_global_SuppressMessageAttribute" xml:space="preserve">
    <value>Invalid global 'SuppressMessageAttribute'</value>
  </data>
  <data name="Invalid_scope_for_SuppressMessageAttribute" xml:space="preserve">
    <value>Invalid scope for 'SuppressMessageAttribute'</value>
  </data>
  <data name="Invalid_or_missing_target_for_SuppressMessageAttribute" xml:space="preserve">
    <value>Invalid or missing target for 'SuppressMessageAttribute'</value>
  </data>
  <data name="Avoid_legacy_format_target_in_SuppressMessageAttribute" xml:space="preserve">
    <value>Avoid legacy format target in 'SuppressMessageAttribute'</value>
  </data>
  <data name="Avoid_legacy_format_target_0_in_SuppressMessageAttribute" xml:space="preserve">
    <value>Avoid legacy format target '{0}' in 'SuppressMessageAttribute'</value>
  </data>
  <data name="Remove_unnecessary_suppression" xml:space="preserve">
    <value>Remove unnecessary suppression</value>
  </data>
  <data name="Remove_redundant_equality" xml:space="preserve">
    <value>Remove redundant equality</value>
  </data>
  <data name="Use_decrement_operator" xml:space="preserve">
    <value>Use '--' operator</value>
  </data>
  <data name="Use_increment_operator" xml:space="preserve">
    <value>Use '++' operator</value>
  </data>
<<<<<<< HEAD
  <data name="Avoid_multiple_blank_lines" xml:space="preserve">
    <value>Avoid multiple blank lines</value>
  </data>
  <data name="Blank_line_required_between_block_and_subsequent_statement" xml:space="preserve">
    <value>Blank line required between block and subsequent statement</value>
=======
  <data name="Simplify_LINQ_expression" xml:space="preserve">
    <value>Simplify LINQ expression</value>
>>>>>>> 259c6e1f
  </data>
</root><|MERGE_RESOLUTION|>--- conflicted
+++ resolved
@@ -334,15 +334,13 @@
   <data name="Use_increment_operator" xml:space="preserve">
     <value>Use '++' operator</value>
   </data>
-<<<<<<< HEAD
   <data name="Avoid_multiple_blank_lines" xml:space="preserve">
     <value>Avoid multiple blank lines</value>
   </data>
   <data name="Blank_line_required_between_block_and_subsequent_statement" xml:space="preserve">
     <value>Blank line required between block and subsequent statement</value>
-=======
+  </data>
   <data name="Simplify_LINQ_expression" xml:space="preserve">
     <value>Simplify LINQ expression</value>
->>>>>>> 259c6e1f
   </data>
 </root>