--- conflicted
+++ resolved
@@ -37,11 +37,11 @@
         <target state="translated">将 "typeof" 转换为 "nameof"</target>
         <note />
       </trans-unit>
-<<<<<<< HEAD
       <trans-unit id="Fix_constraint">
         <source>Fix constraint</source>
         <target state="new">Fix constraint</target>
-=======
+        <note />
+      </trans-unit>
       <trans-unit id="Declare_as_nullable">
         <source>Declare as nullable</source>
         <target state="new">Declare as nullable</target>
@@ -50,7 +50,6 @@
       <trans-unit id="Explicitly_inherit_documentation">
         <source>Explicitly inherit documentation</source>
         <target state="new">Explicitly inherit documentation</target>
->>>>>>> 60a165c3
         <note />
       </trans-unit>
       <trans-unit id="Fix_record_declaration">
