--- conflicted
+++ resolved
@@ -214,27 +214,10 @@
             // Ensure that any analyzers for containing types are created and they hear about any reference to their
             // fields in this nested type.
 
-<<<<<<< HEAD
-                for (var containingType = startSymbol.ContainingType; containingType != null; containingType = containingType.ContainingType)
-                {
-                    var containgTypeAnalyzer = TryGetOrCreateAnalyzer(containingType);
-                    RegisterFieldOrPropertyAnalysisIfNecessary(containgTypeAnalyzer);
-                }
-
-                // Now try to make the analyzer for this type.
-                var analyzer = TryGetOrCreateAnalyzer(startSymbol);
-                if (analyzer != null)
-                {
-                    RegisterFieldOrPropertyAnalysisIfNecessary(analyzer);
-                    context.RegisterSymbolEndAction(analyzer.OnSymbolEnd);
-                }
-=======
-            var hadContainingTypeAnalyzer = false;
             for (var containingType = startSymbol.ContainingType; containingType != null; containingType = containingType.ContainingType)
             {
                 var containgTypeAnalyzer = TryGetOrCreateAnalyzer(containingType);
                 RegisterFieldOrPropertyAnalysisIfNecessary(containgTypeAnalyzer);
-                hadContainingTypeAnalyzer = hadContainingTypeAnalyzer || containgTypeAnalyzer != null;
             }
 
             // Now try to make the analyzer for this type.
@@ -244,14 +227,6 @@
                 RegisterFieldOrPropertyAnalysisIfNecessary(analyzer);
                 context.RegisterSymbolEndAction(analyzer.OnSymbolEnd);
             }
-            else if (hadContainingTypeAnalyzer)
-            {
-                // We didn't create an analyze for this type.  But we have containing types with analyzers. Ensure
-                // we register a symbol-end analyzer for us.  The analysis subsystem needs this to ensure that outer
-                // analyzers don't complete until its nested types are done.
-                context.RegisterSymbolEndAction(static _ => { });
-            }
->>>>>>> bdbf1cb8
 
             return;
 
