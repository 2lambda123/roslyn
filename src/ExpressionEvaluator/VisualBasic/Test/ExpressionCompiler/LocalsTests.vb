--- conflicted
+++ resolved
@@ -2309,7 +2309,52 @@
             locals.Free()
         End Sub
 
-<<<<<<< HEAD
+        <WorkItem(1115044, "DevDiv")>
+        <Fact>
+        Public Sub CaseSensitivity()
+            Const source = "
+Class C
+    Shared Sub M(p As Integer)
+        Dim s As String
+    End Sub
+End Class
+"
+            Dim comp = CreateCompilationWithMscorlib({source}, compOptions:=TestOptions.DebugDll)
+            Dim runtime = CreateRuntimeInstance(comp)
+            Dim context = CreateMethodContext(
+                runtime,
+                methodName:="C.M")
+
+            Dim errorMessage As String = Nothing
+            Dim testData As CompilationTestData
+
+            testData = New CompilationTestData()
+            context.CompileExpression("P", errorMessage, testData)
+            Assert.Null(errorMessage)
+            testData.GetMethodData("<>x.<>m0").VerifyIL("
+{
+  // Code size        2 (0x2)
+  .maxstack  1
+  .locals init (String V_0) //s
+  IL_0000:  ldarg.0
+  IL_0001:  ret
+}
+")
+
+            testData = New CompilationTestData()
+            context.CompileExpression("S", errorMessage, testData)
+            Assert.Null(errorMessage)
+            testData.GetMethodData("<>x.<>m0").VerifyIL("
+{
+  // Code size        2 (0x2)
+  .maxstack  1
+  .locals init (String V_0) //s
+  IL_0000:  ldloc.0
+  IL_0001:  ret
+}
+")
+        End Sub
+
         <WorkItem(1115030)>
         <Fact(Skip:="1115030")>
         Public Sub CatchInAsyncStateMachine()
@@ -2367,52 +2412,6 @@
   IL_0006:  ret
 }")
             locals.Free()
-=======
-        <WorkItem(1115044, "DevDiv")>
-        <Fact>
-        Public Sub CaseSensitivity()
-            Const source = "
-Class C
-    Shared Sub M(p As Integer)
-        Dim s As String
-    End Sub
-End Class
-"
-            Dim comp = CreateCompilationWithMscorlib({source}, compOptions:=TestOptions.DebugDll)
-            Dim runtime = CreateRuntimeInstance(comp)
-            Dim context = CreateMethodContext(
-                runtime,
-                methodName:="C.M")
-
-            Dim errorMessage As String = Nothing
-            Dim testData As CompilationTestData
-
-            testData = New CompilationTestData()
-            context.CompileExpression("P", errorMessage, testData)
-            Assert.Null(errorMessage)
-            testData.GetMethodData("<>x.<>m0").VerifyIL("
-{
-  // Code size        2 (0x2)
-  .maxstack  1
-  .locals init (String V_0) //s
-  IL_0000:  ldarg.0
-  IL_0001:  ret
-}
-")
-
-            testData = New CompilationTestData()
-            context.CompileExpression("S", errorMessage, testData)
-            Assert.Null(errorMessage)
-            testData.GetMethodData("<>x.<>m0").VerifyIL("
-{
-  // Code size        2 (0x2)
-  .maxstack  1
-  .locals init (String V_0) //s
-  IL_0000:  ldloc.0
-  IL_0001:  ret
-}
-")
->>>>>>> 6c617af2
         End Sub
 
         Private Shared Sub GetLocals(runtime As RuntimeInstance, methodName As String, argumentsOnly As Boolean, locals As ArrayBuilder(Of LocalAndMethod), count As Integer, ByRef typeName As String, ByRef testData As CompilationTestData)
