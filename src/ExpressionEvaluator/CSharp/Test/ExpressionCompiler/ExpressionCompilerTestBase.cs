--- conflicted
+++ resolved
@@ -300,11 +300,7 @@
         internal static void VerifyTypeParameters(NamedTypeSymbol type)
         {
             AssertEx.All(type.TypeParameters, typeParameter => type.IsContainingSymbolOfAllTypeParameters(typeParameter));
-<<<<<<< HEAD
-            AssertEx.All(type.TypeArguments, typeArgument => type.IsContainingSymbolOfAllTypeParameters(typeArgument.TypeSymbol));
-=======
-            AssertEx.All(type.TypeArguments(), typeArgument => type.IsContainingSymbolOfAllTypeParameters(typeArgument));
->>>>>>> 1bc93344
+            AssertEx.All(type.TypeArguments(), typeArgument => type.IsContainingSymbolOfAllTypeParameters(typeArgument.TypeSymbol));
             var container = type.ContainingType;
             if ((object)container != null)
             {
@@ -389,7 +385,7 @@
 
             return MethodDebugInfo<TypeSymbol, LocalSymbol>.ReadMethodDebugInfo((ISymUnmanagedReader3)symReader, symbolProvider, MetadataTokens.GetToken(peMethod.Handle), methodVersion: 1, ilOffset: ilOffset, isVisualBasicMethod: false);
         }
-        
+
         internal static void CheckAttribute(IEnumerable<byte> assembly, IMethodSymbol method, AttributeDescription description, bool expected)
         {
             var module = AssemblyMetadata.CreateFromImage(assembly).GetModules().Single().Module;
@@ -398,18 +394,6 @@
             var typeHandle = module.MetadataReader.TypeDefinitions
                 .Single(handle => module.GetTypeDefNameOrThrow(handle) == typeName);
 
-<<<<<<< HEAD
-        internal static SynthesizedAttributeData GetNullableAttributeIfAny(IMethodSymbol method)
-        {
-            return GetAttributeIfAny(method, "System.Runtime.CompilerServices.NullableAttribute");
-        }
-
-        internal static SynthesizedAttributeData GetAttributeIfAny(IMethodSymbol method, string typeName)
-        {
-            return ((MethodSymbol)method).GetSynthesizedAttributes(forReturnType: true).
-                Where(a => a.AttributeClass.ToTestDisplayString() == typeName).
-                SingleOrDefault();
-=======
             var methodName = method.Name;
             var methodHandle = module
                 .GetMethodsOfTypeOrThrow(typeHandle)
@@ -436,7 +420,18 @@
                     Assert.Empty(attributes);
                 }
             }
->>>>>>> 1bc93344
+        }
+
+        internal static SynthesizedAttributeData GetNullableAttributeIfAny(IMethodSymbol method)
+        {
+            return GetAttributeIfAny(method, "System.Runtime.CompilerServices.NullableAttribute");
+        }
+
+        internal static SynthesizedAttributeData GetAttributeIfAny(IMethodSymbol method, string typeName)
+        {
+            return ((MethodSymbol)method).GetSynthesizedAttributes(forReturnType: true).
+                Where(a => a.AttributeClass.ToTestDisplayString() == typeName).
+                SingleOrDefault();
         }
     }
 }