{
  "locked": false,
  "version": 1,
  "targets": {
    "DNXCore,Version=v5.0": {
      "Microsoft.NETCore.Platforms/1.0.1-beta-23504": {
        "dependencies": {
          "Microsoft.NETCore.Targets": "1.0.1-beta-23504"
        }
      },
      "Microsoft.NETCore.Portable.Compatibility/1.0.1-beta-23504": {
        "dependencies": {
          "Microsoft.NETCore.Runtime": "1.0.1-beta-23504"
        },
        "compile": {
          "ref/dotnet/System.ComponentModel.DataAnnotations.dll": {},
          "ref/dotnet/System.Core.dll": {},
          "ref/dotnet/System.Net.dll": {},
          "ref/dotnet/System.Numerics.dll": {},
          "ref/dotnet/System.Runtime.Serialization.dll": {},
          "ref/dotnet/System.ServiceModel.Web.dll": {},
          "ref/dotnet/System.ServiceModel.dll": {},
          "ref/dotnet/System.Windows.dll": {},
          "ref/dotnet/System.Xml.Linq.dll": {},
          "ref/dotnet/System.Xml.Serialization.dll": {},
          "ref/dotnet/System.Xml.dll": {},
          "ref/dotnet/System.dll": {},
          "ref/dotnet/mscorlib.dll": {}
        },
        "runtime": {
          "lib/dnxcore50/System.ComponentModel.DataAnnotations.dll": {},
          "lib/dnxcore50/System.Core.dll": {},
          "lib/dnxcore50/System.Net.dll": {},
          "lib/dnxcore50/System.Numerics.dll": {},
          "lib/dnxcore50/System.Runtime.Serialization.dll": {},
          "lib/dnxcore50/System.ServiceModel.Web.dll": {},
          "lib/dnxcore50/System.ServiceModel.dll": {},
          "lib/dnxcore50/System.Windows.dll": {},
          "lib/dnxcore50/System.Xml.Linq.dll": {},
          "lib/dnxcore50/System.Xml.Serialization.dll": {},
          "lib/dnxcore50/System.Xml.dll": {},
          "lib/dnxcore50/System.dll": {}
        }
      },
      "Microsoft.NETCore.Runtime/1.0.1-beta-23504": {
        "dependencies": {
          "Microsoft.NETCore.Runtime.CoreCLR": "1.0.1-beta-23504",
          "Microsoft.NETCore.Runtime.Native": "1.0.1-beta-23504"
        }
      },
      "Microsoft.NETCore.Runtime.CoreCLR/1.0.1-beta-23504": {
        "dependencies": {
          "Microsoft.NETCore.Windows.ApiSets": "1.0.1-beta-23504",
          "System.Collections": "[4.0.11-beta-23504]",
          "System.Diagnostics.Contracts": "[4.0.1-beta-23504]",
          "System.Diagnostics.Debug": "[4.0.11-beta-23504]",
          "System.Diagnostics.StackTrace": "[4.0.1-beta-23504]",
          "System.Diagnostics.Tools": "[4.0.1-beta-23504]",
          "System.Diagnostics.Tracing": "[4.0.21-beta-23504]",
          "System.Globalization": "[4.0.11-beta-23504]",
          "System.Globalization.Calendars": "[4.0.1-beta-23504]",
          "System.IO": "[4.0.11-beta-23504]",
          "System.ObjectModel": "[4.0.11-beta-23504]",
          "System.Private.Uri": "[4.0.1-beta-23504]",
          "System.Reflection": "[4.1.0-beta-23504]",
          "System.Reflection.Extensions": "[4.0.1-beta-23504]",
          "System.Reflection.Primitives": "[4.0.1-beta-23504]",
          "System.Resources.ResourceManager": "[4.0.1-beta-23504]",
          "System.Runtime": "[4.0.21-beta-23504]",
          "System.Runtime.Extensions": "[4.0.11-beta-23504]",
          "System.Runtime.Handles": "[4.0.1-beta-23504]",
          "System.Runtime.InteropServices": "[4.0.21-beta-23504]",
          "System.Text.Encoding": "[4.0.11-beta-23504]",
          "System.Text.Encoding.Extensions": "[4.0.11-beta-23504]",
          "System.Threading": "[4.0.11-beta-23504]",
          "System.Threading.Tasks": "[4.0.11-beta-23504]",
          "System.Threading.Timer": "[4.0.1-beta-23504]"
        }
      },
      "Microsoft.NETCore.Runtime.Native/1.0.1-beta-23504": {
        "dependencies": {
          "System.Collections": "[4.0.11-beta-23504]",
          "System.Diagnostics.Contracts": "[4.0.1-beta-23504]",
          "System.Diagnostics.Debug": "[4.0.11-beta-23504]",
          "System.Diagnostics.StackTrace": "[4.0.1-beta-23504]",
          "System.Diagnostics.Tools": "[4.0.1-beta-23504]",
          "System.Diagnostics.Tracing": "[4.0.21-beta-23504]",
          "System.Globalization": "[4.0.11-beta-23504]",
          "System.Globalization.Calendars": "[4.0.1-beta-23504]",
          "System.IO": "[4.0.11-beta-23504]",
          "System.ObjectModel": "[4.0.11-beta-23504]",
          "System.Private.Uri": "[4.0.1-beta-23504]",
          "System.Reflection": "[4.1.0-beta-23504]",
          "System.Reflection.Extensions": "[4.0.1-beta-23504]",
          "System.Reflection.Primitives": "[4.0.1-beta-23504]",
          "System.Resources.ResourceManager": "[4.0.1-beta-23504]",
          "System.Runtime": "[4.0.21-beta-23504]",
          "System.Runtime.Extensions": "[4.0.11-beta-23504]",
          "System.Runtime.Handles": "[4.0.1-beta-23504]",
          "System.Runtime.InteropServices": "[4.0.21-beta-23504]",
          "System.Text.Encoding": "[4.0.11-beta-23504]",
          "System.Text.Encoding.Extensions": "[4.0.11-beta-23504]",
          "System.Threading": "[4.0.11-beta-23504]",
          "System.Threading.Tasks": "[4.0.11-beta-23504]",
          "System.Threading.Timer": "[4.0.1-beta-23504]"
        }
      },
      "Microsoft.NETCore.Targets/1.0.1-beta-23504": {
        "dependencies": {
          "Microsoft.NETCore.Targets.DNXCore": "5.0.0-beta-23504"
        }
      },
      "Microsoft.NETCore.Targets.DNXCore/5.0.0-beta-23504": {},
      "Microsoft.NETCore.TestHost/1.0.0-beta-23504": {},
      "Microsoft.NETCore.Windows.ApiSets/1.0.1-beta-23504": {},
      "Microsoft.VisualBasic/10.0.0": {
        "dependencies": {
          "System.Collections": "4.0.10",
          "System.Diagnostics.Debug": "4.0.10",
          "System.Dynamic.Runtime": "4.0.10",
          "System.Globalization": "4.0.10",
          "System.Linq": "4.0.0",
          "System.Linq.Expressions": "4.0.10",
          "System.ObjectModel": "4.0.10",
          "System.Reflection": "4.0.10",
          "System.Reflection.Extensions": "4.0.0",
          "System.Reflection.Primitives": "4.0.0",
          "System.Reflection.TypeExtensions": "4.0.0",
          "System.Resources.ResourceManager": "4.0.0",
          "System.Runtime": "4.0.20",
          "System.Runtime.Extensions": "4.0.10",
          "System.Runtime.InteropServices": "4.0.20",
          "System.Threading": "4.0.10"
        },
        "compile": {
          "ref/dotnet/Microsoft.VisualBasic.dll": {}
        },
        "runtime": {
          "lib/dotnet/Microsoft.VisualBasic.dll": {}
        }
      },
      "Microsoft.Win32.Primitives/4.0.0": {
        "dependencies": {
          "System.Runtime": "4.0.20",
          "System.Runtime.InteropServices": "4.0.20"
        },
        "compile": {
          "ref/dotnet/Microsoft.Win32.Primitives.dll": {}
        },
        "runtime": {
          "lib/dotnet/Microsoft.Win32.Primitives.dll": {}
        }
      },
      "System.AppContext/4.0.1-beta-23504": {
        "dependencies": {
          "System.Runtime": "4.0.0"
        },
        "compile": {
          "ref/dotnet5.4/System.AppContext.dll": {}
        },
        "runtime": {
          "lib/DNXCore50/System.AppContext.dll": {}
        }
      },
      "System.Collections/4.0.11-beta-23504": {
        "dependencies": {
          "System.Runtime": "4.0.21-beta-23504"
        },
        "compile": {
          "ref/dotnet5.4/System.Collections.dll": {}
        },
        "runtime": {
          "lib/DNXCore50/System.Collections.dll": {}
        }
      },
      "System.Collections.Concurrent/4.0.10": {
        "dependencies": {
          "System.Collections": "4.0.10",
          "System.Diagnostics.Debug": "4.0.10",
          "System.Diagnostics.Tracing": "4.0.20",
          "System.Globalization": "4.0.10",
          "System.Resources.ResourceManager": "4.0.0",
          "System.Runtime": "4.0.20",
          "System.Runtime.Extensions": "4.0.10",
          "System.Threading": "4.0.10",
          "System.Threading.Tasks": "4.0.10"
        },
        "compile": {
          "ref/dotnet/System.Collections.Concurrent.dll": {}
        },
        "runtime": {
          "lib/dotnet/System.Collections.Concurrent.dll": {}
        }
      },
      "System.Collections.Immutable/1.1.37": {
        "dependencies": {
          "System.Collections": "4.0.0",
          "System.Diagnostics.Debug": "4.0.0",
          "System.Globalization": "4.0.0",
          "System.Linq": "4.0.0",
          "System.Resources.ResourceManager": "4.0.0",
          "System.Runtime": "4.0.0",
          "System.Runtime.Extensions": "4.0.0",
          "System.Threading": "4.0.0"
        },
        "compile": {
          "lib/dotnet/System.Collections.Immutable.dll": {}
        },
        "runtime": {
          "lib/dotnet/System.Collections.Immutable.dll": {}
        }
      },
      "System.Collections.NonGeneric/4.0.0": {
        "dependencies": {
          "System.Diagnostics.Debug": "4.0.10",
          "System.Globalization": "4.0.10",
          "System.Resources.ResourceManager": "4.0.0",
          "System.Runtime": "4.0.20",
          "System.Runtime.Extensions": "4.0.10",
          "System.Threading": "4.0.10"
        },
        "compile": {
          "ref/dotnet/System.Collections.NonGeneric.dll": {}
        },
        "runtime": {
          "lib/dotnet/System.Collections.NonGeneric.dll": {}
        }
      },
      "System.ComponentModel.EventBasedAsync/4.0.10": {
        "dependencies": {
          "System.Resources.ResourceManager": "4.0.0",
          "System.Runtime": "4.0.20",
          "System.Threading": "4.0.10",
          "System.Threading.Tasks": "4.0.10"
        },
        "compile": {
          "ref/dotnet/System.ComponentModel.EventBasedAsync.dll": {}
        },
        "runtime": {
          "lib/dotnet/System.ComponentModel.EventBasedAsync.dll": {}
        }
      },
      "System.Console/4.0.0-beta-23504": {
        "dependencies": {
          "System.IO": "4.0.0",
          "System.Runtime": "4.0.0"
        },
        "compile": {
          "ref/dotnet5.4/System.Console.dll": {}
        }
      },
      "System.Diagnostics.Contracts/4.0.1-beta-23504": {
        "dependencies": {
          "System.Runtime": "4.0.0"
        },
        "compile": {
          "ref/dotnet5.1/System.Diagnostics.Contracts.dll": {}
        },
        "runtime": {
          "lib/DNXCore50/System.Diagnostics.Contracts.dll": {}
        }
      },
      "System.Diagnostics.Debug/4.0.11-beta-23504": {
        "dependencies": {
          "System.Runtime": "4.0.0"
        },
        "compile": {
          "ref/dotnet5.4/System.Diagnostics.Debug.dll": {}
        }
      },
      "System.Diagnostics.FileVersionInfo/4.0.0-beta-23504": {
        "dependencies": {
          "System.Runtime": "4.0.0"
        },
        "compile": {
          "ref/dotnet5.4/System.Diagnostics.FileVersionInfo.dll": {}
        }
      },
      "System.Diagnostics.Process/4.1.0-beta-23504": {
        "dependencies": {
          "System.IO": "4.0.0",
          "System.Runtime": "4.0.0",
          "System.Runtime.Handles": "4.0.0",
          "System.Text.Encoding": "4.0.0"
        },
        "compile": {
          "ref/dotnet5.5/System.Diagnostics.Process.dll": {}
        }
      },
      "System.Diagnostics.StackTrace/4.0.1-beta-23504": {
        "dependencies": {
          "System.Reflection": "4.0.0",
          "System.Runtime": "4.0.0"
        },
        "compile": {
          "ref/dotnet5.4/System.Diagnostics.StackTrace.dll": {}
        },
        "runtime": {
          "lib/DNXCore50/System.Diagnostics.StackTrace.dll": {}
        }
      },
      "System.Diagnostics.Tools/4.0.1-beta-23504": {
        "dependencies": {
          "System.Runtime": "4.0.0"
        },
        "compile": {
          "ref/dotnet5.1/System.Diagnostics.Tools.dll": {}
        },
        "runtime": {
          "lib/DNXCore50/System.Diagnostics.Tools.dll": {}
        }
      },
      "System.Diagnostics.Tracing/4.0.21-beta-23504": {
        "dependencies": {
          "System.Runtime": "4.0.0"
        },
        "compile": {
          "ref/dotnet5.4/System.Diagnostics.Tracing.dll": {}
        },
        "runtime": {
          "lib/DNXCore50/System.Diagnostics.Tracing.dll": {}
        }
      },
      "System.Dynamic.Runtime/4.0.11-beta-23504": {
        "dependencies": {
          "System.Collections": "4.0.10",
          "System.Diagnostics.Debug": "4.0.10",
          "System.Globalization": "4.0.10",
          "System.Linq": "4.0.0",
          "System.Linq.Expressions": "4.0.10",
          "System.ObjectModel": "4.0.10",
          "System.Reflection": "4.0.10",
          "System.Reflection.Emit": "4.0.0",
          "System.Reflection.Emit.ILGeneration": "4.0.0",
          "System.Reflection.Primitives": "4.0.0",
          "System.Reflection.TypeExtensions": "4.0.0",
          "System.Resources.ResourceManager": "4.0.0",
          "System.Runtime": "4.0.20",
          "System.Runtime.Extensions": "4.0.10",
          "System.Threading": "4.0.10"
        },
        "compile": {
          "ref/dotnet5.4/System.Dynamic.Runtime.dll": {}
        },
        "runtime": {
          "lib/DNXCore50/System.Dynamic.Runtime.dll": {}
        }
      },
      "System.Globalization/4.0.11-beta-23504": {
        "dependencies": {
          "System.Runtime": "4.0.0"
        },
        "compile": {
          "ref/dotnet5.4/System.Globalization.dll": {}
        },
        "runtime": {
          "lib/DNXCore50/System.Globalization.dll": {}
        }
      },
      "System.Globalization.Calendars/4.0.1-beta-23504": {
        "dependencies": {
          "System.Globalization": "4.0.0",
          "System.Runtime": "4.0.0"
        },
        "compile": {
          "ref/dotnet5.4/System.Globalization.Calendars.dll": {}
        },
        "runtime": {
          "lib/DNXCore50/System.Globalization.Calendars.dll": {}
        }
      },
      "System.IO/4.0.11-beta-23504": {
        "dependencies": {
          "System.Runtime": "4.0.20",
          "System.Text.Encoding": "4.0.0",
          "System.Threading.Tasks": "4.0.0"
        },
        "compile": {
          "ref/dotnet5.4/System.IO.dll": {}
        },
        "runtime": {
          "lib/DNXCore50/System.IO.dll": {}
        }
      },
      "System.IO.FileSystem/4.0.1-beta-23504": {
        "dependencies": {
          "System.IO": "4.0.0",
          "System.IO.FileSystem.Primitives": "4.0.0",
          "System.Runtime": "4.0.0",
          "System.Runtime.Handles": "4.0.0",
          "System.Text.Encoding": "4.0.0",
          "System.Threading.Tasks": "4.0.0"
        },
        "compile": {
          "ref/dotnet5.4/System.IO.FileSystem.dll": {}
        }
      },
      "System.IO.FileSystem.Primitives/4.0.1-beta-23504": {
        "dependencies": {
          "System.Runtime": "4.0.20"
        },
        "compile": {
          "ref/dotnet5.4/System.IO.FileSystem.Primitives.dll": {}
        },
        "runtime": {
          "lib/dotnet5.4/System.IO.FileSystem.Primitives.dll": {}
        }
      },
      "System.IO.FileSystem.Watcher/4.0.0-beta-23504": {
        "dependencies": {
          "System.Runtime": "4.0.0"
        },
        "compile": {
          "ref/dotnet5.4/System.IO.FileSystem.Watcher.dll": {}
        }
      },
      "System.IO.Pipes/4.0.0-beta-23504": {
        "dependencies": {
          "System.IO": "4.0.0",
          "System.Runtime": "4.0.0",
          "System.Runtime.Handles": "4.0.0",
          "System.Security.Principal": "4.0.0",
          "System.Threading.Tasks": "4.0.0"
        },
        "compile": {
          "ref/dotnet5.4/System.IO.Pipes.dll": {}
        }
      },
      "System.Linq/4.0.1-beta-23504": {
        "dependencies": {
          "System.Collections": "4.0.10",
          "System.Diagnostics.Debug": "4.0.10",
          "System.Resources.ResourceManager": "4.0.0",
          "System.Runtime": "4.0.20",
          "System.Runtime.Extensions": "4.0.10"
        },
        "compile": {
          "ref/dotnet5.1/System.Linq.dll": {}
        },
        "runtime": {
          "lib/dotnet5.4/System.Linq.dll": {}
        }
      },
      "System.Linq.Expressions/4.0.10": {
        "dependencies": {
          "System.Collections": "4.0.0",
          "System.Diagnostics.Debug": "4.0.0",
          "System.Globalization": "4.0.0",
          "System.IO": "4.0.0",
          "System.Linq": "4.0.0",
          "System.ObjectModel": "4.0.0",
          "System.Reflection": "4.0.0",
          "System.Reflection.Emit": "4.0.0",
          "System.Reflection.Extensions": "4.0.0",
          "System.Reflection.Primitives": "4.0.0",
          "System.Reflection.TypeExtensions": "4.0.0",
          "System.Resources.ResourceManager": "4.0.0",
          "System.Runtime": "4.0.20",
          "System.Runtime.Extensions": "4.0.0",
          "System.Threading": "4.0.0"
        },
        "compile": {
          "ref/dotnet/System.Linq.Expressions.dll": {}
        },
        "runtime": {
          "lib/DNXCore50/System.Linq.Expressions.dll": {}
        }
      },
      "System.Net.NameResolution/4.0.0-beta-23504": {
        "dependencies": {
          "System.Net.Primitives": "4.0.10",
          "System.Runtime": "4.0.0",
          "System.Threading.Tasks": "4.0.0"
        },
        "compile": {
          "ref/dotnet5.4/System.Net.NameResolution.dll": {}
        }
      },
      "System.Net.Primitives/4.0.10": {
        "dependencies": {
          "System.Private.Networking": "4.0.0"
        },
        "compile": {
          "ref/dotnet/System.Net.Primitives.dll": {}
        },
        "runtime": {
          "lib/DNXCore50/System.Net.Primitives.dll": {}
        }
      },
      "System.Net.Sockets/4.1.0-beta-23504": {
        "dependencies": {
          "System.IO": "4.0.0",
          "System.Net.Primitives": "4.0.10",
          "System.Runtime": "4.0.0",
          "System.Threading.Tasks": "4.0.0"
        },
        "compile": {
          "ref/dotnet5.5/System.Net.Sockets.dll": {}
        }
      },
      "System.ObjectModel/4.0.11-beta-23504": {
        "dependencies": {
          "System.Collections": "4.0.10",
          "System.Diagnostics.Debug": "4.0.10",
          "System.Resources.ResourceManager": "4.0.0",
          "System.Runtime": "4.0.20",
          "System.Threading": "4.0.10"
        },
        "compile": {
          "ref/dotnet5.4/System.ObjectModel.dll": {}
        },
        "runtime": {
          "lib/dotnet5.4/System.ObjectModel.dll": {}
        }
      },
      "System.Private.DataContractSerialization/4.1.0-beta-23504": {
        "compile": {
          "ref/dnxcore50/_._": {}
        }
      },
      "System.Private.Networking/4.0.0": {
        "dependencies": {
          "Microsoft.Win32.Primitives": "4.0.0",
          "System.Collections": "4.0.10",
          "System.Collections.Concurrent": "4.0.0",
          "System.Collections.NonGeneric": "4.0.0",
          "System.ComponentModel.EventBasedAsync": "4.0.10",
          "System.Diagnostics.Debug": "4.0.10",
          "System.Diagnostics.Tracing": "4.0.20",
          "System.Globalization": "4.0.10",
          "System.IO": "4.0.10",
          "System.IO.FileSystem": "4.0.0",
          "System.IO.FileSystem.Primitives": "4.0.0",
          "System.Resources.ResourceManager": "4.0.0",
          "System.Runtime": "4.0.20",
          "System.Runtime.Extensions": "4.0.10",
          "System.Runtime.Handles": "4.0.0",
          "System.Runtime.InteropServices": "4.0.20",
          "System.Threading": "4.0.10",
          "System.Threading.Overlapped": "4.0.0",
          "System.Threading.Tasks": "4.0.10"
        },
        "compile": {
          "ref/dnxcore50/_._": {}
        },
        "runtime": {
          "lib/DNXCore50/System.Private.Networking.dll": {}
        }
      },
      "System.Private.Uri/4.0.1-beta-23504": {
        "compile": {
          "ref/dnxcore50/_._": {}
        }
      },
      "System.Reflection/4.1.0-beta-23504": {
        "dependencies": {
          "System.IO": "4.0.0",
          "System.Reflection.Primitives": "4.0.0",
          "System.Runtime": "4.0.20"
        },
        "compile": {
          "ref/dotnet5.4/System.Reflection.dll": {}
        },
        "runtime": {
          "lib/DNXCore50/System.Reflection.dll": {}
        }
      },
      "System.Reflection.Emit/4.0.0": {
        "dependencies": {
          "System.IO": "4.0.0",
          "System.Reflection": "4.0.0",
          "System.Reflection.Emit.ILGeneration": "4.0.0",
          "System.Reflection.Primitives": "4.0.0",
          "System.Runtime": "4.0.0"
        },
        "compile": {
          "ref/dotnet/System.Reflection.Emit.dll": {}
        },
        "runtime": {
          "lib/DNXCore50/System.Reflection.Emit.dll": {}
        }
      },
      "System.Reflection.Emit.ILGeneration/4.0.0": {
        "dependencies": {
          "System.Reflection": "4.0.0",
          "System.Reflection.Primitives": "4.0.0",
          "System.Runtime": "4.0.0"
        },
        "compile": {
          "ref/dotnet/System.Reflection.Emit.ILGeneration.dll": {}
        },
        "runtime": {
          "lib/DNXCore50/System.Reflection.Emit.ILGeneration.dll": {}
        }
      },
      "System.Reflection.Extensions/4.0.1-beta-23504": {
        "dependencies": {
          "System.Reflection": "4.0.0",
          "System.Runtime": "4.0.0"
        },
        "compile": {
          "ref/dotnet5.1/System.Reflection.Extensions.dll": {}
        },
        "runtime": {
          "lib/DNXCore50/System.Reflection.Extensions.dll": {}
        }
      },
      "System.Reflection.Metadata/1.2.0-rc2-23826": {
        "dependencies": {
          "System.Collections": "4.0.0",
          "System.Collections.Immutable": "1.1.37",
          "System.Diagnostics.Debug": "4.0.0",
          "System.IO": "4.0.0",
          "System.Linq": "4.0.0",
          "System.Reflection": "4.0.0",
          "System.Reflection.Extensions": "4.0.0",
          "System.Reflection.Primitives": "4.0.0",
          "System.Resources.ResourceManager": "4.0.0",
          "System.Runtime": "4.0.0",
          "System.Runtime.Extensions": "4.0.0",
          "System.Runtime.InteropServices": "4.0.0",
          "System.Text.Encoding": "4.0.0",
          "System.Text.Encoding.Extensions": "4.0.0",
          "System.Threading": "4.0.0"
        },
        "compile": {
          "lib/dotnet5.2/System.Reflection.Metadata.dll": {}
        },
        "runtime": {
          "lib/dotnet5.2/System.Reflection.Metadata.dll": {}
        }
      },
      "System.Reflection.Primitives/4.0.1-beta-23504": {
        "dependencies": {
          "System.Runtime": "4.0.0"
        },
        "compile": {
          "ref/dotnet5.1/System.Reflection.Primitives.dll": {}
        },
        "runtime": {
          "lib/DNXCore50/System.Reflection.Primitives.dll": {}
        }
      },
      "System.Reflection.TypeExtensions/4.0.0": {
        "dependencies": {
          "System.Reflection": "4.0.0",
          "System.Runtime": "4.0.0"
        },
        "compile": {
          "ref/dotnet/System.Reflection.TypeExtensions.dll": {}
        },
        "runtime": {
          "lib/DNXCore50/System.Reflection.TypeExtensions.dll": {}
        }
      },
      "System.Resources.ResourceManager/4.0.1-beta-23504": {
        "dependencies": {
          "System.Globalization": "4.0.0",
          "System.Reflection": "4.0.0",
          "System.Runtime": "4.0.0"
        },
        "compile": {
          "ref/dotnet5.1/System.Resources.ResourceManager.dll": {}
        },
        "runtime": {
          "lib/DNXCore50/System.Resources.ResourceManager.dll": {}
        }
      },
      "System.Runtime/4.0.21-beta-23504": {
        "dependencies": {
          "System.Private.Uri": "4.0.1-beta-23504"
        },
        "compile": {
          "ref/dotnet5.4/System.Runtime.dll": {}
        },
        "runtime": {
          "lib/DNXCore50/System.Runtime.dll": {}
        }
      },
      "System.Runtime.Extensions/4.0.11-beta-23504": {
        "dependencies": {
          "System.Runtime": "4.0.20"
        },
        "compile": {
          "ref/dotnet5.4/System.Runtime.Extensions.dll": {}
        }
      },
      "System.Runtime.Handles/4.0.1-beta-23504": {
        "dependencies": {
          "System.Runtime": "4.0.0"
        },
        "compile": {
          "ref/dotnet5.4/System.Runtime.Handles.dll": {}
        },
        "runtime": {
          "lib/DNXCore50/System.Runtime.Handles.dll": {}
        }
      },
      "System.Runtime.InteropServices/4.0.21-beta-23504": {
        "dependencies": {
          "System.Reflection": "4.0.0",
          "System.Reflection.Primitives": "4.0.0",
          "System.Runtime": "4.0.0",
          "System.Runtime.Handles": "4.0.0"
        },
        "compile": {
          "ref/dotnet5.4/System.Runtime.InteropServices.dll": {}
        },
        "runtime": {
          "lib/DNXCore50/System.Runtime.InteropServices.dll": {}
        }
      },
      "System.Runtime.Loader/4.0.0-beta-23504": {
        "dependencies": {
          "System.IO": "4.0.0",
          "System.Reflection": "4.0.0",
          "System.Runtime": "4.0.0"
        },
        "compile": {
          "ref/dotnet5.1/System.Runtime.Loader.dll": {}
        },
        "runtime": {
          "lib/DNXCore50/System.Runtime.Loader.dll": {}
        }
      },
      "System.Runtime.Numerics/4.0.1-beta-23504": {
        "dependencies": {
          "System.Globalization": "4.0.10",
          "System.Resources.ResourceManager": "4.0.0",
          "System.Runtime": "4.0.20",
          "System.Runtime.Extensions": "4.0.10"
        },
        "compile": {
          "ref/dotnet5.2/System.Runtime.Numerics.dll": {}
        },
        "runtime": {
          "lib/dotnet5.4/System.Runtime.Numerics.dll": {}
        }
      },
      "System.Runtime.Serialization.Json/4.0.1-beta-23504": {
        "dependencies": {
          "System.Private.DataContractSerialization": "4.1.0-beta-23504"
        },
        "compile": {
          "ref/dotnet5.1/System.Runtime.Serialization.Json.dll": {}
        },
        "runtime": {
          "lib/DNXCore50/System.Runtime.Serialization.Json.dll": {}
        }
      },
      "System.Security.Cryptography.Algorithms/4.0.0-beta-23504": {
        "dependencies": {
          "System.IO": "4.0.0",
          "System.Runtime": "4.0.0",
          "System.Security.Cryptography.Primitives": "4.0.0-beta-23504"
        },
        "compile": {
          "ref/dotnet5.4/System.Security.Cryptography.Algorithms.dll": {}
        }
      },
      "System.Security.Cryptography.Encoding/4.0.0-beta-23504": {
        "dependencies": {
          "System.Runtime": "4.0.0"
        },
        "compile": {
          "ref/dotnet5.4/System.Security.Cryptography.Encoding.dll": {}
        }
      },
      "System.Security.Cryptography.Primitives/4.0.0-beta-23504": {
        "dependencies": {
          "System.Diagnostics.Debug": "4.0.0",
          "System.Globalization": "4.0.0",
          "System.IO": "4.0.10",
          "System.Resources.ResourceManager": "4.0.0",
          "System.Runtime": "4.0.20",
          "System.Threading": "4.0.0",
          "System.Threading.Tasks": "4.0.0"
        },
        "compile": {
          "ref/dotnet5.4/System.Security.Cryptography.Primitives.dll": {}
        },
        "runtime": {
          "lib/dotnet5.4/System.Security.Cryptography.Primitives.dll": {}
        }
      },
      "System.Security.Cryptography.X509Certificates/4.0.0-beta-23504": {
        "dependencies": {
          "System.Runtime": "4.0.0",
          "System.Runtime.Handles": "4.0.0",
          "System.Security.Cryptography.Algorithms": "4.0.0-beta-23504",
          "System.Security.Cryptography.Encoding": "4.0.0-beta-23504"
        },
        "compile": {
          "ref/dotnet5.4/System.Security.Cryptography.X509Certificates.dll": {}
        }
      },
      "System.Security.Principal/4.0.0": {
        "dependencies": {
          "System.Runtime": "4.0.0"
        },
        "compile": {
          "ref/dotnet/System.Security.Principal.dll": {}
        },
        "runtime": {
          "lib/dotnet/System.Security.Principal.dll": {}
        }
      },
      "System.Text.Encoding/4.0.11-beta-23504": {
        "dependencies": {
          "System.Runtime": "4.0.0"
        },
        "compile": {
          "ref/dotnet5.4/System.Text.Encoding.dll": {}
        },
        "runtime": {
          "lib/DNXCore50/System.Text.Encoding.dll": {}
        }
      },
      "System.Text.Encoding.CodePages/4.0.1-beta-23504": {
        "dependencies": {
          "System.Runtime": "4.0.0",
          "System.Text.Encoding": "4.0.10"
        },
        "compile": {
          "ref/dotnet5.4/System.Text.Encoding.CodePages.dll": {}
        }
      },
      "System.Text.Encoding.Extensions/4.0.11-beta-23504": {
        "dependencies": {
          "System.Runtime": "4.0.0",
          "System.Text.Encoding": "4.0.10"
        },
        "compile": {
          "ref/dotnet5.4/System.Text.Encoding.Extensions.dll": {}
        },
        "runtime": {
          "lib/DNXCore50/System.Text.Encoding.Extensions.dll": {}
        }
      },
      "System.Text.RegularExpressions/4.0.10": {
        "dependencies": {
          "System.Collections": "4.0.10",
          "System.Globalization": "4.0.10",
          "System.Resources.ResourceManager": "4.0.0",
          "System.Runtime": "4.0.20",
          "System.Runtime.Extensions": "4.0.10",
          "System.Threading": "4.0.10"
        },
        "compile": {
          "ref/dotnet/System.Text.RegularExpressions.dll": {}
        },
        "runtime": {
          "lib/dotnet/System.Text.RegularExpressions.dll": {}
        }
      },
      "System.Threading/4.0.11-beta-23504": {
        "dependencies": {
          "System.Runtime": "4.0.0",
          "System.Threading.Tasks": "4.0.0"
        },
        "compile": {
          "ref/dotnet5.4/System.Threading.dll": {}
        }
      },
      "System.Threading.Overlapped/4.0.0": {
        "dependencies": {
          "System.Runtime": "4.0.0",
          "System.Runtime.Handles": "4.0.0"
        },
        "compile": {
          "ref/dotnet/System.Threading.Overlapped.dll": {}
        },
        "runtime": {
          "lib/DNXCore50/System.Threading.Overlapped.dll": {}
        }
      },
      "System.Threading.Tasks/4.0.11-beta-23504": {
        "dependencies": {
          "System.Runtime": "4.0.0"
        },
        "compile": {
          "ref/dotnet5.4/System.Threading.Tasks.dll": {}
        },
        "runtime": {
          "lib/DNXCore50/System.Threading.Tasks.dll": {}
        }
      },
      "System.Threading.Tasks.Parallel/4.0.1-beta-23504": {
        "dependencies": {
          "System.Collections.Concurrent": "4.0.10",
          "System.Diagnostics.Debug": "4.0.10",
          "System.Diagnostics.Tracing": "4.0.20",
          "System.Resources.ResourceManager": "4.0.0",
          "System.Runtime": "4.0.20",
          "System.Runtime.Extensions": "4.0.10",
          "System.Threading": "4.0.10",
          "System.Threading.Tasks": "4.0.10"
        },
        "compile": {
          "ref/dotnet5.2/System.Threading.Tasks.Parallel.dll": {}
        },
        "runtime": {
          "lib/dotnet5.4/System.Threading.Tasks.Parallel.dll": {}
        }
      },
      "System.Threading.Thread/4.0.0-beta-23504": {
        "dependencies": {
          "System.Runtime": "4.0.0"
        },
        "compile": {
          "ref/dotnet5.4/System.Threading.Thread.dll": {}
        },
        "runtime": {
          "lib/DNXCore50/System.Threading.Thread.dll": {}
        }
      },
      "System.Threading.Timer/4.0.1-beta-23504": {
        "dependencies": {
          "System.Runtime": "4.0.0"
        },
        "compile": {
          "ref/dotnet5.3/System.Threading.Timer.dll": {}
        },
        "runtime": {
          "lib/DNXCore50/System.Threading.Timer.dll": {}
        }
      },
      "System.Xml.ReaderWriter/4.0.10": {
        "dependencies": {
          "System.Collections": "4.0.10",
          "System.Diagnostics.Debug": "4.0.10",
          "System.Globalization": "4.0.10",
          "System.IO": "4.0.10",
          "System.IO.FileSystem": "4.0.0",
          "System.IO.FileSystem.Primitives": "4.0.0",
          "System.Resources.ResourceManager": "4.0.0",
          "System.Runtime": "4.0.20",
          "System.Runtime.Extensions": "4.0.10",
          "System.Runtime.InteropServices": "4.0.20",
          "System.Text.Encoding": "4.0.10",
          "System.Text.Encoding.Extensions": "4.0.10",
          "System.Text.RegularExpressions": "4.0.10",
          "System.Threading.Tasks": "4.0.10"
        },
        "compile": {
          "ref/dotnet/System.Xml.ReaderWriter.dll": {}
        },
        "runtime": {
          "lib/dotnet/System.Xml.ReaderWriter.dll": {}
        }
      },
      "System.Xml.XDocument/4.0.11-beta-23504": {
        "dependencies": {
          "System.Collections": "4.0.10",
          "System.Diagnostics.Debug": "4.0.10",
          "System.Diagnostics.Tools": "4.0.0",
          "System.Globalization": "4.0.10",
          "System.IO": "4.0.10",
          "System.Reflection": "4.0.10",
          "System.Resources.ResourceManager": "4.0.0",
          "System.Runtime": "4.0.20",
          "System.Runtime.Extensions": "4.0.10",
          "System.Text.Encoding": "4.0.10",
          "System.Threading": "4.0.10",
          "System.Xml.ReaderWriter": "4.0.10"
        },
        "compile": {
          "ref/dotnet5.4/System.Xml.XDocument.dll": {}
        },
        "runtime": {
          "lib/dotnet5.4/System.Xml.XDocument.dll": {}
        }
      },
      "System.Xml.XmlDocument/4.0.1-beta-23504": {
        "dependencies": {
          "System.Collections": "4.0.10",
          "System.Diagnostics.Debug": "4.0.10",
          "System.Globalization": "4.0.10",
          "System.IO": "4.0.10",
          "System.Resources.ResourceManager": "4.0.0",
          "System.Runtime": "4.0.20",
          "System.Runtime.Extensions": "4.0.10",
          "System.Text.Encoding": "4.0.10",
          "System.Threading": "4.0.10",
          "System.Xml.ReaderWriter": "4.0.10"
        },
        "compile": {
          "ref/dotnet5.4/System.Xml.XmlDocument.dll": {}
        },
        "runtime": {
          "lib/dotnet5.4/System.Xml.XmlDocument.dll": {}
        }
      },
      "System.Xml.XPath/4.0.1-beta-23504": {
        "dependencies": {
          "System.Collections": "4.0.10",
          "System.Diagnostics.Debug": "4.0.10",
          "System.Globalization": "4.0.10",
          "System.IO": "4.0.10",
          "System.Resources.ResourceManager": "4.0.0",
          "System.Runtime": "4.0.20",
          "System.Runtime.Extensions": "4.0.10",
          "System.Threading": "4.0.10",
          "System.Xml.ReaderWriter": "4.0.10"
        },
        "compile": {
          "ref/dotnet5.4/System.Xml.XPath.dll": {}
        },
        "runtime": {
          "lib/dotnet5.4/System.Xml.XPath.dll": {}
        }
      },
      "System.Xml.XPath.XDocument/4.0.1-beta-23504": {
        "dependencies": {
          "System.Diagnostics.Debug": "4.0.10",
          "System.Linq": "4.0.0",
          "System.Resources.ResourceManager": "4.0.0",
          "System.Runtime": "4.0.20",
          "System.Runtime.Extensions": "4.0.10",
          "System.Threading": "4.0.10",
          "System.Xml.ReaderWriter": "4.0.10",
          "System.Xml.XDocument": "4.0.10",
          "System.Xml.XPath": "4.0.1-beta-23504"
        },
        "compile": {
          "ref/dotnet5.4/System.Xml.XPath.XDocument.dll": {}
        },
        "runtime": {
          "lib/dotnet5.4/System.Xml.XPath.XDocument.dll": {}
        }
      }
    },
    "DNXCore,Version=v5.0/osx.10.10-x64": {
      "Microsoft.NETCore.Platforms/1.0.1-beta-23504": {
        "dependencies": {
          "Microsoft.NETCore.Targets": "1.0.1-beta-23504"
        }
      },
      "Microsoft.NETCore.Portable.Compatibility/1.0.1-beta-23504": {
        "dependencies": {
          "Microsoft.NETCore.Runtime": "1.0.1-beta-23504"
        },
        "compile": {
          "ref/dotnet/System.ComponentModel.DataAnnotations.dll": {},
          "ref/dotnet/System.Core.dll": {},
          "ref/dotnet/System.Net.dll": {},
          "ref/dotnet/System.Numerics.dll": {},
          "ref/dotnet/System.Runtime.Serialization.dll": {},
          "ref/dotnet/System.ServiceModel.Web.dll": {},
          "ref/dotnet/System.ServiceModel.dll": {},
          "ref/dotnet/System.Windows.dll": {},
          "ref/dotnet/System.Xml.Linq.dll": {},
          "ref/dotnet/System.Xml.Serialization.dll": {},
          "ref/dotnet/System.Xml.dll": {},
          "ref/dotnet/System.dll": {},
          "ref/dotnet/mscorlib.dll": {}
        },
        "runtime": {
          "lib/dnxcore50/System.ComponentModel.DataAnnotations.dll": {},
          "lib/dnxcore50/System.Core.dll": {},
          "lib/dnxcore50/System.Net.dll": {},
          "lib/dnxcore50/System.Numerics.dll": {},
          "lib/dnxcore50/System.Runtime.Serialization.dll": {},
          "lib/dnxcore50/System.ServiceModel.Web.dll": {},
          "lib/dnxcore50/System.ServiceModel.dll": {},
          "lib/dnxcore50/System.Windows.dll": {},
          "lib/dnxcore50/System.Xml.Linq.dll": {},
          "lib/dnxcore50/System.Xml.Serialization.dll": {},
          "lib/dnxcore50/System.Xml.dll": {},
          "lib/dnxcore50/System.dll": {}
        }
      },
      "Microsoft.NETCore.Runtime/1.0.1-beta-23504": {
        "dependencies": {
          "Microsoft.NETCore.Runtime.CoreCLR": "1.0.1-beta-23504",
          "Microsoft.NETCore.Runtime.Native": "1.0.1-beta-23504"
        }
      },
      "Microsoft.NETCore.Runtime.CoreCLR/1.0.1-beta-23504": {
        "dependencies": {
          "Microsoft.NETCore.Windows.ApiSets": "1.0.1-beta-23504",
          "System.Collections": "[4.0.11-beta-23504]",
          "System.Diagnostics.Contracts": "[4.0.1-beta-23504]",
          "System.Diagnostics.Debug": "[4.0.11-beta-23504]",
          "System.Diagnostics.StackTrace": "[4.0.1-beta-23504]",
          "System.Diagnostics.Tools": "[4.0.1-beta-23504]",
          "System.Diagnostics.Tracing": "[4.0.21-beta-23504]",
          "System.Globalization": "[4.0.11-beta-23504]",
          "System.Globalization.Calendars": "[4.0.1-beta-23504]",
          "System.IO": "[4.0.11-beta-23504]",
          "System.ObjectModel": "[4.0.11-beta-23504]",
          "System.Private.Uri": "[4.0.1-beta-23504]",
          "System.Reflection": "[4.1.0-beta-23504]",
          "System.Reflection.Extensions": "[4.0.1-beta-23504]",
          "System.Reflection.Primitives": "[4.0.1-beta-23504]",
          "System.Resources.ResourceManager": "[4.0.1-beta-23504]",
          "System.Runtime": "[4.0.21-beta-23504]",
          "System.Runtime.Extensions": "[4.0.11-beta-23504]",
          "System.Runtime.Handles": "[4.0.1-beta-23504]",
          "System.Runtime.InteropServices": "[4.0.21-beta-23504]",
          "System.Text.Encoding": "[4.0.11-beta-23504]",
          "System.Text.Encoding.Extensions": "[4.0.11-beta-23504]",
          "System.Threading": "[4.0.11-beta-23504]",
          "System.Threading.Tasks": "[4.0.11-beta-23504]",
          "System.Threading.Timer": "[4.0.1-beta-23504]",
          "runtime.osx.10.10-x64.Microsoft.NETCore.Runtime.CoreCLR": "1.0.1-beta-23504"
        }
      },
      "Microsoft.NETCore.Runtime.Native/1.0.1-beta-23504": {
        "dependencies": {
          "System.Collections": "[4.0.11-beta-23504]",
          "System.Diagnostics.Contracts": "[4.0.1-beta-23504]",
          "System.Diagnostics.Debug": "[4.0.11-beta-23504]",
          "System.Diagnostics.StackTrace": "[4.0.1-beta-23504]",
          "System.Diagnostics.Tools": "[4.0.1-beta-23504]",
          "System.Diagnostics.Tracing": "[4.0.21-beta-23504]",
          "System.Globalization": "[4.0.11-beta-23504]",
          "System.Globalization.Calendars": "[4.0.1-beta-23504]",
          "System.IO": "[4.0.11-beta-23504]",
          "System.ObjectModel": "[4.0.11-beta-23504]",
          "System.Private.Uri": "[4.0.1-beta-23504]",
          "System.Reflection": "[4.1.0-beta-23504]",
          "System.Reflection.Extensions": "[4.0.1-beta-23504]",
          "System.Reflection.Primitives": "[4.0.1-beta-23504]",
          "System.Resources.ResourceManager": "[4.0.1-beta-23504]",
          "System.Runtime": "[4.0.21-beta-23504]",
          "System.Runtime.Extensions": "[4.0.11-beta-23504]",
          "System.Runtime.Handles": "[4.0.1-beta-23504]",
          "System.Runtime.InteropServices": "[4.0.21-beta-23504]",
          "System.Text.Encoding": "[4.0.11-beta-23504]",
          "System.Text.Encoding.Extensions": "[4.0.11-beta-23504]",
          "System.Threading": "[4.0.11-beta-23504]",
          "System.Threading.Tasks": "[4.0.11-beta-23504]",
          "System.Threading.Timer": "[4.0.1-beta-23504]"
        }
      },
      "Microsoft.NETCore.Targets/1.0.1-beta-23504": {
        "dependencies": {
          "Microsoft.NETCore.Targets.DNXCore": "5.0.0-beta-23504"
        }
      },
      "Microsoft.NETCore.Targets.DNXCore/5.0.0-beta-23504": {},
      "Microsoft.NETCore.TestHost/1.0.0-beta-23504": {
        "dependencies": {
          "runtime.osx.10.10-x64.Microsoft.NETCore.TestHost": "1.0.0-beta-23504"
        }
      },
      "Microsoft.NETCore.Windows.ApiSets/1.0.1-beta-23504": {},
      "Microsoft.VisualBasic/10.0.1-beta-23504": {
        "dependencies": {
          "System.Collections": "4.0.10",
          "System.Diagnostics.Debug": "4.0.10",
          "System.Dynamic.Runtime": "4.0.10",
          "System.Globalization": "4.0.10",
          "System.Linq": "4.0.0",
          "System.Linq.Expressions": "4.0.10",
          "System.ObjectModel": "4.0.10",
          "System.Reflection": "4.0.10",
          "System.Reflection.Extensions": "4.0.0",
          "System.Reflection.Primitives": "4.0.0",
          "System.Reflection.TypeExtensions": "4.0.0",
          "System.Resources.ResourceManager": "4.0.0",
          "System.Runtime": "4.0.20",
          "System.Runtime.Extensions": "4.0.10",
          "System.Runtime.InteropServices": "4.0.20",
          "System.Threading": "4.0.10"
        },
        "compile": {
          "ref/dotnet5.2/Microsoft.VisualBasic.dll": {}
        },
        "runtime": {
          "lib/dotnet5.4/Microsoft.VisualBasic.dll": {}
        }
      },
      "Microsoft.Win32.Primitives/4.0.1-beta-23504": {
        "dependencies": {
          "System.Runtime": "4.0.0",
          "runtime.unix.Microsoft.Win32.Primitives": "4.0.1-beta-23504"
        },
        "compile": {
          "ref/dotnet5.4/Microsoft.Win32.Primitives.dll": {}
        }
      },
      "runtime.any.System.Linq.Expressions/4.0.11-beta-23504": {
        "dependencies": {
          "System.Collections": "4.0.10",
          "System.Diagnostics.Debug": "4.0.10",
          "System.Globalization": "4.0.10",
          "System.IO": "4.0.10",
          "System.Linq": "4.0.0",
          "System.ObjectModel": "4.0.10",
          "System.Reflection": "4.0.10",
          "System.Reflection.Emit": "4.0.0",
          "System.Reflection.Emit.ILGeneration": "4.0.0",
          "System.Reflection.Emit.Lightweight": "4.0.0",
          "System.Reflection.Extensions": "4.0.0",
          "System.Reflection.Primitives": "4.0.0",
          "System.Reflection.TypeExtensions": "4.0.0",
          "System.Resources.ResourceManager": "4.0.0",
          "System.Runtime": "4.0.20",
          "System.Runtime.Extensions": "4.0.10",
          "System.Threading": "4.0.10"
        },
        "compile": {
          "ref/dotnet/_._": {}
        },
        "runtime": {
          "lib/DNXCore50/System.Linq.Expressions.dll": {}
        }
      },
      "runtime.osx.10.10-x64.Microsoft.NETCore.Runtime.CoreCLR/1.0.1-beta-23504": {
        "compile": {
          "ref/dotnet/_._": {}
        },
        "runtime": {
          "runtimes/osx.10.10-x64/lib/dotnet/mscorlib.dll": {}
        },
        "native": {
          "runtimes/osx.10.10-x64/native/System.Globalization.Native.dylib": {},
          "runtimes/osx.10.10-x64/native/System.Native.dylib": {},
          "runtimes/osx.10.10-x64/native/System.Net.Http.Native.dylib": {},
          "runtimes/osx.10.10-x64/native/System.Security.Cryptography.Native.dylib": {},
          "runtimes/osx.10.10-x64/native/libcoreclr.dylib": {},
          "runtimes/osx.10.10-x64/native/libdbgshim.dylib": {},
          "runtimes/osx.10.10-x64/native/libmscordaccore.dylib": {},
          "runtimes/osx.10.10-x64/native/libmscordbi.dylib": {},
          "runtimes/osx.10.10-x64/native/libprotojit.dylib": {},
          "runtimes/osx.10.10-x64/native/libsos.dylib": {}
        }
      },
      "runtime.osx.10.10-x64.Microsoft.NETCore.TestHost/1.0.0-beta-23504": {
        "native": {
          "runtimes/osx.10.10-x64/native/corerun": {}
        }
      },
      "runtime.osx.10.10.System.Diagnostics.Process/4.1.0-beta-23504": {
        "dependencies": {
          "Microsoft.Win32.Primitives": "4.0.0",
          "System.Collections": "4.0.10",
          "System.Diagnostics.Debug": "4.0.10",
          "System.Globalization": "4.0.10",
          "System.IO": "4.0.10",
          "System.IO.FileSystem": "4.0.0",
          "System.IO.FileSystem.Primitives": "4.0.0",
          "System.Resources.ResourceManager": "4.0.0",
          "System.Runtime": "4.0.20",
          "System.Runtime.Extensions": "4.0.10",
          "System.Runtime.Handles": "4.0.0",
          "System.Runtime.InteropServices": "4.0.20",
          "System.Text.Encoding": "4.0.10",
          "System.Text.Encoding.Extensions": "4.0.10",
          "System.Threading": "4.0.10",
          "System.Threading.Tasks": "4.0.10",
          "System.Threading.ThreadPool": "4.0.10-beta-23504"
        },
        "compile": {
          "ref/dotnet/_._": {}
        },
        "runtime": {
          "runtimes/unix/lib/dotnet5.5/System.Diagnostics.Process.dll": {}
        }
      },
      "runtime.osx.10.10.System.IO.FileSystem/4.0.1-beta-23504": {
        "dependencies": {
          "System.Collections": "4.0.10",
          "System.Diagnostics.Debug": "4.0.10",
          "System.IO": "4.0.10",
          "System.IO.FileSystem.Primitives": "4.0.0",
          "System.Resources.ResourceManager": "4.0.0",
          "System.Runtime": "4.0.20",
          "System.Runtime.Extensions": "4.0.10",
          "System.Runtime.Handles": "4.0.0",
          "System.Runtime.InteropServices": "4.0.20",
          "System.Text.Encoding": "4.0.10",
          "System.Text.Encoding.Extensions": "4.0.10",
          "System.Threading": "4.0.10",
          "System.Threading.Tasks": "4.0.10"
        },
        "compile": {
          "ref/dotnet/_._": {}
        },
        "runtime": {
          "runtimes/osx.10.10/lib/dotnet5.4/System.IO.FileSystem.dll": {}
        }
      },
      "runtime.osx.10.10.System.IO.FileSystem.Watcher/4.0.0-beta-23504": {
        "dependencies": {
          "System.Collections": "4.0.10",
          "System.IO.FileSystem": "4.0.0",
          "System.IO.FileSystem.Primitives": "4.0.0",
          "System.Resources.ResourceManager": "4.0.0",
          "System.Runtime": "4.0.20",
          "System.Runtime.Extensions": "4.0.10",
          "System.Runtime.Handles": "4.0.0",
          "System.Runtime.InteropServices": "4.0.20",
          "System.Threading": "4.0.10",
          "System.Threading.Tasks": "4.0.10",
          "System.Threading.Thread": "4.0.0-beta-23504"
        },
        "compile": {
          "ref/dotnet/_._": {}
        },
        "runtime": {
          "runtimes/unix/lib/dotnet5.4/System.IO.FileSystem.Watcher.dll": {}
        }
      },
      "runtime.osx.10.10.System.Net.NameResolution/4.0.0-beta-23504": {
        "dependencies": {
          "System.Collections": "4.0.0",
          "System.Diagnostics.Tracing": "4.0.0",
          "System.Globalization": "4.0.0",
          "System.Net.Primitives": "4.0.10",
          "System.Resources.ResourceManager": "4.0.0",
          "System.Runtime": "4.0.20",
          "System.Runtime.Extensions": "4.0.10",
          "System.Runtime.InteropServices": "4.0.20",
          "System.Security.Principal.Windows": "4.0.0-beta-23504",
          "System.Threading": "4.0.0",
          "System.Threading.Tasks": "4.0.0"
        },
        "compile": {
          "ref/dotnet/_._": {}
        },
        "runtime": {
          "runtimes/unix/lib/dnxcore50/System.Net.NameResolution.dll": {}
        }
      },
      "runtime.osx.10.10.System.Net.Primitives/4.0.11-beta-23504": {
        "dependencies": {
          "Microsoft.Win32.Primitives": "4.0.0",
          "System.Collections": "4.0.0",
          "System.Collections.NonGeneric": "4.0.0",
          "System.Diagnostics.Tracing": "4.0.20",
          "System.Globalization": "4.0.0",
          "System.Resources.ResourceManager": "4.0.0",
          "System.Runtime": "4.0.20",
          "System.Runtime.Extensions": "4.0.10",
          "System.Runtime.Handles": "4.0.0",
          "System.Runtime.InteropServices": "4.0.20",
          "System.Threading": "4.0.0"
        },
        "compile": {
          "ref/dotnet/_._": {}
        },
        "runtime": {
          "runtimes/unix/lib/dnxcore50/System.Net.Primitives.dll": {}
        }
      },
      "runtime.osx.10.10.System.Net.Sockets/4.1.0-beta-23504": {
        "dependencies": {
          "System.Collections": "4.0.0",
          "System.Diagnostics.Tracing": "4.0.20",
          "System.Globalization": "4.0.0",
          "System.IO": "4.0.10",
          "System.Net.NameResolution": "4.0.0-beta-23504",
          "System.Net.Primitives": "4.0.10",
          "System.Resources.ResourceManager": "4.0.0",
          "System.Runtime": "4.0.20",
          "System.Runtime.Extensions": "4.0.10",
          "System.Runtime.Handles": "4.0.0",
          "System.Runtime.InteropServices": "4.0.20",
          "System.Security.Principal.Windows": "4.0.0-beta-23504",
          "System.Threading": "4.0.0",
          "System.Threading.Tasks": "4.0.10",
          "System.Threading.ThreadPool": "4.0.10-beta-23504"
        },
        "compile": {
          "ref/dotnet/_._": {}
        },
        "runtime": {
          "runtimes/osx.10.10/lib/dotnet5.5/System.Net.Sockets.dll": {}
        }
      },
      "runtime.osx.10.10.System.Runtime.Extensions/4.0.11-beta-23504": {
        "compile": {
          "ref/dotnet/_._": {}
        },
        "runtime": {
          "runtimes/unix/lib/dotnet5.4/System.Runtime.Extensions.dll": {}
        }
      },
      "runtime.osx.10.10.System.Security.Cryptography.Algorithms/4.0.0-beta-23504": {
        "dependencies": {
          "System.IO": "4.0.10",
          "System.Resources.ResourceManager": "4.0.0",
          "System.Runtime": "4.0.20",
          "System.Runtime.Handles": "4.0.0",
          "System.Runtime.InteropServices": "4.0.20",
          "System.Security.Cryptography.Primitives": "4.0.0-beta-23504",
          "System.Text.Encoding": "4.0.0",
          "System.Text.Encoding.Extensions": "4.0.0"
        },
        "compile": {
          "ref/dotnet/_._": {}
        },
        "runtime": {
          "runtimes/osx.10.10/lib/dotnet5.4/System.Security.Cryptography.Algorithms.dll": {}
        }
      },
      "runtime.unix.Microsoft.Win32.Primitives/4.0.1-beta-23504": {
        "dependencies": {
          "System.Runtime": "4.0.20",
          "System.Runtime.InteropServices": "4.0.20"
        },
        "compile": {
          "ref/dotnet/_._": {}
        },
        "runtime": {
          "runtimes/unix/lib/dotnet5.4/Microsoft.Win32.Primitives.dll": {}
        }
      },
      "runtime.unix.System.Console/4.0.0-beta-23504": {
        "dependencies": {
          "System.Collections": "4.0.10",
          "System.IO": "4.0.10",
          "System.IO.FileSystem.Primitives": "4.0.0",
          "System.Linq": "4.0.0",
          "System.Resources.ResourceManager": "4.0.0",
          "System.Runtime": "4.0.20",
          "System.Runtime.Extensions": "4.0.10",
          "System.Runtime.Handles": "4.0.0",
          "System.Runtime.InteropServices": "4.0.20",
          "System.Text.Encoding": "4.0.10",
          "System.Text.Encoding.Extensions": "4.0.10",
          "System.Threading": "4.0.10",
          "System.Threading.Tasks": "4.0.10"
        },
        "compile": {
          "ref/dotnet/_._": {}
        },
        "runtime": {
          "runtimes/unix/lib/dotnet5.4/System.Console.dll": {}
        }
      },
      "runtime.unix.System.Diagnostics.Debug/4.0.11-beta-23504": {
        "compile": {
          "ref/dotnet/_._": {}
        },
        "runtime": {
          "runtimes/unix/lib/dotnet5.4/System.Diagnostics.Debug.dll": {}
        }
      },
      "runtime.unix.System.Diagnostics.FileVersionInfo/4.0.0-beta-23504": {
        "dependencies": {
          "System.IO": "4.0.10",
          "System.IO.FileSystem": "4.0.0",
          "System.Reflection.Metadata": "1.0.22",
          "System.Runtime": "4.0.20",
          "System.Runtime.Extensions": "4.0.10"
        },
        "compile": {
          "ref/dotnet/_._": {}
        },
        "runtime": {
          "runtimes/unix/lib/dotnet5.4/System.Diagnostics.FileVersionInfo.dll": {}
        }
      },
      "runtime.unix.System.IO.Pipes/4.0.0-beta-23504": {
        "dependencies": {
          "System.Diagnostics.Debug": "4.0.10",
          "System.IO": "4.0.10",
          "System.Resources.ResourceManager": "4.0.0",
          "System.Runtime": "4.0.20",
          "System.Runtime.Extensions": "4.0.10",
          "System.Runtime.Handles": "4.0.0",
          "System.Runtime.InteropServices": "4.0.20",
          "System.Security.Principal": "4.0.0",
          "System.Threading": "4.0.10",
          "System.Threading.Tasks": "4.0.10"
        },
        "compile": {
          "ref/dotnet/_._": {}
        },
        "runtime": {
          "runtimes/unix/lib/dotnet5.4/System.IO.Pipes.dll": {}
        }
      },
      "runtime.unix.System.Private.Uri/4.0.1-beta-23504": {
        "compile": {
          "ref/dotnet/_._": {}
        },
        "runtime": {
          "runtimes/unix/lib/dotnet5.1/System.Private.Uri.dll": {}
        }
      },
      "runtime.unix.System.Security.Cryptography.Encoding/4.0.0-beta-23504": {
        "dependencies": {
          "System.Collections": "4.0.0",
          "System.Collections.Concurrent": "4.0.0",
          "System.Diagnostics.Debug": "4.0.10",
          "System.Linq": "4.0.0",
          "System.Resources.ResourceManager": "4.0.0",
          "System.Runtime": "4.0.20",
          "System.Runtime.Extensions": "4.0.10",
          "System.Runtime.Handles": "4.0.0",
          "System.Runtime.InteropServices": "4.0.20",
          "System.Security.Cryptography.Primitives": "4.0.0-beta-23504",
          "System.Text.Encoding": "4.0.0"
        },
        "compile": {
          "ref/dotnet/_._": {}
        },
        "runtime": {
          "runtimes/unix/lib/dotnet5.4/System.Security.Cryptography.Encoding.dll": {}
        }
      },
      "runtime.unix.System.Security.Cryptography.X509Certificates/4.0.0-beta-23504": {
        "dependencies": {
          "System.Collections": "4.0.10",
          "System.Globalization": "4.0.10",
          "System.Globalization.Calendars": "4.0.0",
          "System.IO": "4.0.10",
          "System.IO.FileSystem": "4.0.0",
          "System.IO.FileSystem.Primitives": "4.0.0",
          "System.IO.FileSystem.Watcher": "4.0.0-beta-23504",
          "System.Resources.ResourceManager": "4.0.0",
          "System.Runtime": "4.0.20",
          "System.Runtime.Extensions": "4.0.10",
          "System.Runtime.Handles": "4.0.0",
          "System.Runtime.InteropServices": "4.0.20",
          "System.Runtime.Numerics": "4.0.0",
          "System.Security.Cryptography.Algorithms": "4.0.0-beta-23504",
          "System.Security.Cryptography.Encoding": "4.0.0-beta-23504",
          "System.Security.Cryptography.OpenSsl": "4.0.0-beta-23504",
          "System.Security.Cryptography.Primitives": "4.0.0-beta-23504",
          "System.Text.Encoding": "4.0.10",
          "System.Threading": "4.0.10"
        },
        "compile": {
          "ref/dotnet/_._": {}
        },
        "runtime": {
          "runtimes/unix/lib/dotnet5.4/System.Security.Cryptography.X509Certificates.dll": {}
        }
      },
      "runtime.unix.System.Text.Encoding.CodePages/4.0.1-beta-23504": {
        "dependencies": {
          "System.Collections": "4.0.10",
          "System.Globalization": "4.0.10",
          "System.IO": "4.0.10",
          "System.Reflection": "4.0.10",
          "System.Resources.ResourceManager": "4.0.0",
          "System.Runtime": "4.0.20",
          "System.Runtime.Extensions": "4.0.10",
          "System.Runtime.Handles": "4.0.0",
          "System.Runtime.InteropServices": "4.0.20",
          "System.Text.Encoding": "4.0.10",
          "System.Threading": "4.0.10"
        },
        "compile": {
          "ref/dotnet/_._": {}
        },
        "runtime": {
          "runtimes/unix/lib/dotnet5.4/System.Text.Encoding.CodePages.dll": {}
        }
      },
      "runtime.unix.System.Threading/4.0.11-beta-23504": {
        "compile": {
          "ref/dotnet/_._": {}
        },
        "runtime": {
          "runtimes/unix/lib/dotnet5.4/System.Threading.dll": {}
        }
      },
      "System.AppContext/4.0.1-beta-23504": {
        "dependencies": {
          "System.Runtime": "4.0.0"
        },
        "compile": {
          "ref/dotnet5.4/System.AppContext.dll": {}
        },
        "runtime": {
          "lib/DNXCore50/System.AppContext.dll": {}
        }
      },
      "System.Collections/4.0.11-beta-23504": {
        "dependencies": {
          "System.Runtime": "4.0.21-beta-23504"
        },
        "compile": {
          "ref/dotnet5.4/System.Collections.dll": {}
        },
        "runtime": {
          "lib/DNXCore50/System.Collections.dll": {}
        }
      },
      "System.Collections.Concurrent/4.0.11-beta-23504": {
        "dependencies": {
          "System.Collections": "4.0.10",
          "System.Diagnostics.Debug": "4.0.10",
          "System.Diagnostics.Tracing": "4.0.20",
          "System.Globalization": "4.0.10",
          "System.Resources.ResourceManager": "4.0.0",
          "System.Runtime": "4.0.20",
          "System.Runtime.Extensions": "4.0.10",
          "System.Threading": "4.0.10",
          "System.Threading.Tasks": "4.0.10"
        },
        "compile": {
          "ref/dotnet5.4/System.Collections.Concurrent.dll": {}
        },
        "runtime": {
          "lib/dotnet5.4/System.Collections.Concurrent.dll": {}
        }
      },
      "System.Collections.Immutable/1.1.38-beta-23504": {
        "dependencies": {
          "System.Collections": "4.0.0",
          "System.Diagnostics.Debug": "4.0.0",
          "System.Globalization": "4.0.0",
          "System.Linq": "4.0.0",
          "System.Resources.ResourceManager": "4.0.0",
          "System.Runtime": "4.0.0",
          "System.Runtime.Extensions": "4.0.0",
          "System.Threading": "4.0.0"
        },
        "compile": {
          "lib/dotnet5.1/System.Collections.Immutable.dll": {}
        },
        "runtime": {
          "lib/dotnet5.1/System.Collections.Immutable.dll": {}
        }
      },
      "System.Collections.NonGeneric/4.0.1-beta-23504": {
        "dependencies": {
          "System.Diagnostics.Debug": "4.0.10",
          "System.Globalization": "4.0.10",
          "System.Resources.ResourceManager": "4.0.0",
          "System.Runtime": "4.0.20",
          "System.Runtime.Extensions": "4.0.10",
          "System.Threading": "4.0.10"
        },
        "compile": {
          "ref/dotnet5.4/System.Collections.NonGeneric.dll": {}
        },
        "runtime": {
          "lib/dotnet5.4/System.Collections.NonGeneric.dll": {}
        }
      },
      "System.Console/4.0.0-beta-23504": {
        "dependencies": {
          "System.IO": "4.0.0",
          "System.Runtime": "4.0.0",
          "runtime.unix.System.Console": "4.0.0-beta-23504"
        },
        "compile": {
          "ref/dotnet5.4/System.Console.dll": {}
        }
      },
      "System.Diagnostics.Contracts/4.0.1-beta-23504": {
        "dependencies": {
          "System.Runtime": "4.0.0"
        },
        "compile": {
          "ref/dotnet5.1/System.Diagnostics.Contracts.dll": {}
        },
        "runtime": {
          "lib/DNXCore50/System.Diagnostics.Contracts.dll": {}
        }
      },
      "System.Diagnostics.Debug/4.0.11-beta-23504": {
        "dependencies": {
          "System.Runtime": "4.0.0",
          "runtime.unix.System.Diagnostics.Debug": "4.0.11-beta-23504"
        },
        "compile": {
          "ref/dotnet5.4/System.Diagnostics.Debug.dll": {}
        }
      },
      "System.Diagnostics.FileVersionInfo/4.0.0-beta-23504": {
        "dependencies": {
          "System.Runtime": "4.0.0",
          "runtime.unix.System.Diagnostics.FileVersionInfo": "4.0.0-beta-23504"
        },
        "compile": {
          "ref/dotnet5.4/System.Diagnostics.FileVersionInfo.dll": {}
        }
      },
      "System.Diagnostics.Process/4.1.0-beta-23504": {
        "dependencies": {
          "System.IO": "4.0.0",
          "System.Runtime": "4.0.0",
          "System.Runtime.Handles": "4.0.0",
          "System.Text.Encoding": "4.0.0",
          "runtime.osx.10.10.System.Diagnostics.Process": "4.1.0-beta-23504"
        },
        "compile": {
          "ref/dotnet5.5/System.Diagnostics.Process.dll": {}
        }
      },
      "System.Diagnostics.StackTrace/4.0.1-beta-23504": {
        "dependencies": {
          "System.Reflection": "4.0.0",
          "System.Runtime": "4.0.0"
        },
        "compile": {
          "ref/dotnet5.4/System.Diagnostics.StackTrace.dll": {}
        },
        "runtime": {
          "lib/DNXCore50/System.Diagnostics.StackTrace.dll": {}
        }
      },
      "System.Diagnostics.Tools/4.0.1-beta-23504": {
        "dependencies": {
          "System.Runtime": "4.0.0"
        },
        "compile": {
          "ref/dotnet5.1/System.Diagnostics.Tools.dll": {}
        },
        "runtime": {
          "lib/DNXCore50/System.Diagnostics.Tools.dll": {}
        }
      },
      "System.Diagnostics.Tracing/4.0.21-beta-23504": {
        "dependencies": {
          "System.Runtime": "4.0.0"
        },
        "compile": {
          "ref/dotnet5.4/System.Diagnostics.Tracing.dll": {}
        },
        "runtime": {
          "lib/DNXCore50/System.Diagnostics.Tracing.dll": {}
        }
      },
      "System.Dynamic.Runtime/4.0.11-beta-23504": {
        "dependencies": {
          "System.Collections": "4.0.10",
          "System.Diagnostics.Debug": "4.0.10",
          "System.Globalization": "4.0.10",
          "System.Linq": "4.0.0",
          "System.Linq.Expressions": "4.0.10",
          "System.ObjectModel": "4.0.10",
          "System.Reflection": "4.0.10",
          "System.Reflection.Emit": "4.0.0",
          "System.Reflection.Emit.ILGeneration": "4.0.0",
          "System.Reflection.Primitives": "4.0.0",
          "System.Reflection.TypeExtensions": "4.0.0",
          "System.Resources.ResourceManager": "4.0.0",
          "System.Runtime": "4.0.20",
          "System.Runtime.Extensions": "4.0.10",
          "System.Threading": "4.0.10"
        },
        "compile": {
          "ref/dotnet5.4/System.Dynamic.Runtime.dll": {}
        },
        "runtime": {
          "lib/DNXCore50/System.Dynamic.Runtime.dll": {}
        }
      },
      "System.Globalization/4.0.11-beta-23504": {
        "dependencies": {
          "System.Runtime": "4.0.0"
        },
        "compile": {
          "ref/dotnet5.4/System.Globalization.dll": {}
        },
        "runtime": {
          "lib/DNXCore50/System.Globalization.dll": {}
        }
      },
      "System.Globalization.Calendars/4.0.1-beta-23504": {
        "dependencies": {
          "System.Globalization": "4.0.0",
          "System.Runtime": "4.0.0"
        },
        "compile": {
          "ref/dotnet5.4/System.Globalization.Calendars.dll": {}
        },
        "runtime": {
          "lib/DNXCore50/System.Globalization.Calendars.dll": {}
        }
      },
      "System.IO/4.0.11-beta-23504": {
        "dependencies": {
          "System.Runtime": "4.0.20",
          "System.Text.Encoding": "4.0.0",
          "System.Threading.Tasks": "4.0.0"
        },
        "compile": {
          "ref/dotnet5.4/System.IO.dll": {}
        },
        "runtime": {
          "lib/DNXCore50/System.IO.dll": {}
        }
      },
      "System.IO.FileSystem/4.0.1-beta-23504": {
        "dependencies": {
          "System.IO": "4.0.0",
          "System.IO.FileSystem.Primitives": "4.0.0",
          "System.Runtime": "4.0.0",
          "System.Runtime.Handles": "4.0.0",
          "System.Text.Encoding": "4.0.0",
          "System.Threading.Tasks": "4.0.0",
          "runtime.osx.10.10.System.IO.FileSystem": "4.0.1-beta-23504"
        },
        "compile": {
          "ref/dotnet5.4/System.IO.FileSystem.dll": {}
        }
      },
      "System.IO.FileSystem.Primitives/4.0.1-beta-23504": {
        "dependencies": {
          "System.Runtime": "4.0.20"
        },
        "compile": {
          "ref/dotnet5.4/System.IO.FileSystem.Primitives.dll": {}
        },
        "runtime": {
          "lib/dotnet5.4/System.IO.FileSystem.Primitives.dll": {}
        }
      },
      "System.IO.FileSystem.Watcher/4.0.0-beta-23504": {
        "dependencies": {
          "System.Runtime": "4.0.0",
          "runtime.osx.10.10.System.IO.FileSystem.Watcher": "4.0.0-beta-23504"
        },
        "compile": {
          "ref/dotnet5.4/System.IO.FileSystem.Watcher.dll": {}
        }
      },
      "System.IO.Pipes/4.0.0-beta-23504": {
        "dependencies": {
          "System.IO": "4.0.0",
          "System.Runtime": "4.0.0",
          "System.Runtime.Handles": "4.0.0",
          "System.Security.Principal": "4.0.0",
          "System.Threading.Tasks": "4.0.0",
          "runtime.unix.System.IO.Pipes": "4.0.0-beta-23504"
        },
        "compile": {
          "ref/dotnet5.4/System.IO.Pipes.dll": {}
        }
      },
      "System.Linq/4.0.1-beta-23504": {
        "dependencies": {
          "System.Collections": "4.0.10",
          "System.Diagnostics.Debug": "4.0.10",
          "System.Resources.ResourceManager": "4.0.0",
          "System.Runtime": "4.0.20",
          "System.Runtime.Extensions": "4.0.10"
        },
        "compile": {
          "ref/dotnet5.1/System.Linq.dll": {}
        },
        "runtime": {
          "lib/dotnet5.4/System.Linq.dll": {}
        }
      },
      "System.Linq.Expressions/4.0.11-beta-23504": {
        "dependencies": {
          "System.Reflection": "4.0.0",
          "System.Runtime": "4.0.0",
          "runtime.any.System.Linq.Expressions": "4.0.11-beta-23504"
        },
        "compile": {
          "ref/dotnet5.4/System.Linq.Expressions.dll": {}
        }
      },
      "System.Net.NameResolution/4.0.0-beta-23504": {
        "dependencies": {
          "System.Net.Primitives": "4.0.10",
          "System.Runtime": "4.0.0",
          "System.Threading.Tasks": "4.0.0",
          "runtime.osx.10.10.System.Net.NameResolution": "4.0.0-beta-23504"
        },
        "compile": {
          "ref/dotnet5.4/System.Net.NameResolution.dll": {}
        }
      },
      "System.Net.Primitives/4.0.11-beta-23504": {
        "dependencies": {
          "System.Runtime": "4.0.0",
          "System.Runtime.Handles": "4.0.0",
          "runtime.osx.10.10.System.Net.Primitives": "4.0.11-beta-23504"
        },
        "compile": {
          "ref/dotnet5.4/System.Net.Primitives.dll": {}
        }
      },
      "System.Net.Sockets/4.1.0-beta-23504": {
        "dependencies": {
          "System.IO": "4.0.0",
          "System.Net.Primitives": "4.0.10",
          "System.Runtime": "4.0.0",
          "System.Threading.Tasks": "4.0.0",
          "runtime.osx.10.10.System.Net.Sockets": "4.1.0-beta-23504"
        },
        "compile": {
          "ref/dotnet5.5/System.Net.Sockets.dll": {}
        }
      },
      "System.ObjectModel/4.0.11-beta-23504": {
        "dependencies": {
          "System.Collections": "4.0.10",
          "System.Diagnostics.Debug": "4.0.10",
          "System.Resources.ResourceManager": "4.0.0",
          "System.Runtime": "4.0.20",
          "System.Threading": "4.0.10"
        },
        "compile": {
          "ref/dotnet5.4/System.ObjectModel.dll": {}
        },
        "runtime": {
          "lib/dotnet5.4/System.ObjectModel.dll": {}
        }
      },
      "System.Private.DataContractSerialization/4.1.0-beta-23504": {
        "compile": {
          "ref/dnxcore50/_._": {}
        }
      },
      "System.Private.Uri/4.0.1-beta-23504": {
        "dependencies": {
          "runtime.unix.System.Private.Uri": "4.0.1-beta-23504"
        },
        "compile": {
          "ref/dnxcore50/_._": {}
        }
      },
      "System.Reflection/4.1.0-beta-23504": {
        "dependencies": {
          "System.IO": "4.0.0",
          "System.Reflection.Primitives": "4.0.0",
          "System.Runtime": "4.0.20"
        },
        "compile": {
          "ref/dotnet5.4/System.Reflection.dll": {}
        },
        "runtime": {
          "lib/DNXCore50/System.Reflection.dll": {}
        }
      },
      "System.Reflection.Emit/4.0.1-beta-23504": {
        "dependencies": {
          "System.IO": "4.0.0",
          "System.Reflection": "4.0.0",
          "System.Reflection.Emit.ILGeneration": "4.0.0",
          "System.Reflection.Primitives": "4.0.0",
          "System.Runtime": "4.0.0"
        },
        "compile": {
          "ref/dotnet5.2/System.Reflection.Emit.dll": {}
        },
        "runtime": {
          "lib/DNXCore50/System.Reflection.Emit.dll": {}
        }
      },
      "System.Reflection.Emit.ILGeneration/4.0.1-beta-23504": {
        "dependencies": {
          "System.Reflection": "4.0.0",
          "System.Reflection.Primitives": "4.0.0",
          "System.Runtime": "4.0.0"
        },
        "compile": {
          "ref/dotnet5.1/System.Reflection.Emit.ILGeneration.dll": {}
        },
        "runtime": {
          "lib/DNXCore50/System.Reflection.Emit.ILGeneration.dll": {}
        }
      },
      "System.Reflection.Emit.Lightweight/4.0.1-beta-23504": {
        "dependencies": {
          "System.Reflection": "4.0.0",
          "System.Reflection.Emit.ILGeneration": "4.0.0",
          "System.Reflection.Primitives": "4.0.0",
          "System.Runtime": "4.0.0"
        },
        "compile": {
          "ref/dotnet5.1/System.Reflection.Emit.Lightweight.dll": {}
        },
        "runtime": {
          "lib/DNXCore50/System.Reflection.Emit.Lightweight.dll": {}
        }
      },
      "System.Reflection.Extensions/4.0.1-beta-23504": {
        "dependencies": {
          "System.Reflection": "4.0.0",
          "System.Runtime": "4.0.0"
        },
        "compile": {
          "ref/dotnet5.1/System.Reflection.Extensions.dll": {}
        },
        "runtime": {
          "lib/DNXCore50/System.Reflection.Extensions.dll": {}
        }
      },
      "System.Reflection.Metadata/1.2.0-rc2-23826": {
        "dependencies": {
          "System.Collections": "4.0.0",
          "System.Collections.Immutable": "1.1.37",
          "System.Diagnostics.Debug": "4.0.0",
          "System.IO": "4.0.0",
          "System.Linq": "4.0.0",
          "System.Reflection": "4.0.0",
          "System.Reflection.Extensions": "4.0.0",
          "System.Reflection.Primitives": "4.0.0",
          "System.Resources.ResourceManager": "4.0.0",
          "System.Runtime": "4.0.0",
          "System.Runtime.Extensions": "4.0.0",
          "System.Runtime.InteropServices": "4.0.0",
          "System.Text.Encoding": "4.0.0",
          "System.Text.Encoding.Extensions": "4.0.0",
          "System.Threading": "4.0.0"
        },
        "compile": {
          "lib/dotnet5.2/System.Reflection.Metadata.dll": {}
        },
        "runtime": {
          "lib/dotnet5.2/System.Reflection.Metadata.dll": {}
        }
      },
      "System.Reflection.Primitives/4.0.1-beta-23504": {
        "dependencies": {
          "System.Runtime": "4.0.0"
        },
        "compile": {
          "ref/dotnet5.1/System.Reflection.Primitives.dll": {}
        },
        "runtime": {
          "lib/DNXCore50/System.Reflection.Primitives.dll": {}
        }
      },
      "System.Reflection.TypeExtensions/4.1.0-beta-23504": {
        "dependencies": {
          "System.Reflection": "4.0.0",
          "System.Runtime": "4.0.0"
        },
        "compile": {
          "ref/dotnet5.4/System.Reflection.TypeExtensions.dll": {}
        },
        "runtime": {
          "lib/DNXCore50/System.Reflection.TypeExtensions.dll": {}
        }
      },
      "System.Resources.ResourceManager/4.0.1-beta-23504": {
        "dependencies": {
          "System.Globalization": "4.0.0",
          "System.Reflection": "4.0.0",
          "System.Runtime": "4.0.0"
        },
        "compile": {
          "ref/dotnet5.1/System.Resources.ResourceManager.dll": {}
        },
        "runtime": {
          "lib/DNXCore50/System.Resources.ResourceManager.dll": {}
        }
      },
      "System.Runtime/4.0.21-beta-23504": {
        "dependencies": {
          "System.Private.Uri": "4.0.1-beta-23504"
        },
        "compile": {
          "ref/dotnet5.4/System.Runtime.dll": {}
        },
        "runtime": {
          "lib/DNXCore50/System.Runtime.dll": {}
        }
      },
      "System.Runtime.Extensions/4.0.11-beta-23504": {
        "dependencies": {
          "System.Runtime": "4.0.20",
          "runtime.osx.10.10.System.Runtime.Extensions": "4.0.11-beta-23504"
        },
        "compile": {
          "ref/dotnet5.4/System.Runtime.Extensions.dll": {}
        }
      },
      "System.Runtime.Handles/4.0.1-beta-23504": {
        "dependencies": {
          "System.Runtime": "4.0.0"
        },
        "compile": {
          "ref/dotnet5.4/System.Runtime.Handles.dll": {}
        },
        "runtime": {
          "lib/DNXCore50/System.Runtime.Handles.dll": {}
        }
      },
      "System.Runtime.InteropServices/4.0.21-beta-23504": {
        "dependencies": {
          "System.Reflection": "4.0.0",
          "System.Reflection.Primitives": "4.0.0",
          "System.Runtime": "4.0.0",
          "System.Runtime.Handles": "4.0.0"
        },
        "compile": {
          "ref/dotnet5.4/System.Runtime.InteropServices.dll": {}
        },
        "runtime": {
          "lib/DNXCore50/System.Runtime.InteropServices.dll": {}
        }
      },
      "System.Runtime.Loader/4.0.0-beta-23504": {
        "dependencies": {
          "System.IO": "4.0.0",
          "System.Reflection": "4.0.0",
          "System.Runtime": "4.0.0"
        },
        "compile": {
          "ref/dotnet5.1/System.Runtime.Loader.dll": {}
        },
        "runtime": {
          "lib/DNXCore50/System.Runtime.Loader.dll": {}
        }
      },
      "System.Runtime.Numerics/4.0.1-beta-23504": {
        "dependencies": {
          "System.Globalization": "4.0.10",
          "System.Resources.ResourceManager": "4.0.0",
          "System.Runtime": "4.0.20",
          "System.Runtime.Extensions": "4.0.10"
        },
        "compile": {
          "ref/dotnet5.2/System.Runtime.Numerics.dll": {}
        },
        "runtime": {
          "lib/dotnet5.4/System.Runtime.Numerics.dll": {}
        }
      },
      "System.Runtime.Serialization.Json/4.0.1-beta-23504": {
        "dependencies": {
          "System.Private.DataContractSerialization": "4.1.0-beta-23504"
        },
        "compile": {
          "ref/dotnet5.1/System.Runtime.Serialization.Json.dll": {}
        },
        "runtime": {
          "lib/DNXCore50/System.Runtime.Serialization.Json.dll": {}
        }
      },
      "System.Security.Claims/4.0.1-beta-23504": {
        "dependencies": {
          "System.Collections": "4.0.0",
          "System.Diagnostics.Debug": "4.0.0",
          "System.Globalization": "4.0.0",
          "System.IO": "4.0.0",
          "System.Resources.ResourceManager": "4.0.0",
          "System.Runtime": "4.0.20",
          "System.Runtime.Extensions": "4.0.0",
          "System.Security.Principal": "4.0.0"
        },
        "compile": {
          "ref/dotnet5.4/System.Security.Claims.dll": {}
        },
        "runtime": {
          "lib/dotnet5.4/System.Security.Claims.dll": {}
        }
      },
      "System.Security.Cryptography.Algorithms/4.0.0-beta-23504": {
        "dependencies": {
          "System.IO": "4.0.0",
          "System.Runtime": "4.0.0",
          "System.Security.Cryptography.Primitives": "4.0.0-beta-23504",
          "runtime.osx.10.10.System.Security.Cryptography.Algorithms": "4.0.0-beta-23504"
        },
        "compile": {
          "ref/dotnet5.4/System.Security.Cryptography.Algorithms.dll": {}
        }
      },
      "System.Security.Cryptography.Encoding/4.0.0-beta-23504": {
        "dependencies": {
          "System.Runtime": "4.0.0",
          "runtime.unix.System.Security.Cryptography.Encoding": "4.0.0-beta-23504"
        },
        "compile": {
          "ref/dotnet5.4/System.Security.Cryptography.Encoding.dll": {}
        }
      },
      "System.Security.Cryptography.OpenSsl/4.0.0-beta-23504": {
        "dependencies": {
          "System.Collections": "4.0.0",
          "System.IO": "4.0.10",
          "System.Resources.ResourceManager": "4.0.0",
          "System.Runtime": "4.0.20",
          "System.Runtime.Extensions": "4.0.10",
          "System.Runtime.Handles": "4.0.0",
          "System.Runtime.InteropServices": "4.0.20",
          "System.Runtime.Numerics": "4.0.0",
          "System.Security.Cryptography.Algorithms": "4.0.0-beta-23504",
          "System.Security.Cryptography.Encoding": "4.0.0-beta-23504",
          "System.Security.Cryptography.Primitives": "4.0.0-beta-23504",
          "System.Text.Encoding": "4.0.10"
        },
        "compile": {
          "ref/dotnet5.4/System.Security.Cryptography.OpenSsl.dll": {}
        },
        "runtime": {
          "runtimes/unix/lib/dotnet5.4/System.Security.Cryptography.OpenSsl.dll": {}
        }
      },
      "System.Security.Cryptography.Primitives/4.0.0-beta-23504": {
        "dependencies": {
          "System.Diagnostics.Debug": "4.0.0",
          "System.Globalization": "4.0.0",
          "System.IO": "4.0.10",
          "System.Resources.ResourceManager": "4.0.0",
          "System.Runtime": "4.0.20",
          "System.Threading": "4.0.0",
          "System.Threading.Tasks": "4.0.0"
        },
        "compile": {
          "ref/dotnet5.4/System.Security.Cryptography.Primitives.dll": {}
        },
        "runtime": {
          "lib/dotnet5.4/System.Security.Cryptography.Primitives.dll": {}
        }
      },
      "System.Security.Cryptography.X509Certificates/4.0.0-beta-23504": {
        "dependencies": {
          "System.Runtime": "4.0.0",
          "System.Runtime.Handles": "4.0.0",
          "System.Security.Cryptography.Algorithms": "4.0.0-beta-23504",
          "System.Security.Cryptography.Encoding": "4.0.0-beta-23504",
          "runtime.unix.System.Security.Cryptography.X509Certificates": "4.0.0-beta-23504"
        },
        "compile": {
          "ref/dotnet5.4/System.Security.Cryptography.X509Certificates.dll": {}
        }
      },
      "System.Security.Principal/4.0.1-beta-23504": {
        "dependencies": {
          "System.Runtime": "4.0.0"
        },
        "compile": {
          "ref/dotnet5.1/System.Security.Principal.dll": {}
        },
        "runtime": {
          "lib/dotnet5.1/System.Security.Principal.dll": {}
        }
      },
      "System.Security.Principal.Windows/4.0.0-beta-23504": {
        "dependencies": {
          "System.Collections": "4.0.0",
          "System.Diagnostics.Debug": "4.0.10",
          "System.Reflection": "4.0.10",
          "System.Resources.ResourceManager": "4.0.0",
          "System.Runtime": "4.0.20",
          "System.Runtime.Extensions": "4.0.0",
          "System.Runtime.Handles": "4.0.0",
          "System.Runtime.InteropServices": "4.0.20",
          "System.Security.Claims": "4.0.0",
          "System.Security.Principal": "4.0.0",
          "System.Text.Encoding": "4.0.10",
          "System.Threading": "4.0.10"
        },
        "compile": {
          "ref/dotnet5.4/System.Security.Principal.Windows.dll": {}
        },
        "runtime": {
          "lib/DNXCore50/System.Security.Principal.Windows.dll": {}
        }
      },
      "System.Text.Encoding/4.0.11-beta-23504": {
        "dependencies": {
          "System.Runtime": "4.0.0"
        },
        "compile": {
          "ref/dotnet5.4/System.Text.Encoding.dll": {}
        },
        "runtime": {
          "lib/DNXCore50/System.Text.Encoding.dll": {}
        }
      },
      "System.Text.Encoding.CodePages/4.0.1-beta-23504": {
        "dependencies": {
          "System.Runtime": "4.0.0",
          "System.Text.Encoding": "4.0.10",
          "runtime.unix.System.Text.Encoding.CodePages": "4.0.1-beta-23504"
        },
        "compile": {
          "ref/dotnet5.4/System.Text.Encoding.CodePages.dll": {}
        }
      },
      "System.Text.Encoding.Extensions/4.0.11-beta-23504": {
        "dependencies": {
          "System.Runtime": "4.0.0",
          "System.Text.Encoding": "4.0.10"
        },
        "compile": {
          "ref/dotnet5.4/System.Text.Encoding.Extensions.dll": {}
        },
        "runtime": {
          "lib/DNXCore50/System.Text.Encoding.Extensions.dll": {}
        }
      },
      "System.Text.RegularExpressions/4.0.11-beta-23504": {
        "dependencies": {
          "System.Collections": "4.0.10",
          "System.Globalization": "4.0.10",
          "System.Resources.ResourceManager": "4.0.0",
          "System.Runtime": "4.0.20",
          "System.Runtime.Extensions": "4.0.10",
          "System.Threading": "4.0.10"
        },
        "compile": {
          "ref/dotnet5.4/System.Text.RegularExpressions.dll": {}
        },
        "runtime": {
          "lib/dotnet5.4/System.Text.RegularExpressions.dll": {}
        }
      },
      "System.Threading/4.0.11-beta-23504": {
        "dependencies": {
          "System.Runtime": "4.0.0",
          "System.Threading.Tasks": "4.0.0",
          "runtime.unix.System.Threading": "4.0.11-beta-23504"
        },
        "compile": {
          "ref/dotnet5.4/System.Threading.dll": {}
        }
      },
      "System.Threading.Tasks/4.0.11-beta-23504": {
        "dependencies": {
          "System.Runtime": "4.0.0"
        },
        "compile": {
          "ref/dotnet5.4/System.Threading.Tasks.dll": {}
        },
        "runtime": {
          "lib/DNXCore50/System.Threading.Tasks.dll": {}
        }
      },
      "System.Threading.Tasks.Parallel/4.0.1-beta-23504": {
        "dependencies": {
          "System.Collections.Concurrent": "4.0.10",
          "System.Diagnostics.Debug": "4.0.10",
          "System.Diagnostics.Tracing": "4.0.20",
          "System.Resources.ResourceManager": "4.0.0",
          "System.Runtime": "4.0.20",
          "System.Runtime.Extensions": "4.0.10",
          "System.Threading": "4.0.10",
          "System.Threading.Tasks": "4.0.10"
        },
        "compile": {
          "ref/dotnet5.2/System.Threading.Tasks.Parallel.dll": {}
        },
        "runtime": {
          "lib/dotnet5.4/System.Threading.Tasks.Parallel.dll": {}
        }
      },
      "System.Threading.Thread/4.0.0-beta-23504": {
        "dependencies": {
          "System.Runtime": "4.0.0"
        },
        "compile": {
          "ref/dotnet5.4/System.Threading.Thread.dll": {}
        },
        "runtime": {
          "lib/DNXCore50/System.Threading.Thread.dll": {}
        }
      },
      "System.Threading.ThreadPool/4.0.10-beta-23504": {
        "dependencies": {
          "System.Runtime": "4.0.0",
          "System.Runtime.InteropServices": "4.0.0"
        },
        "compile": {
          "ref/dotnet5.4/System.Threading.ThreadPool.dll": {}
        },
        "runtime": {
          "lib/DNXCore50/System.Threading.ThreadPool.dll": {}
        }
      },
      "System.Threading.Timer/4.0.1-beta-23504": {
        "dependencies": {
          "System.Runtime": "4.0.0"
        },
        "compile": {
          "ref/dotnet5.3/System.Threading.Timer.dll": {}
        },
        "runtime": {
          "lib/DNXCore50/System.Threading.Timer.dll": {}
        }
      },
      "System.Xml.ReaderWriter/4.0.11-beta-23504": {
        "dependencies": {
          "System.Collections": "4.0.10",
          "System.Diagnostics.Debug": "4.0.10",
          "System.Globalization": "4.0.10",
          "System.IO": "4.0.10",
          "System.IO.FileSystem": "4.0.0",
          "System.IO.FileSystem.Primitives": "4.0.0",
          "System.Resources.ResourceManager": "4.0.0",
          "System.Runtime": "4.0.20",
          "System.Runtime.Extensions": "4.0.10",
          "System.Runtime.InteropServices": "4.0.20",
          "System.Text.Encoding": "4.0.10",
          "System.Text.Encoding.Extensions": "4.0.10",
          "System.Text.RegularExpressions": "4.0.0",
          "System.Threading.Tasks": "4.0.10"
        },
        "compile": {
          "ref/dotnet5.4/System.Xml.ReaderWriter.dll": {}
        },
        "runtime": {
          "lib/dotnet5.4/System.Xml.ReaderWriter.dll": {}
        }
      },
      "System.Xml.XDocument/4.0.11-beta-23504": {
        "dependencies": {
          "System.Collections": "4.0.10",
          "System.Diagnostics.Debug": "4.0.10",
          "System.Diagnostics.Tools": "4.0.0",
          "System.Globalization": "4.0.10",
          "System.IO": "4.0.10",
          "System.Reflection": "4.0.10",
          "System.Resources.ResourceManager": "4.0.0",
          "System.Runtime": "4.0.20",
          "System.Runtime.Extensions": "4.0.10",
          "System.Text.Encoding": "4.0.10",
          "System.Threading": "4.0.10",
          "System.Xml.ReaderWriter": "4.0.10"
        },
        "compile": {
          "ref/dotnet5.4/System.Xml.XDocument.dll": {}
        },
        "runtime": {
          "lib/dotnet5.4/System.Xml.XDocument.dll": {}
        }
      },
      "System.Xml.XmlDocument/4.0.1-beta-23504": {
        "dependencies": {
          "System.Collections": "4.0.10",
          "System.Diagnostics.Debug": "4.0.10",
          "System.Globalization": "4.0.10",
          "System.IO": "4.0.10",
          "System.Resources.ResourceManager": "4.0.0",
          "System.Runtime": "4.0.20",
          "System.Runtime.Extensions": "4.0.10",
          "System.Text.Encoding": "4.0.10",
          "System.Threading": "4.0.10",
          "System.Xml.ReaderWriter": "4.0.10"
        },
        "compile": {
          "ref/dotnet5.4/System.Xml.XmlDocument.dll": {}
        },
        "runtime": {
          "lib/dotnet5.4/System.Xml.XmlDocument.dll": {}
        }
      },
      "System.Xml.XPath/4.0.1-beta-23504": {
        "dependencies": {
          "System.Collections": "4.0.10",
          "System.Diagnostics.Debug": "4.0.10",
          "System.Globalization": "4.0.10",
          "System.IO": "4.0.10",
          "System.Resources.ResourceManager": "4.0.0",
          "System.Runtime": "4.0.20",
          "System.Runtime.Extensions": "4.0.10",
          "System.Threading": "4.0.10",
          "System.Xml.ReaderWriter": "4.0.10"
        },
        "compile": {
          "ref/dotnet5.4/System.Xml.XPath.dll": {}
        },
        "runtime": {
          "lib/dotnet5.4/System.Xml.XPath.dll": {}
        }
      },
      "System.Xml.XPath.XDocument/4.0.1-beta-23504": {
        "dependencies": {
          "System.Diagnostics.Debug": "4.0.10",
          "System.Linq": "4.0.0",
          "System.Resources.ResourceManager": "4.0.0",
          "System.Runtime": "4.0.20",
          "System.Runtime.Extensions": "4.0.10",
          "System.Threading": "4.0.10",
          "System.Xml.ReaderWriter": "4.0.10",
          "System.Xml.XDocument": "4.0.10",
          "System.Xml.XPath": "4.0.1-beta-23504"
        },
        "compile": {
          "ref/dotnet5.4/System.Xml.XPath.XDocument.dll": {}
        },
        "runtime": {
          "lib/dotnet5.4/System.Xml.XPath.XDocument.dll": {}
        }
      }
    },
    "DNXCore,Version=v5.0/ubuntu.14.04-x64": {
      "Microsoft.NETCore.Platforms/1.0.1-beta-23504": {
        "dependencies": {
          "Microsoft.NETCore.Targets": "1.0.1-beta-23504"
        }
      },
      "Microsoft.NETCore.Portable.Compatibility/1.0.1-beta-23504": {
        "dependencies": {
          "Microsoft.NETCore.Runtime": "1.0.1-beta-23504"
        },
        "compile": {
          "ref/dotnet/System.ComponentModel.DataAnnotations.dll": {},
          "ref/dotnet/System.Core.dll": {},
          "ref/dotnet/System.Net.dll": {},
          "ref/dotnet/System.Numerics.dll": {},
          "ref/dotnet/System.Runtime.Serialization.dll": {},
          "ref/dotnet/System.ServiceModel.Web.dll": {},
          "ref/dotnet/System.ServiceModel.dll": {},
          "ref/dotnet/System.Windows.dll": {},
          "ref/dotnet/System.Xml.Linq.dll": {},
          "ref/dotnet/System.Xml.Serialization.dll": {},
          "ref/dotnet/System.Xml.dll": {},
          "ref/dotnet/System.dll": {},
          "ref/dotnet/mscorlib.dll": {}
        },
        "runtime": {
          "lib/dnxcore50/System.ComponentModel.DataAnnotations.dll": {},
          "lib/dnxcore50/System.Core.dll": {},
          "lib/dnxcore50/System.Net.dll": {},
          "lib/dnxcore50/System.Numerics.dll": {},
          "lib/dnxcore50/System.Runtime.Serialization.dll": {},
          "lib/dnxcore50/System.ServiceModel.Web.dll": {},
          "lib/dnxcore50/System.ServiceModel.dll": {},
          "lib/dnxcore50/System.Windows.dll": {},
          "lib/dnxcore50/System.Xml.Linq.dll": {},
          "lib/dnxcore50/System.Xml.Serialization.dll": {},
          "lib/dnxcore50/System.Xml.dll": {},
          "lib/dnxcore50/System.dll": {}
        }
      },
      "Microsoft.NETCore.Runtime/1.0.1-beta-23504": {
        "dependencies": {
          "Microsoft.NETCore.Runtime.CoreCLR": "1.0.1-beta-23504",
          "Microsoft.NETCore.Runtime.Native": "1.0.1-beta-23504"
        }
      },
      "Microsoft.NETCore.Runtime.CoreCLR/1.0.1-beta-23504": {
        "dependencies": {
          "Microsoft.NETCore.Windows.ApiSets": "1.0.1-beta-23504",
          "System.Collections": "[4.0.11-beta-23504]",
          "System.Diagnostics.Contracts": "[4.0.1-beta-23504]",
          "System.Diagnostics.Debug": "[4.0.11-beta-23504]",
          "System.Diagnostics.StackTrace": "[4.0.1-beta-23504]",
          "System.Diagnostics.Tools": "[4.0.1-beta-23504]",
          "System.Diagnostics.Tracing": "[4.0.21-beta-23504]",
          "System.Globalization": "[4.0.11-beta-23504]",
          "System.Globalization.Calendars": "[4.0.1-beta-23504]",
          "System.IO": "[4.0.11-beta-23504]",
          "System.ObjectModel": "[4.0.11-beta-23504]",
          "System.Private.Uri": "[4.0.1-beta-23504]",
          "System.Reflection": "[4.1.0-beta-23504]",
          "System.Reflection.Extensions": "[4.0.1-beta-23504]",
          "System.Reflection.Primitives": "[4.0.1-beta-23504]",
          "System.Resources.ResourceManager": "[4.0.1-beta-23504]",
          "System.Runtime": "[4.0.21-beta-23504]",
          "System.Runtime.Extensions": "[4.0.11-beta-23504]",
          "System.Runtime.Handles": "[4.0.1-beta-23504]",
          "System.Runtime.InteropServices": "[4.0.21-beta-23504]",
          "System.Text.Encoding": "[4.0.11-beta-23504]",
          "System.Text.Encoding.Extensions": "[4.0.11-beta-23504]",
          "System.Threading": "[4.0.11-beta-23504]",
          "System.Threading.Tasks": "[4.0.11-beta-23504]",
          "System.Threading.Timer": "[4.0.1-beta-23504]",
          "runtime.ubuntu.14.04-x64.Microsoft.NETCore.Runtime.CoreCLR": "1.0.1-beta-23504"
        }
      },
      "Microsoft.NETCore.Runtime.Native/1.0.1-beta-23504": {
        "dependencies": {
          "System.Collections": "[4.0.11-beta-23504]",
          "System.Diagnostics.Contracts": "[4.0.1-beta-23504]",
          "System.Diagnostics.Debug": "[4.0.11-beta-23504]",
          "System.Diagnostics.StackTrace": "[4.0.1-beta-23504]",
          "System.Diagnostics.Tools": "[4.0.1-beta-23504]",
          "System.Diagnostics.Tracing": "[4.0.21-beta-23504]",
          "System.Globalization": "[4.0.11-beta-23504]",
          "System.Globalization.Calendars": "[4.0.1-beta-23504]",
          "System.IO": "[4.0.11-beta-23504]",
          "System.ObjectModel": "[4.0.11-beta-23504]",
          "System.Private.Uri": "[4.0.1-beta-23504]",
          "System.Reflection": "[4.1.0-beta-23504]",
          "System.Reflection.Extensions": "[4.0.1-beta-23504]",
          "System.Reflection.Primitives": "[4.0.1-beta-23504]",
          "System.Resources.ResourceManager": "[4.0.1-beta-23504]",
          "System.Runtime": "[4.0.21-beta-23504]",
          "System.Runtime.Extensions": "[4.0.11-beta-23504]",
          "System.Runtime.Handles": "[4.0.1-beta-23504]",
          "System.Runtime.InteropServices": "[4.0.21-beta-23504]",
          "System.Text.Encoding": "[4.0.11-beta-23504]",
          "System.Text.Encoding.Extensions": "[4.0.11-beta-23504]",
          "System.Threading": "[4.0.11-beta-23504]",
          "System.Threading.Tasks": "[4.0.11-beta-23504]",
          "System.Threading.Timer": "[4.0.1-beta-23504]"
        }
      },
      "Microsoft.NETCore.Targets/1.0.1-beta-23504": {
        "dependencies": {
          "Microsoft.NETCore.Targets.DNXCore": "5.0.0-beta-23504"
        }
      },
      "Microsoft.NETCore.Targets.DNXCore/5.0.0-beta-23504": {},
      "Microsoft.NETCore.TestHost/1.0.0-beta-23504": {
        "dependencies": {
          "runtime.ubuntu.14.04-x64.Microsoft.NETCore.TestHost": "1.0.0-beta-23504"
        }
      },
      "Microsoft.NETCore.Windows.ApiSets/1.0.1-beta-23504": {},
      "Microsoft.VisualBasic/10.0.1-beta-23504": {
        "dependencies": {
          "System.Collections": "4.0.10",
          "System.Diagnostics.Debug": "4.0.10",
          "System.Dynamic.Runtime": "4.0.10",
          "System.Globalization": "4.0.10",
          "System.Linq": "4.0.0",
          "System.Linq.Expressions": "4.0.10",
          "System.ObjectModel": "4.0.10",
          "System.Reflection": "4.0.10",
          "System.Reflection.Extensions": "4.0.0",
          "System.Reflection.Primitives": "4.0.0",
          "System.Reflection.TypeExtensions": "4.0.0",
          "System.Resources.ResourceManager": "4.0.0",
          "System.Runtime": "4.0.20",
          "System.Runtime.Extensions": "4.0.10",
          "System.Runtime.InteropServices": "4.0.20",
          "System.Threading": "4.0.10"
        },
        "compile": {
          "ref/dotnet5.2/Microsoft.VisualBasic.dll": {}
        },
        "runtime": {
          "lib/dotnet5.4/Microsoft.VisualBasic.dll": {}
        }
      },
      "Microsoft.Win32.Primitives/4.0.1-beta-23504": {
        "dependencies": {
          "System.Runtime": "4.0.0",
          "runtime.unix.Microsoft.Win32.Primitives": "4.0.1-beta-23504"
        },
        "compile": {
          "ref/dotnet5.4/Microsoft.Win32.Primitives.dll": {}
        }
      },
      "runtime.any.System.Linq.Expressions/4.0.11-beta-23504": {
        "dependencies": {
          "System.Collections": "4.0.10",
          "System.Diagnostics.Debug": "4.0.10",
          "System.Globalization": "4.0.10",
          "System.IO": "4.0.10",
          "System.Linq": "4.0.0",
          "System.ObjectModel": "4.0.10",
          "System.Reflection": "4.0.10",
          "System.Reflection.Emit": "4.0.0",
          "System.Reflection.Emit.ILGeneration": "4.0.0",
          "System.Reflection.Emit.Lightweight": "4.0.0",
          "System.Reflection.Extensions": "4.0.0",
          "System.Reflection.Primitives": "4.0.0",
          "System.Reflection.TypeExtensions": "4.0.0",
          "System.Resources.ResourceManager": "4.0.0",
          "System.Runtime": "4.0.20",
          "System.Runtime.Extensions": "4.0.10",
          "System.Threading": "4.0.10"
        },
        "compile": {
          "ref/dotnet/_._": {}
        },
        "runtime": {
          "lib/DNXCore50/System.Linq.Expressions.dll": {}
        }
      },
      "runtime.linux.System.Diagnostics.Process/4.1.0-beta-23504": {
        "dependencies": {
          "Microsoft.Win32.Primitives": "4.0.0",
          "System.Collections": "4.0.10",
          "System.Diagnostics.Debug": "4.0.10",
          "System.Globalization": "4.0.10",
          "System.IO": "4.0.10",
          "System.IO.FileSystem": "4.0.0",
          "System.IO.FileSystem.Primitives": "4.0.0",
          "System.Resources.ResourceManager": "4.0.0",
          "System.Runtime": "4.0.20",
          "System.Runtime.Extensions": "4.0.10",
          "System.Runtime.Handles": "4.0.0",
          "System.Runtime.InteropServices": "4.0.20",
          "System.Text.Encoding": "4.0.10",
          "System.Text.Encoding.Extensions": "4.0.10",
          "System.Threading": "4.0.10",
          "System.Threading.Tasks": "4.0.10",
          "System.Threading.ThreadPool": "4.0.10-beta-23504"
        },
        "compile": {
          "ref/dotnet/_._": {}
        },
        "runtime": {
          "runtimes/unix/lib/dotnet5.5/System.Diagnostics.Process.dll": {}
        }
      },
      "runtime.linux.System.IO.FileSystem/4.0.1-beta-23504": {
        "dependencies": {
          "System.Collections": "4.0.10",
          "System.Diagnostics.Debug": "4.0.10",
          "System.IO": "4.0.10",
          "System.IO.FileSystem.Primitives": "4.0.0",
          "System.Resources.ResourceManager": "4.0.0",
          "System.Runtime": "4.0.20",
          "System.Runtime.Extensions": "4.0.10",
          "System.Runtime.Handles": "4.0.0",
          "System.Runtime.InteropServices": "4.0.20",
          "System.Text.Encoding": "4.0.10",
          "System.Text.Encoding.Extensions": "4.0.10",
          "System.Threading": "4.0.10",
          "System.Threading.Tasks": "4.0.10"
        },
        "compile": {
          "ref/dotnet/_._": {}
        },
        "runtime": {
          "runtimes/linux/lib/dotnet5.4/System.IO.FileSystem.dll": {}
        }
      },
      "runtime.linux.System.IO.FileSystem.Watcher/4.0.0-beta-23504": {
        "dependencies": {
          "System.Collections": "4.0.10",
          "System.IO.FileSystem": "4.0.0",
          "System.IO.FileSystem.Primitives": "4.0.0",
          "System.Resources.ResourceManager": "4.0.0",
          "System.Runtime": "4.0.20",
          "System.Runtime.Extensions": "4.0.10",
          "System.Runtime.Handles": "4.0.0",
          "System.Runtime.InteropServices": "4.0.20",
          "System.Text.Encoding": "4.0.10",
          "System.Threading": "4.0.10",
          "System.Threading.Tasks": "4.0.10"
        },
        "compile": {
          "ref/dotnet/_._": {}
        },
        "runtime": {
          "runtimes/unix/lib/dotnet5.4/System.IO.FileSystem.Watcher.dll": {}
        }
      },
      "runtime.linux.System.Net.NameResolution/4.0.0-beta-23504": {
        "dependencies": {
          "System.Collections": "4.0.0",
          "System.Diagnostics.Tracing": "4.0.0",
          "System.Globalization": "4.0.0",
          "System.Net.Primitives": "4.0.10",
          "System.Resources.ResourceManager": "4.0.0",
          "System.Runtime": "4.0.20",
          "System.Runtime.Extensions": "4.0.10",
          "System.Runtime.InteropServices": "4.0.20",
          "System.Security.Principal.Windows": "4.0.0-beta-23504",
          "System.Threading": "4.0.0",
          "System.Threading.Tasks": "4.0.0"
        },
        "compile": {
          "ref/dotnet/_._": {}
        },
        "runtime": {
          "runtimes/unix/lib/dnxcore50/System.Net.NameResolution.dll": {}
        }
      },
      "runtime.linux.System.Net.Sockets/4.1.0-beta-23504": {
        "dependencies": {
          "System.Collections": "4.0.0",
          "System.Diagnostics.Tracing": "4.0.20",
          "System.Globalization": "4.0.0",
          "System.IO": "4.0.10",
          "System.Net.NameResolution": "4.0.0-beta-23504",
          "System.Net.Primitives": "4.0.10",
          "System.Resources.ResourceManager": "4.0.0",
          "System.Runtime": "4.0.20",
          "System.Runtime.Extensions": "4.0.10",
          "System.Runtime.Handles": "4.0.0",
          "System.Runtime.InteropServices": "4.0.20",
          "System.Security.Principal.Windows": "4.0.0-beta-23504",
          "System.Threading": "4.0.0",
          "System.Threading.Tasks": "4.0.10",
          "System.Threading.ThreadPool": "4.0.10-beta-23504"
        },
        "compile": {
          "ref/dotnet/_._": {}
        },
        "runtime": {
          "runtimes/linux/lib/dotnet5.5/System.Net.Sockets.dll": {}
        }
      },
      "runtime.linux.System.Runtime.Extensions/4.0.11-beta-23504": {
        "compile": {
          "ref/dotnet/_._": {}
        },
        "runtime": {
          "runtimes/unix/lib/dotnet5.4/System.Runtime.Extensions.dll": {}
        }
      },
      "runtime.linux.System.Security.Cryptography.Algorithms/4.0.0-beta-23504": {
        "dependencies": {
          "System.IO": "4.0.10",
          "System.Resources.ResourceManager": "4.0.0",
          "System.Runtime": "4.0.20",
          "System.Runtime.Handles": "4.0.0",
          "System.Runtime.InteropServices": "4.0.20",
          "System.Security.Cryptography.Primitives": "4.0.0-beta-23504",
          "System.Text.Encoding": "4.0.0",
          "System.Text.Encoding.Extensions": "4.0.0"
        },
        "compile": {
          "ref/dotnet/_._": {}
        },
        "runtime": {
          "runtimes/unix/lib/dotnet5.4/System.Security.Cryptography.Algorithms.dll": {}
        }
      },
      "runtime.ubuntu.14.04-x64.Microsoft.NETCore.Runtime.CoreCLR/1.0.1-beta-23504": {
        "compile": {
          "ref/dotnet/_._": {}
        },
        "runtime": {
          "runtimes/ubuntu.14.04-x64/lib/dotnet/mscorlib.dll": {}
        },
        "native": {
          "runtimes/ubuntu.14.04-x64/native/System.Globalization.Native.so": {},
          "runtimes/ubuntu.14.04-x64/native/System.Native.so": {},
          "runtimes/ubuntu.14.04-x64/native/System.Net.Http.Native.so": {},
          "runtimes/ubuntu.14.04-x64/native/System.Security.Cryptography.Native.so": {},
          "runtimes/ubuntu.14.04-x64/native/libcoreclr.so": {},
          "runtimes/ubuntu.14.04-x64/native/libcoreclrtraceptprovider.so": {},
          "runtimes/ubuntu.14.04-x64/native/libdbgshim.so": {},
          "runtimes/ubuntu.14.04-x64/native/libmscordaccore.so": {},
          "runtimes/ubuntu.14.04-x64/native/libmscordbi.so": {},
          "runtimes/ubuntu.14.04-x64/native/libprotojit.so": {},
          "runtimes/ubuntu.14.04-x64/native/libsos.so": {},
          "runtimes/ubuntu.14.04-x64/native/libsosplugin.so": {}
        }
      },
      "runtime.ubuntu.14.04-x64.Microsoft.NETCore.TestHost/1.0.0-beta-23504": {
        "native": {
          "runtimes/ubuntu.14.04-x64/native/corerun": {}
        }
      },
      "runtime.unix.Microsoft.Win32.Primitives/4.0.1-beta-23504": {
        "dependencies": {
          "System.Runtime": "4.0.20",
          "System.Runtime.InteropServices": "4.0.20"
        },
        "compile": {
          "ref/dotnet/_._": {}
        },
        "runtime": {
          "runtimes/unix/lib/dotnet5.4/Microsoft.Win32.Primitives.dll": {}
        }
      },
      "runtime.unix.System.Console/4.0.0-beta-23504": {
        "dependencies": {
          "System.Collections": "4.0.10",
          "System.IO": "4.0.10",
          "System.IO.FileSystem.Primitives": "4.0.0",
          "System.Linq": "4.0.0",
          "System.Resources.ResourceManager": "4.0.0",
          "System.Runtime": "4.0.20",
          "System.Runtime.Extensions": "4.0.10",
          "System.Runtime.Handles": "4.0.0",
          "System.Runtime.InteropServices": "4.0.20",
          "System.Text.Encoding": "4.0.10",
          "System.Text.Encoding.Extensions": "4.0.10",
          "System.Threading": "4.0.10",
          "System.Threading.Tasks": "4.0.10"
        },
        "compile": {
          "ref/dotnet/_._": {}
        },
        "runtime": {
          "runtimes/unix/lib/dotnet5.4/System.Console.dll": {}
        }
      },
      "runtime.unix.System.Diagnostics.Debug/4.0.11-beta-23504": {
        "compile": {
          "ref/dotnet/_._": {}
        },
        "runtime": {
          "runtimes/unix/lib/dotnet5.4/System.Diagnostics.Debug.dll": {}
        }
      },
      "runtime.unix.System.Diagnostics.FileVersionInfo/4.0.0-beta-23504": {
        "dependencies": {
          "System.IO": "4.0.10",
          "System.IO.FileSystem": "4.0.0",
          "System.Reflection.Metadata": "1.0.22",
          "System.Runtime": "4.0.20",
          "System.Runtime.Extensions": "4.0.10"
        },
        "compile": {
          "ref/dotnet/_._": {}
        },
        "runtime": {
          "runtimes/unix/lib/dotnet5.4/System.Diagnostics.FileVersionInfo.dll": {}
        }
      },
      "runtime.unix.System.IO.Pipes/4.0.0-beta-23504": {
        "dependencies": {
          "System.Diagnostics.Debug": "4.0.10",
          "System.IO": "4.0.10",
          "System.Resources.ResourceManager": "4.0.0",
          "System.Runtime": "4.0.20",
          "System.Runtime.Extensions": "4.0.10",
          "System.Runtime.Handles": "4.0.0",
          "System.Runtime.InteropServices": "4.0.20",
          "System.Security.Principal": "4.0.0",
          "System.Threading": "4.0.10",
          "System.Threading.Tasks": "4.0.10"
        },
        "compile": {
          "ref/dotnet/_._": {}
        },
        "runtime": {
          "runtimes/unix/lib/dotnet5.4/System.IO.Pipes.dll": {}
        }
      },
      "runtime.unix.System.Net.Primitives/4.0.11-beta-23504": {
        "dependencies": {
          "Microsoft.Win32.Primitives": "4.0.0",
          "System.Collections": "4.0.0",
          "System.Collections.NonGeneric": "4.0.0",
          "System.Diagnostics.Tracing": "4.0.20",
          "System.Globalization": "4.0.0",
          "System.Resources.ResourceManager": "4.0.0",
          "System.Runtime": "4.0.20",
          "System.Runtime.Extensions": "4.0.10",
          "System.Runtime.Handles": "4.0.0",
          "System.Runtime.InteropServices": "4.0.20",
          "System.Threading": "4.0.0"
        },
        "compile": {
          "ref/dotnet/_._": {}
        },
        "runtime": {
          "runtimes/unix/lib/dnxcore50/System.Net.Primitives.dll": {}
        }
      },
      "runtime.unix.System.Private.Uri/4.0.1-beta-23504": {
        "compile": {
          "ref/dotnet/_._": {}
        },
        "runtime": {
          "runtimes/unix/lib/dotnet5.1/System.Private.Uri.dll": {}
        }
      },
      "runtime.unix.System.Security.Cryptography.Encoding/4.0.0-beta-23504": {
        "dependencies": {
          "System.Collections": "4.0.0",
          "System.Collections.Concurrent": "4.0.0",
          "System.Diagnostics.Debug": "4.0.10",
          "System.Linq": "4.0.0",
          "System.Resources.ResourceManager": "4.0.0",
          "System.Runtime": "4.0.20",
          "System.Runtime.Extensions": "4.0.10",
          "System.Runtime.Handles": "4.0.0",
          "System.Runtime.InteropServices": "4.0.20",
          "System.Security.Cryptography.Primitives": "4.0.0-beta-23504",
          "System.Text.Encoding": "4.0.0"
        },
        "compile": {
          "ref/dotnet/_._": {}
        },
        "runtime": {
          "runtimes/unix/lib/dotnet5.4/System.Security.Cryptography.Encoding.dll": {}
        }
      },
      "runtime.unix.System.Security.Cryptography.X509Certificates/4.0.0-beta-23504": {
        "dependencies": {
          "System.Collections": "4.0.10",
          "System.Globalization": "4.0.10",
          "System.Globalization.Calendars": "4.0.0",
          "System.IO": "4.0.10",
          "System.IO.FileSystem": "4.0.0",
          "System.IO.FileSystem.Primitives": "4.0.0",
          "System.IO.FileSystem.Watcher": "4.0.0-beta-23504",
          "System.Resources.ResourceManager": "4.0.0",
          "System.Runtime": "4.0.20",
          "System.Runtime.Extensions": "4.0.10",
          "System.Runtime.Handles": "4.0.0",
          "System.Runtime.InteropServices": "4.0.20",
          "System.Runtime.Numerics": "4.0.0",
          "System.Security.Cryptography.Algorithms": "4.0.0-beta-23504",
          "System.Security.Cryptography.Encoding": "4.0.0-beta-23504",
          "System.Security.Cryptography.OpenSsl": "4.0.0-beta-23504",
          "System.Security.Cryptography.Primitives": "4.0.0-beta-23504",
          "System.Text.Encoding": "4.0.10",
          "System.Threading": "4.0.10"
        },
        "compile": {
          "ref/dotnet/_._": {}
        },
        "runtime": {
          "runtimes/unix/lib/dotnet5.4/System.Security.Cryptography.X509Certificates.dll": {}
        }
      },
      "runtime.unix.System.Text.Encoding.CodePages/4.0.1-beta-23504": {
        "dependencies": {
          "System.Collections": "4.0.10",
          "System.Globalization": "4.0.10",
          "System.IO": "4.0.10",
          "System.Reflection": "4.0.10",
          "System.Resources.ResourceManager": "4.0.0",
          "System.Runtime": "4.0.20",
          "System.Runtime.Extensions": "4.0.10",
          "System.Runtime.Handles": "4.0.0",
          "System.Runtime.InteropServices": "4.0.20",
          "System.Text.Encoding": "4.0.10",
          "System.Threading": "4.0.10"
        },
        "compile": {
          "ref/dotnet/_._": {}
        },
        "runtime": {
          "runtimes/unix/lib/dotnet5.4/System.Text.Encoding.CodePages.dll": {}
        }
      },
      "runtime.unix.System.Threading/4.0.11-beta-23504": {
        "compile": {
          "ref/dotnet/_._": {}
        },
        "runtime": {
          "runtimes/unix/lib/dotnet5.4/System.Threading.dll": {}
        }
      },
      "System.AppContext/4.0.1-beta-23504": {
        "dependencies": {
          "System.Runtime": "4.0.0"
        },
        "compile": {
          "ref/dotnet5.4/System.AppContext.dll": {}
        },
        "runtime": {
          "lib/DNXCore50/System.AppContext.dll": {}
        }
      },
      "System.Collections/4.0.11-beta-23504": {
        "dependencies": {
          "System.Runtime": "4.0.21-beta-23504"
        },
        "compile": {
          "ref/dotnet5.4/System.Collections.dll": {}
        },
        "runtime": {
          "lib/DNXCore50/System.Collections.dll": {}
        }
      },
      "System.Collections.Concurrent/4.0.11-beta-23504": {
        "dependencies": {
          "System.Collections": "4.0.10",
          "System.Diagnostics.Debug": "4.0.10",
          "System.Diagnostics.Tracing": "4.0.20",
          "System.Globalization": "4.0.10",
          "System.Resources.ResourceManager": "4.0.0",
          "System.Runtime": "4.0.20",
          "System.Runtime.Extensions": "4.0.10",
          "System.Threading": "4.0.10",
          "System.Threading.Tasks": "4.0.10"
        },
        "compile": {
          "ref/dotnet5.4/System.Collections.Concurrent.dll": {}
        },
        "runtime": {
          "lib/dotnet5.4/System.Collections.Concurrent.dll": {}
        }
      },
      "System.Collections.Immutable/1.1.38-beta-23504": {
        "dependencies": {
          "System.Collections": "4.0.0",
          "System.Diagnostics.Debug": "4.0.0",
          "System.Globalization": "4.0.0",
          "System.Linq": "4.0.0",
          "System.Resources.ResourceManager": "4.0.0",
          "System.Runtime": "4.0.0",
          "System.Runtime.Extensions": "4.0.0",
          "System.Threading": "4.0.0"
        },
        "compile": {
          "lib/dotnet5.1/System.Collections.Immutable.dll": {}
        },
        "runtime": {
          "lib/dotnet5.1/System.Collections.Immutable.dll": {}
        }
      },
      "System.Collections.NonGeneric/4.0.1-beta-23504": {
        "dependencies": {
          "System.Diagnostics.Debug": "4.0.10",
          "System.Globalization": "4.0.10",
          "System.Resources.ResourceManager": "4.0.0",
          "System.Runtime": "4.0.20",
          "System.Runtime.Extensions": "4.0.10",
          "System.Threading": "4.0.10"
        },
        "compile": {
          "ref/dotnet5.4/System.Collections.NonGeneric.dll": {}
        },
        "runtime": {
          "lib/dotnet5.4/System.Collections.NonGeneric.dll": {}
        }
      },
      "System.Console/4.0.0-beta-23504": {
        "dependencies": {
          "System.IO": "4.0.0",
          "System.Runtime": "4.0.0",
          "runtime.unix.System.Console": "4.0.0-beta-23504"
        },
        "compile": {
          "ref/dotnet5.4/System.Console.dll": {}
        }
      },
      "System.Diagnostics.Contracts/4.0.1-beta-23504": {
        "dependencies": {
          "System.Runtime": "4.0.0"
        },
        "compile": {
          "ref/dotnet5.1/System.Diagnostics.Contracts.dll": {}
        },
        "runtime": {
          "lib/DNXCore50/System.Diagnostics.Contracts.dll": {}
        }
      },
      "System.Diagnostics.Debug/4.0.11-beta-23504": {
        "dependencies": {
          "System.Runtime": "4.0.0",
          "runtime.unix.System.Diagnostics.Debug": "4.0.11-beta-23504"
        },
        "compile": {
          "ref/dotnet5.4/System.Diagnostics.Debug.dll": {}
        }
      },
      "System.Diagnostics.FileVersionInfo/4.0.0-beta-23504": {
        "dependencies": {
          "System.Runtime": "4.0.0",
          "runtime.unix.System.Diagnostics.FileVersionInfo": "4.0.0-beta-23504"
        },
        "compile": {
          "ref/dotnet5.4/System.Diagnostics.FileVersionInfo.dll": {}
        }
      },
      "System.Diagnostics.Process/4.1.0-beta-23504": {
        "dependencies": {
          "System.IO": "4.0.0",
          "System.Runtime": "4.0.0",
          "System.Runtime.Handles": "4.0.0",
          "System.Text.Encoding": "4.0.0",
          "runtime.linux.System.Diagnostics.Process": "4.1.0-beta-23504"
        },
        "compile": {
          "ref/dotnet5.5/System.Diagnostics.Process.dll": {}
        }
      },
      "System.Diagnostics.StackTrace/4.0.1-beta-23504": {
        "dependencies": {
          "System.Reflection": "4.0.0",
          "System.Runtime": "4.0.0"
        },
        "compile": {
          "ref/dotnet5.4/System.Diagnostics.StackTrace.dll": {}
        },
        "runtime": {
          "lib/DNXCore50/System.Diagnostics.StackTrace.dll": {}
        }
      },
      "System.Diagnostics.Tools/4.0.1-beta-23504": {
        "dependencies": {
          "System.Runtime": "4.0.0"
        },
        "compile": {
          "ref/dotnet5.1/System.Diagnostics.Tools.dll": {}
        },
        "runtime": {
          "lib/DNXCore50/System.Diagnostics.Tools.dll": {}
        }
      },
      "System.Diagnostics.Tracing/4.0.21-beta-23504": {
        "dependencies": {
          "System.Runtime": "4.0.0"
        },
        "compile": {
          "ref/dotnet5.4/System.Diagnostics.Tracing.dll": {}
        },
        "runtime": {
          "lib/DNXCore50/System.Diagnostics.Tracing.dll": {}
        }
      },
      "System.Dynamic.Runtime/4.0.11-beta-23504": {
        "dependencies": {
          "System.Collections": "4.0.10",
          "System.Diagnostics.Debug": "4.0.10",
          "System.Globalization": "4.0.10",
          "System.Linq": "4.0.0",
          "System.Linq.Expressions": "4.0.10",
          "System.ObjectModel": "4.0.10",
          "System.Reflection": "4.0.10",
          "System.Reflection.Emit": "4.0.0",
          "System.Reflection.Emit.ILGeneration": "4.0.0",
          "System.Reflection.Primitives": "4.0.0",
          "System.Reflection.TypeExtensions": "4.0.0",
          "System.Resources.ResourceManager": "4.0.0",
          "System.Runtime": "4.0.20",
          "System.Runtime.Extensions": "4.0.10",
          "System.Threading": "4.0.10"
        },
        "compile": {
          "ref/dotnet5.4/System.Dynamic.Runtime.dll": {}
        },
        "runtime": {
          "lib/DNXCore50/System.Dynamic.Runtime.dll": {}
        }
      },
      "System.Globalization/4.0.11-beta-23504": {
        "dependencies": {
          "System.Runtime": "4.0.0"
        },
        "compile": {
          "ref/dotnet5.4/System.Globalization.dll": {}
        },
        "runtime": {
          "lib/DNXCore50/System.Globalization.dll": {}
        }
      },
      "System.Globalization.Calendars/4.0.1-beta-23504": {
        "dependencies": {
          "System.Globalization": "4.0.0",
          "System.Runtime": "4.0.0"
        },
        "compile": {
          "ref/dotnet5.4/System.Globalization.Calendars.dll": {}
        },
        "runtime": {
          "lib/DNXCore50/System.Globalization.Calendars.dll": {}
        }
      },
      "System.IO/4.0.11-beta-23504": {
        "dependencies": {
          "System.Runtime": "4.0.20",
          "System.Text.Encoding": "4.0.0",
          "System.Threading.Tasks": "4.0.0"
        },
        "compile": {
          "ref/dotnet5.4/System.IO.dll": {}
        },
        "runtime": {
          "lib/DNXCore50/System.IO.dll": {}
        }
      },
      "System.IO.FileSystem/4.0.1-beta-23504": {
        "dependencies": {
          "System.IO": "4.0.0",
          "System.IO.FileSystem.Primitives": "4.0.0",
          "System.Runtime": "4.0.0",
          "System.Runtime.Handles": "4.0.0",
          "System.Text.Encoding": "4.0.0",
          "System.Threading.Tasks": "4.0.0",
          "runtime.linux.System.IO.FileSystem": "4.0.1-beta-23504"
        },
        "compile": {
          "ref/dotnet5.4/System.IO.FileSystem.dll": {}
        }
      },
      "System.IO.FileSystem.Primitives/4.0.1-beta-23504": {
        "dependencies": {
          "System.Runtime": "4.0.20"
        },
        "compile": {
          "ref/dotnet5.4/System.IO.FileSystem.Primitives.dll": {}
        },
        "runtime": {
          "lib/dotnet5.4/System.IO.FileSystem.Primitives.dll": {}
        }
      },
      "System.IO.FileSystem.Watcher/4.0.0-beta-23504": {
        "dependencies": {
          "System.Runtime": "4.0.0",
          "runtime.linux.System.IO.FileSystem.Watcher": "4.0.0-beta-23504"
        },
        "compile": {
          "ref/dotnet5.4/System.IO.FileSystem.Watcher.dll": {}
        }
      },
      "System.IO.Pipes/4.0.0-beta-23504": {
        "dependencies": {
          "System.IO": "4.0.0",
          "System.Runtime": "4.0.0",
          "System.Runtime.Handles": "4.0.0",
          "System.Security.Principal": "4.0.0",
          "System.Threading.Tasks": "4.0.0",
          "runtime.unix.System.IO.Pipes": "4.0.0-beta-23504"
        },
        "compile": {
          "ref/dotnet5.4/System.IO.Pipes.dll": {}
        }
      },
      "System.Linq/4.0.1-beta-23504": {
        "dependencies": {
          "System.Collections": "4.0.10",
          "System.Diagnostics.Debug": "4.0.10",
          "System.Resources.ResourceManager": "4.0.0",
          "System.Runtime": "4.0.20",
          "System.Runtime.Extensions": "4.0.10"
        },
        "compile": {
          "ref/dotnet5.1/System.Linq.dll": {}
        },
        "runtime": {
          "lib/dotnet5.4/System.Linq.dll": {}
        }
      },
      "System.Linq.Expressions/4.0.11-beta-23504": {
        "dependencies": {
          "System.Reflection": "4.0.0",
          "System.Runtime": "4.0.0",
          "runtime.any.System.Linq.Expressions": "4.0.11-beta-23504"
        },
        "compile": {
          "ref/dotnet5.4/System.Linq.Expressions.dll": {}
        }
      },
      "System.Net.NameResolution/4.0.0-beta-23504": {
        "dependencies": {
          "System.Net.Primitives": "4.0.10",
          "System.Runtime": "4.0.0",
          "System.Threading.Tasks": "4.0.0",
          "runtime.linux.System.Net.NameResolution": "4.0.0-beta-23504"
        },
        "compile": {
          "ref/dotnet5.4/System.Net.NameResolution.dll": {}
        }
      },
      "System.Net.Primitives/4.0.11-beta-23504": {
        "dependencies": {
          "System.Runtime": "4.0.0",
          "System.Runtime.Handles": "4.0.0",
          "runtime.unix.System.Net.Primitives": "4.0.11-beta-23504"
        },
        "compile": {
          "ref/dotnet5.4/System.Net.Primitives.dll": {}
        }
      },
      "System.Net.Sockets/4.1.0-beta-23504": {
        "dependencies": {
          "System.IO": "4.0.0",
          "System.Net.Primitives": "4.0.10",
          "System.Runtime": "4.0.0",
          "System.Threading.Tasks": "4.0.0",
          "runtime.linux.System.Net.Sockets": "4.1.0-beta-23504"
        },
        "compile": {
          "ref/dotnet5.5/System.Net.Sockets.dll": {}
        }
      },
      "System.ObjectModel/4.0.11-beta-23504": {
        "dependencies": {
          "System.Collections": "4.0.10",
          "System.Diagnostics.Debug": "4.0.10",
          "System.Resources.ResourceManager": "4.0.0",
          "System.Runtime": "4.0.20",
          "System.Threading": "4.0.10"
        },
        "compile": {
          "ref/dotnet5.4/System.ObjectModel.dll": {}
        },
        "runtime": {
          "lib/dotnet5.4/System.ObjectModel.dll": {}
        }
      },
      "System.Private.DataContractSerialization/4.1.0-beta-23504": {
        "compile": {
          "ref/dnxcore50/_._": {}
        }
      },
      "System.Private.Uri/4.0.1-beta-23504": {
        "dependencies": {
          "runtime.unix.System.Private.Uri": "4.0.1-beta-23504"
        },
        "compile": {
          "ref/dnxcore50/_._": {}
        }
      },
      "System.Reflection/4.1.0-beta-23504": {
        "dependencies": {
          "System.IO": "4.0.0",
          "System.Reflection.Primitives": "4.0.0",
          "System.Runtime": "4.0.20"
        },
        "compile": {
          "ref/dotnet5.4/System.Reflection.dll": {}
        },
        "runtime": {
          "lib/DNXCore50/System.Reflection.dll": {}
        }
      },
      "System.Reflection.Emit/4.0.1-beta-23504": {
        "dependencies": {
          "System.IO": "4.0.0",
          "System.Reflection": "4.0.0",
          "System.Reflection.Emit.ILGeneration": "4.0.0",
          "System.Reflection.Primitives": "4.0.0",
          "System.Runtime": "4.0.0"
        },
        "compile": {
          "ref/dotnet5.2/System.Reflection.Emit.dll": {}
        },
        "runtime": {
          "lib/DNXCore50/System.Reflection.Emit.dll": {}
        }
      },
      "System.Reflection.Emit.ILGeneration/4.0.1-beta-23504": {
        "dependencies": {
          "System.Reflection": "4.0.0",
          "System.Reflection.Primitives": "4.0.0",
          "System.Runtime": "4.0.0"
        },
        "compile": {
          "ref/dotnet5.1/System.Reflection.Emit.ILGeneration.dll": {}
        },
        "runtime": {
          "lib/DNXCore50/System.Reflection.Emit.ILGeneration.dll": {}
        }
      },
      "System.Reflection.Emit.Lightweight/4.0.1-beta-23504": {
        "dependencies": {
          "System.Reflection": "4.0.0",
          "System.Reflection.Emit.ILGeneration": "4.0.0",
          "System.Reflection.Primitives": "4.0.0",
          "System.Runtime": "4.0.0"
        },
        "compile": {
          "ref/dotnet5.1/System.Reflection.Emit.Lightweight.dll": {}
        },
        "runtime": {
          "lib/DNXCore50/System.Reflection.Emit.Lightweight.dll": {}
        }
      },
      "System.Reflection.Extensions/4.0.1-beta-23504": {
        "dependencies": {
          "System.Reflection": "4.0.0",
          "System.Runtime": "4.0.0"
        },
        "compile": {
          "ref/dotnet5.1/System.Reflection.Extensions.dll": {}
        },
        "runtime": {
          "lib/DNXCore50/System.Reflection.Extensions.dll": {}
        }
      },
      "System.Reflection.Metadata/1.2.0-rc2-23826": {
        "dependencies": {
          "System.Collections": "4.0.0",
          "System.Collections.Immutable": "1.1.37",
          "System.Diagnostics.Debug": "4.0.0",
          "System.IO": "4.0.0",
          "System.Linq": "4.0.0",
          "System.Reflection": "4.0.0",
          "System.Reflection.Extensions": "4.0.0",
          "System.Reflection.Primitives": "4.0.0",
          "System.Resources.ResourceManager": "4.0.0",
          "System.Runtime": "4.0.0",
          "System.Runtime.Extensions": "4.0.0",
          "System.Runtime.InteropServices": "4.0.0",
          "System.Text.Encoding": "4.0.0",
          "System.Text.Encoding.Extensions": "4.0.0",
          "System.Threading": "4.0.0"
        },
        "compile": {
          "lib/dotnet5.2/System.Reflection.Metadata.dll": {}
        },
        "runtime": {
          "lib/dotnet5.2/System.Reflection.Metadata.dll": {}
        }
      },
      "System.Reflection.Primitives/4.0.1-beta-23504": {
        "dependencies": {
          "System.Runtime": "4.0.0"
        },
        "compile": {
          "ref/dotnet5.1/System.Reflection.Primitives.dll": {}
        },
        "runtime": {
          "lib/DNXCore50/System.Reflection.Primitives.dll": {}
        }
      },
      "System.Reflection.TypeExtensions/4.1.0-beta-23504": {
        "dependencies": {
          "System.Reflection": "4.0.0",
          "System.Runtime": "4.0.0"
        },
        "compile": {
          "ref/dotnet5.4/System.Reflection.TypeExtensions.dll": {}
        },
        "runtime": {
          "lib/DNXCore50/System.Reflection.TypeExtensions.dll": {}
        }
      },
      "System.Resources.ResourceManager/4.0.1-beta-23504": {
        "dependencies": {
          "System.Globalization": "4.0.0",
          "System.Reflection": "4.0.0",
          "System.Runtime": "4.0.0"
        },
        "compile": {
          "ref/dotnet5.1/System.Resources.ResourceManager.dll": {}
        },
        "runtime": {
          "lib/DNXCore50/System.Resources.ResourceManager.dll": {}
        }
      },
      "System.Runtime/4.0.21-beta-23504": {
        "dependencies": {
          "System.Private.Uri": "4.0.1-beta-23504"
        },
        "compile": {
          "ref/dotnet5.4/System.Runtime.dll": {}
        },
        "runtime": {
          "lib/DNXCore50/System.Runtime.dll": {}
        }
      },
      "System.Runtime.Extensions/4.0.11-beta-23504": {
        "dependencies": {
          "System.Runtime": "4.0.20",
          "runtime.linux.System.Runtime.Extensions": "4.0.11-beta-23504"
        },
        "compile": {
          "ref/dotnet5.4/System.Runtime.Extensions.dll": {}
        }
      },
      "System.Runtime.Handles/4.0.1-beta-23504": {
        "dependencies": {
          "System.Runtime": "4.0.0"
        },
        "compile": {
          "ref/dotnet5.4/System.Runtime.Handles.dll": {}
        },
        "runtime": {
          "lib/DNXCore50/System.Runtime.Handles.dll": {}
        }
      },
      "System.Runtime.InteropServices/4.0.21-beta-23504": {
        "dependencies": {
          "System.Reflection": "4.0.0",
          "System.Reflection.Primitives": "4.0.0",
          "System.Runtime": "4.0.0",
          "System.Runtime.Handles": "4.0.0"
        },
        "compile": {
          "ref/dotnet5.4/System.Runtime.InteropServices.dll": {}
        },
        "runtime": {
          "lib/DNXCore50/System.Runtime.InteropServices.dll": {}
        }
      },
      "System.Runtime.Loader/4.0.0-beta-23504": {
        "dependencies": {
          "System.IO": "4.0.0",
          "System.Reflection": "4.0.0",
          "System.Runtime": "4.0.0"
        },
        "compile": {
          "ref/dotnet5.1/System.Runtime.Loader.dll": {}
        },
        "runtime": {
          "lib/DNXCore50/System.Runtime.Loader.dll": {}
        }
      },
      "System.Runtime.Numerics/4.0.1-beta-23504": {
        "dependencies": {
          "System.Globalization": "4.0.10",
          "System.Resources.ResourceManager": "4.0.0",
          "System.Runtime": "4.0.20",
          "System.Runtime.Extensions": "4.0.10"
        },
        "compile": {
          "ref/dotnet5.2/System.Runtime.Numerics.dll": {}
        },
        "runtime": {
          "lib/dotnet5.4/System.Runtime.Numerics.dll": {}
        }
      },
      "System.Runtime.Serialization.Json/4.0.1-beta-23504": {
        "dependencies": {
          "System.Private.DataContractSerialization": "4.1.0-beta-23504"
        },
        "compile": {
          "ref/dotnet5.1/System.Runtime.Serialization.Json.dll": {}
        },
        "runtime": {
          "lib/DNXCore50/System.Runtime.Serialization.Json.dll": {}
        }
      },
      "System.Security.Claims/4.0.1-beta-23504": {
        "dependencies": {
          "System.Collections": "4.0.0",
          "System.Diagnostics.Debug": "4.0.0",
          "System.Globalization": "4.0.0",
          "System.IO": "4.0.0",
          "System.Resources.ResourceManager": "4.0.0",
          "System.Runtime": "4.0.20",
          "System.Runtime.Extensions": "4.0.0",
          "System.Security.Principal": "4.0.0"
        },
        "compile": {
          "ref/dotnet5.4/System.Security.Claims.dll": {}
        },
        "runtime": {
          "lib/dotnet5.4/System.Security.Claims.dll": {}
        }
      },
      "System.Security.Cryptography.Algorithms/4.0.0-beta-23504": {
        "dependencies": {
          "System.IO": "4.0.0",
          "System.Runtime": "4.0.0",
          "System.Security.Cryptography.Primitives": "4.0.0-beta-23504",
          "runtime.linux.System.Security.Cryptography.Algorithms": "4.0.0-beta-23504"
        },
        "compile": {
          "ref/dotnet5.4/System.Security.Cryptography.Algorithms.dll": {}
        }
      },
      "System.Security.Cryptography.Encoding/4.0.0-beta-23504": {
        "dependencies": {
          "System.Runtime": "4.0.0",
          "runtime.unix.System.Security.Cryptography.Encoding": "4.0.0-beta-23504"
        },
        "compile": {
          "ref/dotnet5.4/System.Security.Cryptography.Encoding.dll": {}
        }
      },
      "System.Security.Cryptography.OpenSsl/4.0.0-beta-23504": {
        "dependencies": {
          "System.Collections": "4.0.0",
          "System.IO": "4.0.10",
          "System.Resources.ResourceManager": "4.0.0",
          "System.Runtime": "4.0.20",
          "System.Runtime.Extensions": "4.0.10",
          "System.Runtime.Handles": "4.0.0",
          "System.Runtime.InteropServices": "4.0.20",
          "System.Runtime.Numerics": "4.0.0",
          "System.Security.Cryptography.Algorithms": "4.0.0-beta-23504",
          "System.Security.Cryptography.Encoding": "4.0.0-beta-23504",
          "System.Security.Cryptography.Primitives": "4.0.0-beta-23504",
          "System.Text.Encoding": "4.0.10"
        },
        "compile": {
          "ref/dotnet5.4/System.Security.Cryptography.OpenSsl.dll": {}
        },
        "runtime": {
          "runtimes/unix/lib/dotnet5.4/System.Security.Cryptography.OpenSsl.dll": {}
        }
      },
      "System.Security.Cryptography.Primitives/4.0.0-beta-23504": {
        "dependencies": {
          "System.Diagnostics.Debug": "4.0.0",
          "System.Globalization": "4.0.0",
          "System.IO": "4.0.10",
          "System.Resources.ResourceManager": "4.0.0",
          "System.Runtime": "4.0.20",
          "System.Threading": "4.0.0",
          "System.Threading.Tasks": "4.0.0"
        },
        "compile": {
          "ref/dotnet5.4/System.Security.Cryptography.Primitives.dll": {}
        },
        "runtime": {
          "lib/dotnet5.4/System.Security.Cryptography.Primitives.dll": {}
        }
      },
      "System.Security.Cryptography.X509Certificates/4.0.0-beta-23504": {
        "dependencies": {
          "System.Runtime": "4.0.0",
          "System.Runtime.Handles": "4.0.0",
          "System.Security.Cryptography.Algorithms": "4.0.0-beta-23504",
          "System.Security.Cryptography.Encoding": "4.0.0-beta-23504",
          "runtime.unix.System.Security.Cryptography.X509Certificates": "4.0.0-beta-23504"
        },
        "compile": {
          "ref/dotnet5.4/System.Security.Cryptography.X509Certificates.dll": {}
        }
      },
      "System.Security.Principal/4.0.1-beta-23504": {
        "dependencies": {
          "System.Runtime": "4.0.0"
        },
        "compile": {
          "ref/dotnet5.1/System.Security.Principal.dll": {}
        },
        "runtime": {
          "lib/dotnet5.1/System.Security.Principal.dll": {}
        }
      },
      "System.Security.Principal.Windows/4.0.0-beta-23504": {
        "dependencies": {
          "System.Collections": "4.0.0",
          "System.Diagnostics.Debug": "4.0.10",
          "System.Reflection": "4.0.10",
          "System.Resources.ResourceManager": "4.0.0",
          "System.Runtime": "4.0.20",
          "System.Runtime.Extensions": "4.0.0",
          "System.Runtime.Handles": "4.0.0",
          "System.Runtime.InteropServices": "4.0.20",
          "System.Security.Claims": "4.0.0",
          "System.Security.Principal": "4.0.0",
          "System.Text.Encoding": "4.0.10",
          "System.Threading": "4.0.10"
        },
        "compile": {
          "ref/dotnet5.4/System.Security.Principal.Windows.dll": {}
        },
        "runtime": {
          "lib/DNXCore50/System.Security.Principal.Windows.dll": {}
        }
      },
      "System.Text.Encoding/4.0.11-beta-23504": {
        "dependencies": {
          "System.Runtime": "4.0.0"
        },
        "compile": {
          "ref/dotnet5.4/System.Text.Encoding.dll": {}
        },
        "runtime": {
          "lib/DNXCore50/System.Text.Encoding.dll": {}
        }
      },
      "System.Text.Encoding.CodePages/4.0.1-beta-23504": {
        "dependencies": {
          "System.Runtime": "4.0.0",
          "System.Text.Encoding": "4.0.10",
          "runtime.unix.System.Text.Encoding.CodePages": "4.0.1-beta-23504"
        },
        "compile": {
          "ref/dotnet5.4/System.Text.Encoding.CodePages.dll": {}
        }
      },
      "System.Text.Encoding.Extensions/4.0.11-beta-23504": {
        "dependencies": {
          "System.Runtime": "4.0.0",
          "System.Text.Encoding": "4.0.10"
        },
        "compile": {
          "ref/dotnet5.4/System.Text.Encoding.Extensions.dll": {}
        },
        "runtime": {
          "lib/DNXCore50/System.Text.Encoding.Extensions.dll": {}
        }
      },
      "System.Text.RegularExpressions/4.0.11-beta-23504": {
        "dependencies": {
          "System.Collections": "4.0.10",
          "System.Globalization": "4.0.10",
          "System.Resources.ResourceManager": "4.0.0",
          "System.Runtime": "4.0.20",
          "System.Runtime.Extensions": "4.0.10",
          "System.Threading": "4.0.10"
        },
        "compile": {
          "ref/dotnet5.4/System.Text.RegularExpressions.dll": {}
        },
        "runtime": {
          "lib/dotnet5.4/System.Text.RegularExpressions.dll": {}
        }
      },
      "System.Threading/4.0.11-beta-23504": {
        "dependencies": {
          "System.Runtime": "4.0.0",
          "System.Threading.Tasks": "4.0.0",
          "runtime.unix.System.Threading": "4.0.11-beta-23504"
        },
        "compile": {
          "ref/dotnet5.4/System.Threading.dll": {}
        }
      },
      "System.Threading.Tasks/4.0.11-beta-23504": {
        "dependencies": {
          "System.Runtime": "4.0.0"
        },
        "compile": {
          "ref/dotnet5.4/System.Threading.Tasks.dll": {}
        },
        "runtime": {
          "lib/DNXCore50/System.Threading.Tasks.dll": {}
        }
      },
      "System.Threading.Tasks.Parallel/4.0.1-beta-23504": {
        "dependencies": {
          "System.Collections.Concurrent": "4.0.10",
          "System.Diagnostics.Debug": "4.0.10",
          "System.Diagnostics.Tracing": "4.0.20",
          "System.Resources.ResourceManager": "4.0.0",
          "System.Runtime": "4.0.20",
          "System.Runtime.Extensions": "4.0.10",
          "System.Threading": "4.0.10",
          "System.Threading.Tasks": "4.0.10"
        },
        "compile": {
          "ref/dotnet5.2/System.Threading.Tasks.Parallel.dll": {}
        },
        "runtime": {
          "lib/dotnet5.4/System.Threading.Tasks.Parallel.dll": {}
        }
      },
      "System.Threading.Thread/4.0.0-beta-23504": {
        "dependencies": {
          "System.Runtime": "4.0.0"
        },
        "compile": {
          "ref/dotnet5.4/System.Threading.Thread.dll": {}
        },
        "runtime": {
          "lib/DNXCore50/System.Threading.Thread.dll": {}
        }
      },
      "System.Threading.ThreadPool/4.0.10-beta-23504": {
        "dependencies": {
          "System.Runtime": "4.0.0",
          "System.Runtime.InteropServices": "4.0.0"
        },
        "compile": {
          "ref/dotnet5.4/System.Threading.ThreadPool.dll": {}
        },
        "runtime": {
          "lib/DNXCore50/System.Threading.ThreadPool.dll": {}
        }
      },
      "System.Threading.Timer/4.0.1-beta-23504": {
        "dependencies": {
          "System.Runtime": "4.0.0"
        },
        "compile": {
          "ref/dotnet5.3/System.Threading.Timer.dll": {}
        },
        "runtime": {
          "lib/DNXCore50/System.Threading.Timer.dll": {}
        }
      },
      "System.Xml.ReaderWriter/4.0.11-beta-23504": {
        "dependencies": {
          "System.Collections": "4.0.10",
          "System.Diagnostics.Debug": "4.0.10",
          "System.Globalization": "4.0.10",
          "System.IO": "4.0.10",
          "System.IO.FileSystem": "4.0.0",
          "System.IO.FileSystem.Primitives": "4.0.0",
          "System.Resources.ResourceManager": "4.0.0",
          "System.Runtime": "4.0.20",
          "System.Runtime.Extensions": "4.0.10",
          "System.Runtime.InteropServices": "4.0.20",
          "System.Text.Encoding": "4.0.10",
          "System.Text.Encoding.Extensions": "4.0.10",
          "System.Text.RegularExpressions": "4.0.0",
          "System.Threading.Tasks": "4.0.10"
        },
        "compile": {
          "ref/dotnet5.4/System.Xml.ReaderWriter.dll": {}
        },
        "runtime": {
          "lib/dotnet5.4/System.Xml.ReaderWriter.dll": {}
        }
      },
      "System.Xml.XDocument/4.0.11-beta-23504": {
        "dependencies": {
          "System.Collections": "4.0.10",
          "System.Diagnostics.Debug": "4.0.10",
          "System.Diagnostics.Tools": "4.0.0",
          "System.Globalization": "4.0.10",
          "System.IO": "4.0.10",
          "System.Reflection": "4.0.10",
          "System.Resources.ResourceManager": "4.0.0",
          "System.Runtime": "4.0.20",
          "System.Runtime.Extensions": "4.0.10",
          "System.Text.Encoding": "4.0.10",
          "System.Threading": "4.0.10",
          "System.Xml.ReaderWriter": "4.0.10"
        },
        "compile": {
          "ref/dotnet5.4/System.Xml.XDocument.dll": {}
        },
        "runtime": {
          "lib/dotnet5.4/System.Xml.XDocument.dll": {}
        }
      },
      "System.Xml.XmlDocument/4.0.1-beta-23504": {
        "dependencies": {
          "System.Collections": "4.0.10",
          "System.Diagnostics.Debug": "4.0.10",
          "System.Globalization": "4.0.10",
          "System.IO": "4.0.10",
          "System.Resources.ResourceManager": "4.0.0",
          "System.Runtime": "4.0.20",
          "System.Runtime.Extensions": "4.0.10",
          "System.Text.Encoding": "4.0.10",
          "System.Threading": "4.0.10",
          "System.Xml.ReaderWriter": "4.0.10"
        },
        "compile": {
          "ref/dotnet5.4/System.Xml.XmlDocument.dll": {}
        },
        "runtime": {
          "lib/dotnet5.4/System.Xml.XmlDocument.dll": {}
        }
      },
      "System.Xml.XPath/4.0.1-beta-23504": {
        "dependencies": {
          "System.Collections": "4.0.10",
          "System.Diagnostics.Debug": "4.0.10",
          "System.Globalization": "4.0.10",
          "System.IO": "4.0.10",
          "System.Resources.ResourceManager": "4.0.0",
          "System.Runtime": "4.0.20",
          "System.Runtime.Extensions": "4.0.10",
          "System.Threading": "4.0.10",
          "System.Xml.ReaderWriter": "4.0.10"
        },
        "compile": {
          "ref/dotnet5.4/System.Xml.XPath.dll": {}
        },
        "runtime": {
          "lib/dotnet5.4/System.Xml.XPath.dll": {}
        }
      },
      "System.Xml.XPath.XDocument/4.0.1-beta-23504": {
        "dependencies": {
          "System.Diagnostics.Debug": "4.0.10",
          "System.Linq": "4.0.0",
          "System.Resources.ResourceManager": "4.0.0",
          "System.Runtime": "4.0.20",
          "System.Runtime.Extensions": "4.0.10",
          "System.Threading": "4.0.10",
          "System.Xml.ReaderWriter": "4.0.10",
          "System.Xml.XDocument": "4.0.10",
          "System.Xml.XPath": "4.0.1-beta-23504"
        },
        "compile": {
          "ref/dotnet5.4/System.Xml.XPath.XDocument.dll": {}
        },
        "runtime": {
          "lib/dotnet5.4/System.Xml.XPath.XDocument.dll": {}
        }
      }
    },
    "DNXCore,Version=v5.0/win7-x64": {
      "Microsoft.NETCore.Platforms/1.0.1-beta-23504": {
        "dependencies": {
          "Microsoft.NETCore.Targets": "1.0.1-beta-23504"
        }
      },
      "Microsoft.NETCore.Portable.Compatibility/1.0.1-beta-23504": {
        "dependencies": {
          "Microsoft.NETCore.Runtime": "1.0.1-beta-23504"
        },
        "compile": {
          "ref/dotnet/System.ComponentModel.DataAnnotations.dll": {},
          "ref/dotnet/System.Core.dll": {},
          "ref/dotnet/System.Net.dll": {},
          "ref/dotnet/System.Numerics.dll": {},
          "ref/dotnet/System.Runtime.Serialization.dll": {},
          "ref/dotnet/System.ServiceModel.Web.dll": {},
          "ref/dotnet/System.ServiceModel.dll": {},
          "ref/dotnet/System.Windows.dll": {},
          "ref/dotnet/System.Xml.Linq.dll": {},
          "ref/dotnet/System.Xml.Serialization.dll": {},
          "ref/dotnet/System.Xml.dll": {},
          "ref/dotnet/System.dll": {},
          "ref/dotnet/mscorlib.dll": {}
        },
        "runtime": {
          "lib/dnxcore50/System.ComponentModel.DataAnnotations.dll": {},
          "lib/dnxcore50/System.Core.dll": {},
          "lib/dnxcore50/System.Net.dll": {},
          "lib/dnxcore50/System.Numerics.dll": {},
          "lib/dnxcore50/System.Runtime.Serialization.dll": {},
          "lib/dnxcore50/System.ServiceModel.Web.dll": {},
          "lib/dnxcore50/System.ServiceModel.dll": {},
          "lib/dnxcore50/System.Windows.dll": {},
          "lib/dnxcore50/System.Xml.Linq.dll": {},
          "lib/dnxcore50/System.Xml.Serialization.dll": {},
          "lib/dnxcore50/System.Xml.dll": {},
          "lib/dnxcore50/System.dll": {}
        }
      },
      "Microsoft.NETCore.Runtime/1.0.1-beta-23504": {
        "dependencies": {
          "Microsoft.NETCore.Runtime.CoreCLR": "1.0.1-beta-23504",
          "Microsoft.NETCore.Runtime.Native": "1.0.1-beta-23504"
        }
      },
      "Microsoft.NETCore.Runtime.CoreCLR/1.0.1-beta-23504": {
        "dependencies": {
          "Microsoft.NETCore.Windows.ApiSets": "1.0.1-beta-23504",
          "System.Collections": "[4.0.11-beta-23504]",
          "System.Diagnostics.Contracts": "[4.0.1-beta-23504]",
          "System.Diagnostics.Debug": "[4.0.11-beta-23504]",
          "System.Diagnostics.StackTrace": "[4.0.1-beta-23504]",
          "System.Diagnostics.Tools": "[4.0.1-beta-23504]",
          "System.Diagnostics.Tracing": "[4.0.21-beta-23504]",
          "System.Globalization": "[4.0.11-beta-23504]",
          "System.Globalization.Calendars": "[4.0.1-beta-23504]",
          "System.IO": "[4.0.11-beta-23504]",
          "System.ObjectModel": "[4.0.11-beta-23504]",
          "System.Private.Uri": "[4.0.1-beta-23504]",
          "System.Reflection": "[4.1.0-beta-23504]",
          "System.Reflection.Extensions": "[4.0.1-beta-23504]",
          "System.Reflection.Primitives": "[4.0.1-beta-23504]",
          "System.Resources.ResourceManager": "[4.0.1-beta-23504]",
          "System.Runtime": "[4.0.21-beta-23504]",
          "System.Runtime.Extensions": "[4.0.11-beta-23504]",
          "System.Runtime.Handles": "[4.0.1-beta-23504]",
          "System.Runtime.InteropServices": "[4.0.21-beta-23504]",
          "System.Text.Encoding": "[4.0.11-beta-23504]",
          "System.Text.Encoding.Extensions": "[4.0.11-beta-23504]",
          "System.Threading": "[4.0.11-beta-23504]",
          "System.Threading.Tasks": "[4.0.11-beta-23504]",
          "System.Threading.Timer": "[4.0.1-beta-23504]",
          "runtime.win7-x64.Microsoft.NETCore.Runtime.CoreCLR": "1.0.1-beta-23504"
        }
      },
      "Microsoft.NETCore.Runtime.Native/1.0.1-beta-23504": {
        "dependencies": {
          "System.Collections": "[4.0.11-beta-23504]",
          "System.Diagnostics.Contracts": "[4.0.1-beta-23504]",
          "System.Diagnostics.Debug": "[4.0.11-beta-23504]",
          "System.Diagnostics.StackTrace": "[4.0.1-beta-23504]",
          "System.Diagnostics.Tools": "[4.0.1-beta-23504]",
          "System.Diagnostics.Tracing": "[4.0.21-beta-23504]",
          "System.Globalization": "[4.0.11-beta-23504]",
          "System.Globalization.Calendars": "[4.0.1-beta-23504]",
          "System.IO": "[4.0.11-beta-23504]",
          "System.ObjectModel": "[4.0.11-beta-23504]",
          "System.Private.Uri": "[4.0.1-beta-23504]",
          "System.Reflection": "[4.1.0-beta-23504]",
          "System.Reflection.Extensions": "[4.0.1-beta-23504]",
          "System.Reflection.Primitives": "[4.0.1-beta-23504]",
          "System.Resources.ResourceManager": "[4.0.1-beta-23504]",
          "System.Runtime": "[4.0.21-beta-23504]",
          "System.Runtime.Extensions": "[4.0.11-beta-23504]",
          "System.Runtime.Handles": "[4.0.1-beta-23504]",
          "System.Runtime.InteropServices": "[4.0.21-beta-23504]",
          "System.Text.Encoding": "[4.0.11-beta-23504]",
          "System.Text.Encoding.Extensions": "[4.0.11-beta-23504]",
          "System.Threading": "[4.0.11-beta-23504]",
          "System.Threading.Tasks": "[4.0.11-beta-23504]",
          "System.Threading.Timer": "[4.0.1-beta-23504]"
        }
      },
      "Microsoft.NETCore.Targets/1.0.1-beta-23504": {
        "dependencies": {
          "Microsoft.NETCore.Targets.DNXCore": "5.0.0-beta-23504"
        }
      },
      "Microsoft.NETCore.Targets.DNXCore/5.0.0-beta-23504": {},
      "Microsoft.NETCore.TestHost/1.0.0-beta-23504": {
        "dependencies": {
          "runtime.win7-x64.Microsoft.NETCore.TestHost": "1.0.0-beta-23504"
        }
      },
      "Microsoft.NETCore.Windows.ApiSets/1.0.1-beta-23504": {
        "dependencies": {
          "runtime.win7-x64.Microsoft.NETCore.Windows.ApiSets": "1.0.1-beta-23504"
        }
      },
      "Microsoft.VisualBasic/10.0.1-beta-23504": {
        "dependencies": {
          "System.Collections": "4.0.10",
          "System.Diagnostics.Debug": "4.0.10",
          "System.Dynamic.Runtime": "4.0.10",
          "System.Globalization": "4.0.10",
          "System.Linq": "4.0.0",
          "System.Linq.Expressions": "4.0.10",
          "System.ObjectModel": "4.0.10",
          "System.Reflection": "4.0.10",
          "System.Reflection.Extensions": "4.0.0",
          "System.Reflection.Primitives": "4.0.0",
          "System.Reflection.TypeExtensions": "4.0.0",
          "System.Resources.ResourceManager": "4.0.0",
          "System.Runtime": "4.0.20",
          "System.Runtime.Extensions": "4.0.10",
          "System.Runtime.InteropServices": "4.0.20",
          "System.Threading": "4.0.10"
        },
        "compile": {
          "ref/dotnet5.2/Microsoft.VisualBasic.dll": {}
        },
        "runtime": {
          "lib/dotnet5.4/Microsoft.VisualBasic.dll": {}
        }
      },
      "Microsoft.Win32.Primitives/4.0.1-beta-23504": {
        "dependencies": {
          "System.Runtime": "4.0.0",
          "runtime.win7.Microsoft.Win32.Primitives": "4.0.1-beta-23504"
        },
        "compile": {
          "ref/dotnet5.4/Microsoft.Win32.Primitives.dll": {}
        }
      },
      "Microsoft.Win32.Registry/4.0.0-beta-23504": {
        "dependencies": {
          "System.Collections": "4.0.10",
          "System.Globalization": "4.0.10",
          "System.Resources.ResourceManager": "4.0.0",
          "System.Runtime": "4.0.20",
          "System.Runtime.Extensions": "4.0.10",
          "System.Runtime.Handles": "4.0.0",
          "System.Runtime.InteropServices": "4.0.20"
        },
        "compile": {
          "ref/dotnet5.4/Microsoft.Win32.Registry.dll": {}
        },
        "runtime": {
          "lib/DNXCore50/Microsoft.Win32.Registry.dll": {}
        }
      },
      "runtime.any.System.Linq.Expressions/4.0.11-beta-23504": {
        "dependencies": {
          "System.Collections": "4.0.10",
          "System.Diagnostics.Debug": "4.0.10",
          "System.Globalization": "4.0.10",
          "System.IO": "4.0.10",
          "System.Linq": "4.0.0",
          "System.ObjectModel": "4.0.10",
          "System.Reflection": "4.0.10",
          "System.Reflection.Emit": "4.0.0",
          "System.Reflection.Emit.ILGeneration": "4.0.0",
          "System.Reflection.Emit.Lightweight": "4.0.0",
          "System.Reflection.Extensions": "4.0.0",
          "System.Reflection.Primitives": "4.0.0",
          "System.Reflection.TypeExtensions": "4.0.0",
          "System.Resources.ResourceManager": "4.0.0",
          "System.Runtime": "4.0.20",
          "System.Runtime.Extensions": "4.0.10",
          "System.Threading": "4.0.10"
        },
        "compile": {
          "ref/dotnet/_._": {}
        },
        "runtime": {
          "lib/DNXCore50/System.Linq.Expressions.dll": {}
        }
      },
      "runtime.win.System.Text.Encoding.CodePages/4.0.1-beta-23504": {
        "dependencies": {
          "System.Collections": "4.0.10",
          "System.Globalization": "4.0.10",
          "System.IO": "4.0.10",
          "System.Reflection": "4.0.10",
          "System.Resources.ResourceManager": "4.0.0",
          "System.Runtime": "4.0.20",
          "System.Runtime.Extensions": "4.0.10",
          "System.Runtime.Handles": "4.0.0",
          "System.Runtime.InteropServices": "4.0.20",
          "System.Text.Encoding": "4.0.10",
          "System.Threading": "4.0.10"
        },
        "compile": {
          "ref/dotnet/_._": {}
        },
        "runtime": {
          "runtimes/win/lib/dotnet5.4/System.Text.Encoding.CodePages.dll": {}
        }
      },
      "runtime.win7-x64.Microsoft.NETCore.Runtime.CoreCLR/1.0.1-beta-23504": {
        "compile": {
          "ref/dotnet/_._": {}
        },
        "runtime": {
          "runtimes/win7-x64/lib/dotnet/mscorlib.ni.dll": {}
        },
        "native": {
          "runtimes/win7-x64/native/clretwrc.dll": {},
          "runtimes/win7-x64/native/coreclr.dll": {},
          "runtimes/win7-x64/native/dbgshim.dll": {},
          "runtimes/win7-x64/native/mscordaccore.dll": {},
          "runtimes/win7-x64/native/mscordbi.dll": {},
          "runtimes/win7-x64/native/mscorrc.debug.dll": {},
          "runtimes/win7-x64/native/mscorrc.dll": {}
        }
      },
      "runtime.win7-x64.Microsoft.NETCore.TestHost/1.0.0-beta-23504": {
        "native": {
          "runtimes/win7-x64/native/CoreRun.exe": {}
        }
      },
      "runtime.win7-x64.Microsoft.NETCore.Windows.ApiSets/1.0.1-beta-23504": {
        "native": {
          "runtimes/win7-x64/native/API-MS-Win-Base-Util-L1-1-0.dll": {},
          "runtimes/win7-x64/native/API-MS-Win-Core-Kernel32-Private-L1-1-0.dll": {},
          "runtimes/win7-x64/native/API-MS-Win-Core-Kernel32-Private-L1-1-1.dll": {},
          "runtimes/win7-x64/native/API-MS-Win-Core-Kernel32-Private-L1-1-2.dll": {},
          "runtimes/win7-x64/native/API-MS-Win-Core-PrivateProfile-L1-1-0.dll": {},
          "runtimes/win7-x64/native/API-MS-Win-Core-ProcessTopology-Obsolete-L1-1-0.dll": {},
          "runtimes/win7-x64/native/API-MS-Win-Core-String-L2-1-0.dll": {},
          "runtimes/win7-x64/native/API-MS-Win-Core-StringAnsi-L1-1-0.dll": {},
          "runtimes/win7-x64/native/API-MS-Win-EventLog-Legacy-L1-1-0.dll": {},
          "runtimes/win7-x64/native/API-MS-Win-Eventing-ClassicProvider-L1-1-0.dll": {},
          "runtimes/win7-x64/native/API-MS-Win-Eventing-Consumer-L1-1-0.dll": {},
          "runtimes/win7-x64/native/API-MS-Win-Eventing-Controller-L1-1-0.dll": {},
          "runtimes/win7-x64/native/API-MS-Win-Eventing-Legacy-L1-1-0.dll": {},
          "runtimes/win7-x64/native/API-MS-Win-Eventing-Provider-L1-1-0.dll": {},
          "runtimes/win7-x64/native/API-MS-Win-Security-LsaPolicy-L1-1-0.dll": {},
          "runtimes/win7-x64/native/API-MS-Win-devices-config-L1-1-0.dll": {},
          "runtimes/win7-x64/native/API-MS-Win-devices-config-L1-1-1.dll": {},
          "runtimes/win7-x64/native/api-ms-win-core-com-l1-1-0.dll": {},
          "runtimes/win7-x64/native/api-ms-win-core-com-private-l1-1-0.dll": {},
          "runtimes/win7-x64/native/api-ms-win-core-comm-l1-1-0.dll": {},
          "runtimes/win7-x64/native/api-ms-win-core-console-l1-1-0.dll": {},
          "runtimes/win7-x64/native/api-ms-win-core-console-l2-1-0.dll": {},
          "runtimes/win7-x64/native/api-ms-win-core-datetime-l1-1-0.dll": {},
          "runtimes/win7-x64/native/api-ms-win-core-datetime-l1-1-1.dll": {},
          "runtimes/win7-x64/native/api-ms-win-core-debug-l1-1-0.dll": {},
          "runtimes/win7-x64/native/api-ms-win-core-debug-l1-1-1.dll": {},
          "runtimes/win7-x64/native/api-ms-win-core-delayload-l1-1-0.dll": {},
          "runtimes/win7-x64/native/api-ms-win-core-errorhandling-l1-1-0.dll": {},
          "runtimes/win7-x64/native/api-ms-win-core-errorhandling-l1-1-1.dll": {},
          "runtimes/win7-x64/native/api-ms-win-core-fibers-l1-1-0.dll": {},
          "runtimes/win7-x64/native/api-ms-win-core-fibers-l1-1-1.dll": {},
          "runtimes/win7-x64/native/api-ms-win-core-file-l1-1-0.dll": {},
          "runtimes/win7-x64/native/api-ms-win-core-file-l1-2-0.dll": {},
          "runtimes/win7-x64/native/api-ms-win-core-file-l1-2-1.dll": {},
          "runtimes/win7-x64/native/api-ms-win-core-file-l2-1-0.dll": {},
          "runtimes/win7-x64/native/api-ms-win-core-file-l2-1-1.dll": {},
          "runtimes/win7-x64/native/api-ms-win-core-handle-l1-1-0.dll": {},
          "runtimes/win7-x64/native/api-ms-win-core-heap-l1-1-0.dll": {},
          "runtimes/win7-x64/native/api-ms-win-core-heap-obsolete-l1-1-0.dll": {},
          "runtimes/win7-x64/native/api-ms-win-core-interlocked-l1-1-0.dll": {},
          "runtimes/win7-x64/native/api-ms-win-core-io-l1-1-0.dll": {},
          "runtimes/win7-x64/native/api-ms-win-core-io-l1-1-1.dll": {},
          "runtimes/win7-x64/native/api-ms-win-core-kernel32-legacy-l1-1-0.dll": {},
          "runtimes/win7-x64/native/api-ms-win-core-kernel32-legacy-l1-1-1.dll": {},
          "runtimes/win7-x64/native/api-ms-win-core-kernel32-legacy-l1-1-2.dll": {},
          "runtimes/win7-x64/native/api-ms-win-core-libraryloader-l1-1-0.dll": {},
          "runtimes/win7-x64/native/api-ms-win-core-libraryloader-l1-1-1.dll": {},
          "runtimes/win7-x64/native/api-ms-win-core-localization-l1-2-0.dll": {},
          "runtimes/win7-x64/native/api-ms-win-core-localization-l1-2-1.dll": {},
          "runtimes/win7-x64/native/api-ms-win-core-localization-l2-1-0.dll": {},
          "runtimes/win7-x64/native/api-ms-win-core-localization-obsolete-l1-2-0.dll": {},
          "runtimes/win7-x64/native/api-ms-win-core-memory-l1-1-0.dll": {},
          "runtimes/win7-x64/native/api-ms-win-core-memory-l1-1-1.dll": {},
          "runtimes/win7-x64/native/api-ms-win-core-memory-l1-1-2.dll": {},
          "runtimes/win7-x64/native/api-ms-win-core-memory-l1-1-3.dll": {},
          "runtimes/win7-x64/native/api-ms-win-core-namedpipe-l1-1-0.dll": {},
          "runtimes/win7-x64/native/api-ms-win-core-namedpipe-l1-2-1.dll": {},
          "runtimes/win7-x64/native/api-ms-win-core-normalization-l1-1-0.dll": {},
          "runtimes/win7-x64/native/api-ms-win-core-privateprofile-l1-1-1.dll": {},
          "runtimes/win7-x64/native/api-ms-win-core-processenvironment-l1-1-0.dll": {},
          "runtimes/win7-x64/native/api-ms-win-core-processenvironment-l1-2-0.dll": {},
          "runtimes/win7-x64/native/api-ms-win-core-processsecurity-l1-1-0.dll": {},
          "runtimes/win7-x64/native/api-ms-win-core-processthreads-l1-1-0.dll": {},
          "runtimes/win7-x64/native/api-ms-win-core-processthreads-l1-1-1.dll": {},
          "runtimes/win7-x64/native/api-ms-win-core-processthreads-l1-1-2.dll": {},
          "runtimes/win7-x64/native/api-ms-win-core-profile-l1-1-0.dll": {},
          "runtimes/win7-x64/native/api-ms-win-core-psapi-ansi-l1-1-0.dll": {},
          "runtimes/win7-x64/native/api-ms-win-core-psapi-l1-1-0.dll": {},
          "runtimes/win7-x64/native/api-ms-win-core-psapi-obsolete-l1-1-0.dll": {},
          "runtimes/win7-x64/native/api-ms-win-core-realtime-l1-1-0.dll": {},
          "runtimes/win7-x64/native/api-ms-win-core-registry-l1-1-0.dll": {},
          "runtimes/win7-x64/native/api-ms-win-core-registry-l2-1-0.dll": {},
          "runtimes/win7-x64/native/api-ms-win-core-rtlsupport-l1-1-0.dll": {},
          "runtimes/win7-x64/native/api-ms-win-core-shlwapi-legacy-l1-1-0.dll": {},
          "runtimes/win7-x64/native/api-ms-win-core-shlwapi-obsolete-l1-1-0.dll": {},
          "runtimes/win7-x64/native/api-ms-win-core-shutdown-l1-1-0.dll": {},
          "runtimes/win7-x64/native/api-ms-win-core-shutdown-l1-1-1.dll": {},
          "runtimes/win7-x64/native/api-ms-win-core-string-l1-1-0.dll": {},
          "runtimes/win7-x64/native/api-ms-win-core-string-obsolete-l1-1-0.dll": {},
          "runtimes/win7-x64/native/api-ms-win-core-string-obsolete-l1-1-1.dll": {},
          "runtimes/win7-x64/native/api-ms-win-core-stringloader-l1-1-0.dll": {},
          "runtimes/win7-x64/native/api-ms-win-core-stringloader-l1-1-1.dll": {},
          "runtimes/win7-x64/native/api-ms-win-core-synch-l1-1-0.dll": {},
          "runtimes/win7-x64/native/api-ms-win-core-synch-l1-2-0.dll": {},
          "runtimes/win7-x64/native/api-ms-win-core-sysinfo-l1-1-0.dll": {},
          "runtimes/win7-x64/native/api-ms-win-core-sysinfo-l1-2-0.dll": {},
          "runtimes/win7-x64/native/api-ms-win-core-sysinfo-l1-2-1.dll": {},
          "runtimes/win7-x64/native/api-ms-win-core-sysinfo-l1-2-2.dll": {},
          "runtimes/win7-x64/native/api-ms-win-core-sysinfo-l1-2-3.dll": {},
          "runtimes/win7-x64/native/api-ms-win-core-threadpool-l1-2-0.dll": {},
          "runtimes/win7-x64/native/api-ms-win-core-threadpool-legacy-l1-1-0.dll": {},
          "runtimes/win7-x64/native/api-ms-win-core-threadpool-private-l1-1-0.dll": {},
          "runtimes/win7-x64/native/api-ms-win-core-timezone-l1-1-0.dll": {},
          "runtimes/win7-x64/native/api-ms-win-core-url-l1-1-0.dll": {},
          "runtimes/win7-x64/native/api-ms-win-core-util-l1-1-0.dll": {},
          "runtimes/win7-x64/native/api-ms-win-core-version-l1-1-0.dll": {},
          "runtimes/win7-x64/native/api-ms-win-core-winrt-error-l1-1-0.dll": {},
          "runtimes/win7-x64/native/api-ms-win-core-winrt-error-l1-1-1.dll": {},
          "runtimes/win7-x64/native/api-ms-win-core-winrt-l1-1-0.dll": {},
          "runtimes/win7-x64/native/api-ms-win-core-winrt-registration-l1-1-0.dll": {},
          "runtimes/win7-x64/native/api-ms-win-core-winrt-robuffer-l1-1-0.dll": {},
          "runtimes/win7-x64/native/api-ms-win-core-winrt-roparameterizediid-l1-1-0.dll": {},
          "runtimes/win7-x64/native/api-ms-win-core-winrt-string-l1-1-0.dll": {},
          "runtimes/win7-x64/native/api-ms-win-core-wow64-l1-1-0.dll": {},
          "runtimes/win7-x64/native/api-ms-win-core-xstate-l1-1-0.dll": {},
          "runtimes/win7-x64/native/api-ms-win-core-xstate-l2-1-0.dll": {},
          "runtimes/win7-x64/native/api-ms-win-ro-typeresolution-l1-1-0.dll": {},
          "runtimes/win7-x64/native/api-ms-win-security-base-l1-1-0.dll": {},
          "runtimes/win7-x64/native/api-ms-win-security-cpwl-l1-1-0.dll": {},
          "runtimes/win7-x64/native/api-ms-win-security-cryptoapi-l1-1-0.dll": {},
          "runtimes/win7-x64/native/api-ms-win-security-lsalookup-l2-1-0.dll": {},
          "runtimes/win7-x64/native/api-ms-win-security-lsalookup-l2-1-1.dll": {},
          "runtimes/win7-x64/native/api-ms-win-security-provider-l1-1-0.dll": {},
          "runtimes/win7-x64/native/api-ms-win-security-sddl-l1-1-0.dll": {},
          "runtimes/win7-x64/native/api-ms-win-service-core-l1-1-0.dll": {},
          "runtimes/win7-x64/native/api-ms-win-service-core-l1-1-1.dll": {},
          "runtimes/win7-x64/native/api-ms-win-service-management-l1-1-0.dll": {},
          "runtimes/win7-x64/native/api-ms-win-service-management-l2-1-0.dll": {},
          "runtimes/win7-x64/native/api-ms-win-service-private-l1-1-0.dll": {},
          "runtimes/win7-x64/native/api-ms-win-service-private-l1-1-1.dll": {},
          "runtimes/win7-x64/native/api-ms-win-service-winsvc-l1-1-0.dll": {},
          "runtimes/win7-x64/native/ext-ms-win-advapi32-encryptedfile-l1-1-0.dll": {}
        }
      },
      "runtime.win7.Microsoft.Win32.Primitives/4.0.1-beta-23504": {
        "dependencies": {
          "System.Runtime": "4.0.20",
          "System.Runtime.InteropServices": "4.0.20"
        },
        "compile": {
          "ref/dotnet/_._": {}
        },
        "runtime": {
          "runtimes/win7/lib/dotnet5.4/Microsoft.Win32.Primitives.dll": {}
        }
      },
      "runtime.win7.System.Console/4.0.0-beta-23504": {
        "dependencies": {
          "System.IO": "4.0.10",
          "System.IO.FileSystem.Primitives": "4.0.0",
          "System.Resources.ResourceManager": "4.0.0",
          "System.Runtime": "4.0.20",
          "System.Runtime.InteropServices": "4.0.20",
          "System.Text.Encoding": "4.0.10",
          "System.Text.Encoding.Extensions": "4.0.10",
          "System.Threading": "4.0.10",
          "System.Threading.Tasks": "4.0.10"
        },
        "compile": {
          "ref/dotnet/_._": {}
        },
        "runtime": {
          "runtimes/win7/lib/dotnet5.4/System.Console.dll": {}
        }
      },
      "runtime.win7.System.Diagnostics.Debug/4.0.11-beta-23504": {
        "compile": {
          "ref/dotnet/_._": {}
        },
        "runtime": {
          "runtimes/win7/lib/DNXCore50/System.Diagnostics.Debug.dll": {}
        }
      },
      "runtime.win7.System.Diagnostics.FileVersionInfo/4.0.0-beta-23504": {
        "dependencies": {
          "System.Globalization": "4.0.10",
          "System.IO.FileSystem": "4.0.0",
          "System.Runtime": "4.0.20",
          "System.Runtime.InteropServices": "4.0.20"
        },
        "compile": {
          "ref/dotnet/_._": {}
        },
        "runtime": {
          "runtimes/win7/lib/dotnet5.4/System.Diagnostics.FileVersionInfo.dll": {}
        }
      },
      "runtime.win7.System.Diagnostics.Process/4.1.0-beta-23504": {
        "dependencies": {
          "Microsoft.Win32.Primitives": "4.0.0",
          "Microsoft.Win32.Registry": "4.0.0-beta-23504",
          "System.Collections": "4.0.10",
          "System.Diagnostics.Debug": "4.0.10",
          "System.Globalization": "4.0.10",
          "System.IO": "4.0.10",
          "System.IO.FileSystem": "4.0.0",
          "System.IO.FileSystem.Primitives": "4.0.0",
          "System.Resources.ResourceManager": "4.0.0",
          "System.Runtime": "4.0.20",
          "System.Runtime.Extensions": "4.0.10",
          "System.Runtime.Handles": "4.0.0",
          "System.Runtime.InteropServices": "4.0.20",
          "System.Text.Encoding": "4.0.10",
          "System.Text.Encoding.Extensions": "4.0.10",
          "System.Threading": "4.0.10",
          "System.Threading.Tasks": "4.0.10",
          "System.Threading.Thread": "4.0.0-beta-23504",
          "System.Threading.ThreadPool": "4.0.10-beta-23504"
        },
        "compile": {
          "ref/dotnet/_._": {}
        },
        "runtime": {
          "runtimes/win7/lib/dotnet5.5/System.Diagnostics.Process.dll": {}
        }
      },
      "runtime.win7.System.IO.FileSystem/4.0.1-beta-23504": {
        "dependencies": {
          "System.Collections": "4.0.10",
          "System.IO": "4.0.10",
          "System.IO.FileSystem.Primitives": "4.0.0",
          "System.Resources.ResourceManager": "4.0.0",
          "System.Runtime": "4.0.20",
          "System.Runtime.Extensions": "4.0.10",
          "System.Runtime.Handles": "4.0.0",
          "System.Runtime.InteropServices": "4.0.20",
          "System.Text.Encoding": "4.0.10",
          "System.Text.Encoding.Extensions": "4.0.10",
          "System.Threading": "4.0.10",
          "System.Threading.Overlapped": "4.0.0",
          "System.Threading.Tasks": "4.0.10"
        },
        "compile": {
          "ref/dotnet/_._": {}
        },
        "runtime": {
          "runtimes/win7/lib/dotnet5.4/System.IO.FileSystem.dll": {}
        }
      },
      "runtime.win7.System.IO.FileSystem.Watcher/4.0.0-beta-23504": {
        "dependencies": {
          "Microsoft.Win32.Primitives": "4.0.0",
          "System.IO.FileSystem": "4.0.0",
          "System.IO.FileSystem.Primitives": "4.0.0",
          "System.Resources.ResourceManager": "4.0.0",
          "System.Runtime": "4.0.20",
          "System.Runtime.Extensions": "4.0.10",
          "System.Runtime.Handles": "4.0.0",
          "System.Threading": "4.0.10",
          "System.Threading.Overlapped": "4.0.0"
        },
        "compile": {
          "ref/dotnet/_._": {}
        },
        "runtime": {
          "runtimes/win7/lib/dotnet5.4/System.IO.FileSystem.Watcher.dll": {}
        }
      },
      "runtime.win7.System.IO.Pipes/4.0.0-beta-23504": {
        "dependencies": {
          "System.IO": "4.0.10",
          "System.IO.FileSystem.Primitives": "4.0.0",
          "System.Resources.ResourceManager": "4.0.0",
          "System.Runtime": "4.0.20",
          "System.Runtime.Extensions": "4.0.10",
          "System.Runtime.Handles": "4.0.0",
          "System.Runtime.InteropServices": "4.0.20",
          "System.Security.Principal": "4.0.0",
          "System.Threading": "4.0.10",
          "System.Threading.Overlapped": "4.0.0",
          "System.Threading.Tasks": "4.0.10"
        },
        "compile": {
          "ref/dotnet/_._": {}
        },
        "runtime": {
          "runtimes/win7/lib/dotnet5.4/System.IO.Pipes.dll": {}
        }
      },
      "runtime.win7.System.Net.NameResolution/4.0.0-beta-23504": {
        "dependencies": {
          "System.Private.Networking": "4.0.1-beta-23504"
        },
        "compile": {
          "ref/dotnet/_._": {}
        },
        "runtime": {
          "lib/DNXCore50/System.Net.NameResolution.dll": {}
        }
      },
      "runtime.win7.System.Net.Primitives/4.0.11-beta-23504": {
        "dependencies": {
          "System.Private.Networking": "4.0.1-beta-23504"
        },
        "compile": {
          "ref/dotnet/_._": {}
        },
        "runtime": {
          "lib/DNXCore50/System.Net.Primitives.dll": {}
        }
      },
      "runtime.win7.System.Net.Sockets/4.1.0-beta-23504": {
        "dependencies": {
          "System.Private.Networking": "4.0.1-beta-23504",
          "System.Runtime": "4.0.20"
        },
        "compile": {
          "ref/dotnet/_._": {}
        },
        "runtime": {
          "lib/DNXCore50/System.Net.Sockets.dll": {}
        }
      },
      "runtime.win7.System.Private.Uri/4.0.1-beta-23504": {
        "compile": {
          "ref/dotnet/_._": {}
        },
        "runtime": {
          "runtimes/win7/lib/DNXCore50/System.Private.Uri.dll": {}
        }
      },
      "runtime.win7.System.Runtime.Extensions/4.0.11-beta-23504": {
        "compile": {
          "ref/dotnet/_._": {}
        },
        "runtime": {
          "lib/DNXCore50/System.Runtime.Extensions.dll": {}
        }
      },
      "runtime.win7.System.Security.Cryptography.Algorithms/4.0.0-beta-23504": {
        "dependencies": {
          "System.IO": "4.0.10",
          "System.Resources.ResourceManager": "4.0.0",
          "System.Runtime": "4.0.20",
          "System.Runtime.Handles": "4.0.0",
          "System.Runtime.InteropServices": "4.0.20",
          "System.Security.Cryptography.Primitives": "4.0.0-beta-23504",
          "System.Text.Encoding": "4.0.0",
          "System.Text.Encoding.Extensions": "4.0.0"
        },
        "compile": {
          "ref/dotnet/_._": {}
        },
        "runtime": {
          "runtimes/win7/lib/dotnet5.4/System.Security.Cryptography.Algorithms.dll": {}
        }
      },
      "runtime.win7.System.Security.Cryptography.Encoding/4.0.0-beta-23504": {
        "dependencies": {
          "System.Collections": "4.0.0",
          "System.Collections.Concurrent": "4.0.0",
          "System.Diagnostics.Debug": "4.0.10",
          "System.Linq": "4.0.0",
          "System.Resources.ResourceManager": "4.0.0",
          "System.Runtime": "4.0.20",
          "System.Runtime.Extensions": "4.0.10",
          "System.Runtime.Handles": "4.0.0",
          "System.Runtime.InteropServices": "4.0.20",
          "System.Security.Cryptography.Primitives": "4.0.0-beta-23504"
        },
        "compile": {
          "ref/dotnet/_._": {}
        },
        "runtime": {
          "runtimes/win7/lib/dotnet5.4/System.Security.Cryptography.Encoding.dll": {}
        }
      },
      "runtime.win7.System.Security.Cryptography.X509Certificates/4.0.0-beta-23504": {
        "dependencies": {
          "System.Collections": "4.0.10",
          "System.Globalization": "4.0.10",
          "System.Globalization.Calendars": "4.0.0",
          "System.IO": "4.0.10",
          "System.IO.FileSystem": "4.0.0",
          "System.Resources.ResourceManager": "4.0.0",
          "System.Runtime": "4.0.20",
          "System.Runtime.Extensions": "4.0.10",
          "System.Runtime.Handles": "4.0.0",
          "System.Runtime.InteropServices": "4.0.20",
          "System.Runtime.Numerics": "4.0.0",
          "System.Security.Cryptography.Algorithms": "4.0.0-beta-23504",
          "System.Security.Cryptography.Cng": "4.0.0-beta-23504",
          "System.Security.Cryptography.Csp": "4.0.0-beta-23504",
          "System.Security.Cryptography.Encoding": "4.0.0-beta-23504",
          "System.Security.Cryptography.Primitives": "4.0.0-beta-23504",
          "System.Text.Encoding": "4.0.10",
          "System.Threading": "4.0.10"
        },
        "compile": {
          "ref/dotnet/_._": {}
        },
        "runtime": {
          "runtimes/win7/lib/dotnet5.4/System.Security.Cryptography.X509Certificates.dll": {}
        }
      },
      "runtime.win7.System.Threading/4.0.11-beta-23504": {
        "compile": {
          "ref/dotnet/_._": {}
        },
        "runtime": {
          "runtimes/win7/lib/DNXCore50/System.Threading.dll": {}
        }
      },
      "System.AppContext/4.0.1-beta-23504": {
        "dependencies": {
          "System.Runtime": "4.0.0"
        },
        "compile": {
          "ref/dotnet5.4/System.AppContext.dll": {}
        },
        "runtime": {
          "lib/DNXCore50/System.AppContext.dll": {}
        }
      },
      "System.Collections/4.0.11-beta-23504": {
        "dependencies": {
          "System.Runtime": "4.0.21-beta-23504"
        },
        "compile": {
          "ref/dotnet5.4/System.Collections.dll": {}
        },
        "runtime": {
          "lib/DNXCore50/System.Collections.dll": {}
        }
      },
      "System.Collections.Concurrent/4.0.11-beta-23504": {
        "dependencies": {
          "System.Collections": "4.0.10",
          "System.Diagnostics.Debug": "4.0.10",
          "System.Diagnostics.Tracing": "4.0.20",
          "System.Globalization": "4.0.10",
          "System.Resources.ResourceManager": "4.0.0",
          "System.Runtime": "4.0.20",
          "System.Runtime.Extensions": "4.0.10",
          "System.Threading": "4.0.10",
          "System.Threading.Tasks": "4.0.10"
        },
        "compile": {
          "ref/dotnet5.4/System.Collections.Concurrent.dll": {}
        },
        "runtime": {
          "lib/dotnet5.4/System.Collections.Concurrent.dll": {}
        }
      },
      "System.Collections.Immutable/1.1.38-beta-23504": {
        "dependencies": {
          "System.Collections": "4.0.0",
          "System.Diagnostics.Debug": "4.0.0",
          "System.Globalization": "4.0.0",
          "System.Linq": "4.0.0",
          "System.Resources.ResourceManager": "4.0.0",
          "System.Runtime": "4.0.0",
          "System.Runtime.Extensions": "4.0.0",
          "System.Threading": "4.0.0"
        },
        "compile": {
          "lib/dotnet5.1/System.Collections.Immutable.dll": {}
        },
        "runtime": {
          "lib/dotnet5.1/System.Collections.Immutable.dll": {}
        }
      },
      "System.Collections.NonGeneric/4.0.1-beta-23504": {
        "dependencies": {
          "System.Diagnostics.Debug": "4.0.10",
          "System.Globalization": "4.0.10",
          "System.Resources.ResourceManager": "4.0.0",
          "System.Runtime": "4.0.20",
          "System.Runtime.Extensions": "4.0.10",
          "System.Threading": "4.0.10"
        },
        "compile": {
          "ref/dotnet5.4/System.Collections.NonGeneric.dll": {}
        },
        "runtime": {
          "lib/dotnet5.4/System.Collections.NonGeneric.dll": {}
        }
      },
      "System.ComponentModel.EventBasedAsync/4.0.11-beta-23504": {
        "dependencies": {
          "System.Resources.ResourceManager": "4.0.0",
          "System.Runtime": "4.0.20",
          "System.Threading": "4.0.10",
          "System.Threading.Tasks": "4.0.10"
        },
        "compile": {
          "ref/dotnet5.4/System.ComponentModel.EventBasedAsync.dll": {}
        },
        "runtime": {
          "lib/dotnet5.4/System.ComponentModel.EventBasedAsync.dll": {}
        }
      },
      "System.Console/4.0.0-beta-23504": {
        "dependencies": {
          "System.IO": "4.0.0",
          "System.Runtime": "4.0.0",
          "runtime.win7.System.Console": "4.0.0-beta-23504"
        },
        "compile": {
          "ref/dotnet5.4/System.Console.dll": {}
        }
      },
      "System.Diagnostics.Contracts/4.0.1-beta-23504": {
        "dependencies": {
          "System.Runtime": "4.0.0"
        },
        "compile": {
          "ref/dotnet5.1/System.Diagnostics.Contracts.dll": {}
        },
        "runtime": {
          "lib/DNXCore50/System.Diagnostics.Contracts.dll": {}
        }
      },
      "System.Diagnostics.Debug/4.0.11-beta-23504": {
        "dependencies": {
          "System.Runtime": "4.0.0",
          "runtime.win7.System.Diagnostics.Debug": "4.0.11-beta-23504"
        },
        "compile": {
          "ref/dotnet5.4/System.Diagnostics.Debug.dll": {}
        }
      },
      "System.Diagnostics.FileVersionInfo/4.0.0-beta-23504": {
        "dependencies": {
          "System.Runtime": "4.0.0",
          "runtime.win7.System.Diagnostics.FileVersionInfo": "4.0.0-beta-23504"
        },
        "compile": {
          "ref/dotnet5.4/System.Diagnostics.FileVersionInfo.dll": {}
        }
      },
      "System.Diagnostics.Process/4.1.0-beta-23504": {
        "dependencies": {
          "System.IO": "4.0.0",
          "System.Runtime": "4.0.0",
          "System.Runtime.Handles": "4.0.0",
          "System.Text.Encoding": "4.0.0",
          "runtime.win7.System.Diagnostics.Process": "4.1.0-beta-23504"
        },
        "compile": {
          "ref/dotnet5.5/System.Diagnostics.Process.dll": {}
        }
      },
      "System.Diagnostics.StackTrace/4.0.1-beta-23504": {
        "dependencies": {
          "System.Reflection": "4.0.0",
          "System.Runtime": "4.0.0"
        },
        "compile": {
          "ref/dotnet5.4/System.Diagnostics.StackTrace.dll": {}
        },
        "runtime": {
          "lib/DNXCore50/System.Diagnostics.StackTrace.dll": {}
        }
      },
      "System.Diagnostics.Tools/4.0.1-beta-23504": {
        "dependencies": {
          "System.Runtime": "4.0.0"
        },
        "compile": {
          "ref/dotnet5.1/System.Diagnostics.Tools.dll": {}
        },
        "runtime": {
          "lib/DNXCore50/System.Diagnostics.Tools.dll": {}
        }
      },
      "System.Diagnostics.Tracing/4.0.21-beta-23504": {
        "dependencies": {
          "System.Runtime": "4.0.0"
        },
        "compile": {
          "ref/dotnet5.4/System.Diagnostics.Tracing.dll": {}
        },
        "runtime": {
          "lib/DNXCore50/System.Diagnostics.Tracing.dll": {}
        }
      },
      "System.Dynamic.Runtime/4.0.11-beta-23504": {
        "dependencies": {
          "System.Collections": "4.0.10",
          "System.Diagnostics.Debug": "4.0.10",
          "System.Globalization": "4.0.10",
          "System.Linq": "4.0.0",
          "System.Linq.Expressions": "4.0.10",
          "System.ObjectModel": "4.0.10",
          "System.Reflection": "4.0.10",
          "System.Reflection.Emit": "4.0.0",
          "System.Reflection.Emit.ILGeneration": "4.0.0",
          "System.Reflection.Primitives": "4.0.0",
          "System.Reflection.TypeExtensions": "4.0.0",
          "System.Resources.ResourceManager": "4.0.0",
          "System.Runtime": "4.0.20",
          "System.Runtime.Extensions": "4.0.10",
          "System.Threading": "4.0.10"
        },
        "compile": {
          "ref/dotnet5.4/System.Dynamic.Runtime.dll": {}
        },
        "runtime": {
          "lib/DNXCore50/System.Dynamic.Runtime.dll": {}
        }
      },
      "System.Globalization/4.0.11-beta-23504": {
        "dependencies": {
          "System.Runtime": "4.0.0"
        },
        "compile": {
          "ref/dotnet5.4/System.Globalization.dll": {}
        },
        "runtime": {
          "lib/DNXCore50/System.Globalization.dll": {}
        }
      },
      "System.Globalization.Calendars/4.0.1-beta-23504": {
        "dependencies": {
          "System.Globalization": "4.0.0",
          "System.Runtime": "4.0.0"
        },
        "compile": {
          "ref/dotnet5.4/System.Globalization.Calendars.dll": {}
        },
        "runtime": {
          "lib/DNXCore50/System.Globalization.Calendars.dll": {}
        }
      },
      "System.IO/4.0.11-beta-23504": {
        "dependencies": {
          "System.Runtime": "4.0.20",
          "System.Text.Encoding": "4.0.0",
          "System.Threading.Tasks": "4.0.0"
        },
        "compile": {
          "ref/dotnet5.4/System.IO.dll": {}
        },
        "runtime": {
          "lib/DNXCore50/System.IO.dll": {}
        }
      },
      "System.IO.FileSystem/4.0.1-beta-23504": {
        "dependencies": {
          "System.IO": "4.0.0",
          "System.IO.FileSystem.Primitives": "4.0.0",
          "System.Runtime": "4.0.0",
          "System.Runtime.Handles": "4.0.0",
          "System.Text.Encoding": "4.0.0",
          "System.Threading.Tasks": "4.0.0",
          "runtime.win7.System.IO.FileSystem": "4.0.1-beta-23504"
        },
        "compile": {
          "ref/dotnet5.4/System.IO.FileSystem.dll": {}
        }
      },
      "System.IO.FileSystem.Primitives/4.0.1-beta-23504": {
        "dependencies": {
          "System.Runtime": "4.0.20"
        },
        "compile": {
          "ref/dotnet5.4/System.IO.FileSystem.Primitives.dll": {}
        },
        "runtime": {
          "lib/dotnet5.4/System.IO.FileSystem.Primitives.dll": {}
        }
      },
      "System.IO.FileSystem.Watcher/4.0.0-beta-23504": {
        "dependencies": {
          "System.Runtime": "4.0.0",
          "runtime.win7.System.IO.FileSystem.Watcher": "4.0.0-beta-23504"
        },
        "compile": {
          "ref/dotnet5.4/System.IO.FileSystem.Watcher.dll": {}
        }
      },
      "System.IO.Pipes/4.0.0-beta-23504": {
        "dependencies": {
          "System.IO": "4.0.0",
          "System.Runtime": "4.0.0",
          "System.Runtime.Handles": "4.0.0",
          "System.Security.Principal": "4.0.0",
          "System.Threading.Tasks": "4.0.0",
          "runtime.win7.System.IO.Pipes": "4.0.0-beta-23504"
        },
        "compile": {
          "ref/dotnet5.4/System.IO.Pipes.dll": {}
        }
      },
      "System.Linq/4.0.1-beta-23504": {
        "dependencies": {
          "System.Collections": "4.0.10",
          "System.Diagnostics.Debug": "4.0.10",
          "System.Resources.ResourceManager": "4.0.0",
          "System.Runtime": "4.0.20",
          "System.Runtime.Extensions": "4.0.10"
        },
        "compile": {
          "ref/dotnet5.1/System.Linq.dll": {}
        },
        "runtime": {
          "lib/dotnet5.4/System.Linq.dll": {}
        }
      },
      "System.Linq.Expressions/4.0.11-beta-23504": {
        "dependencies": {
          "System.Reflection": "4.0.0",
          "System.Runtime": "4.0.0",
          "runtime.any.System.Linq.Expressions": "4.0.11-beta-23504"
        },
        "compile": {
          "ref/dotnet5.4/System.Linq.Expressions.dll": {}
        }
      },
      "System.Net.NameResolution/4.0.0-beta-23504": {
        "dependencies": {
          "System.Net.Primitives": "4.0.10",
          "System.Runtime": "4.0.0",
          "System.Threading.Tasks": "4.0.0",
          "runtime.win7.System.Net.NameResolution": "4.0.0-beta-23504"
        },
        "compile": {
          "ref/dotnet5.4/System.Net.NameResolution.dll": {}
        }
      },
      "System.Net.Primitives/4.0.11-beta-23504": {
        "dependencies": {
          "System.Runtime": "4.0.0",
          "System.Runtime.Handles": "4.0.0",
          "runtime.win7.System.Net.Primitives": "4.0.11-beta-23504"
        },
        "compile": {
          "ref/dotnet5.4/System.Net.Primitives.dll": {}
        }
      },
      "System.Net.Sockets/4.1.0-beta-23504": {
        "dependencies": {
          "System.IO": "4.0.0",
          "System.Net.Primitives": "4.0.10",
          "System.Runtime": "4.0.0",
          "System.Threading.Tasks": "4.0.0",
          "runtime.win7.System.Net.Sockets": "4.1.0-beta-23504"
        },
        "compile": {
          "ref/dotnet5.5/System.Net.Sockets.dll": {}
        }
      },
      "System.ObjectModel/4.0.11-beta-23504": {
        "dependencies": {
          "System.Collections": "4.0.10",
          "System.Diagnostics.Debug": "4.0.10",
          "System.Resources.ResourceManager": "4.0.0",
          "System.Runtime": "4.0.20",
          "System.Threading": "4.0.10"
        },
        "compile": {
          "ref/dotnet5.4/System.ObjectModel.dll": {}
        },
        "runtime": {
          "lib/dotnet5.4/System.ObjectModel.dll": {}
        }
      },
      "System.Private.DataContractSerialization/4.1.0-beta-23504": {
        "compile": {
          "ref/dnxcore50/_._": {}
        }
      },
      "System.Private.Networking/4.0.1-beta-23504": {
        "dependencies": {
          "Microsoft.Win32.Primitives": "4.0.0",
          "System.Collections": "4.0.10",
          "System.Collections.Concurrent": "4.0.0",
          "System.Collections.NonGeneric": "4.0.0",
          "System.ComponentModel.EventBasedAsync": "4.0.10",
          "System.Diagnostics.Debug": "4.0.10",
          "System.Diagnostics.Tracing": "4.0.20",
          "System.Globalization": "4.0.10",
          "System.IO": "4.0.10",
          "System.IO.FileSystem": "4.0.0",
          "System.IO.FileSystem.Primitives": "4.0.0",
          "System.Resources.ResourceManager": "4.0.0",
          "System.Runtime": "4.0.20",
          "System.Runtime.Extensions": "4.0.10",
          "System.Runtime.Handles": "4.0.0",
          "System.Runtime.InteropServices": "4.0.20",
          "System.Security.Cryptography.Primitives": "4.0.0-beta-23504",
          "System.Security.Cryptography.X509Certificates": "4.0.0-beta-23504",
          "System.Security.Principal": "4.0.0",
          "System.Security.Principal.Windows": "4.0.0-beta-23504",
          "System.Threading": "4.0.10",
          "System.Threading.Overlapped": "4.0.0",
          "System.Threading.Tasks": "4.0.10",
          "System.Threading.ThreadPool": "4.0.10-beta-23504"
        },
        "compile": {
          "ref/dnxcore50/_._": {}
        },
        "runtime": {
          "lib/DNXCore50/System.Private.Networking.dll": {}
        }
      },
      "System.Private.Uri/4.0.1-beta-23504": {
        "dependencies": {
          "runtime.win7.System.Private.Uri": "4.0.1-beta-23504"
        },
        "compile": {
          "ref/dnxcore50/_._": {}
        }
      },
      "System.Reflection/4.1.0-beta-23504": {
        "dependencies": {
          "System.IO": "4.0.0",
          "System.Reflection.Primitives": "4.0.0",
          "System.Runtime": "4.0.20"
        },
        "compile": {
          "ref/dotnet5.4/System.Reflection.dll": {}
        },
        "runtime": {
          "lib/DNXCore50/System.Reflection.dll": {}
        }
      },
      "System.Reflection.Emit/4.0.1-beta-23504": {
        "dependencies": {
          "System.IO": "4.0.0",
          "System.Reflection": "4.0.0",
          "System.Reflection.Emit.ILGeneration": "4.0.0",
          "System.Reflection.Primitives": "4.0.0",
          "System.Runtime": "4.0.0"
        },
        "compile": {
          "ref/dotnet5.2/System.Reflection.Emit.dll": {}
        },
        "runtime": {
          "lib/DNXCore50/System.Reflection.Emit.dll": {}
        }
      },
      "System.Reflection.Emit.ILGeneration/4.0.1-beta-23504": {
        "dependencies": {
          "System.Reflection": "4.0.0",
          "System.Reflection.Primitives": "4.0.0",
          "System.Runtime": "4.0.0"
        },
        "compile": {
          "ref/dotnet5.1/System.Reflection.Emit.ILGeneration.dll": {}
        },
        "runtime": {
          "lib/DNXCore50/System.Reflection.Emit.ILGeneration.dll": {}
        }
      },
      "System.Reflection.Emit.Lightweight/4.0.1-beta-23504": {
        "dependencies": {
          "System.Reflection": "4.0.0",
          "System.Reflection.Emit.ILGeneration": "4.0.0",
          "System.Reflection.Primitives": "4.0.0",
          "System.Runtime": "4.0.0"
        },
        "compile": {
          "ref/dotnet5.1/System.Reflection.Emit.Lightweight.dll": {}
        },
        "runtime": {
          "lib/DNXCore50/System.Reflection.Emit.Lightweight.dll": {}
        }
      },
      "System.Reflection.Extensions/4.0.1-beta-23504": {
        "dependencies": {
          "System.Reflection": "4.0.0",
          "System.Runtime": "4.0.0"
        },
        "compile": {
          "ref/dotnet5.1/System.Reflection.Extensions.dll": {}
        },
        "runtime": {
          "lib/DNXCore50/System.Reflection.Extensions.dll": {}
        }
      },
      "System.Reflection.Metadata/1.2.0-rc2-23826": {
        "dependencies": {
          "System.Collections": "4.0.0",
          "System.Collections.Immutable": "1.1.37",
          "System.Diagnostics.Debug": "4.0.0",
          "System.IO": "4.0.0",
          "System.Linq": "4.0.0",
          "System.Reflection": "4.0.0",
          "System.Reflection.Extensions": "4.0.0",
          "System.Reflection.Primitives": "4.0.0",
          "System.Resources.ResourceManager": "4.0.0",
          "System.Runtime": "4.0.0",
          "System.Runtime.Extensions": "4.0.0",
          "System.Runtime.InteropServices": "4.0.0",
          "System.Text.Encoding": "4.0.0",
          "System.Text.Encoding.Extensions": "4.0.0",
          "System.Threading": "4.0.0"
        },
        "compile": {
          "lib/dotnet5.2/System.Reflection.Metadata.dll": {}
        },
        "runtime": {
          "lib/dotnet5.2/System.Reflection.Metadata.dll": {}
        }
      },
      "System.Reflection.Primitives/4.0.1-beta-23504": {
        "dependencies": {
          "System.Runtime": "4.0.0"
        },
        "compile": {
          "ref/dotnet5.1/System.Reflection.Primitives.dll": {}
        },
        "runtime": {
          "lib/DNXCore50/System.Reflection.Primitives.dll": {}
        }
      },
      "System.Reflection.TypeExtensions/4.1.0-beta-23504": {
        "dependencies": {
          "System.Reflection": "4.0.0",
          "System.Runtime": "4.0.0"
        },
        "compile": {
          "ref/dotnet5.4/System.Reflection.TypeExtensions.dll": {}
        },
        "runtime": {
          "lib/DNXCore50/System.Reflection.TypeExtensions.dll": {}
        }
      },
      "System.Resources.ResourceManager/4.0.1-beta-23504": {
        "dependencies": {
          "System.Globalization": "4.0.0",
          "System.Reflection": "4.0.0",
          "System.Runtime": "4.0.0"
        },
        "compile": {
          "ref/dotnet5.1/System.Resources.ResourceManager.dll": {}
        },
        "runtime": {
          "lib/DNXCore50/System.Resources.ResourceManager.dll": {}
        }
      },
      "System.Runtime/4.0.21-beta-23504": {
        "dependencies": {
          "System.Private.Uri": "4.0.1-beta-23504"
        },
        "compile": {
          "ref/dotnet5.4/System.Runtime.dll": {}
        },
        "runtime": {
          "lib/DNXCore50/System.Runtime.dll": {}
        }
      },
      "System.Runtime.Extensions/4.0.11-beta-23504": {
        "dependencies": {
          "System.Runtime": "4.0.20",
          "runtime.win7.System.Runtime.Extensions": "4.0.11-beta-23504"
        },
        "compile": {
          "ref/dotnet5.4/System.Runtime.Extensions.dll": {}
        }
      },
      "System.Runtime.Handles/4.0.1-beta-23504": {
        "dependencies": {
          "System.Runtime": "4.0.0"
        },
        "compile": {
          "ref/dotnet5.4/System.Runtime.Handles.dll": {}
        },
        "runtime": {
          "lib/DNXCore50/System.Runtime.Handles.dll": {}
        }
      },
      "System.Runtime.InteropServices/4.0.21-beta-23504": {
        "dependencies": {
          "System.Reflection": "4.0.0",
          "System.Reflection.Primitives": "4.0.0",
          "System.Runtime": "4.0.0",
          "System.Runtime.Handles": "4.0.0"
        },
        "compile": {
          "ref/dotnet5.4/System.Runtime.InteropServices.dll": {}
        },
        "runtime": {
          "lib/DNXCore50/System.Runtime.InteropServices.dll": {}
        }
      },
      "System.Runtime.Loader/4.0.0-beta-23504": {
        "dependencies": {
          "System.IO": "4.0.0",
          "System.Reflection": "4.0.0",
          "System.Runtime": "4.0.0"
        },
        "compile": {
          "ref/dotnet5.1/System.Runtime.Loader.dll": {}
        },
        "runtime": {
          "lib/DNXCore50/System.Runtime.Loader.dll": {}
        }
      },
      "System.Runtime.Numerics/4.0.1-beta-23504": {
        "dependencies": {
          "System.Globalization": "4.0.10",
          "System.Resources.ResourceManager": "4.0.0",
          "System.Runtime": "4.0.20",
          "System.Runtime.Extensions": "4.0.10"
        },
        "compile": {
          "ref/dotnet5.2/System.Runtime.Numerics.dll": {}
        },
        "runtime": {
          "lib/dotnet5.4/System.Runtime.Numerics.dll": {}
        }
      },
      "System.Runtime.Serialization.Json/4.0.1-beta-23504": {
        "dependencies": {
          "System.Private.DataContractSerialization": "4.1.0-beta-23504"
        },
        "compile": {
          "ref/dotnet5.1/System.Runtime.Serialization.Json.dll": {}
        },
        "runtime": {
          "lib/DNXCore50/System.Runtime.Serialization.Json.dll": {}
        }
      },
      "System.Security.Claims/4.0.1-beta-23504": {
        "dependencies": {
          "System.Collections": "4.0.0",
          "System.Diagnostics.Debug": "4.0.0",
          "System.Globalization": "4.0.0",
          "System.IO": "4.0.0",
          "System.Resources.ResourceManager": "4.0.0",
          "System.Runtime": "4.0.20",
          "System.Runtime.Extensions": "4.0.0",
          "System.Security.Principal": "4.0.0"
        },
        "compile": {
          "ref/dotnet5.4/System.Security.Claims.dll": {}
        },
        "runtime": {
          "lib/dotnet5.4/System.Security.Claims.dll": {}
        }
      },
      "System.Security.Cryptography.Algorithms/4.0.0-beta-23504": {
        "dependencies": {
          "System.IO": "4.0.0",
          "System.Runtime": "4.0.0",
          "System.Security.Cryptography.Primitives": "4.0.0-beta-23504",
          "runtime.win7.System.Security.Cryptography.Algorithms": "4.0.0-beta-23504"
        },
        "compile": {
          "ref/dotnet5.4/System.Security.Cryptography.Algorithms.dll": {}
        }
      },
      "System.Security.Cryptography.Cng/4.0.0-beta-23504": {
        "dependencies": {
          "System.IO": "4.0.10",
          "System.Resources.ResourceManager": "4.0.0",
          "System.Runtime": "4.0.20",
          "System.Runtime.Extensions": "4.0.0",
          "System.Runtime.Handles": "4.0.0",
          "System.Runtime.InteropServices": "4.0.20",
          "System.Security.Cryptography.Algorithms": "4.0.0-beta-23504",
          "System.Security.Cryptography.Primitives": "4.0.0-beta-23504",
          "System.Text.Encoding": "4.0.0"
        },
        "compile": {
          "ref/dotnet5.4/System.Security.Cryptography.Cng.dll": {}
        },
        "runtime": {
          "lib/dotnet5.4/System.Security.Cryptography.Cng.dll": {}
        }
      },
      "System.Security.Cryptography.Csp/4.0.0-beta-23504": {
        "dependencies": {
          "System.IO": "4.0.10",
          "System.Reflection": "4.0.0",
          "System.Resources.ResourceManager": "4.0.0",
          "System.Runtime": "4.0.20",
          "System.Runtime.Extensions": "4.0.10",
          "System.Runtime.Handles": "4.0.0",
          "System.Runtime.InteropServices": "4.0.20",
          "System.Security.Cryptography.Algorithms": "4.0.0-beta-23504",
          "System.Security.Cryptography.Encoding": "4.0.0-beta-23504",
          "System.Security.Cryptography.Primitives": "4.0.0-beta-23504",
          "System.Text.Encoding": "4.0.10",
          "System.Threading": "4.0.10"
        },
        "compile": {
          "ref/dotnet5.4/System.Security.Cryptography.Csp.dll": {}
        },
        "runtime": {
          "lib/DNXCore50/System.Security.Cryptography.Csp.dll": {}
        }
      },
      "System.Security.Cryptography.Encoding/4.0.0-beta-23504": {
        "dependencies": {
          "System.Runtime": "4.0.0",
          "runtime.win7.System.Security.Cryptography.Encoding": "4.0.0-beta-23504"
        },
        "compile": {
          "ref/dotnet5.4/System.Security.Cryptography.Encoding.dll": {}
        }
      },
      "System.Security.Cryptography.Primitives/4.0.0-beta-23504": {
        "dependencies": {
          "System.Diagnostics.Debug": "4.0.0",
          "System.Globalization": "4.0.0",
          "System.IO": "4.0.10",
          "System.Resources.ResourceManager": "4.0.0",
          "System.Runtime": "4.0.20",
          "System.Threading": "4.0.0",
          "System.Threading.Tasks": "4.0.0"
        },
        "compile": {
          "ref/dotnet5.4/System.Security.Cryptography.Primitives.dll": {}
        },
        "runtime": {
          "lib/dotnet5.4/System.Security.Cryptography.Primitives.dll": {}
        }
      },
      "System.Security.Cryptography.X509Certificates/4.0.0-beta-23504": {
        "dependencies": {
          "System.Runtime": "4.0.0",
          "System.Runtime.Handles": "4.0.0",
          "System.Security.Cryptography.Algorithms": "4.0.0-beta-23504",
          "System.Security.Cryptography.Encoding": "4.0.0-beta-23504",
          "runtime.win7.System.Security.Cryptography.X509Certificates": "4.0.0-beta-23504"
        },
        "compile": {
          "ref/dotnet5.4/System.Security.Cryptography.X509Certificates.dll": {}
        }
      },
      "System.Security.Principal/4.0.1-beta-23504": {
        "dependencies": {
          "System.Runtime": "4.0.0"
        },
        "compile": {
          "ref/dotnet5.1/System.Security.Principal.dll": {}
        },
        "runtime": {
          "lib/dotnet5.1/System.Security.Principal.dll": {}
        }
      },
      "System.Security.Principal.Windows/4.0.0-beta-23504": {
        "dependencies": {
          "System.Collections": "4.0.0",
          "System.Diagnostics.Debug": "4.0.10",
          "System.Reflection": "4.0.10",
          "System.Resources.ResourceManager": "4.0.0",
          "System.Runtime": "4.0.20",
          "System.Runtime.Extensions": "4.0.0",
          "System.Runtime.Handles": "4.0.0",
          "System.Runtime.InteropServices": "4.0.20",
          "System.Security.Claims": "4.0.0",
          "System.Security.Principal": "4.0.0",
          "System.Text.Encoding": "4.0.10",
          "System.Threading": "4.0.10"
        },
        "compile": {
          "ref/dotnet5.4/System.Security.Principal.Windows.dll": {}
        },
        "runtime": {
          "lib/DNXCore50/System.Security.Principal.Windows.dll": {}
        }
      },
      "System.Text.Encoding/4.0.11-beta-23504": {
        "dependencies": {
          "System.Runtime": "4.0.0"
        },
        "compile": {
          "ref/dotnet5.4/System.Text.Encoding.dll": {}
        },
        "runtime": {
          "lib/DNXCore50/System.Text.Encoding.dll": {}
        }
      },
      "System.Text.Encoding.CodePages/4.0.1-beta-23504": {
        "dependencies": {
          "System.Runtime": "4.0.0",
          "System.Text.Encoding": "4.0.10",
          "runtime.win.System.Text.Encoding.CodePages": "4.0.1-beta-23504"
        },
        "compile": {
          "ref/dotnet5.4/System.Text.Encoding.CodePages.dll": {}
        }
      },
      "System.Text.Encoding.Extensions/4.0.11-beta-23504": {
        "dependencies": {
          "System.Runtime": "4.0.0",
          "System.Text.Encoding": "4.0.10"
        },
        "compile": {
          "ref/dotnet5.4/System.Text.Encoding.Extensions.dll": {}
        },
        "runtime": {
          "lib/DNXCore50/System.Text.Encoding.Extensions.dll": {}
        }
      },
      "System.Text.RegularExpressions/4.0.11-beta-23504": {
        "dependencies": {
          "System.Collections": "4.0.10",
          "System.Globalization": "4.0.10",
          "System.Resources.ResourceManager": "4.0.0",
          "System.Runtime": "4.0.20",
          "System.Runtime.Extensions": "4.0.10",
          "System.Threading": "4.0.10"
        },
        "compile": {
          "ref/dotnet5.4/System.Text.RegularExpressions.dll": {}
        },
        "runtime": {
          "lib/dotnet5.4/System.Text.RegularExpressions.dll": {}
        }
      },
      "System.Threading/4.0.11-beta-23504": {
        "dependencies": {
          "System.Runtime": "4.0.0",
          "System.Threading.Tasks": "4.0.0",
          "runtime.win7.System.Threading": "4.0.11-beta-23504"
        },
        "compile": {
          "ref/dotnet5.4/System.Threading.dll": {}
        }
      },
      "System.Threading.Overlapped/4.0.1-beta-23504": {
        "dependencies": {
          "System.Runtime": "4.0.0",
          "System.Runtime.Handles": "4.0.0"
        },
        "compile": {
          "ref/dotnet5.4/System.Threading.Overlapped.dll": {}
        },
        "runtime": {
          "lib/DNXCore50/System.Threading.Overlapped.dll": {}
        }
      },
      "System.Threading.Tasks/4.0.11-beta-23504": {
        "dependencies": {
          "System.Runtime": "4.0.0"
        },
        "compile": {
          "ref/dotnet5.4/System.Threading.Tasks.dll": {}
        },
        "runtime": {
          "lib/DNXCore50/System.Threading.Tasks.dll": {}
        }
      },
      "System.Threading.Tasks.Parallel/4.0.1-beta-23504": {
        "dependencies": {
          "System.Collections.Concurrent": "4.0.10",
          "System.Diagnostics.Debug": "4.0.10",
          "System.Diagnostics.Tracing": "4.0.20",
          "System.Resources.ResourceManager": "4.0.0",
          "System.Runtime": "4.0.20",
          "System.Runtime.Extensions": "4.0.10",
          "System.Threading": "4.0.10",
          "System.Threading.Tasks": "4.0.10"
        },
        "compile": {
          "ref/dotnet5.2/System.Threading.Tasks.Parallel.dll": {}
        },
        "runtime": {
          "lib/dotnet5.4/System.Threading.Tasks.Parallel.dll": {}
        }
      },
      "System.Threading.Thread/4.0.0-beta-23504": {
        "dependencies": {
          "System.Runtime": "4.0.0"
        },
        "compile": {
          "ref/dotnet5.4/System.Threading.Thread.dll": {}
        },
        "runtime": {
          "lib/DNXCore50/System.Threading.Thread.dll": {}
        }
      },
      "System.Threading.ThreadPool/4.0.10-beta-23504": {
        "dependencies": {
          "System.Runtime": "4.0.0",
          "System.Runtime.InteropServices": "4.0.0"
        },
        "compile": {
          "ref/dotnet5.4/System.Threading.ThreadPool.dll": {}
        },
        "runtime": {
          "lib/DNXCore50/System.Threading.ThreadPool.dll": {}
        }
      },
      "System.Threading.Timer/4.0.1-beta-23504": {
        "dependencies": {
          "System.Runtime": "4.0.0"
        },
        "compile": {
          "ref/dotnet5.3/System.Threading.Timer.dll": {}
        },
        "runtime": {
          "lib/DNXCore50/System.Threading.Timer.dll": {}
        }
      },
      "System.Xml.ReaderWriter/4.0.11-beta-23504": {
        "dependencies": {
          "System.Collections": "4.0.10",
          "System.Diagnostics.Debug": "4.0.10",
          "System.Globalization": "4.0.10",
          "System.IO": "4.0.10",
          "System.IO.FileSystem": "4.0.0",
          "System.IO.FileSystem.Primitives": "4.0.0",
          "System.Resources.ResourceManager": "4.0.0",
          "System.Runtime": "4.0.20",
          "System.Runtime.Extensions": "4.0.10",
          "System.Runtime.InteropServices": "4.0.20",
          "System.Text.Encoding": "4.0.10",
          "System.Text.Encoding.Extensions": "4.0.10",
          "System.Text.RegularExpressions": "4.0.0",
          "System.Threading.Tasks": "4.0.10"
        },
        "compile": {
          "ref/dotnet5.4/System.Xml.ReaderWriter.dll": {}
        },
        "runtime": {
          "lib/dotnet5.4/System.Xml.ReaderWriter.dll": {}
        }
      },
      "System.Xml.XDocument/4.0.11-beta-23504": {
        "dependencies": {
          "System.Collections": "4.0.10",
          "System.Diagnostics.Debug": "4.0.10",
          "System.Diagnostics.Tools": "4.0.0",
          "System.Globalization": "4.0.10",
          "System.IO": "4.0.10",
          "System.Reflection": "4.0.10",
          "System.Resources.ResourceManager": "4.0.0",
          "System.Runtime": "4.0.20",
          "System.Runtime.Extensions": "4.0.10",
          "System.Text.Encoding": "4.0.10",
          "System.Threading": "4.0.10",
          "System.Xml.ReaderWriter": "4.0.10"
        },
        "compile": {
          "ref/dotnet5.4/System.Xml.XDocument.dll": {}
        },
        "runtime": {
          "lib/dotnet5.4/System.Xml.XDocument.dll": {}
        }
      },
      "System.Xml.XmlDocument/4.0.1-beta-23504": {
        "dependencies": {
          "System.Collections": "4.0.10",
          "System.Diagnostics.Debug": "4.0.10",
          "System.Globalization": "4.0.10",
          "System.IO": "4.0.10",
          "System.Resources.ResourceManager": "4.0.0",
          "System.Runtime": "4.0.20",
          "System.Runtime.Extensions": "4.0.10",
          "System.Text.Encoding": "4.0.10",
          "System.Threading": "4.0.10",
          "System.Xml.ReaderWriter": "4.0.10"
        },
        "compile": {
          "ref/dotnet5.4/System.Xml.XmlDocument.dll": {}
        },
        "runtime": {
          "lib/dotnet5.4/System.Xml.XmlDocument.dll": {}
        }
      },
      "System.Xml.XPath/4.0.1-beta-23504": {
        "dependencies": {
          "System.Collections": "4.0.10",
          "System.Diagnostics.Debug": "4.0.10",
          "System.Globalization": "4.0.10",
          "System.IO": "4.0.10",
          "System.Resources.ResourceManager": "4.0.0",
          "System.Runtime": "4.0.20",
          "System.Runtime.Extensions": "4.0.10",
          "System.Threading": "4.0.10",
          "System.Xml.ReaderWriter": "4.0.10"
        },
        "compile": {
          "ref/dotnet5.4/System.Xml.XPath.dll": {}
        },
        "runtime": {
          "lib/dotnet5.4/System.Xml.XPath.dll": {}
        }
      },
      "System.Xml.XPath.XDocument/4.0.1-beta-23504": {
        "dependencies": {
          "System.Diagnostics.Debug": "4.0.10",
          "System.Linq": "4.0.0",
          "System.Resources.ResourceManager": "4.0.0",
          "System.Runtime": "4.0.20",
          "System.Runtime.Extensions": "4.0.10",
          "System.Threading": "4.0.10",
          "System.Xml.ReaderWriter": "4.0.10",
          "System.Xml.XDocument": "4.0.10",
          "System.Xml.XPath": "4.0.1-beta-23504"
        },
        "compile": {
          "ref/dotnet5.4/System.Xml.XPath.XDocument.dll": {}
        },
        "runtime": {
          "lib/dotnet5.4/System.Xml.XPath.XDocument.dll": {}
        }
      }
    }
  },
  "libraries": {
    "Microsoft.NETCore.Platforms/1.0.1-beta-23504": {
      "sha512": "J7cp9YTAj9OM2JnwxoX/5JU+SI6gHmAXuQvk1bqK6EjrVjLzk3RRtSDsIrBl6YPmB/QtbZE3RpkanpxK6FVW+w==",
      "type": "package",
      "files": [
        "Microsoft.NETCore.Platforms.1.0.1-beta-23504.nupkg.sha512",
        "Microsoft.NETCore.Platforms.nuspec",
        "runtime.json"
      ]
    },
    "Microsoft.NETCore.Portable.Compatibility/1.0.1-beta-23504": {
      "sha512": "/12zABXWCTHNRBN6bNHxoqvmnJ1UKVaDSOR1BsAM+sv2aXjGMEM7bcDecvT/1zMKilWDmJpiPJJNCxjdZPQRTA==",
      "type": "package",
      "files": [
        "Microsoft.NETCore.Portable.Compatibility.1.0.1-beta-23504.nupkg.sha512",
        "Microsoft.NETCore.Portable.Compatibility.nuspec",
        "lib/dnxcore50/System.ComponentModel.DataAnnotations.dll",
        "lib/dnxcore50/System.Core.dll",
        "lib/dnxcore50/System.Net.dll",
        "lib/dnxcore50/System.Numerics.dll",
        "lib/dnxcore50/System.Runtime.Serialization.dll",
        "lib/dnxcore50/System.ServiceModel.Web.dll",
        "lib/dnxcore50/System.ServiceModel.dll",
        "lib/dnxcore50/System.Windows.dll",
        "lib/dnxcore50/System.Xml.Linq.dll",
        "lib/dnxcore50/System.Xml.Serialization.dll",
        "lib/dnxcore50/System.Xml.dll",
        "lib/dnxcore50/System.dll",
        "lib/net45/_._",
        "lib/netcore50/System.ComponentModel.DataAnnotations.dll",
        "lib/netcore50/System.Core.dll",
        "lib/netcore50/System.Net.dll",
        "lib/netcore50/System.Numerics.dll",
        "lib/netcore50/System.Runtime.Serialization.dll",
        "lib/netcore50/System.ServiceModel.Web.dll",
        "lib/netcore50/System.ServiceModel.dll",
        "lib/netcore50/System.Windows.dll",
        "lib/netcore50/System.Xml.Linq.dll",
        "lib/netcore50/System.Xml.Serialization.dll",
        "lib/netcore50/System.Xml.dll",
        "lib/netcore50/System.dll",
        "lib/win8/_._",
        "lib/wp80/_._",
        "lib/wpa81/_._",
        "ref/dotnet/System.ComponentModel.DataAnnotations.dll",
        "ref/dotnet/System.Core.dll",
        "ref/dotnet/System.Net.dll",
        "ref/dotnet/System.Numerics.dll",
        "ref/dotnet/System.Runtime.Serialization.dll",
        "ref/dotnet/System.ServiceModel.Web.dll",
        "ref/dotnet/System.ServiceModel.dll",
        "ref/dotnet/System.Windows.dll",
        "ref/dotnet/System.Xml.Linq.dll",
        "ref/dotnet/System.Xml.Serialization.dll",
        "ref/dotnet/System.Xml.dll",
        "ref/dotnet/System.dll",
        "ref/dotnet/mscorlib.dll",
        "ref/net45/_._",
        "ref/netcore50/System.ComponentModel.DataAnnotations.dll",
        "ref/netcore50/System.Core.dll",
        "ref/netcore50/System.Net.dll",
        "ref/netcore50/System.Numerics.dll",
        "ref/netcore50/System.Runtime.Serialization.dll",
        "ref/netcore50/System.ServiceModel.Web.dll",
        "ref/netcore50/System.ServiceModel.dll",
        "ref/netcore50/System.Windows.dll",
        "ref/netcore50/System.Xml.Linq.dll",
        "ref/netcore50/System.Xml.Serialization.dll",
        "ref/netcore50/System.Xml.dll",
        "ref/netcore50/System.dll",
        "ref/netcore50/mscorlib.dll",
        "ref/win8/_._",
        "ref/wp80/_._",
        "ref/wpa81/_._",
        "runtimes/aot/lib/netcore50/System.ComponentModel.DataAnnotations.dll",
        "runtimes/aot/lib/netcore50/System.Core.dll",
        "runtimes/aot/lib/netcore50/System.Net.dll",
        "runtimes/aot/lib/netcore50/System.Numerics.dll",
        "runtimes/aot/lib/netcore50/System.Runtime.Serialization.dll",
        "runtimes/aot/lib/netcore50/System.ServiceModel.Web.dll",
        "runtimes/aot/lib/netcore50/System.ServiceModel.dll",
        "runtimes/aot/lib/netcore50/System.Windows.dll",
        "runtimes/aot/lib/netcore50/System.Xml.Linq.dll",
        "runtimes/aot/lib/netcore50/System.Xml.Serialization.dll",
        "runtimes/aot/lib/netcore50/System.Xml.dll",
        "runtimes/aot/lib/netcore50/System.dll",
        "runtimes/aot/lib/netcore50/mscorlib.dll"
      ]
    },
    "Microsoft.NETCore.Runtime/1.0.1-beta-23504": {
      "sha512": "hEVWLbn4oo3Gf3DLBkUpStzZyjXhengfWwKEva0jRYg4DjpHpVSCgNtdX2/g1IcKssWn00a1uaabQ+j1J2kwAg==",
      "type": "package",
      "files": [
        "Microsoft.NETCore.Runtime.1.0.1-beta-23504.nupkg.sha512",
        "Microsoft.NETCore.Runtime.nuspec",
        "_._"
      ]
    },
    "Microsoft.NETCore.Runtime.CoreCLR/1.0.1-beta-23504": {
      "sha512": "HI1OiS+2COrFMt3a1QXIP1xf9ECmpE8G1lG27GPeww5NeHvKsKpajdiauGBnmiEFZ02ITHS4XlZz7qRbUGzFRA==",
      "type": "package",
      "files": [
        "Microsoft.NETCore.Runtime.CoreCLR.1.0.1-beta-23504.nupkg.sha512",
        "Microsoft.NETCore.Runtime.CoreCLR.nuspec",
        "runtime.json"
      ]
    },
    "Microsoft.NETCore.Runtime.Native/1.0.1-beta-23504": {
      "sha512": "Se+I+Zd0ZH8IK7DTNBnS5VRDJNJ1wrtEPV4WiY7IYipoLnGQnyrXoxtSSHvZLjz46dSUecVQ7z+O6VGGBwvQUg==",
      "type": "package",
      "files": [
        "Microsoft.NETCore.Runtime.Native.1.0.1-beta-23504.nupkg.sha512",
        "Microsoft.NETCore.Runtime.Native.nuspec",
        "_._"
      ]
    },
    "Microsoft.NETCore.Targets/1.0.1-beta-23504": {
      "sha512": "lpC6eYJxoPF3OXl8cYbB5Xj51DpeqQxEUgjybk/JDPFx7Ekb8BPvxOqClYQiQQ4RKz9Q+fKeAbg4Lg9eb/YPXg==",
      "type": "package",
      "files": [
        "Microsoft.NETCore.Targets.1.0.1-beta-23504.nupkg.sha512",
        "Microsoft.NETCore.Targets.nuspec",
        "runtime.json"
      ]
    },
    "Microsoft.NETCore.Targets.DNXCore/5.0.0-beta-23504": {
      "sha512": "/bYlx74RmDOCsj9Z4CHpMDzQjdfW5pIkLwvkoUJZBmy6ezbWkGfqRqUU2BlJZbj+XYxiEsGx5X3ogOPbMmci2g==",
      "type": "package",
      "files": [
        "Microsoft.NETCore.Targets.DNXCore.5.0.0-beta-23504.nupkg.sha512",
        "Microsoft.NETCore.Targets.DNXCore.nuspec",
        "runtime.json"
      ]
    },
    "Microsoft.NETCore.TestHost/1.0.0-beta-23504": {
      "sha512": "kIyYykK/e+3CH59HAFQWRJVdcetsVVhyp+jIzY4ykkxl6AOB/5MPgnB8QMSPA15dY7jCwF36dPPWYzbzLvQGNw==",
      "type": "package",
      "files": [
        "Microsoft.NETCore.TestHost.1.0.0-beta-23504.nupkg.sha512",
        "Microsoft.NETCore.TestHost.nuspec",
        "runtime.json"
      ]
    },
    "Microsoft.NETCore.Windows.ApiSets/1.0.1-beta-23504": {
      "sha512": "VAtx+xo/JQnzeQ8rK8c7fTCVfPhoVwH6xpfeP0BaH/8gaC46OqClEIzvMhEZ0UHt67CLfecaxZRwkOF2h7tRFw==",
      "type": "package",
      "files": [
        "Microsoft.NETCore.Windows.ApiSets.1.0.1-beta-23504.nupkg.sha512",
        "Microsoft.NETCore.Windows.ApiSets.nuspec",
        "runtime.json"
      ]
    },
    "Microsoft.VisualBasic/10.0.0": {
      "sha512": "5BEm2/HAVd97whRlCChU7rmSh/9cwGlZ/NTNe3Jl07zuPWfKQq5TUvVNUmdvmEe8QRecJLZ4/e7WF1i1O8V42g==",
      "type": "package",
      "files": [
        "Microsoft.VisualBasic.10.0.0.nupkg.sha512",
        "Microsoft.VisualBasic.nuspec",
        "lib/dotnet/Microsoft.VisualBasic.dll",
        "lib/net45/_._",
        "lib/netcore50/Microsoft.VisualBasic.dll",
        "lib/win8/_._",
        "lib/wpa81/_._",
        "ref/dotnet/Microsoft.VisualBasic.dll",
        "ref/dotnet/Microsoft.VisualBasic.xml",
        "ref/dotnet/de/Microsoft.VisualBasic.xml",
        "ref/dotnet/es/Microsoft.VisualBasic.xml",
        "ref/dotnet/fr/Microsoft.VisualBasic.xml",
        "ref/dotnet/it/Microsoft.VisualBasic.xml",
        "ref/dotnet/ja/Microsoft.VisualBasic.xml",
        "ref/dotnet/ko/Microsoft.VisualBasic.xml",
        "ref/dotnet/ru/Microsoft.VisualBasic.xml",
        "ref/dotnet/zh-hans/Microsoft.VisualBasic.xml",
        "ref/dotnet/zh-hant/Microsoft.VisualBasic.xml",
        "ref/net45/_._",
        "ref/netcore50/Microsoft.VisualBasic.dll",
        "ref/netcore50/Microsoft.VisualBasic.xml",
        "ref/win8/_._",
        "ref/wpa81/_._"
      ]
    },
    "Microsoft.VisualBasic/10.0.1-beta-23504": {
      "sha512": "rgmvkhiP34p4Hme3V1IrF3hBJnw7g/96Kum9Fttv5vE5T32EJOU9JWgHbevJkZxLPCT3jpbugbIErutJ7hdIyQ==",
      "type": "package",
      "files": [
        "Microsoft.VisualBasic.10.0.1-beta-23504.nupkg.sha512",
        "Microsoft.VisualBasic.nuspec",
        "lib/dotnet5.4/Microsoft.VisualBasic.dll",
        "lib/net45/_._",
        "lib/netcore50/Microsoft.VisualBasic.dll",
        "lib/win8/_._",
        "lib/wpa81/_._",
        "ref/dotnet5.2/Microsoft.VisualBasic.dll",
        "ref/dotnet5.2/Microsoft.VisualBasic.xml",
        "ref/dotnet5.2/de/Microsoft.VisualBasic.xml",
        "ref/dotnet5.2/es/Microsoft.VisualBasic.xml",
        "ref/dotnet5.2/fr/Microsoft.VisualBasic.xml",
        "ref/dotnet5.2/it/Microsoft.VisualBasic.xml",
        "ref/dotnet5.2/ja/Microsoft.VisualBasic.xml",
        "ref/dotnet5.2/ko/Microsoft.VisualBasic.xml",
        "ref/dotnet5.2/ru/Microsoft.VisualBasic.xml",
        "ref/dotnet5.2/zh-hans/Microsoft.VisualBasic.xml",
        "ref/dotnet5.2/zh-hant/Microsoft.VisualBasic.xml",
        "ref/net45/_._",
        "ref/netcore50/Microsoft.VisualBasic.dll",
        "ref/netcore50/Microsoft.VisualBasic.xml",
        "ref/netcore50/de/Microsoft.VisualBasic.xml",
        "ref/netcore50/es/Microsoft.VisualBasic.xml",
        "ref/netcore50/fr/Microsoft.VisualBasic.xml",
        "ref/netcore50/it/Microsoft.VisualBasic.xml",
        "ref/netcore50/ja/Microsoft.VisualBasic.xml",
        "ref/netcore50/ko/Microsoft.VisualBasic.xml",
        "ref/netcore50/ru/Microsoft.VisualBasic.xml",
        "ref/netcore50/zh-hans/Microsoft.VisualBasic.xml",
        "ref/netcore50/zh-hant/Microsoft.VisualBasic.xml",
        "ref/win8/_._",
        "ref/wpa81/_._"
      ]
    },
    "Microsoft.Win32.Primitives/4.0.0": {
      "sha512": "CypEz9/lLOup8CEhiAmvr7aLs1zKPYyEU1sxQeEr6G0Ci8/F0Y6pYR1zzkROjM8j8Mq0typmbu676oYyvErQvg==",
      "type": "package",
      "files": [
        "Microsoft.Win32.Primitives.4.0.0.nupkg.sha512",
        "Microsoft.Win32.Primitives.nuspec",
        "lib/MonoAndroid10/_._",
        "lib/MonoTouch10/_._",
        "lib/dotnet/Microsoft.Win32.Primitives.dll",
        "lib/net46/Microsoft.Win32.Primitives.dll",
        "lib/xamarinios10/_._",
        "lib/xamarinmac20/_._",
        "ref/MonoAndroid10/_._",
        "ref/MonoTouch10/_._",
        "ref/dotnet/Microsoft.Win32.Primitives.dll",
        "ref/dotnet/Microsoft.Win32.Primitives.xml",
        "ref/dotnet/de/Microsoft.Win32.Primitives.xml",
        "ref/dotnet/es/Microsoft.Win32.Primitives.xml",
        "ref/dotnet/fr/Microsoft.Win32.Primitives.xml",
        "ref/dotnet/it/Microsoft.Win32.Primitives.xml",
        "ref/dotnet/ja/Microsoft.Win32.Primitives.xml",
        "ref/dotnet/ko/Microsoft.Win32.Primitives.xml",
        "ref/dotnet/ru/Microsoft.Win32.Primitives.xml",
        "ref/dotnet/zh-hans/Microsoft.Win32.Primitives.xml",
        "ref/dotnet/zh-hant/Microsoft.Win32.Primitives.xml",
        "ref/net46/Microsoft.Win32.Primitives.dll",
        "ref/xamarinios10/_._",
        "ref/xamarinmac20/_._"
      ]
    },
    "Microsoft.Win32.Primitives/4.0.1-beta-23504": {
      "sha512": "35tjwrr0Q1xmXP4LqW+SlV8kdpVjnl8cC4G01uuKHL2vFc4EWJn689O6TfkYphbJ5TUu3n4tlfaspEp4YcPAcQ==",
      "type": "package",
      "files": [
        "Microsoft.Win32.Primitives.4.0.1-beta-23504.nupkg.sha512",
        "Microsoft.Win32.Primitives.nuspec",
        "lib/MonoAndroid10/_._",
        "lib/MonoTouch10/_._",
        "lib/net46/Microsoft.Win32.Primitives.dll",
        "lib/xamarinios10/_._",
        "lib/xamarinmac20/_._",
        "ref/MonoAndroid10/_._",
        "ref/MonoTouch10/_._",
        "ref/dotnet5.4/Microsoft.Win32.Primitives.dll",
        "ref/dotnet5.4/Microsoft.Win32.Primitives.xml",
        "ref/dotnet5.4/de/Microsoft.Win32.Primitives.xml",
        "ref/dotnet5.4/es/Microsoft.Win32.Primitives.xml",
        "ref/dotnet5.4/fr/Microsoft.Win32.Primitives.xml",
        "ref/dotnet5.4/it/Microsoft.Win32.Primitives.xml",
        "ref/dotnet5.4/ja/Microsoft.Win32.Primitives.xml",
        "ref/dotnet5.4/ko/Microsoft.Win32.Primitives.xml",
        "ref/dotnet5.4/ru/Microsoft.Win32.Primitives.xml",
        "ref/dotnet5.4/zh-hans/Microsoft.Win32.Primitives.xml",
        "ref/dotnet5.4/zh-hant/Microsoft.Win32.Primitives.xml",
        "ref/net46/Microsoft.Win32.Primitives.dll",
        "ref/xamarinios10/_._",
        "ref/xamarinmac20/_._",
        "runtime.json"
      ]
    },
    "Microsoft.Win32.Registry/4.0.0-beta-23504": {
      "sha512": "y9W7gR5abJ41ZTRmRMMsxfkhQKh2frkNOgI1WmiHNhkrJCkui0S+EHXVMK60VosO3ZBlTE2fV8UIxxrPSw4o7w==",
      "type": "package",
      "files": [
        "Microsoft.Win32.Registry.4.0.0-beta-23504.nupkg.sha512",
        "Microsoft.Win32.Registry.nuspec",
        "lib/DNXCore50/Microsoft.Win32.Registry.dll",
        "lib/net46/Microsoft.Win32.Registry.dll",
        "ref/dotnet5.4/Microsoft.Win32.Registry.dll",
        "ref/dotnet5.4/Microsoft.Win32.Registry.xml",
        "ref/dotnet5.4/de/Microsoft.Win32.Registry.xml",
        "ref/dotnet5.4/es/Microsoft.Win32.Registry.xml",
        "ref/dotnet5.4/fr/Microsoft.Win32.Registry.xml",
        "ref/dotnet5.4/it/Microsoft.Win32.Registry.xml",
        "ref/dotnet5.4/ja/Microsoft.Win32.Registry.xml",
        "ref/dotnet5.4/ko/Microsoft.Win32.Registry.xml",
        "ref/dotnet5.4/ru/Microsoft.Win32.Registry.xml",
        "ref/dotnet5.4/zh-hans/Microsoft.Win32.Registry.xml",
        "ref/dotnet5.4/zh-hant/Microsoft.Win32.Registry.xml",
        "ref/net46/Microsoft.Win32.Registry.dll"
      ]
    },
    "runtime.any.System.Linq.Expressions/4.0.11-beta-23504": {
      "sha512": "c3Usq1EzjBFAPvhNGd31D02QJn57SmxX+PLgSFy24GZLgCHxZeVpx1bQKJMm4Y4T7EbDxyFwlNU2ih7ZntD2Jw==",
      "type": "package",
      "files": [
        "lib/DNXCore50/System.Linq.Expressions.dll",
        "lib/MonoAndroid10/_._",
        "lib/MonoTouch10/_._",
        "lib/net45/_._",
        "lib/netcore50/System.Linq.Expressions.dll",
        "lib/win8/_._",
        "lib/wp80/_._",
        "lib/wpa81/_._",
        "lib/xamarinios10/_._",
        "lib/xamarinmac20/_._",
        "ref/dotnet/_._",
        "runtime.any.System.Linq.Expressions.4.0.11-beta-23504.nupkg.sha512",
        "runtime.any.System.Linq.Expressions.nuspec",
        "runtimes/aot/lib/netcore50/_._"
      ]
    },
    "runtime.linux.System.Diagnostics.Process/4.1.0-beta-23504": {
      "sha512": "n0s8TkgX8ZioxdxA9TCZnBFtyfoH/TzpK8jbSmPrpTISKjmOU+uLplJMbRl6M+3rEAq94KoRe4GVZjbuwzcFGw==",
      "type": "package",
      "files": [
        "ref/dotnet/_._",
        "runtime.linux.System.Diagnostics.Process.4.1.0-beta-23504.nupkg.sha512",
        "runtime.linux.System.Diagnostics.Process.nuspec",
        "runtimes/unix/lib/dotnet5.5/System.Diagnostics.Process.dll"
      ]
    },
    "runtime.linux.System.IO.FileSystem/4.0.1-beta-23504": {
      "sha512": "5T5HbDUruLTAnjjAFYzw/7vLu+k5UERXgqHX+CPWI/fFiGw5Fb7zfOgOGdvwKMFfmSdgyW1sC47YPBdehpjj3A==",
      "type": "package",
      "files": [
        "ref/dotnet/_._",
        "runtime.linux.System.IO.FileSystem.4.0.1-beta-23504.nupkg.sha512",
        "runtime.linux.System.IO.FileSystem.nuspec",
        "runtimes/linux/lib/dotnet5.4/System.IO.FileSystem.dll"
      ]
    },
    "runtime.linux.System.IO.FileSystem.Watcher/4.0.0-beta-23504": {
      "sha512": "KvTIfrIk55tuqFliZg4h6lsv7608BcrQ8jxhH7usDGH9SyunF3KUxsBnDSg0DZfEuC0onuxwfaAOArA040HHCA==",
      "type": "package",
      "files": [
        "ref/dotnet/_._",
        "runtime.linux.System.IO.FileSystem.Watcher.4.0.0-beta-23504.nupkg.sha512",
        "runtime.linux.System.IO.FileSystem.Watcher.nuspec",
        "runtimes/unix/lib/dotnet5.4/System.IO.FileSystem.Watcher.dll"
      ]
    },
    "runtime.linux.System.Net.NameResolution/4.0.0-beta-23504": {
      "sha512": "x2GxLC81IKEiizvANybX08W4Ay1dnopjjh4Dk2f8prWztiB8haLvKtrydhQal82KGxTFe4jV0zb+SvjrlTp9xg==",
      "type": "package",
      "files": [
        "ref/dotnet/_._",
        "runtime.linux.System.Net.NameResolution.4.0.0-beta-23504.nupkg.sha512",
        "runtime.linux.System.Net.NameResolution.nuspec",
        "runtimes/unix/lib/dnxcore50/System.Net.NameResolution.dll"
      ]
    },
    "runtime.linux.System.Net.Sockets/4.1.0-beta-23504": {
      "sha512": "pFA3k2hYdJAVxXb9IS3wsjKhKWYmqql6/q36gq+/6GCqzYHENEDkDB5xUGovI3VTJnJQyZukZBezO8jsDF5oyw==",
      "type": "package",
      "files": [
        "ref/dotnet/_._",
        "runtime.linux.System.Net.Sockets.4.1.0-beta-23504.nupkg.sha512",
        "runtime.linux.System.Net.Sockets.nuspec",
        "runtimes/linux/lib/dotnet5.5/System.Net.Sockets.dll"
      ]
    },
    "runtime.linux.System.Runtime.Extensions/4.0.11-beta-23504": {
      "sha512": "KI4rp6Gzg6GYMN4bo1/fSgh9ukhhGQQAygujl6UYodSwOy9/7hEt2y+1P6IDLLrXFY2ratJNNiSTZnz5Pn/qlg==",
      "type": "package",
      "files": [
        "ref/dotnet/_._",
        "runtime.linux.System.Runtime.Extensions.4.0.11-beta-23504.nupkg.sha512",
        "runtime.linux.System.Runtime.Extensions.nuspec",
        "runtimes/unix/lib/dotnet5.4/System.Runtime.Extensions.dll"
      ]
    },
    "runtime.linux.System.Security.Cryptography.Algorithms/4.0.0-beta-23504": {
      "sha512": "C/Fjwn8+jmp5oyBsszTqDelipgCvaPvzLM/E6GZIPdomKHgXoPNA+MVBXuKSSPSoiikBexdIHNFBr0L37cDyEA==",
      "type": "package",
      "files": [
        "ref/dotnet/_._",
        "runtime.linux.System.Security.Cryptography.Algorithms.4.0.0-beta-23504.nupkg.sha512",
        "runtime.linux.System.Security.Cryptography.Algorithms.nuspec",
        "runtimes/unix/lib/dotnet5.4/System.Security.Cryptography.Algorithms.dll"
      ]
    },
    "runtime.osx.10.10-x64.Microsoft.NETCore.Runtime.CoreCLR/1.0.1-beta-23504": {
      "sha512": "c8JC5Lf45/LtmdvQ1Q7wub3hN7LlS4i44QcxRxXQJCLecBxaIXMGxRATTEVYNVtgSA6QxOYZH9j1H6pbUEPoEg==",
      "type": "package",
      "files": [
        "ref/dotnet/_._",
        "runtime.osx.10.10-x64.Microsoft.NETCore.Runtime.CoreCLR.1.0.1-beta-23504.nupkg.sha512",
        "runtime.osx.10.10-x64.Microsoft.NETCore.Runtime.CoreCLR.nuspec",
        "runtimes/osx.10.10-x64/lib/dotnet/mscorlib.dll",
        "runtimes/osx.10.10-x64/native/System.Globalization.Native.dylib",
        "runtimes/osx.10.10-x64/native/System.Native.dylib",
        "runtimes/osx.10.10-x64/native/System.Net.Http.Native.dylib",
        "runtimes/osx.10.10-x64/native/System.Security.Cryptography.Native.dylib",
        "runtimes/osx.10.10-x64/native/libcoreclr.dylib",
        "runtimes/osx.10.10-x64/native/libdbgshim.dylib",
        "runtimes/osx.10.10-x64/native/libmscordaccore.dylib",
        "runtimes/osx.10.10-x64/native/libmscordbi.dylib",
        "runtimes/osx.10.10-x64/native/libprotojit.dylib",
        "runtimes/osx.10.10-x64/native/libsos.dylib",
        "tools/crossgen"
      ]
    },
    "runtime.osx.10.10-x64.Microsoft.NETCore.TestHost/1.0.0-beta-23504": {
      "sha512": "vFzhJZ7JW6ayHbcwiWTb655JbeE2LVKUmZuE1x78QmlKVsODEl+a98/SktTSNRrkjLjo6bsB6RNBXDaZcsP92w==",
      "type": "package",
      "files": [
        "runtime.osx.10.10-x64.Microsoft.NETCore.TestHost.1.0.0-beta-23504.nupkg.sha512",
        "runtime.osx.10.10-x64.Microsoft.NETCore.TestHost.nuspec",
        "runtimes/osx.10.10-x64/native/corerun"
      ]
    },
    "runtime.osx.10.10.System.Diagnostics.Process/4.1.0-beta-23504": {
      "sha512": "e3bqKs2aXATv/jIzcf4VLIjbicbTLCPCKZHNRB46/Sm7ZpXpj6uVbvvAr919VZI+znoX48rIMRKNdNTkO9Hjyg==",
      "type": "package",
      "files": [
        "ref/dotnet/_._",
        "runtime.osx.10.10.System.Diagnostics.Process.4.1.0-beta-23504.nupkg.sha512",
        "runtime.osx.10.10.System.Diagnostics.Process.nuspec",
        "runtimes/unix/lib/dotnet5.5/System.Diagnostics.Process.dll"
      ]
    },
    "runtime.osx.10.10.System.IO.FileSystem/4.0.1-beta-23504": {
      "sha512": "g+wxwmtTVzKzKi/ZcGvNPHLjNBKVUXdK435kBWNva1mJfZBBD6w29qIc0lWelTdRNoBiOLTUM3RLgJMMR1c0Uw==",
      "type": "package",
      "files": [
        "ref/dotnet/_._",
        "runtime.osx.10.10.System.IO.FileSystem.4.0.1-beta-23504.nupkg.sha512",
        "runtime.osx.10.10.System.IO.FileSystem.nuspec",
        "runtimes/osx.10.10/lib/dotnet5.4/System.IO.FileSystem.dll"
      ]
    },
    "runtime.osx.10.10.System.IO.FileSystem.Watcher/4.0.0-beta-23504": {
      "sha512": "d0BPfr7qX0lYyXmPDylJZC4s1+/J/pwgBVpdXiTewUPXhGZX6uClCTrmZUV9QsrqNfi9Bshtg65QH/L/mr2L4A==",
      "type": "package",
      "files": [
        "ref/dotnet/_._",
        "runtime.osx.10.10.System.IO.FileSystem.Watcher.4.0.0-beta-23504.nupkg.sha512",
        "runtime.osx.10.10.System.IO.FileSystem.Watcher.nuspec",
        "runtimes/unix/lib/dotnet5.4/System.IO.FileSystem.Watcher.dll"
      ]
    },
    "runtime.osx.10.10.System.Net.NameResolution/4.0.0-beta-23504": {
      "sha512": "BNKM9THAUKkU8XykuR1rMo2dx8a7foHi8eAKXXuSIMRVGs1kepvxtlPe9lzHUhMAyrNHXOtbcp5psX3xD1E5Vg==",
      "type": "package",
      "files": [
        "ref/dotnet/_._",
        "runtime.osx.10.10.System.Net.NameResolution.4.0.0-beta-23504.nupkg.sha512",
        "runtime.osx.10.10.System.Net.NameResolution.nuspec",
        "runtimes/unix/lib/dnxcore50/System.Net.NameResolution.dll"
      ]
    },
    "runtime.osx.10.10.System.Net.Primitives/4.0.11-beta-23504": {
      "sha512": "E5GQOgTh1G6LIuHLFIoA2sJ5bC1fgy50SXUaGOGMccpiWYiUUruqKrw/1bTa+8LzvRPmJtsZX+pZQve9VQcNUQ==",
      "type": "package",
      "files": [
        "ref/dotnet/_._",
        "runtime.osx.10.10.System.Net.Primitives.4.0.11-beta-23504.nupkg.sha512",
        "runtime.osx.10.10.System.Net.Primitives.nuspec",
        "runtimes/unix/lib/dnxcore50/System.Net.Primitives.dll"
      ]
    },
    "runtime.osx.10.10.System.Net.Sockets/4.1.0-beta-23504": {
      "sha512": "bcNRrtvYIHz0rUoQl9bEcwQQMw1aJ4f68Xw/Jp/7J9NGeC3zHa+P+mEVll9v64fyltqDy+1QEULUf120UJaIAQ==",
      "type": "package",
      "files": [
        "ref/dotnet/_._",
        "runtime.osx.10.10.System.Net.Sockets.4.1.0-beta-23504.nupkg.sha512",
        "runtime.osx.10.10.System.Net.Sockets.nuspec",
        "runtimes/osx.10.10/lib/dotnet5.5/System.Net.Sockets.dll"
      ]
    },
    "runtime.osx.10.10.System.Runtime.Extensions/4.0.11-beta-23504": {
      "sha512": "CWcHACKy4dIkPETmN/NBJVth5KkHbjfib5qvdyFOcte220ORkcdr1Z9K3x0TEBlrtV1PqGYlYFQwlFtVl89INA==",
      "type": "package",
      "files": [
        "ref/dotnet/_._",
        "runtime.osx.10.10.System.Runtime.Extensions.4.0.11-beta-23504.nupkg.sha512",
        "runtime.osx.10.10.System.Runtime.Extensions.nuspec",
        "runtimes/unix/lib/dotnet5.4/System.Runtime.Extensions.dll"
      ]
    },
    "runtime.osx.10.10.System.Security.Cryptography.Algorithms/4.0.0-beta-23504": {
      "sha512": "lGDr/ddeG0GrhgB+nVEACjb7cKLe3akiTmPK9oqdqeQAOni1txIiVI7RN/CarOXS3rJY94G4oeL8Rde2pRQjuw==",
      "type": "package",
      "files": [
        "ref/dotnet/_._",
        "runtime.osx.10.10.System.Security.Cryptography.Algorithms.4.0.0-beta-23504.nupkg.sha512",
        "runtime.osx.10.10.System.Security.Cryptography.Algorithms.nuspec",
        "runtimes/osx.10.10/lib/dotnet5.4/System.Security.Cryptography.Algorithms.dll"
      ]
    },
    "runtime.ubuntu.14.04-x64.Microsoft.NETCore.Runtime.CoreCLR/1.0.1-beta-23504": {
      "sha512": "lNsysPekTH4QHei+XzCmTMbLQ9UA0ieJES6J3nCuoLwtnnP+WxGqIUwf3QvzEPc+kS29hOpEHwP09v3oB5CA6A==",
      "type": "package",
      "files": [
        "ref/dotnet/_._",
        "runtime.ubuntu.14.04-x64.Microsoft.NETCore.Runtime.CoreCLR.1.0.1-beta-23504.nupkg.sha512",
        "runtime.ubuntu.14.04-x64.Microsoft.NETCore.Runtime.CoreCLR.nuspec",
        "runtimes/ubuntu.14.04-x64/lib/dotnet/mscorlib.dll",
        "runtimes/ubuntu.14.04-x64/native/System.Globalization.Native.so",
        "runtimes/ubuntu.14.04-x64/native/System.Native.so",
        "runtimes/ubuntu.14.04-x64/native/System.Net.Http.Native.so",
        "runtimes/ubuntu.14.04-x64/native/System.Security.Cryptography.Native.so",
        "runtimes/ubuntu.14.04-x64/native/libcoreclr.so",
        "runtimes/ubuntu.14.04-x64/native/libcoreclrtraceptprovider.so",
        "runtimes/ubuntu.14.04-x64/native/libdbgshim.so",
        "runtimes/ubuntu.14.04-x64/native/libmscordaccore.so",
        "runtimes/ubuntu.14.04-x64/native/libmscordbi.so",
        "runtimes/ubuntu.14.04-x64/native/libprotojit.so",
        "runtimes/ubuntu.14.04-x64/native/libsos.so",
        "runtimes/ubuntu.14.04-x64/native/libsosplugin.so",
        "tools/crossgen"
      ]
    },
    "runtime.ubuntu.14.04-x64.Microsoft.NETCore.TestHost/1.0.0-beta-23504": {
      "sha512": "8RIdS+JDmIYZPqgNRpC/ru5HAenoaVWtMBuzA61XN4lOejw6A9Xub3gjzjq3sIz0ryjcLEP/Ak4niFP4buYyeQ==",
      "type": "package",
      "files": [
        "runtime.ubuntu.14.04-x64.Microsoft.NETCore.TestHost.1.0.0-beta-23504.nupkg.sha512",
        "runtime.ubuntu.14.04-x64.Microsoft.NETCore.TestHost.nuspec",
        "runtimes/ubuntu.14.04-x64/native/corerun"
      ]
    },
    "runtime.unix.Microsoft.Win32.Primitives/4.0.1-beta-23504": {
      "sha512": "t2sH0NEYCypGtnqM1YwT/x6qif46pphHf2jB/9CtgDnlzfZX8EZsl+kqAlJ8IiRdiMSwF7sOCXluocBaVY8RIA==",
      "type": "package",
      "files": [
        "ref/dotnet/_._",
        "runtime.unix.Microsoft.Win32.Primitives.4.0.1-beta-23504.nupkg.sha512",
        "runtime.unix.Microsoft.Win32.Primitives.nuspec",
        "runtimes/unix/lib/dotnet5.4/Microsoft.Win32.Primitives.dll"
      ]
    },
    "runtime.unix.System.Console/4.0.0-beta-23504": {
      "sha512": "EhggNdp0T6S7OqcP2eYHhtjZWq5WVFS7RjoGxCHzPhy28aa/4fmTelJAOkKZhL5QYf+lN4yHyPq//loieie6NA==",
      "type": "package",
      "files": [
        "ref/dotnet/_._",
        "runtime.unix.System.Console.4.0.0-beta-23504.nupkg.sha512",
        "runtime.unix.System.Console.nuspec",
        "runtimes/unix/lib/dotnet5.4/System.Console.dll"
      ]
    },
    "runtime.unix.System.Diagnostics.Debug/4.0.11-beta-23504": {
      "sha512": "W8U59BC8rOJ9oPVjy8uQjzYmRgZILJa9LQNPyDmph4pzVvYre5j0eMpmj5mOnTjyjXDiX0yADsV/+HPQcvxM4w==",
      "type": "package",
      "files": [
        "ref/dotnet/_._",
        "runtime.unix.System.Diagnostics.Debug.4.0.11-beta-23504.nupkg.sha512",
        "runtime.unix.System.Diagnostics.Debug.nuspec",
        "runtimes/unix/lib/dotnet5.4/System.Diagnostics.Debug.dll"
      ]
    },
    "runtime.unix.System.Diagnostics.FileVersionInfo/4.0.0-beta-23504": {
      "sha512": "MG1NNtUcWzAfnP9gu1ElMmlwgIL49Kb0gp8f/B8xeghl8mDptpdxGkFIknhJCu+IOlXBMcF67Ot44rCyOGq5EQ==",
      "type": "package",
      "files": [
        "ref/dotnet/_._",
        "runtime.unix.System.Diagnostics.FileVersionInfo.4.0.0-beta-23504.nupkg.sha512",
        "runtime.unix.System.Diagnostics.FileVersionInfo.nuspec",
        "runtimes/unix/lib/dotnet5.4/System.Diagnostics.FileVersionInfo.dll"
      ]
    },
    "runtime.unix.System.IO.Pipes/4.0.0-beta-23504": {
      "sha512": "pzO3x7LsGzqP1jPpNBk6vHbQYyDBD8zgYqtI3ofcNDvwQJx9CotZos7u2/CsWYk6pca2pgg+hiAXOdobuLI/fw==",
      "type": "package",
      "files": [
        "ref/dotnet/_._",
        "runtime.unix.System.IO.Pipes.4.0.0-beta-23504.nupkg.sha512",
        "runtime.unix.System.IO.Pipes.nuspec",
        "runtimes/unix/lib/dotnet5.4/System.IO.Pipes.dll"
      ]
    },
    "runtime.unix.System.Net.Primitives/4.0.11-beta-23504": {
      "sha512": "q6IYscNoG4mqXHL3y6fROYqfs4zmtimlbGtY+ByvCLUdJhIKFJtOWStNzUWAv3O7zBf6RVfT3AbsAqg7yct6mA==",
      "type": "package",
      "files": [
        "ref/dotnet/_._",
        "runtime.unix.System.Net.Primitives.4.0.11-beta-23504.nupkg.sha512",
        "runtime.unix.System.Net.Primitives.nuspec",
        "runtimes/unix/lib/dnxcore50/System.Net.Primitives.dll"
      ]
    },
    "runtime.unix.System.Private.Uri/4.0.1-beta-23504": {
      "sha512": "VE+DqWexqssnGv+oliPA4zkFgR6cli1UwbNcQlsvkb7PqRaD67Y6DjSlqtIzh6nRgT5kjcq+sdGCuwPkidOSAA==",
      "type": "package",
      "files": [
        "ref/dotnet/_._",
        "runtime.unix.System.Private.Uri.4.0.1-beta-23504.nupkg.sha512",
        "runtime.unix.System.Private.Uri.nuspec",
        "runtimes/unix/lib/dotnet5.1/System.Private.Uri.dll"
      ]
    },
    "runtime.unix.System.Security.Cryptography.Encoding/4.0.0-beta-23504": {
      "sha512": "g+aj7GEz6yCp9rB2qzcW0A6to9I3QFWbcyVdfer3ac8n1atDm1JkbBkFB/+W9qQ0ThWRlp6mMFTGYLTF5Pqygw==",
      "type": "package",
      "files": [
        "ref/dotnet/_._",
        "runtime.unix.System.Security.Cryptography.Encoding.4.0.0-beta-23504.nupkg.sha512",
        "runtime.unix.System.Security.Cryptography.Encoding.nuspec",
        "runtimes/unix/lib/dotnet5.4/System.Security.Cryptography.Encoding.dll"
      ]
    },
    "runtime.unix.System.Security.Cryptography.X509Certificates/4.0.0-beta-23504": {
      "sha512": "WOYX7vcx8MpJPhrs6xowQFJ487wf4t2KrIBSq/9FNmdu5PwlxUZd6nsolg6WZ9HxpWITvZmX7ScP7/vuJH10eg==",
      "type": "package",
      "files": [
        "ref/dotnet/_._",
        "runtime.unix.System.Security.Cryptography.X509Certificates.4.0.0-beta-23504.nupkg.sha512",
        "runtime.unix.System.Security.Cryptography.X509Certificates.nuspec",
        "runtimes/unix/lib/dotnet5.4/System.Security.Cryptography.X509Certificates.dll"
      ]
    },
    "runtime.unix.System.Text.Encoding.CodePages/4.0.1-beta-23504": {
      "sha512": "FuJY/q62D9/SkMyfYCoTKInqSB7c4l3NpKQ9k+oFNLlUJFxmiACwImqjjPUyY2v/UBIXdhL7kVrjG+pTo2/C1Q==",
      "type": "package",
      "files": [
        "ref/dotnet/_._",
        "runtime.unix.System.Text.Encoding.CodePages.4.0.1-beta-23504.nupkg.sha512",
        "runtime.unix.System.Text.Encoding.CodePages.nuspec",
        "runtimes/unix/lib/dotnet5.4/System.Text.Encoding.CodePages.dll"
      ]
    },
    "runtime.unix.System.Threading/4.0.11-beta-23504": {
      "sha512": "u31otaQ2mmgSqYqClvG1gwAvJs76vxs/3P7u6LX88mur7oLaBNQfTKl9Eb6jawkMPvjO4aTi/PFTocDyGcx1xQ==",
      "type": "package",
      "files": [
        "ref/dotnet/_._",
        "runtime.unix.System.Threading.4.0.11-beta-23504.nupkg.sha512",
        "runtime.unix.System.Threading.nuspec",
        "runtimes/unix/lib/dotnet5.4/System.Threading.dll"
      ]
    },
    "runtime.win.System.Text.Encoding.CodePages/4.0.1-beta-23504": {
      "sha512": "+2/RB/NZWFwYcX3DV7w/7esRtoVPNDwMfnT7M9fskpqu0HHnbMj1ZYbWMl5kxIU3+DIxmjwCTzgauxuJizKOqw==",
      "type": "package",
      "files": [
        "ref/dotnet/_._",
        "runtime.win.System.Text.Encoding.CodePages.4.0.1-beta-23504.nupkg.sha512",
        "runtime.win.System.Text.Encoding.CodePages.nuspec",
        "runtimes/win/lib/dotnet5.4/System.Text.Encoding.CodePages.dll",
        "runtimes/win/lib/netcore50/System.Text.Encoding.CodePages.dll",
        "runtimes/win/lib/win8/_._",
        "runtimes/win/lib/wp8/_._",
        "runtimes/win/lib/wpa81/_._"
      ]
    },
    "runtime.win7-x64.Microsoft.NETCore.Runtime.CoreCLR/1.0.1-beta-23504": {
      "sha512": "vCfHbbEsfT53Hjz8S5YsVXZSnyyaJ5pmlZUbaSbHr50aR6eTpmwUSZuHUSIlBVNU844PHFTan+WJF1XgF0pynQ==",
      "type": "package",
      "files": [
        "ref/dotnet/_._",
        "runtime.win7-x64.Microsoft.NETCore.Runtime.CoreCLR.1.0.1-beta-23504.nupkg.sha512",
        "runtime.win7-x64.Microsoft.NETCore.Runtime.CoreCLR.nuspec",
        "runtimes/win7-x64/lib/dotnet/mscorlib.ni.dll",
        "runtimes/win7-x64/native/clretwrc.dll",
        "runtimes/win7-x64/native/coreclr.dll",
        "runtimes/win7-x64/native/dbgshim.dll",
        "runtimes/win7-x64/native/mscordaccore.dll",
        "runtimes/win7-x64/native/mscordbi.dll",
        "runtimes/win7-x64/native/mscorrc.debug.dll",
        "runtimes/win7-x64/native/mscorrc.dll",
        "tools/crossgen.exe",
        "tools/sos.dll"
      ]
    },
    "runtime.win7-x64.Microsoft.NETCore.TestHost/1.0.0-beta-23504": {
      "sha512": "aFK8Mb4s9neMFyuAdn5GTzZTZ3mM0raRm7Pc/VOS9ZkXLKObdKWvq+MN6dWeghRotINFwRxQeedRxYoxABlpsw==",
      "type": "package",
      "files": [
        "runtime.win7-x64.Microsoft.NETCore.TestHost.1.0.0-beta-23504.nupkg.sha512",
        "runtime.win7-x64.Microsoft.NETCore.TestHost.nuspec",
        "runtimes/win7-x64/native/CoreRun.exe"
      ]
    },
    "runtime.win7-x64.Microsoft.NETCore.Windows.ApiSets/1.0.1-beta-23504": {
      "sha512": "Zjm0/XD03uKFQ+HNk2J3tqeqKuO8xwSqk0dAzoxyB93fgQdrQJYpMFLlIYquMXSaPbvu2ziNtS2g9IZMb9p3Aw==",
      "type": "package",
      "files": [
        "runtime.win7-x64.Microsoft.NETCore.Windows.ApiSets.1.0.1-beta-23504.nupkg.sha512",
        "runtime.win7-x64.Microsoft.NETCore.Windows.ApiSets.nuspec",
        "runtimes/win10-x64/native/_._",
        "runtimes/win7-x64/native/API-MS-Win-Base-Util-L1-1-0.dll",
        "runtimes/win7-x64/native/API-MS-Win-Core-Kernel32-Private-L1-1-0.dll",
        "runtimes/win7-x64/native/API-MS-Win-Core-Kernel32-Private-L1-1-1.dll",
        "runtimes/win7-x64/native/API-MS-Win-Core-Kernel32-Private-L1-1-2.dll",
        "runtimes/win7-x64/native/API-MS-Win-Core-PrivateProfile-L1-1-0.dll",
        "runtimes/win7-x64/native/API-MS-Win-Core-ProcessTopology-Obsolete-L1-1-0.dll",
        "runtimes/win7-x64/native/API-MS-Win-Core-String-L2-1-0.dll",
        "runtimes/win7-x64/native/API-MS-Win-Core-StringAnsi-L1-1-0.dll",
        "runtimes/win7-x64/native/API-MS-Win-EventLog-Legacy-L1-1-0.dll",
        "runtimes/win7-x64/native/API-MS-Win-Eventing-ClassicProvider-L1-1-0.dll",
        "runtimes/win7-x64/native/API-MS-Win-Eventing-Consumer-L1-1-0.dll",
        "runtimes/win7-x64/native/API-MS-Win-Eventing-Controller-L1-1-0.dll",
        "runtimes/win7-x64/native/API-MS-Win-Eventing-Legacy-L1-1-0.dll",
        "runtimes/win7-x64/native/API-MS-Win-Eventing-Provider-L1-1-0.dll",
        "runtimes/win7-x64/native/API-MS-Win-Security-LsaPolicy-L1-1-0.dll",
        "runtimes/win7-x64/native/API-MS-Win-devices-config-L1-1-0.dll",
        "runtimes/win7-x64/native/API-MS-Win-devices-config-L1-1-1.dll",
        "runtimes/win7-x64/native/api-ms-win-core-com-l1-1-0.dll",
        "runtimes/win7-x64/native/api-ms-win-core-com-private-l1-1-0.dll",
        "runtimes/win7-x64/native/api-ms-win-core-comm-l1-1-0.dll",
        "runtimes/win7-x64/native/api-ms-win-core-console-l1-1-0.dll",
        "runtimes/win7-x64/native/api-ms-win-core-console-l2-1-0.dll",
        "runtimes/win7-x64/native/api-ms-win-core-datetime-l1-1-0.dll",
        "runtimes/win7-x64/native/api-ms-win-core-datetime-l1-1-1.dll",
        "runtimes/win7-x64/native/api-ms-win-core-debug-l1-1-0.dll",
        "runtimes/win7-x64/native/api-ms-win-core-debug-l1-1-1.dll",
        "runtimes/win7-x64/native/api-ms-win-core-delayload-l1-1-0.dll",
        "runtimes/win7-x64/native/api-ms-win-core-errorhandling-l1-1-0.dll",
        "runtimes/win7-x64/native/api-ms-win-core-errorhandling-l1-1-1.dll",
        "runtimes/win7-x64/native/api-ms-win-core-fibers-l1-1-0.dll",
        "runtimes/win7-x64/native/api-ms-win-core-fibers-l1-1-1.dll",
        "runtimes/win7-x64/native/api-ms-win-core-file-l1-1-0.dll",
        "runtimes/win7-x64/native/api-ms-win-core-file-l1-2-0.dll",
        "runtimes/win7-x64/native/api-ms-win-core-file-l1-2-1.dll",
        "runtimes/win7-x64/native/api-ms-win-core-file-l2-1-0.dll",
        "runtimes/win7-x64/native/api-ms-win-core-file-l2-1-1.dll",
        "runtimes/win7-x64/native/api-ms-win-core-handle-l1-1-0.dll",
        "runtimes/win7-x64/native/api-ms-win-core-heap-l1-1-0.dll",
        "runtimes/win7-x64/native/api-ms-win-core-heap-obsolete-l1-1-0.dll",
        "runtimes/win7-x64/native/api-ms-win-core-interlocked-l1-1-0.dll",
        "runtimes/win7-x64/native/api-ms-win-core-io-l1-1-0.dll",
        "runtimes/win7-x64/native/api-ms-win-core-io-l1-1-1.dll",
        "runtimes/win7-x64/native/api-ms-win-core-kernel32-legacy-l1-1-0.dll",
        "runtimes/win7-x64/native/api-ms-win-core-kernel32-legacy-l1-1-1.dll",
        "runtimes/win7-x64/native/api-ms-win-core-kernel32-legacy-l1-1-2.dll",
        "runtimes/win7-x64/native/api-ms-win-core-libraryloader-l1-1-0.dll",
        "runtimes/win7-x64/native/api-ms-win-core-libraryloader-l1-1-1.dll",
        "runtimes/win7-x64/native/api-ms-win-core-localization-l1-2-0.dll",
        "runtimes/win7-x64/native/api-ms-win-core-localization-l1-2-1.dll",
        "runtimes/win7-x64/native/api-ms-win-core-localization-l2-1-0.dll",
        "runtimes/win7-x64/native/api-ms-win-core-localization-obsolete-l1-2-0.dll",
        "runtimes/win7-x64/native/api-ms-win-core-memory-l1-1-0.dll",
        "runtimes/win7-x64/native/api-ms-win-core-memory-l1-1-1.dll",
        "runtimes/win7-x64/native/api-ms-win-core-memory-l1-1-2.dll",
        "runtimes/win7-x64/native/api-ms-win-core-memory-l1-1-3.dll",
        "runtimes/win7-x64/native/api-ms-win-core-namedpipe-l1-1-0.dll",
        "runtimes/win7-x64/native/api-ms-win-core-namedpipe-l1-2-1.dll",
        "runtimes/win7-x64/native/api-ms-win-core-normalization-l1-1-0.dll",
        "runtimes/win7-x64/native/api-ms-win-core-privateprofile-l1-1-1.dll",
        "runtimes/win7-x64/native/api-ms-win-core-processenvironment-l1-1-0.dll",
        "runtimes/win7-x64/native/api-ms-win-core-processenvironment-l1-2-0.dll",
        "runtimes/win7-x64/native/api-ms-win-core-processsecurity-l1-1-0.dll",
        "runtimes/win7-x64/native/api-ms-win-core-processthreads-l1-1-0.dll",
        "runtimes/win7-x64/native/api-ms-win-core-processthreads-l1-1-1.dll",
        "runtimes/win7-x64/native/api-ms-win-core-processthreads-l1-1-2.dll",
        "runtimes/win7-x64/native/api-ms-win-core-profile-l1-1-0.dll",
        "runtimes/win7-x64/native/api-ms-win-core-psapi-ansi-l1-1-0.dll",
        "runtimes/win7-x64/native/api-ms-win-core-psapi-l1-1-0.dll",
        "runtimes/win7-x64/native/api-ms-win-core-psapi-obsolete-l1-1-0.dll",
        "runtimes/win7-x64/native/api-ms-win-core-realtime-l1-1-0.dll",
        "runtimes/win7-x64/native/api-ms-win-core-registry-l1-1-0.dll",
        "runtimes/win7-x64/native/api-ms-win-core-registry-l2-1-0.dll",
        "runtimes/win7-x64/native/api-ms-win-core-rtlsupport-l1-1-0.dll",
        "runtimes/win7-x64/native/api-ms-win-core-shlwapi-legacy-l1-1-0.dll",
        "runtimes/win7-x64/native/api-ms-win-core-shlwapi-obsolete-l1-1-0.dll",
        "runtimes/win7-x64/native/api-ms-win-core-shutdown-l1-1-0.dll",
        "runtimes/win7-x64/native/api-ms-win-core-shutdown-l1-1-1.dll",
        "runtimes/win7-x64/native/api-ms-win-core-string-l1-1-0.dll",
        "runtimes/win7-x64/native/api-ms-win-core-string-obsolete-l1-1-0.dll",
        "runtimes/win7-x64/native/api-ms-win-core-string-obsolete-l1-1-1.dll",
        "runtimes/win7-x64/native/api-ms-win-core-stringloader-l1-1-0.dll",
        "runtimes/win7-x64/native/api-ms-win-core-stringloader-l1-1-1.dll",
        "runtimes/win7-x64/native/api-ms-win-core-synch-l1-1-0.dll",
        "runtimes/win7-x64/native/api-ms-win-core-synch-l1-2-0.dll",
        "runtimes/win7-x64/native/api-ms-win-core-sysinfo-l1-1-0.dll",
        "runtimes/win7-x64/native/api-ms-win-core-sysinfo-l1-2-0.dll",
        "runtimes/win7-x64/native/api-ms-win-core-sysinfo-l1-2-1.dll",
        "runtimes/win7-x64/native/api-ms-win-core-sysinfo-l1-2-2.dll",
        "runtimes/win7-x64/native/api-ms-win-core-sysinfo-l1-2-3.dll",
        "runtimes/win7-x64/native/api-ms-win-core-threadpool-l1-2-0.dll",
        "runtimes/win7-x64/native/api-ms-win-core-threadpool-legacy-l1-1-0.dll",
        "runtimes/win7-x64/native/api-ms-win-core-threadpool-private-l1-1-0.dll",
        "runtimes/win7-x64/native/api-ms-win-core-timezone-l1-1-0.dll",
        "runtimes/win7-x64/native/api-ms-win-core-url-l1-1-0.dll",
        "runtimes/win7-x64/native/api-ms-win-core-util-l1-1-0.dll",
        "runtimes/win7-x64/native/api-ms-win-core-version-l1-1-0.dll",
        "runtimes/win7-x64/native/api-ms-win-core-winrt-error-l1-1-0.dll",
        "runtimes/win7-x64/native/api-ms-win-core-winrt-error-l1-1-1.dll",
        "runtimes/win7-x64/native/api-ms-win-core-winrt-l1-1-0.dll",
        "runtimes/win7-x64/native/api-ms-win-core-winrt-registration-l1-1-0.dll",
        "runtimes/win7-x64/native/api-ms-win-core-winrt-robuffer-l1-1-0.dll",
        "runtimes/win7-x64/native/api-ms-win-core-winrt-roparameterizediid-l1-1-0.dll",
        "runtimes/win7-x64/native/api-ms-win-core-winrt-string-l1-1-0.dll",
        "runtimes/win7-x64/native/api-ms-win-core-wow64-l1-1-0.dll",
        "runtimes/win7-x64/native/api-ms-win-core-xstate-l1-1-0.dll",
        "runtimes/win7-x64/native/api-ms-win-core-xstate-l2-1-0.dll",
        "runtimes/win7-x64/native/api-ms-win-ro-typeresolution-l1-1-0.dll",
        "runtimes/win7-x64/native/api-ms-win-security-base-l1-1-0.dll",
        "runtimes/win7-x64/native/api-ms-win-security-cpwl-l1-1-0.dll",
        "runtimes/win7-x64/native/api-ms-win-security-cryptoapi-l1-1-0.dll",
        "runtimes/win7-x64/native/api-ms-win-security-lsalookup-l2-1-0.dll",
        "runtimes/win7-x64/native/api-ms-win-security-lsalookup-l2-1-1.dll",
        "runtimes/win7-x64/native/api-ms-win-security-provider-l1-1-0.dll",
        "runtimes/win7-x64/native/api-ms-win-security-sddl-l1-1-0.dll",
        "runtimes/win7-x64/native/api-ms-win-service-core-l1-1-0.dll",
        "runtimes/win7-x64/native/api-ms-win-service-core-l1-1-1.dll",
        "runtimes/win7-x64/native/api-ms-win-service-management-l1-1-0.dll",
        "runtimes/win7-x64/native/api-ms-win-service-management-l2-1-0.dll",
        "runtimes/win7-x64/native/api-ms-win-service-private-l1-1-0.dll",
        "runtimes/win7-x64/native/api-ms-win-service-private-l1-1-1.dll",
        "runtimes/win7-x64/native/api-ms-win-service-winsvc-l1-1-0.dll",
        "runtimes/win7-x64/native/ext-ms-win-advapi32-encryptedfile-l1-1-0.dll",
        "runtimes/win8-x64/native/API-MS-Win-Core-Kernel32-Private-L1-1-1.dll",
        "runtimes/win8-x64/native/API-MS-Win-Core-Kernel32-Private-L1-1-2.dll",
        "runtimes/win8-x64/native/API-MS-Win-devices-config-L1-1-1.dll",
        "runtimes/win8-x64/native/api-ms-win-core-file-l1-2-1.dll",
        "runtimes/win8-x64/native/api-ms-win-core-file-l2-1-1.dll",
        "runtimes/win8-x64/native/api-ms-win-core-kernel32-legacy-l1-1-1.dll",
        "runtimes/win8-x64/native/api-ms-win-core-kernel32-legacy-l1-1-2.dll",
        "runtimes/win8-x64/native/api-ms-win-core-localization-l1-2-1.dll",
        "runtimes/win8-x64/native/api-ms-win-core-localization-obsolete-l1-2-0.dll",
        "runtimes/win8-x64/native/api-ms-win-core-memory-l1-1-2.dll",
        "runtimes/win8-x64/native/api-ms-win-core-memory-l1-1-3.dll",
        "runtimes/win8-x64/native/api-ms-win-core-namedpipe-l1-2-1.dll",
        "runtimes/win8-x64/native/api-ms-win-core-privateprofile-l1-1-1.dll",
        "runtimes/win8-x64/native/api-ms-win-core-processthreads-l1-1-2.dll",
        "runtimes/win8-x64/native/api-ms-win-core-shutdown-l1-1-1.dll",
        "runtimes/win8-x64/native/api-ms-win-core-string-obsolete-l1-1-1.dll",
        "runtimes/win8-x64/native/api-ms-win-core-stringloader-l1-1-1.dll",
        "runtimes/win8-x64/native/api-ms-win-core-sysinfo-l1-2-1.dll",
        "runtimes/win8-x64/native/api-ms-win-core-sysinfo-l1-2-2.dll",
        "runtimes/win8-x64/native/api-ms-win-core-sysinfo-l1-2-3.dll",
        "runtimes/win8-x64/native/api-ms-win-core-winrt-error-l1-1-1.dll",
        "runtimes/win8-x64/native/api-ms-win-core-xstate-l2-1-0.dll",
        "runtimes/win8-x64/native/api-ms-win-security-cpwl-l1-1-0.dll",
        "runtimes/win8-x64/native/api-ms-win-security-cryptoapi-l1-1-0.dll",
        "runtimes/win8-x64/native/api-ms-win-security-lsalookup-l2-1-1.dll",
        "runtimes/win8-x64/native/api-ms-win-service-private-l1-1-1.dll",
        "runtimes/win81-x64/native/API-MS-Win-Core-Kernel32-Private-L1-1-2.dll",
        "runtimes/win81-x64/native/api-ms-win-core-kernel32-legacy-l1-1-2.dll",
        "runtimes/win81-x64/native/api-ms-win-core-memory-l1-1-3.dll",
        "runtimes/win81-x64/native/api-ms-win-core-namedpipe-l1-2-1.dll",
        "runtimes/win81-x64/native/api-ms-win-core-string-obsolete-l1-1-1.dll",
        "runtimes/win81-x64/native/api-ms-win-core-sysinfo-l1-2-2.dll",
        "runtimes/win81-x64/native/api-ms-win-core-sysinfo-l1-2-3.dll",
        "runtimes/win81-x64/native/api-ms-win-security-cpwl-l1-1-0.dll"
      ]
    },
    "runtime.win7.Microsoft.Win32.Primitives/4.0.1-beta-23504": {
      "sha512": "EYv9X50H6mUzMs0h2XE0Z85l/2ZAdxxg8ZlGrZRmQ6HIBgaT9UqRTWuncVkETfaPQ3mkt9wFhls4GkotoXt0Dg==",
      "type": "package",
      "files": [
        "ref/dotnet/_._",
        "runtime.win7.Microsoft.Win32.Primitives.4.0.1-beta-23504.nupkg.sha512",
        "runtime.win7.Microsoft.Win32.Primitives.nuspec",
        "runtimes/win7/lib/dotnet5.4/Microsoft.Win32.Primitives.dll",
        "runtimes/win7/lib/net/_._"
      ]
    },
    "runtime.win7.System.Console/4.0.0-beta-23504": {
      "sha512": "f1V73xPbwDvT7KMJYpWNnVgjUbA8nW//Ue8A5xhSKqcu6t+AdrstYnD76SxiVrvP4b2wwAq0GAqIsKMF5l95jQ==",
      "type": "package",
      "files": [
        "ref/dotnet/_._",
        "runtime.win7.System.Console.4.0.0-beta-23504.nupkg.sha512",
        "runtime.win7.System.Console.nuspec",
        "runtimes/win7/lib/dotnet5.4/System.Console.dll",
        "runtimes/win7/lib/net/_._"
      ]
    },
    "runtime.win7.System.Diagnostics.Debug/4.0.11-beta-23504": {
      "sha512": "P6YWygBJDmkJYPU4cfHuHzR8P78RI3JeIPrhfwrN621XKw7kDfC6ats1/SG2qDQ8yhRVdxBhA9lY+AVrFnPZlA==",
      "type": "package",
      "files": [
        "ref/dotnet/_._",
        "runtime.win7.System.Diagnostics.Debug.4.0.11-beta-23504.nupkg.sha512",
        "runtime.win7.System.Diagnostics.Debug.nuspec",
        "runtimes/win7/lib/DNXCore50/System.Diagnostics.Debug.dll",
        "runtimes/win7/lib/netcore50/System.Diagnostics.Debug.dll",
        "runtimes/win8-aot/lib/netcore50/System.Diagnostics.Debug.dll"
      ]
    },
    "runtime.win7.System.Diagnostics.FileVersionInfo/4.0.0-beta-23504": {
      "sha512": "tqusd2BMYE+XLZJIu8/LV0fQ1ShKLfwLMDiOND2Sm3JpxPR/MeUOxL2Xfop0/YJn6VE0fBxXLliDhXK2m+P9RQ==",
      "type": "package",
      "files": [
        "ref/dotnet/_._",
        "runtime.win7.System.Diagnostics.FileVersionInfo.4.0.0-beta-23504.nupkg.sha512",
        "runtime.win7.System.Diagnostics.FileVersionInfo.nuspec",
        "runtimes/win7/lib/dotnet5.4/System.Diagnostics.FileVersionInfo.dll",
        "runtimes/win7/lib/net/_._",
        "runtimes/win7/lib/netcore50/_._",
        "runtimes/win7/lib/win8/_._",
        "runtimes/win7/lib/wp8/_._",
        "runtimes/win7/lib/wpa81/_._"
      ]
    },
    "runtime.win7.System.Diagnostics.Process/4.1.0-beta-23504": {
      "sha512": "t96Q9MyIMoFQtblYAVQshxWL8AZEKSble9wb0Wp330R02N7fsgfPlhqd3h+VvrhTKMT0WWbkHyH9vEU+SSLpTg==",
      "type": "package",
      "files": [
        "ref/dotnet/_._",
        "runtime.win7.System.Diagnostics.Process.4.1.0-beta-23504.nupkg.sha512",
        "runtime.win7.System.Diagnostics.Process.nuspec",
        "runtimes/win7/lib/dotnet5.5/System.Diagnostics.Process.dll",
        "runtimes/win7/lib/net/_._",
        "runtimes/win7/lib/netcore50/_._",
        "runtimes/win7/lib/win8/_._",
        "runtimes/win7/lib/wp8/_._",
        "runtimes/win7/lib/wpa81/_._"
      ]
    },
    "runtime.win7.System.IO.FileSystem/4.0.1-beta-23504": {
      "sha512": "aWrme39RhMeM7pSg4IB0I8nInwgpE9ZtbNJDyLZ8d2SZlmdt78r/GUuCuc/Qm8ogeZZsX50Km0AjZHHrTemtRw==",
      "type": "package",
      "files": [
        "ref/dotnet/_._",
        "runtime.win7.System.IO.FileSystem.4.0.1-beta-23504.nupkg.sha512",
        "runtime.win7.System.IO.FileSystem.nuspec",
        "runtimes/win7/lib/dotnet5.4/System.IO.FileSystem.dll",
        "runtimes/win7/lib/net/_._",
        "runtimes/win7/lib/netcore50/System.IO.FileSystem.dll",
        "runtimes/win7/lib/win8/_._",
        "runtimes/win7/lib/wp8/_._",
        "runtimes/win7/lib/wpa81/_._"
      ]
    },
    "runtime.win7.System.IO.FileSystem.Watcher/4.0.0-beta-23504": {
      "sha512": "LUNEKElUN/3CZJnWi8TjJu7emirXECnYK4FDjzyaIA85WrlDvpq5BuETKU3qVfe0PV5cOjXD80cEpyBNtwYecw==",
      "type": "package",
      "files": [
        "ref/dotnet/_._",
        "runtime.win7.System.IO.FileSystem.Watcher.4.0.0-beta-23504.nupkg.sha512",
        "runtime.win7.System.IO.FileSystem.Watcher.nuspec",
        "runtimes/win7/lib/dotnet5.4/System.IO.FileSystem.Watcher.dll",
        "runtimes/win7/lib/net/_._",
        "runtimes/win7/lib/netcore50/_._",
        "runtimes/win7/lib/win8/_._",
        "runtimes/win7/lib/wp8/_._",
        "runtimes/win7/lib/wpa81/_._"
      ]
    },
    "runtime.win7.System.IO.Pipes/4.0.0-beta-23504": {
      "sha512": "47YabPDjibUALjCZOhPxaZ1MbCmykRg+m/oQ6UO/1n85Qo9iiOrsw1pgdvXRU1mP/Y/+Jmhsu2SpibxSufVDwg==",
      "type": "package",
      "files": [
        "ref/dotnet/_._",
        "runtime.win7.System.IO.Pipes.4.0.0-beta-23504.nupkg.sha512",
        "runtime.win7.System.IO.Pipes.nuspec",
        "runtimes/win7/lib/dotnet5.4/System.IO.Pipes.dll",
        "runtimes/win7/lib/net/_._",
        "runtimes/win7/lib/netcore50/_._"
      ]
    },
    "runtime.win7.System.Net.NameResolution/4.0.0-beta-23504": {
      "sha512": "aYHuqXmee6a3FD+8NAy5UK8+iUd2mLHa93k5v9G5v0xYfRBLa6eNoQHi4L5vi8byBjw5+2VJTeBrtfbfxzPc6g==",
      "type": "package",
      "files": [
        "lib/DNXCore50/System.Net.NameResolution.dll",
        "ref/dotnet/_._",
        "runtime.win7.System.Net.NameResolution.4.0.0-beta-23504.nupkg.sha512",
        "runtime.win7.System.Net.NameResolution.nuspec"
      ]
    },
    "runtime.win7.System.Net.Primitives/4.0.11-beta-23504": {
      "sha512": "c745ierrLu+irFDKR3P/eBsdf3vldenP0oBlYlI9F1Yl06XTZzYCD0O2sgnjotcquzY89yCF80ZikgbgmxwtrA==",
      "type": "package",
      "files": [
        "lib/DNXCore50/System.Net.Primitives.dll",
        "ref/dotnet/_._",
        "runtime.win7.System.Net.Primitives.4.0.11-beta-23504.nupkg.sha512",
        "runtime.win7.System.Net.Primitives.nuspec",
        "runtimes/win7/lib/netcore50/System.Net.Primitives.dll"
      ]
    },
    "runtime.win7.System.Net.Sockets/4.1.0-beta-23504": {
      "sha512": "mFrBhtYWR25ajTAvEJZIrDJSY1gyk5X+WSwkYiDc0LOKKWb/gr5Ngr3BxmEzwU5Yvuuvs9Aq5LyaqQ/mkPvInA==",
      "type": "package",
      "files": [
        "lib/DNXCore50/System.Net.Sockets.dll",
        "lib/netcore50/System.Net.Sockets.dll",
        "ref/dotnet/_._",
        "runtime.win7.System.Net.Sockets.4.1.0-beta-23504.nupkg.sha512",
        "runtime.win7.System.Net.Sockets.nuspec",
        "runtimes/win7/lib/net/_._"
      ]
    },
    "runtime.win7.System.Private.Uri/4.0.1-beta-23504": {
      "sha512": "GUz2PrdyNkqBU/V7G8dftCxJgND+0OLxebHWf5X/GXDuBdnFQn2qJB8SX3CF7753rmWnR4xbXIahzYfqqRtwyA==",
      "type": "package",
      "files": [
        "ref/dotnet/_._",
        "runtime.win7.System.Private.Uri.4.0.1-beta-23504.nupkg.sha512",
        "runtime.win7.System.Private.Uri.nuspec",
        "runtimes/win7/lib/DNXCore50/System.Private.Uri.dll",
        "runtimes/win7/lib/netcore50/System.Private.Uri.dll",
        "runtimes/win8-aot/lib/netcore50/System.Private.Uri.dll"
      ]
    },
    "runtime.win7.System.Runtime.Extensions/4.0.11-beta-23504": {
      "sha512": "fMdKRUcn+PHDzh1Es8x1ruyvgn85jtbYJ2aKnjHceX5A2lxGKhgakFzN4UhcjDOjMWzKIBi3PZjmEyTKGUsMHA==",
      "type": "package",
      "files": [
        "lib/DNXCore50/System.Runtime.Extensions.dll",
        "lib/netcore50/System.Runtime.Extensions.dll",
        "ref/dotnet/_._",
        "runtime.win7.System.Runtime.Extensions.4.0.11-beta-23504.nupkg.sha512",
        "runtime.win7.System.Runtime.Extensions.nuspec",
        "runtimes/win8-aot/lib/netcore50/System.Runtime.Extensions.dll"
      ]
    },
    "runtime.win7.System.Security.Cryptography.Algorithms/4.0.0-beta-23504": {
      "sha512": "WNd7z7fFOLpadoWd/8GNDgrdQdCwXs0mEr8Yvu27trj2KF3TYybBYf/GfQEPRBMri7ftKqaoTDBp6swZrweLYA==",
      "type": "package",
      "files": [
        "ref/dotnet/_._",
        "runtime.win7.System.Security.Cryptography.Algorithms.4.0.0-beta-23504.nupkg.sha512",
        "runtime.win7.System.Security.Cryptography.Algorithms.nuspec",
        "runtimes/win7/lib/dotnet5.4/System.Security.Cryptography.Algorithms.dll",
        "runtimes/win7/lib/net/_._"
      ]
    },
    "runtime.win7.System.Security.Cryptography.Encoding/4.0.0-beta-23504": {
      "sha512": "ixhi8SrJuWC+b1+VDJhgxgC3IF430YlWZNVDHASrh8aGBlly9BylcSdu+MLutUBPudHBTCRqFtBK8C1pUoTXgA==",
      "type": "package",
      "files": [
        "ref/dotnet/_._",
        "runtime.win7.System.Security.Cryptography.Encoding.4.0.0-beta-23504.nupkg.sha512",
        "runtime.win7.System.Security.Cryptography.Encoding.nuspec",
        "runtimes/win7/lib/dotnet5.4/System.Security.Cryptography.Encoding.dll",
        "runtimes/win7/lib/net/_._"
      ]
    },
    "runtime.win7.System.Security.Cryptography.X509Certificates/4.0.0-beta-23504": {
      "sha512": "oc3V79b+Wp/aN1ApMPUE7VxoUQVcoTOoTerc+YFFj7KbRKuoWxjdxPpH+RiK3BU57ctCViDU8aWZUqbx2zO+kQ==",
      "type": "package",
      "files": [
        "ref/dotnet/_._",
        "runtime.win7.System.Security.Cryptography.X509Certificates.4.0.0-beta-23504.nupkg.sha512",
        "runtime.win7.System.Security.Cryptography.X509Certificates.nuspec",
        "runtimes/win7/lib/dotnet5.4/System.Security.Cryptography.X509Certificates.dll",
        "runtimes/win7/lib/net/_._",
        "runtimes/win7/lib/netcore50/System.Security.Cryptography.X509Certificates.dll"
      ]
    },
    "runtime.win7.System.Threading/4.0.11-beta-23504": {
      "sha512": "4SnYQSAruAa8On89ew+88TNbtzlP6j8lVsv4/3KGX0kToyt9iIMaDF698SH09jJ2mYL5NugtOrLsrsCvDDFfQQ==",
      "type": "package",
      "files": [
        "ref/dotnet/_._",
        "runtime.win7.System.Threading.4.0.11-beta-23504.nupkg.sha512",
        "runtime.win7.System.Threading.nuspec",
        "runtimes/win7/lib/DNXCore50/System.Threading.dll",
        "runtimes/win7/lib/netcore50/System.Threading.dll",
        "runtimes/win8-aot/lib/netcore50/System.Threading.dll"
      ]
    },
    "System.AppContext/4.0.1-beta-23504": {
      "sha512": "FydiMGvlMoBbDr4Zi2tYFR/78ctFdDtGtghaJaye28LCuhoaercsui/Fawsx8OkNfWQjdVuujUfrpcTF+f5ghQ==",
      "type": "package",
      "files": [
        "System.AppContext.4.0.1-beta-23504.nupkg.sha512",
        "System.AppContext.nuspec",
        "lib/DNXCore50/System.AppContext.dll",
        "lib/MonoAndroid10/_._",
        "lib/MonoTouch10/_._",
        "lib/net46/System.AppContext.dll",
        "lib/netcore50/System.AppContext.dll",
        "lib/xamarinios10/_._",
        "lib/xamarinmac20/_._",
        "ref/MonoAndroid10/_._",
        "ref/MonoTouch10/_._",
        "ref/dotnet5.4/System.AppContext.dll",
        "ref/dotnet5.4/System.AppContext.xml",
        "ref/dotnet5.4/de/System.AppContext.xml",
        "ref/dotnet5.4/es/System.AppContext.xml",
        "ref/dotnet5.4/fr/System.AppContext.xml",
        "ref/dotnet5.4/it/System.AppContext.xml",
        "ref/dotnet5.4/ja/System.AppContext.xml",
        "ref/dotnet5.4/ko/System.AppContext.xml",
        "ref/dotnet5.4/ru/System.AppContext.xml",
        "ref/dotnet5.4/zh-hans/System.AppContext.xml",
        "ref/dotnet5.4/zh-hant/System.AppContext.xml",
        "ref/net46/System.AppContext.dll",
        "ref/xamarinios10/_._",
        "ref/xamarinmac20/_._"
      ]
    },
    "System.Collections/4.0.11-beta-23504": {
      "sha512": "+5Rb2RDs+I5/kqtDvV6G6vo2DdHMTd9qfrElUxY/HLF4xje6Z6oI1aAGXW9rXjVJ3x38Jd7Gzu1uCeC663iLRg==",
      "type": "package",
      "files": [
        "System.Collections.4.0.11-beta-23504.nupkg.sha512",
        "System.Collections.nuspec",
        "lib/DNXCore50/System.Collections.dll",
        "lib/MonoAndroid10/_._",
        "lib/MonoTouch10/_._",
        "lib/net45/_._",
        "lib/netcore50/System.Collections.dll",
        "lib/win8/_._",
        "lib/wp80/_._",
        "lib/wpa81/_._",
        "lib/xamarinios10/_._",
        "lib/xamarinmac20/_._",
        "ref/MonoAndroid10/_._",
        "ref/MonoTouch10/_._",
        "ref/dotnet5.1/System.Collections.dll",
        "ref/dotnet5.1/System.Collections.xml",
        "ref/dotnet5.1/de/System.Collections.xml",
        "ref/dotnet5.1/es/System.Collections.xml",
        "ref/dotnet5.1/fr/System.Collections.xml",
        "ref/dotnet5.1/it/System.Collections.xml",
        "ref/dotnet5.1/ja/System.Collections.xml",
        "ref/dotnet5.1/ko/System.Collections.xml",
        "ref/dotnet5.1/ru/System.Collections.xml",
        "ref/dotnet5.1/zh-hans/System.Collections.xml",
        "ref/dotnet5.1/zh-hant/System.Collections.xml",
        "ref/dotnet5.4/System.Collections.dll",
        "ref/dotnet5.4/System.Collections.xml",
        "ref/dotnet5.4/de/System.Collections.xml",
        "ref/dotnet5.4/es/System.Collections.xml",
        "ref/dotnet5.4/fr/System.Collections.xml",
        "ref/dotnet5.4/it/System.Collections.xml",
        "ref/dotnet5.4/ja/System.Collections.xml",
        "ref/dotnet5.4/ko/System.Collections.xml",
        "ref/dotnet5.4/ru/System.Collections.xml",
        "ref/dotnet5.4/zh-hans/System.Collections.xml",
        "ref/dotnet5.4/zh-hant/System.Collections.xml",
        "ref/net45/_._",
        "ref/netcore50/System.Collections.dll",
        "ref/netcore50/System.Collections.xml",
        "ref/netcore50/de/System.Collections.xml",
        "ref/netcore50/es/System.Collections.xml",
        "ref/netcore50/fr/System.Collections.xml",
        "ref/netcore50/it/System.Collections.xml",
        "ref/netcore50/ja/System.Collections.xml",
        "ref/netcore50/ko/System.Collections.xml",
        "ref/netcore50/ru/System.Collections.xml",
        "ref/netcore50/zh-hans/System.Collections.xml",
        "ref/netcore50/zh-hant/System.Collections.xml",
        "ref/win8/_._",
        "ref/wp80/_._",
        "ref/wpa81/_._",
        "ref/xamarinios10/_._",
        "ref/xamarinmac20/_._",
        "runtimes/win8-aot/lib/netcore50/System.Collections.dll"
      ]
    },
    "System.Collections.Concurrent/4.0.10": {
      "sha512": "ZtMEqOPAjAIqR8fqom9AOKRaB94a+emO2O8uOP6vyJoNswSPrbiwN7iH53rrVpvjMVx0wr4/OMpI7486uGZjbw==",
      "type": "package",
      "files": [
        "System.Collections.Concurrent.4.0.10.nupkg.sha512",
        "System.Collections.Concurrent.nuspec",
        "lib/MonoAndroid10/_._",
        "lib/MonoTouch10/_._",
        "lib/dotnet/System.Collections.Concurrent.dll",
        "lib/net46/_._",
        "lib/xamarinios10/_._",
        "lib/xamarinmac20/_._",
        "ref/MonoAndroid10/_._",
        "ref/MonoTouch10/_._",
        "ref/dotnet/System.Collections.Concurrent.dll",
        "ref/dotnet/System.Collections.Concurrent.xml",
        "ref/dotnet/de/System.Collections.Concurrent.xml",
        "ref/dotnet/es/System.Collections.Concurrent.xml",
        "ref/dotnet/fr/System.Collections.Concurrent.xml",
        "ref/dotnet/it/System.Collections.Concurrent.xml",
        "ref/dotnet/ja/System.Collections.Concurrent.xml",
        "ref/dotnet/ko/System.Collections.Concurrent.xml",
        "ref/dotnet/ru/System.Collections.Concurrent.xml",
        "ref/dotnet/zh-hans/System.Collections.Concurrent.xml",
        "ref/dotnet/zh-hant/System.Collections.Concurrent.xml",
        "ref/net46/_._",
        "ref/xamarinios10/_._",
        "ref/xamarinmac20/_._"
      ]
    },
    "System.Collections.Concurrent/4.0.11-beta-23504": {
      "sha512": "49+SVCQp12KxrF7RCyTdRA49d0oOID+JRlNMXB1l6ErQt0mMR517nu/OAix0IjlCPgMkF+aPR4o9buaHQuON9g==",
      "type": "package",
      "files": [
        "System.Collections.Concurrent.4.0.11-beta-23504.nupkg.sha512",
        "System.Collections.Concurrent.nuspec",
        "lib/MonoAndroid10/_._",
        "lib/MonoTouch10/_._",
        "lib/dotnet5.4/System.Collections.Concurrent.dll",
        "lib/net45/_._",
        "lib/netcore50/System.Collections.Concurrent.dll",
        "lib/win8/_._",
        "lib/wpa81/_._",
        "lib/xamarinios10/_._",
        "lib/xamarinmac20/_._",
        "ref/MonoAndroid10/_._",
        "ref/MonoTouch10/_._",
        "ref/dotnet5.2/System.Collections.Concurrent.dll",
        "ref/dotnet5.2/System.Collections.Concurrent.xml",
        "ref/dotnet5.2/de/System.Collections.Concurrent.xml",
        "ref/dotnet5.2/es/System.Collections.Concurrent.xml",
        "ref/dotnet5.2/fr/System.Collections.Concurrent.xml",
        "ref/dotnet5.2/it/System.Collections.Concurrent.xml",
        "ref/dotnet5.2/ja/System.Collections.Concurrent.xml",
        "ref/dotnet5.2/ko/System.Collections.Concurrent.xml",
        "ref/dotnet5.2/ru/System.Collections.Concurrent.xml",
        "ref/dotnet5.2/zh-hans/System.Collections.Concurrent.xml",
        "ref/dotnet5.2/zh-hant/System.Collections.Concurrent.xml",
        "ref/dotnet5.4/System.Collections.Concurrent.dll",
        "ref/dotnet5.4/System.Collections.Concurrent.xml",
        "ref/dotnet5.4/de/System.Collections.Concurrent.xml",
        "ref/dotnet5.4/es/System.Collections.Concurrent.xml",
        "ref/dotnet5.4/fr/System.Collections.Concurrent.xml",
        "ref/dotnet5.4/it/System.Collections.Concurrent.xml",
        "ref/dotnet5.4/ja/System.Collections.Concurrent.xml",
        "ref/dotnet5.4/ko/System.Collections.Concurrent.xml",
        "ref/dotnet5.4/ru/System.Collections.Concurrent.xml",
        "ref/dotnet5.4/zh-hans/System.Collections.Concurrent.xml",
        "ref/dotnet5.4/zh-hant/System.Collections.Concurrent.xml",
        "ref/net45/_._",
        "ref/netcore50/System.Collections.Concurrent.dll",
        "ref/netcore50/System.Collections.Concurrent.xml",
        "ref/netcore50/de/System.Collections.Concurrent.xml",
        "ref/netcore50/es/System.Collections.Concurrent.xml",
        "ref/netcore50/fr/System.Collections.Concurrent.xml",
        "ref/netcore50/it/System.Collections.Concurrent.xml",
        "ref/netcore50/ja/System.Collections.Concurrent.xml",
        "ref/netcore50/ko/System.Collections.Concurrent.xml",
        "ref/netcore50/ru/System.Collections.Concurrent.xml",
        "ref/netcore50/zh-hans/System.Collections.Concurrent.xml",
        "ref/netcore50/zh-hant/System.Collections.Concurrent.xml",
        "ref/win8/_._",
        "ref/wpa81/_._",
        "ref/xamarinios10/_._",
        "ref/xamarinmac20/_._"
      ]
    },
    "System.Collections.Immutable/1.1.37": {
      "sha512": "fTpqwZYBzoklTT+XjTRK8KxvmrGkYHzBiylCcKyQcxiOM8k+QvhNBxRvFHDWzy4OEP5f8/9n+xQ9mEgEXY+muA==",
      "type": "package",
      "files": [
        "System.Collections.Immutable.1.1.37.nupkg.sha512",
        "System.Collections.Immutable.nuspec",
        "lib/dotnet/System.Collections.Immutable.dll",
        "lib/dotnet/System.Collections.Immutable.xml",
        "lib/portable-net45+win8+wp8+wpa81/System.Collections.Immutable.dll",
        "lib/portable-net45+win8+wp8+wpa81/System.Collections.Immutable.xml"
      ]
    },
    "System.Collections.Immutable/1.1.38-beta-23504": {
      "sha512": "OJDxjX1yliiB3pe4XtP9Eg5IpNGPhbehD7GSXwkZAEnAVKtvrVRQqjCxubpFH1JiL18EAjyF+K8MqWQtXutMzg==",
      "type": "package",
      "files": [
        "System.Collections.Immutable.1.1.38-beta-23504.nupkg.sha512",
        "System.Collections.Immutable.nuspec",
        "lib/dotnet5.1/System.Collections.Immutable.dll",
        "lib/dotnet5.1/System.Collections.Immutable.xml",
        "lib/portable-net45+win8+wp8+wpa81/System.Collections.Immutable.dll",
        "lib/portable-net45+win8+wp8+wpa81/System.Collections.Immutable.xml"
      ]
    },
    "System.Collections.NonGeneric/4.0.0": {
      "sha512": "rVgwrFBMkmp8LI6GhAYd6Bx+2uLIXjRfNg6Ie+ASfX8ESuh9e2HNxFy2yh1MPIXZq3OAYa+0mmULVwpnEC6UDA==",
      "type": "package",
      "files": [
        "System.Collections.NonGeneric.4.0.0.nupkg.sha512",
        "System.Collections.NonGeneric.nuspec",
        "lib/MonoAndroid10/_._",
        "lib/MonoTouch10/_._",
        "lib/dotnet/System.Collections.NonGeneric.dll",
        "lib/net46/System.Collections.NonGeneric.dll",
        "lib/xamarinios10/_._",
        "lib/xamarinmac20/_._",
        "ref/MonoAndroid10/_._",
        "ref/MonoTouch10/_._",
        "ref/dotnet/System.Collections.NonGeneric.dll",
        "ref/dotnet/System.Collections.NonGeneric.xml",
        "ref/dotnet/de/System.Collections.NonGeneric.xml",
        "ref/dotnet/es/System.Collections.NonGeneric.xml",
        "ref/dotnet/fr/System.Collections.NonGeneric.xml",
        "ref/dotnet/it/System.Collections.NonGeneric.xml",
        "ref/dotnet/ja/System.Collections.NonGeneric.xml",
        "ref/dotnet/ko/System.Collections.NonGeneric.xml",
        "ref/dotnet/ru/System.Collections.NonGeneric.xml",
        "ref/dotnet/zh-hans/System.Collections.NonGeneric.xml",
        "ref/dotnet/zh-hant/System.Collections.NonGeneric.xml",
        "ref/net46/System.Collections.NonGeneric.dll",
        "ref/xamarinios10/_._",
        "ref/xamarinmac20/_._"
      ]
    },
    "System.Collections.NonGeneric/4.0.1-beta-23504": {
      "sha512": "77sjjsnYvdvXbQsx2H1P++W3e14iTbj3AP75ruupt2XFrfQz0B4P6lCRIBu/vRGABZ+r4mN/uqweUASs2dDH9A==",
      "type": "package",
      "files": [
        "System.Collections.NonGeneric.4.0.1-beta-23504.nupkg.sha512",
        "System.Collections.NonGeneric.nuspec",
        "lib/MonoAndroid10/_._",
        "lib/MonoTouch10/_._",
        "lib/dotnet5.4/System.Collections.NonGeneric.dll",
        "lib/net46/System.Collections.NonGeneric.dll",
        "lib/xamarinios10/_._",
        "lib/xamarinmac20/_._",
        "ref/MonoAndroid10/_._",
        "ref/MonoTouch10/_._",
        "ref/dotnet5.4/System.Collections.NonGeneric.dll",
        "ref/dotnet5.4/System.Collections.NonGeneric.xml",
        "ref/dotnet5.4/de/System.Collections.NonGeneric.xml",
        "ref/dotnet5.4/es/System.Collections.NonGeneric.xml",
        "ref/dotnet5.4/fr/System.Collections.NonGeneric.xml",
        "ref/dotnet5.4/it/System.Collections.NonGeneric.xml",
        "ref/dotnet5.4/ja/System.Collections.NonGeneric.xml",
        "ref/dotnet5.4/ko/System.Collections.NonGeneric.xml",
        "ref/dotnet5.4/ru/System.Collections.NonGeneric.xml",
        "ref/dotnet5.4/zh-hans/System.Collections.NonGeneric.xml",
        "ref/dotnet5.4/zh-hant/System.Collections.NonGeneric.xml",
        "ref/net46/System.Collections.NonGeneric.dll",
        "ref/xamarinios10/_._",
        "ref/xamarinmac20/_._"
      ]
    },
    "System.ComponentModel.EventBasedAsync/4.0.10": {
      "sha512": "d6kXcHUgP0jSPXEQ6hXJYCO6CzfoCi7t9vR3BfjSQLrj4HzpuATpx1gkN7itmTW1O+wjuw6rai4378Nj6N70yw==",
      "type": "package",
      "files": [
        "System.ComponentModel.EventBasedAsync.4.0.10.nupkg.sha512",
        "System.ComponentModel.EventBasedAsync.nuspec",
        "lib/MonoAndroid10/_._",
        "lib/MonoTouch10/_._",
        "lib/dotnet/System.ComponentModel.EventBasedAsync.dll",
        "lib/net46/_._",
        "lib/xamarinios10/_._",
        "lib/xamarinmac20/_._",
        "ref/MonoAndroid10/_._",
        "ref/MonoTouch10/_._",
        "ref/dotnet/System.ComponentModel.EventBasedAsync.dll",
        "ref/dotnet/System.ComponentModel.EventBasedAsync.xml",
        "ref/dotnet/de/System.ComponentModel.EventBasedAsync.xml",
        "ref/dotnet/es/System.ComponentModel.EventBasedAsync.xml",
        "ref/dotnet/fr/System.ComponentModel.EventBasedAsync.xml",
        "ref/dotnet/it/System.ComponentModel.EventBasedAsync.xml",
        "ref/dotnet/ja/System.ComponentModel.EventBasedAsync.xml",
        "ref/dotnet/ko/System.ComponentModel.EventBasedAsync.xml",
        "ref/dotnet/ru/System.ComponentModel.EventBasedAsync.xml",
        "ref/dotnet/zh-hans/System.ComponentModel.EventBasedAsync.xml",
        "ref/dotnet/zh-hant/System.ComponentModel.EventBasedAsync.xml",
        "ref/net46/_._",
        "ref/xamarinios10/_._",
        "ref/xamarinmac20/_._"
      ]
    },
    "System.ComponentModel.EventBasedAsync/4.0.11-beta-23504": {
      "sha512": "N9GYUAXf51vT0E2RdPK6kLxtlbrrXbNqq7zd5c7woylEqMcC2depjmB6Uyy/WOtkoA63qJKYrOcBpn6nPIQ5fQ==",
      "type": "package",
      "files": [
        "System.ComponentModel.EventBasedAsync.4.0.11-beta-23504.nupkg.sha512",
        "System.ComponentModel.EventBasedAsync.nuspec",
        "lib/MonoAndroid10/_._",
        "lib/MonoTouch10/_._",
        "lib/dotnet5.4/System.ComponentModel.EventBasedAsync.dll",
        "lib/net45/_._",
        "lib/netcore50/System.ComponentModel.EventBasedAsync.dll",
        "lib/win8/_._",
        "lib/wp80/_._",
        "lib/wpa81/_._",
        "lib/xamarinios10/_._",
        "lib/xamarinmac20/_._",
        "ref/MonoAndroid10/_._",
        "ref/MonoTouch10/_._",
        "ref/dotnet5.1/System.ComponentModel.EventBasedAsync.dll",
        "ref/dotnet5.1/System.ComponentModel.EventBasedAsync.xml",
        "ref/dotnet5.1/de/System.ComponentModel.EventBasedAsync.xml",
        "ref/dotnet5.1/es/System.ComponentModel.EventBasedAsync.xml",
        "ref/dotnet5.1/fr/System.ComponentModel.EventBasedAsync.xml",
        "ref/dotnet5.1/it/System.ComponentModel.EventBasedAsync.xml",
        "ref/dotnet5.1/ja/System.ComponentModel.EventBasedAsync.xml",
        "ref/dotnet5.1/ko/System.ComponentModel.EventBasedAsync.xml",
        "ref/dotnet5.1/ru/System.ComponentModel.EventBasedAsync.xml",
        "ref/dotnet5.1/zh-hans/System.ComponentModel.EventBasedAsync.xml",
        "ref/dotnet5.1/zh-hant/System.ComponentModel.EventBasedAsync.xml",
        "ref/dotnet5.4/System.ComponentModel.EventBasedAsync.dll",
        "ref/dotnet5.4/System.ComponentModel.EventBasedAsync.xml",
        "ref/dotnet5.4/de/System.ComponentModel.EventBasedAsync.xml",
        "ref/dotnet5.4/es/System.ComponentModel.EventBasedAsync.xml",
        "ref/dotnet5.4/fr/System.ComponentModel.EventBasedAsync.xml",
        "ref/dotnet5.4/it/System.ComponentModel.EventBasedAsync.xml",
        "ref/dotnet5.4/ja/System.ComponentModel.EventBasedAsync.xml",
        "ref/dotnet5.4/ko/System.ComponentModel.EventBasedAsync.xml",
        "ref/dotnet5.4/ru/System.ComponentModel.EventBasedAsync.xml",
        "ref/dotnet5.4/zh-hans/System.ComponentModel.EventBasedAsync.xml",
        "ref/dotnet5.4/zh-hant/System.ComponentModel.EventBasedAsync.xml",
        "ref/net45/_._",
        "ref/netcore50/System.ComponentModel.EventBasedAsync.dll",
        "ref/netcore50/System.ComponentModel.EventBasedAsync.xml",
        "ref/netcore50/de/System.ComponentModel.EventBasedAsync.xml",
        "ref/netcore50/es/System.ComponentModel.EventBasedAsync.xml",
        "ref/netcore50/fr/System.ComponentModel.EventBasedAsync.xml",
        "ref/netcore50/it/System.ComponentModel.EventBasedAsync.xml",
        "ref/netcore50/ja/System.ComponentModel.EventBasedAsync.xml",
        "ref/netcore50/ko/System.ComponentModel.EventBasedAsync.xml",
        "ref/netcore50/ru/System.ComponentModel.EventBasedAsync.xml",
        "ref/netcore50/zh-hans/System.ComponentModel.EventBasedAsync.xml",
        "ref/netcore50/zh-hant/System.ComponentModel.EventBasedAsync.xml",
        "ref/win8/_._",
        "ref/wp80/_._",
        "ref/wpa81/_._",
        "ref/xamarinios10/_._",
        "ref/xamarinmac20/_._"
      ]
    },
    "System.Console/4.0.0-beta-23504": {
      "sha512": "fuAquEM/2DrY8axtMIbEw1Qk8oX2WCPyd2ws2W0u7PDWlxtFMuFSI4rAOW2hs/S5aGsl5qcpJ2A8ELJW0c/JOw==",
      "type": "package",
      "files": [
        "System.Console.4.0.0-beta-23504.nupkg.sha512",
        "System.Console.nuspec",
        "lib/MonoAndroid10/_._",
        "lib/MonoTouch10/_._",
        "lib/net46/System.Console.dll",
        "lib/xamarinios10/_._",
        "lib/xamarinmac20/_._",
        "ref/MonoAndroid10/_._",
        "ref/MonoTouch10/_._",
        "ref/dotnet5.4/System.Console.dll",
        "ref/dotnet5.4/System.Console.xml",
        "ref/dotnet5.4/de/System.Console.xml",
        "ref/dotnet5.4/es/System.Console.xml",
        "ref/dotnet5.4/fr/System.Console.xml",
        "ref/dotnet5.4/it/System.Console.xml",
        "ref/dotnet5.4/ja/System.Console.xml",
        "ref/dotnet5.4/ko/System.Console.xml",
        "ref/dotnet5.4/ru/System.Console.xml",
        "ref/dotnet5.4/zh-hans/System.Console.xml",
        "ref/dotnet5.4/zh-hant/System.Console.xml",
        "ref/net46/System.Console.dll",
        "ref/xamarinios10/_._",
        "ref/xamarinmac20/_._",
        "runtime.json"
      ]
    },
    "System.Diagnostics.Contracts/4.0.1-beta-23504": {
      "sha512": "knQ8P68NRuj11x+3ug3mGummBXhL99qRj2v4FahB4x7qH3Ofparq4DPQY9LtbpvRVGJH+2kYJaOzDV6XceHqFg==",
      "type": "package",
      "files": [
        "System.Diagnostics.Contracts.4.0.1-beta-23504.nupkg.sha512",
        "System.Diagnostics.Contracts.nuspec",
        "lib/DNXCore50/System.Diagnostics.Contracts.dll",
        "lib/net45/_._",
        "lib/netcore50/System.Diagnostics.Contracts.dll",
        "lib/win8/_._",
        "lib/wp80/_._",
        "lib/wpa81/_._",
        "ref/dotnet5.1/System.Diagnostics.Contracts.dll",
        "ref/dotnet5.1/System.Diagnostics.Contracts.xml",
        "ref/dotnet5.1/de/System.Diagnostics.Contracts.xml",
        "ref/dotnet5.1/es/System.Diagnostics.Contracts.xml",
        "ref/dotnet5.1/fr/System.Diagnostics.Contracts.xml",
        "ref/dotnet5.1/it/System.Diagnostics.Contracts.xml",
        "ref/dotnet5.1/ja/System.Diagnostics.Contracts.xml",
        "ref/dotnet5.1/ko/System.Diagnostics.Contracts.xml",
        "ref/dotnet5.1/ru/System.Diagnostics.Contracts.xml",
        "ref/dotnet5.1/zh-hans/System.Diagnostics.Contracts.xml",
        "ref/dotnet5.1/zh-hant/System.Diagnostics.Contracts.xml",
        "ref/net45/_._",
        "ref/netcore50/System.Diagnostics.Contracts.dll",
        "ref/netcore50/System.Diagnostics.Contracts.xml",
        "ref/netcore50/de/System.Diagnostics.Contracts.xml",
        "ref/netcore50/es/System.Diagnostics.Contracts.xml",
        "ref/netcore50/fr/System.Diagnostics.Contracts.xml",
        "ref/netcore50/it/System.Diagnostics.Contracts.xml",
        "ref/netcore50/ja/System.Diagnostics.Contracts.xml",
        "ref/netcore50/ko/System.Diagnostics.Contracts.xml",
        "ref/netcore50/ru/System.Diagnostics.Contracts.xml",
        "ref/netcore50/zh-hans/System.Diagnostics.Contracts.xml",
        "ref/netcore50/zh-hant/System.Diagnostics.Contracts.xml",
        "ref/win8/_._",
        "ref/wp80/_._",
        "ref/wpa81/_._",
        "runtimes/win8-aot/lib/netcore50/System.Diagnostics.Contracts.dll"
      ]
    },
    "System.Diagnostics.Debug/4.0.11-beta-23504": {
      "sha512": "wuBgKPGpBmyQfl88WA6sqQ+OaOqRBNi4C4XwjVAKuhqJ4y3tgdcpX72vwhyOoPbnnkCiEaIdPaelmNEzQHAnRw==",
      "type": "package",
      "files": [
        "System.Diagnostics.Debug.4.0.11-beta-23504.nupkg.sha512",
        "System.Diagnostics.Debug.nuspec",
        "lib/MonoAndroid10/_._",
        "lib/MonoTouch10/_._",
        "lib/net45/_._",
        "lib/win8/_._",
        "lib/wp80/_._",
        "lib/wpa81/_._",
        "lib/xamarinios10/_._",
        "lib/xamarinmac20/_._",
        "ref/MonoAndroid10/_._",
        "ref/MonoTouch10/_._",
        "ref/dotnet5.1/System.Diagnostics.Debug.dll",
        "ref/dotnet5.1/System.Diagnostics.Debug.xml",
        "ref/dotnet5.1/de/System.Diagnostics.Debug.xml",
        "ref/dotnet5.1/es/System.Diagnostics.Debug.xml",
        "ref/dotnet5.1/fr/System.Diagnostics.Debug.xml",
        "ref/dotnet5.1/it/System.Diagnostics.Debug.xml",
        "ref/dotnet5.1/ja/System.Diagnostics.Debug.xml",
        "ref/dotnet5.1/ko/System.Diagnostics.Debug.xml",
        "ref/dotnet5.1/ru/System.Diagnostics.Debug.xml",
        "ref/dotnet5.1/zh-hans/System.Diagnostics.Debug.xml",
        "ref/dotnet5.1/zh-hant/System.Diagnostics.Debug.xml",
        "ref/dotnet5.4/System.Diagnostics.Debug.dll",
        "ref/dotnet5.4/System.Diagnostics.Debug.xml",
        "ref/dotnet5.4/de/System.Diagnostics.Debug.xml",
        "ref/dotnet5.4/es/System.Diagnostics.Debug.xml",
        "ref/dotnet5.4/fr/System.Diagnostics.Debug.xml",
        "ref/dotnet5.4/it/System.Diagnostics.Debug.xml",
        "ref/dotnet5.4/ja/System.Diagnostics.Debug.xml",
        "ref/dotnet5.4/ko/System.Diagnostics.Debug.xml",
        "ref/dotnet5.4/ru/System.Diagnostics.Debug.xml",
        "ref/dotnet5.4/zh-hans/System.Diagnostics.Debug.xml",
        "ref/dotnet5.4/zh-hant/System.Diagnostics.Debug.xml",
        "ref/net45/_._",
        "ref/netcore50/System.Diagnostics.Debug.dll",
        "ref/netcore50/System.Diagnostics.Debug.xml",
        "ref/netcore50/de/System.Diagnostics.Debug.xml",
        "ref/netcore50/es/System.Diagnostics.Debug.xml",
        "ref/netcore50/fr/System.Diagnostics.Debug.xml",
        "ref/netcore50/it/System.Diagnostics.Debug.xml",
        "ref/netcore50/ja/System.Diagnostics.Debug.xml",
        "ref/netcore50/ko/System.Diagnostics.Debug.xml",
        "ref/netcore50/ru/System.Diagnostics.Debug.xml",
        "ref/netcore50/zh-hans/System.Diagnostics.Debug.xml",
        "ref/netcore50/zh-hant/System.Diagnostics.Debug.xml",
        "ref/win8/_._",
        "ref/wp80/_._",
        "ref/wpa81/_._",
        "ref/xamarinios10/_._",
        "ref/xamarinmac20/_._",
        "runtime.json"
      ]
    },
    "System.Diagnostics.FileVersionInfo/4.0.0-beta-23504": {
      "sha512": "r9KEJozT5WIxdFIlwchvl79DIoARjtCCTkpDeDOsGcCW40Ncz9RoE32qj8f0+6eSFvhO7ZCa7jp12O4yQCOZjg==",
      "type": "package",
      "files": [
        "System.Diagnostics.FileVersionInfo.4.0.0-beta-23504.nupkg.sha512",
        "System.Diagnostics.FileVersionInfo.nuspec",
        "lib/MonoAndroid10/_._",
        "lib/MonoTouch10/_._",
        "lib/net46/System.Diagnostics.FileVersionInfo.dll",
        "lib/xamarinios10/_._",
        "lib/xamarinmac20/_._",
        "ref/MonoAndroid10/_._",
        "ref/MonoTouch10/_._",
        "ref/dotnet5.4/System.Diagnostics.FileVersionInfo.dll",
        "ref/dotnet5.4/System.Diagnostics.FileVersionInfo.xml",
        "ref/dotnet5.4/de/System.Diagnostics.FileVersionInfo.xml",
        "ref/dotnet5.4/es/System.Diagnostics.FileVersionInfo.xml",
        "ref/dotnet5.4/fr/System.Diagnostics.FileVersionInfo.xml",
        "ref/dotnet5.4/it/System.Diagnostics.FileVersionInfo.xml",
        "ref/dotnet5.4/ja/System.Diagnostics.FileVersionInfo.xml",
        "ref/dotnet5.4/ko/System.Diagnostics.FileVersionInfo.xml",
        "ref/dotnet5.4/ru/System.Diagnostics.FileVersionInfo.xml",
        "ref/dotnet5.4/zh-hans/System.Diagnostics.FileVersionInfo.xml",
        "ref/dotnet5.4/zh-hant/System.Diagnostics.FileVersionInfo.xml",
        "ref/net46/System.Diagnostics.FileVersionInfo.dll",
        "ref/xamarinios10/_._",
        "ref/xamarinmac20/_._",
        "runtime.json"
      ]
    },
    "System.Diagnostics.Process/4.1.0-beta-23504": {
      "sha512": "x2J3Sww13e9um3rXRf+iBh06z3elsh2ihbKaJyn3rT97PMY/AJUpySARe9eqvs5SnzuI9FT+4++iSdWV5Ftmgg==",
      "type": "package",
      "files": [
        "System.Diagnostics.Process.4.1.0-beta-23504.nupkg.sha512",
        "System.Diagnostics.Process.nuspec",
        "lib/MonoAndroid10/_._",
        "lib/MonoTouch10/_._",
        "lib/net46/System.Diagnostics.Process.dll",
        "lib/net461/System.Diagnostics.Process.dll",
        "lib/xamarinios10/_._",
        "lib/xamarinmac20/_._",
        "ref/MonoAndroid10/_._",
        "ref/MonoTouch10/_._",
        "ref/dotnet5.4/System.Diagnostics.Process.dll",
        "ref/dotnet5.4/System.Diagnostics.Process.xml",
        "ref/dotnet5.4/de/System.Diagnostics.Process.xml",
        "ref/dotnet5.4/es/System.Diagnostics.Process.xml",
        "ref/dotnet5.4/fr/System.Diagnostics.Process.xml",
        "ref/dotnet5.4/it/System.Diagnostics.Process.xml",
        "ref/dotnet5.4/ja/System.Diagnostics.Process.xml",
        "ref/dotnet5.4/ko/System.Diagnostics.Process.xml",
        "ref/dotnet5.4/ru/System.Diagnostics.Process.xml",
        "ref/dotnet5.4/zh-hans/System.Diagnostics.Process.xml",
        "ref/dotnet5.4/zh-hant/System.Diagnostics.Process.xml",
        "ref/dotnet5.5/System.Diagnostics.Process.dll",
        "ref/dotnet5.5/System.Diagnostics.Process.xml",
        "ref/dotnet5.5/de/System.Diagnostics.Process.xml",
        "ref/dotnet5.5/es/System.Diagnostics.Process.xml",
        "ref/dotnet5.5/fr/System.Diagnostics.Process.xml",
        "ref/dotnet5.5/it/System.Diagnostics.Process.xml",
        "ref/dotnet5.5/ja/System.Diagnostics.Process.xml",
        "ref/dotnet5.5/ko/System.Diagnostics.Process.xml",
        "ref/dotnet5.5/ru/System.Diagnostics.Process.xml",
        "ref/dotnet5.5/zh-hans/System.Diagnostics.Process.xml",
        "ref/dotnet5.5/zh-hant/System.Diagnostics.Process.xml",
        "ref/net46/System.Diagnostics.Process.dll",
        "ref/net461/System.Diagnostics.Process.dll",
        "ref/xamarinios10/_._",
        "ref/xamarinmac20/_._",
        "runtime.json"
      ]
    },
    "System.Diagnostics.StackTrace/4.0.1-beta-23504": {
      "sha512": "aITNhWOduMAYqcgKcMzEjLxJjhh7GGYi3gGf1eKH58RjPD9Q20zwsWGUNO8WC3ahSSmjNxxjCj3bOBGVnIrFmw==",
      "type": "package",
      "files": [
        "System.Diagnostics.StackTrace.4.0.1-beta-23504.nupkg.sha512",
        "System.Diagnostics.StackTrace.nuspec",
        "lib/DNXCore50/System.Diagnostics.StackTrace.dll",
        "lib/MonoAndroid10/_._",
        "lib/MonoTouch10/_._",
        "lib/net46/System.Diagnostics.StackTrace.dll",
        "lib/netcore50/System.Diagnostics.StackTrace.dll",
        "lib/xamarinios10/_._",
        "lib/xamarinmac20/_._",
        "ref/MonoAndroid10/_._",
        "ref/MonoTouch10/_._",
        "ref/dotnet5.4/System.Diagnostics.StackTrace.dll",
        "ref/dotnet5.4/System.Diagnostics.StackTrace.xml",
        "ref/dotnet5.4/de/System.Diagnostics.StackTrace.xml",
        "ref/dotnet5.4/es/System.Diagnostics.StackTrace.xml",
        "ref/dotnet5.4/fr/System.Diagnostics.StackTrace.xml",
        "ref/dotnet5.4/it/System.Diagnostics.StackTrace.xml",
        "ref/dotnet5.4/ja/System.Diagnostics.StackTrace.xml",
        "ref/dotnet5.4/ko/System.Diagnostics.StackTrace.xml",
        "ref/dotnet5.4/ru/System.Diagnostics.StackTrace.xml",
        "ref/dotnet5.4/zh-hans/System.Diagnostics.StackTrace.xml",
        "ref/dotnet5.4/zh-hant/System.Diagnostics.StackTrace.xml",
        "ref/net46/System.Diagnostics.StackTrace.dll",
        "ref/xamarinios10/_._",
        "ref/xamarinmac20/_._",
        "runtimes/win8-aot/lib/netcore50/System.Diagnostics.StackTrace.dll"
      ]
    },
    "System.Diagnostics.Tools/4.0.1-beta-23504": {
      "sha512": "deblyOnmqyQFbZqv0o4rwvp0kySJYgOyQ3HVboYhhJrw88geug2ASMg46ZcieuMKfFavDufhNnlHsi97LV0uLw==",
      "type": "package",
      "files": [
        "System.Diagnostics.Tools.4.0.1-beta-23504.nupkg.sha512",
        "System.Diagnostics.Tools.nuspec",
        "lib/DNXCore50/System.Diagnostics.Tools.dll",
        "lib/net45/_._",
        "lib/netcore50/System.Diagnostics.Tools.dll",
        "lib/win8/_._",
        "lib/wp80/_._",
        "lib/wpa81/_._",
        "ref/dotnet5.1/System.Diagnostics.Tools.dll",
        "ref/dotnet5.1/System.Diagnostics.Tools.xml",
        "ref/dotnet5.1/de/System.Diagnostics.Tools.xml",
        "ref/dotnet5.1/es/System.Diagnostics.Tools.xml",
        "ref/dotnet5.1/fr/System.Diagnostics.Tools.xml",
        "ref/dotnet5.1/it/System.Diagnostics.Tools.xml",
        "ref/dotnet5.1/ja/System.Diagnostics.Tools.xml",
        "ref/dotnet5.1/ko/System.Diagnostics.Tools.xml",
        "ref/dotnet5.1/ru/System.Diagnostics.Tools.xml",
        "ref/dotnet5.1/zh-hans/System.Diagnostics.Tools.xml",
        "ref/dotnet5.1/zh-hant/System.Diagnostics.Tools.xml",
        "ref/net45/_._",
        "ref/netcore50/System.Diagnostics.Tools.dll",
        "ref/netcore50/System.Diagnostics.Tools.xml",
        "ref/netcore50/de/System.Diagnostics.Tools.xml",
        "ref/netcore50/es/System.Diagnostics.Tools.xml",
        "ref/netcore50/fr/System.Diagnostics.Tools.xml",
        "ref/netcore50/it/System.Diagnostics.Tools.xml",
        "ref/netcore50/ja/System.Diagnostics.Tools.xml",
        "ref/netcore50/ko/System.Diagnostics.Tools.xml",
        "ref/netcore50/ru/System.Diagnostics.Tools.xml",
        "ref/netcore50/zh-hans/System.Diagnostics.Tools.xml",
        "ref/netcore50/zh-hant/System.Diagnostics.Tools.xml",
        "ref/win8/_._",
        "ref/wp80/_._",
        "ref/wpa81/_._",
        "runtimes/win8-aot/lib/netcore50/System.Diagnostics.Tools.dll"
      ]
    },
    "System.Diagnostics.Tracing/4.0.21-beta-23504": {
      "sha512": "OVGpDS30zvUShqtsxbzC3Cj8ueXyFRcz6Y0xOT9K4lVN3AhLKhORduFORXg6nSm2ZseREHv2zBMRToV0UHHTLA==",
      "type": "package",
      "files": [
        "System.Diagnostics.Tracing.4.0.21-beta-23504.nupkg.sha512",
        "System.Diagnostics.Tracing.nuspec",
        "lib/DNXCore50/System.Diagnostics.Tracing.dll",
        "lib/MonoAndroid10/_._",
        "lib/MonoTouch10/_._",
        "lib/net45/_._",
        "lib/netcore50/System.Diagnostics.Tracing.dll",
        "lib/win8/_._",
        "lib/wpa81/_._",
        "lib/xamarinios10/_._",
        "lib/xamarinmac20/_._",
        "ref/MonoAndroid10/_._",
        "ref/MonoTouch10/_._",
        "ref/dotnet5.2/System.Diagnostics.Tracing.dll",
        "ref/dotnet5.2/System.Diagnostics.Tracing.xml",
        "ref/dotnet5.2/de/System.Diagnostics.Tracing.xml",
        "ref/dotnet5.2/es/System.Diagnostics.Tracing.xml",
        "ref/dotnet5.2/fr/System.Diagnostics.Tracing.xml",
        "ref/dotnet5.2/it/System.Diagnostics.Tracing.xml",
        "ref/dotnet5.2/ja/System.Diagnostics.Tracing.xml",
        "ref/dotnet5.2/ko/System.Diagnostics.Tracing.xml",
        "ref/dotnet5.2/ru/System.Diagnostics.Tracing.xml",
        "ref/dotnet5.2/zh-hans/System.Diagnostics.Tracing.xml",
        "ref/dotnet5.2/zh-hant/System.Diagnostics.Tracing.xml",
        "ref/dotnet5.3/System.Diagnostics.Tracing.dll",
        "ref/dotnet5.3/System.Diagnostics.Tracing.xml",
        "ref/dotnet5.3/de/System.Diagnostics.Tracing.xml",
        "ref/dotnet5.3/es/System.Diagnostics.Tracing.xml",
        "ref/dotnet5.3/fr/System.Diagnostics.Tracing.xml",
        "ref/dotnet5.3/it/System.Diagnostics.Tracing.xml",
        "ref/dotnet5.3/ja/System.Diagnostics.Tracing.xml",
        "ref/dotnet5.3/ko/System.Diagnostics.Tracing.xml",
        "ref/dotnet5.3/ru/System.Diagnostics.Tracing.xml",
        "ref/dotnet5.3/zh-hans/System.Diagnostics.Tracing.xml",
        "ref/dotnet5.3/zh-hant/System.Diagnostics.Tracing.xml",
        "ref/dotnet5.4/System.Diagnostics.Tracing.dll",
        "ref/dotnet5.4/System.Diagnostics.Tracing.xml",
        "ref/dotnet5.4/de/System.Diagnostics.Tracing.xml",
        "ref/dotnet5.4/es/System.Diagnostics.Tracing.xml",
        "ref/dotnet5.4/fr/System.Diagnostics.Tracing.xml",
        "ref/dotnet5.4/it/System.Diagnostics.Tracing.xml",
        "ref/dotnet5.4/ja/System.Diagnostics.Tracing.xml",
        "ref/dotnet5.4/ko/System.Diagnostics.Tracing.xml",
        "ref/dotnet5.4/ru/System.Diagnostics.Tracing.xml",
        "ref/dotnet5.4/zh-hans/System.Diagnostics.Tracing.xml",
        "ref/dotnet5.4/zh-hant/System.Diagnostics.Tracing.xml",
        "ref/net45/_._",
        "ref/netcore50/System.Diagnostics.Tracing.dll",
        "ref/netcore50/System.Diagnostics.Tracing.xml",
        "ref/netcore50/de/System.Diagnostics.Tracing.xml",
        "ref/netcore50/es/System.Diagnostics.Tracing.xml",
        "ref/netcore50/fr/System.Diagnostics.Tracing.xml",
        "ref/netcore50/it/System.Diagnostics.Tracing.xml",
        "ref/netcore50/ja/System.Diagnostics.Tracing.xml",
        "ref/netcore50/ko/System.Diagnostics.Tracing.xml",
        "ref/netcore50/ru/System.Diagnostics.Tracing.xml",
        "ref/netcore50/zh-hans/System.Diagnostics.Tracing.xml",
        "ref/netcore50/zh-hant/System.Diagnostics.Tracing.xml",
        "ref/win8/_._",
        "ref/wpa81/_._",
        "ref/xamarinios10/_._",
        "ref/xamarinmac20/_._",
        "runtimes/win8-aot/lib/netcore50/System.Diagnostics.Tracing.dll"
      ]
    },
    "System.Dynamic.Runtime/4.0.11-beta-23504": {
      "sha512": "FSmfeomZqsQYd1/wKkZNT7Bf42tx8OZhxvjlBit5jBXwKaocinyh/hNcU4NR+vLRdj0NYjdDWtWzL/MmQvSbpQ==",
      "type": "package",
      "files": [
        "System.Dynamic.Runtime.4.0.11-beta-23504.nupkg.sha512",
        "System.Dynamic.Runtime.nuspec",
        "lib/DNXCore50/System.Dynamic.Runtime.dll",
        "lib/MonoAndroid10/_._",
        "lib/MonoTouch10/_._",
        "lib/net45/_._",
        "lib/netcore50/System.Dynamic.Runtime.dll",
        "lib/win8/_._",
        "lib/wp80/_._",
        "lib/wpa81/_._",
        "lib/xamarinios10/_._",
        "lib/xamarinmac20/_._",
        "ref/MonoAndroid10/_._",
        "ref/MonoTouch10/_._",
        "ref/dotnet5.1/System.Dynamic.Runtime.dll",
        "ref/dotnet5.1/System.Dynamic.Runtime.xml",
        "ref/dotnet5.1/de/System.Dynamic.Runtime.xml",
        "ref/dotnet5.1/es/System.Dynamic.Runtime.xml",
        "ref/dotnet5.1/fr/System.Dynamic.Runtime.xml",
        "ref/dotnet5.1/it/System.Dynamic.Runtime.xml",
        "ref/dotnet5.1/ja/System.Dynamic.Runtime.xml",
        "ref/dotnet5.1/ko/System.Dynamic.Runtime.xml",
        "ref/dotnet5.1/ru/System.Dynamic.Runtime.xml",
        "ref/dotnet5.1/zh-hans/System.Dynamic.Runtime.xml",
        "ref/dotnet5.1/zh-hant/System.Dynamic.Runtime.xml",
        "ref/dotnet5.4/System.Dynamic.Runtime.dll",
        "ref/dotnet5.4/System.Dynamic.Runtime.xml",
        "ref/dotnet5.4/de/System.Dynamic.Runtime.xml",
        "ref/dotnet5.4/es/System.Dynamic.Runtime.xml",
        "ref/dotnet5.4/fr/System.Dynamic.Runtime.xml",
        "ref/dotnet5.4/it/System.Dynamic.Runtime.xml",
        "ref/dotnet5.4/ja/System.Dynamic.Runtime.xml",
        "ref/dotnet5.4/ko/System.Dynamic.Runtime.xml",
        "ref/dotnet5.4/ru/System.Dynamic.Runtime.xml",
        "ref/dotnet5.4/zh-hans/System.Dynamic.Runtime.xml",
        "ref/dotnet5.4/zh-hant/System.Dynamic.Runtime.xml",
        "ref/net45/_._",
        "ref/netcore50/System.Dynamic.Runtime.dll",
        "ref/netcore50/System.Dynamic.Runtime.xml",
        "ref/netcore50/de/System.Dynamic.Runtime.xml",
        "ref/netcore50/es/System.Dynamic.Runtime.xml",
        "ref/netcore50/fr/System.Dynamic.Runtime.xml",
        "ref/netcore50/it/System.Dynamic.Runtime.xml",
        "ref/netcore50/ja/System.Dynamic.Runtime.xml",
        "ref/netcore50/ko/System.Dynamic.Runtime.xml",
        "ref/netcore50/ru/System.Dynamic.Runtime.xml",
        "ref/netcore50/zh-hans/System.Dynamic.Runtime.xml",
        "ref/netcore50/zh-hant/System.Dynamic.Runtime.xml",
        "ref/win8/_._",
        "ref/wp80/_._",
        "ref/wpa81/_._",
        "ref/xamarinios10/_._",
        "ref/xamarinmac20/_._",
        "runtimes/win8-aot/lib/netcore50/System.Dynamic.Runtime.dll"
      ]
    },
    "System.Globalization/4.0.11-beta-23504": {
      "sha512": "sLmzDsKcKBv+5ebwnF2lskvJGStfMUI0fDV1p/9EZ6+sPdyBx+UEIHsrzFIRJS+QNENAo319kjH4FXMnau7/CA==",
      "type": "package",
      "files": [
        "System.Globalization.4.0.11-beta-23504.nupkg.sha512",
        "System.Globalization.nuspec",
        "lib/DNXCore50/System.Globalization.dll",
        "lib/MonoAndroid10/_._",
        "lib/MonoTouch10/_._",
        "lib/net45/_._",
        "lib/netcore50/System.Globalization.dll",
        "lib/win8/_._",
        "lib/wp80/_._",
        "lib/wpa81/_._",
        "lib/xamarinios10/_._",
        "lib/xamarinmac20/_._",
        "ref/MonoAndroid10/_._",
        "ref/MonoTouch10/_._",
        "ref/dotnet5.1/System.Globalization.dll",
        "ref/dotnet5.1/System.Globalization.xml",
        "ref/dotnet5.1/de/System.Globalization.xml",
        "ref/dotnet5.1/es/System.Globalization.xml",
        "ref/dotnet5.1/fr/System.Globalization.xml",
        "ref/dotnet5.1/it/System.Globalization.xml",
        "ref/dotnet5.1/ja/System.Globalization.xml",
        "ref/dotnet5.1/ko/System.Globalization.xml",
        "ref/dotnet5.1/ru/System.Globalization.xml",
        "ref/dotnet5.1/zh-hans/System.Globalization.xml",
        "ref/dotnet5.1/zh-hant/System.Globalization.xml",
        "ref/dotnet5.4/System.Globalization.dll",
        "ref/dotnet5.4/System.Globalization.xml",
        "ref/dotnet5.4/de/System.Globalization.xml",
        "ref/dotnet5.4/es/System.Globalization.xml",
        "ref/dotnet5.4/fr/System.Globalization.xml",
        "ref/dotnet5.4/it/System.Globalization.xml",
        "ref/dotnet5.4/ja/System.Globalization.xml",
        "ref/dotnet5.4/ko/System.Globalization.xml",
        "ref/dotnet5.4/ru/System.Globalization.xml",
        "ref/dotnet5.4/zh-hans/System.Globalization.xml",
        "ref/dotnet5.4/zh-hant/System.Globalization.xml",
        "ref/net45/_._",
        "ref/netcore50/System.Globalization.dll",
        "ref/netcore50/System.Globalization.xml",
        "ref/netcore50/de/System.Globalization.xml",
        "ref/netcore50/es/System.Globalization.xml",
        "ref/netcore50/fr/System.Globalization.xml",
        "ref/netcore50/it/System.Globalization.xml",
        "ref/netcore50/ja/System.Globalization.xml",
        "ref/netcore50/ko/System.Globalization.xml",
        "ref/netcore50/ru/System.Globalization.xml",
        "ref/netcore50/zh-hans/System.Globalization.xml",
        "ref/netcore50/zh-hant/System.Globalization.xml",
        "ref/win8/_._",
        "ref/wp80/_._",
        "ref/wpa81/_._",
        "ref/xamarinios10/_._",
        "ref/xamarinmac20/_._",
        "runtimes/win8-aot/lib/netcore50/System.Globalization.dll"
      ]
    },
    "System.Globalization.Calendars/4.0.1-beta-23504": {
      "sha512": "w7nmCZ/fbxrrxEJHhPbvKchMbQNTOH6lCA+6y62THw3q6EMkmJmngyfiHavFePDIqcOzy80jz8O7vfu8aaxy4w==",
      "type": "package",
      "files": [
        "System.Globalization.Calendars.4.0.1-beta-23504.nupkg.sha512",
        "System.Globalization.Calendars.nuspec",
        "lib/DNXCore50/System.Globalization.Calendars.dll",
        "lib/MonoAndroid10/_._",
        "lib/MonoTouch10/_._",
        "lib/net46/System.Globalization.Calendars.dll",
        "lib/netcore50/System.Globalization.Calendars.dll",
        "lib/xamarinios10/_._",
        "lib/xamarinmac20/_._",
        "ref/MonoAndroid10/_._",
        "ref/MonoTouch10/_._",
        "ref/dotnet5.4/System.Globalization.Calendars.dll",
        "ref/dotnet5.4/System.Globalization.Calendars.xml",
        "ref/dotnet5.4/de/System.Globalization.Calendars.xml",
        "ref/dotnet5.4/es/System.Globalization.Calendars.xml",
        "ref/dotnet5.4/fr/System.Globalization.Calendars.xml",
        "ref/dotnet5.4/it/System.Globalization.Calendars.xml",
        "ref/dotnet5.4/ja/System.Globalization.Calendars.xml",
        "ref/dotnet5.4/ko/System.Globalization.Calendars.xml",
        "ref/dotnet5.4/ru/System.Globalization.Calendars.xml",
        "ref/dotnet5.4/zh-hans/System.Globalization.Calendars.xml",
        "ref/dotnet5.4/zh-hant/System.Globalization.Calendars.xml",
        "ref/net46/System.Globalization.Calendars.dll",
        "ref/xamarinios10/_._",
        "ref/xamarinmac20/_._",
        "runtimes/win8-aot/lib/netcore50/System.Globalization.Calendars.dll"
      ]
    },
    "System.IO/4.0.11-beta-23504": {
      "sha512": "Mm6CsBtIN9JeKXstn7BGQkY2+9ypXnre6KJdqO2iy7nIroQDzFcbVsa8TLOJxRdhcbtd32Y6lTsG28EoGqheTg==",
      "type": "package",
      "files": [
        "System.IO.4.0.11-beta-23504.nupkg.sha512",
        "System.IO.nuspec",
        "lib/DNXCore50/System.IO.dll",
        "lib/MonoAndroid10/_._",
        "lib/MonoTouch10/_._",
        "lib/net45/_._",
        "lib/netcore50/System.IO.dll",
        "lib/win8/_._",
        "lib/wp80/_._",
        "lib/wpa81/_._",
        "lib/xamarinios10/_._",
        "lib/xamarinmac20/_._",
        "ref/MonoAndroid10/_._",
        "ref/MonoTouch10/_._",
        "ref/dotnet5.1/System.IO.dll",
        "ref/dotnet5.1/System.IO.xml",
        "ref/dotnet5.1/de/System.IO.xml",
        "ref/dotnet5.1/es/System.IO.xml",
        "ref/dotnet5.1/fr/System.IO.xml",
        "ref/dotnet5.1/it/System.IO.xml",
        "ref/dotnet5.1/ja/System.IO.xml",
        "ref/dotnet5.1/ko/System.IO.xml",
        "ref/dotnet5.1/ru/System.IO.xml",
        "ref/dotnet5.1/zh-hans/System.IO.xml",
        "ref/dotnet5.1/zh-hant/System.IO.xml",
        "ref/dotnet5.4/System.IO.dll",
        "ref/dotnet5.4/System.IO.xml",
        "ref/dotnet5.4/de/System.IO.xml",
        "ref/dotnet5.4/es/System.IO.xml",
        "ref/dotnet5.4/fr/System.IO.xml",
        "ref/dotnet5.4/it/System.IO.xml",
        "ref/dotnet5.4/ja/System.IO.xml",
        "ref/dotnet5.4/ko/System.IO.xml",
        "ref/dotnet5.4/ru/System.IO.xml",
        "ref/dotnet5.4/zh-hans/System.IO.xml",
        "ref/dotnet5.4/zh-hant/System.IO.xml",
        "ref/net45/_._",
        "ref/netcore50/System.IO.dll",
        "ref/netcore50/System.IO.xml",
        "ref/netcore50/de/System.IO.xml",
        "ref/netcore50/es/System.IO.xml",
        "ref/netcore50/fr/System.IO.xml",
        "ref/netcore50/it/System.IO.xml",
        "ref/netcore50/ja/System.IO.xml",
        "ref/netcore50/ko/System.IO.xml",
        "ref/netcore50/ru/System.IO.xml",
        "ref/netcore50/zh-hans/System.IO.xml",
        "ref/netcore50/zh-hant/System.IO.xml",
        "ref/win8/_._",
        "ref/wp80/_._",
        "ref/wpa81/_._",
        "ref/xamarinios10/_._",
        "ref/xamarinmac20/_._",
        "runtimes/win8-aot/lib/netcore50/System.IO.dll"
      ]
    },
    "System.IO.FileSystem/4.0.1-beta-23504": {
      "sha512": "hU2pxN48TMnpxCcs7xV+kxJRCv95CWU+cY2CM3/QfPhOHWxI/XMJCCzp/itPHivAOKc3WWErTKh6flFL3zra8Q==",
      "type": "package",
      "files": [
        "System.IO.FileSystem.4.0.1-beta-23504.nupkg.sha512",
        "System.IO.FileSystem.nuspec",
        "lib/MonoAndroid10/_._",
        "lib/MonoTouch10/_._",
        "lib/net46/System.IO.FileSystem.dll",
        "lib/xamarinios10/_._",
        "lib/xamarinmac20/_._",
        "ref/MonoAndroid10/_._",
        "ref/MonoTouch10/_._",
        "ref/dotnet5.4/System.IO.FileSystem.dll",
        "ref/dotnet5.4/System.IO.FileSystem.xml",
        "ref/dotnet5.4/de/System.IO.FileSystem.xml",
        "ref/dotnet5.4/es/System.IO.FileSystem.xml",
        "ref/dotnet5.4/fr/System.IO.FileSystem.xml",
        "ref/dotnet5.4/it/System.IO.FileSystem.xml",
        "ref/dotnet5.4/ja/System.IO.FileSystem.xml",
        "ref/dotnet5.4/ko/System.IO.FileSystem.xml",
        "ref/dotnet5.4/ru/System.IO.FileSystem.xml",
        "ref/dotnet5.4/zh-hans/System.IO.FileSystem.xml",
        "ref/dotnet5.4/zh-hant/System.IO.FileSystem.xml",
        "ref/net46/System.IO.FileSystem.dll",
        "ref/xamarinios10/_._",
        "ref/xamarinmac20/_._",
        "runtime.json"
      ]
    },
    "System.IO.FileSystem.Primitives/4.0.1-beta-23504": {
      "sha512": "nM7JE4K2Ckczo72f6MkEoaP6mbOWvBM3L3LmO2ie+czJVQqLp7y/JUsCHl899KK78caccehh8eQQ5IHLu3Yixw==",
      "type": "package",
      "files": [
        "System.IO.FileSystem.Primitives.4.0.1-beta-23504.nupkg.sha512",
        "System.IO.FileSystem.Primitives.nuspec",
        "lib/MonoAndroid10/_._",
        "lib/MonoTouch10/_._",
        "lib/dotnet5.4/System.IO.FileSystem.Primitives.dll",
        "lib/net46/System.IO.FileSystem.Primitives.dll",
        "lib/xamarinios10/_._",
        "lib/xamarinmac20/_._",
        "ref/MonoAndroid10/_._",
        "ref/MonoTouch10/_._",
        "ref/dotnet5.4/System.IO.FileSystem.Primitives.dll",
        "ref/dotnet5.4/System.IO.FileSystem.Primitives.xml",
        "ref/dotnet5.4/de/System.IO.FileSystem.Primitives.xml",
        "ref/dotnet5.4/es/System.IO.FileSystem.Primitives.xml",
        "ref/dotnet5.4/fr/System.IO.FileSystem.Primitives.xml",
        "ref/dotnet5.4/it/System.IO.FileSystem.Primitives.xml",
        "ref/dotnet5.4/ja/System.IO.FileSystem.Primitives.xml",
        "ref/dotnet5.4/ko/System.IO.FileSystem.Primitives.xml",
        "ref/dotnet5.4/ru/System.IO.FileSystem.Primitives.xml",
        "ref/dotnet5.4/zh-hans/System.IO.FileSystem.Primitives.xml",
        "ref/dotnet5.4/zh-hant/System.IO.FileSystem.Primitives.xml",
        "ref/net46/System.IO.FileSystem.Primitives.dll",
        "ref/xamarinios10/_._",
        "ref/xamarinmac20/_._"
      ]
    },
    "System.IO.FileSystem.Watcher/4.0.0-beta-23504": {
      "sha512": "h1GNVT7jnOj6U3l6jKt5pBdIVGyAEJrUQIG1PP8xGOzkUi+I96xeXij3k/NQNNZPY/gJZ9rMiyuvkpR0xVb/DA==",
      "type": "package",
      "files": [
        "System.IO.FileSystem.Watcher.4.0.0-beta-23504.nupkg.sha512",
        "System.IO.FileSystem.Watcher.nuspec",
        "lib/MonoAndroid10/_._",
        "lib/MonoTouch10/_._",
        "lib/net46/System.IO.FileSystem.Watcher.dll",
        "lib/xamarinios10/_._",
        "lib/xamarinmac20/_._",
        "ref/MonoAndroid10/_._",
        "ref/MonoTouch10/_._",
        "ref/dotnet5.4/System.IO.FileSystem.Watcher.dll",
        "ref/dotnet5.4/System.IO.FileSystem.Watcher.xml",
        "ref/dotnet5.4/de/System.IO.FileSystem.Watcher.xml",
        "ref/dotnet5.4/es/System.IO.FileSystem.Watcher.xml",
        "ref/dotnet5.4/fr/System.IO.FileSystem.Watcher.xml",
        "ref/dotnet5.4/it/System.IO.FileSystem.Watcher.xml",
        "ref/dotnet5.4/ja/System.IO.FileSystem.Watcher.xml",
        "ref/dotnet5.4/ko/System.IO.FileSystem.Watcher.xml",
        "ref/dotnet5.4/ru/System.IO.FileSystem.Watcher.xml",
        "ref/dotnet5.4/zh-hans/System.IO.FileSystem.Watcher.xml",
        "ref/dotnet5.4/zh-hant/System.IO.FileSystem.Watcher.xml",
        "ref/net46/System.IO.FileSystem.Watcher.dll",
        "ref/xamarinios10/_._",
        "ref/xamarinmac20/_._",
        "runtime.json"
      ]
    },
    "System.IO.Pipes/4.0.0-beta-23504": {
      "sha512": "XbIQixjoOg6wvxYfpmv2ydXMsTQ56nV6bb2Ajem9RnwXaPVhq/eXeGYMEMZiQ1HxmuwusgccLE6FtT3+Xf+new==",
      "type": "package",
      "files": [
        "System.IO.Pipes.4.0.0-beta-23504.nupkg.sha512",
        "System.IO.Pipes.nuspec",
        "lib/net46/System.IO.Pipes.dll",
        "ref/dotnet5.4/System.IO.Pipes.dll",
        "ref/dotnet5.4/System.IO.Pipes.xml",
        "ref/dotnet5.4/de/System.IO.Pipes.xml",
        "ref/dotnet5.4/es/System.IO.Pipes.xml",
        "ref/dotnet5.4/fr/System.IO.Pipes.xml",
        "ref/dotnet5.4/it/System.IO.Pipes.xml",
        "ref/dotnet5.4/ja/System.IO.Pipes.xml",
        "ref/dotnet5.4/ko/System.IO.Pipes.xml",
        "ref/dotnet5.4/ru/System.IO.Pipes.xml",
        "ref/dotnet5.4/zh-hans/System.IO.Pipes.xml",
        "ref/dotnet5.4/zh-hant/System.IO.Pipes.xml",
        "ref/net46/System.IO.Pipes.dll",
        "runtime.json"
      ]
    },
    "System.Linq/4.0.1-beta-23504": {
      "sha512": "BEYrDR9RrBAdsE12VjjWtx8u4OuEN6Qty78DWmvjneeCeOFenl34d1Z+DMZozHWEs+fbF+rcGgF1lBPlqhj6lQ==",
      "type": "package",
      "files": [
        "System.Linq.4.0.1-beta-23504.nupkg.sha512",
        "System.Linq.nuspec",
        "lib/dotnet5.4/System.Linq.dll",
        "lib/net45/_._",
        "lib/netcore50/System.Linq.dll",
        "lib/win8/_._",
        "lib/wp80/_._",
        "lib/wpa81/_._",
        "ref/dotnet5.1/System.Linq.dll",
        "ref/dotnet5.1/System.Linq.xml",
        "ref/dotnet5.1/de/System.Linq.xml",
        "ref/dotnet5.1/es/System.Linq.xml",
        "ref/dotnet5.1/fr/System.Linq.xml",
        "ref/dotnet5.1/it/System.Linq.xml",
        "ref/dotnet5.1/ja/System.Linq.xml",
        "ref/dotnet5.1/ko/System.Linq.xml",
        "ref/dotnet5.1/ru/System.Linq.xml",
        "ref/dotnet5.1/zh-hans/System.Linq.xml",
        "ref/dotnet5.1/zh-hant/System.Linq.xml",
        "ref/net45/_._",
        "ref/netcore50/System.Linq.dll",
        "ref/netcore50/System.Linq.xml",
        "ref/netcore50/de/System.Linq.xml",
        "ref/netcore50/es/System.Linq.xml",
        "ref/netcore50/fr/System.Linq.xml",
        "ref/netcore50/it/System.Linq.xml",
        "ref/netcore50/ja/System.Linq.xml",
        "ref/netcore50/ko/System.Linq.xml",
        "ref/netcore50/ru/System.Linq.xml",
        "ref/netcore50/zh-hans/System.Linq.xml",
        "ref/netcore50/zh-hant/System.Linq.xml",
        "ref/win8/_._",
        "ref/wp80/_._",
        "ref/wpa81/_._"
      ]
    },
    "System.Linq.Expressions/4.0.10": {
      "sha512": "qhFkPqRsTfXBaacjQhxwwwUoU7TEtwlBIULj7nG7i4qAkvivil31VvOvDKppCSui5yGw0/325ZeNaMYRvTotXw==",
      "type": "package",
      "files": [
        "System.Linq.Expressions.4.0.10.nupkg.sha512",
        "System.Linq.Expressions.nuspec",
        "lib/DNXCore50/System.Linq.Expressions.dll",
        "lib/MonoAndroid10/_._",
        "lib/MonoTouch10/_._",
        "lib/net46/_._",
        "lib/netcore50/System.Linq.Expressions.dll",
        "lib/xamarinios10/_._",
        "lib/xamarinmac20/_._",
        "ref/MonoAndroid10/_._",
        "ref/MonoTouch10/_._",
        "ref/dotnet/System.Linq.Expressions.dll",
        "ref/dotnet/System.Linq.Expressions.xml",
        "ref/dotnet/de/System.Linq.Expressions.xml",
        "ref/dotnet/es/System.Linq.Expressions.xml",
        "ref/dotnet/fr/System.Linq.Expressions.xml",
        "ref/dotnet/it/System.Linq.Expressions.xml",
        "ref/dotnet/ja/System.Linq.Expressions.xml",
        "ref/dotnet/ko/System.Linq.Expressions.xml",
        "ref/dotnet/ru/System.Linq.Expressions.xml",
        "ref/dotnet/zh-hans/System.Linq.Expressions.xml",
        "ref/dotnet/zh-hant/System.Linq.Expressions.xml",
        "ref/net46/_._",
        "ref/xamarinios10/_._",
        "ref/xamarinmac20/_._",
        "runtime.json",
        "runtimes/win8-aot/lib/netcore50/System.Linq.Expressions.dll"
      ]
    },
    "System.Linq.Expressions/4.0.11-beta-23504": {
      "sha512": "lT0MxBix8IwHFGSV1Myr+fk0G3S4WZWAzJo7hXkEmFtVliZpji+yv3lG8bATvbgUszfZBpfJtxNBnxCY0+dkpQ==",
      "type": "package",
      "files": [
        "System.Linq.Expressions.4.0.11-beta-23504.nupkg.sha512",
        "System.Linq.Expressions.nuspec",
        "lib/MonoAndroid10/_._",
        "lib/MonoTouch10/_._",
        "lib/net45/_._",
        "lib/win8/_._",
        "lib/wp80/_._",
        "lib/wpa81/_._",
        "lib/xamarinios10/_._",
        "lib/xamarinmac20/_._",
        "ref/MonoAndroid10/_._",
        "ref/MonoTouch10/_._",
        "ref/dotnet5.1/System.Linq.Expressions.dll",
        "ref/dotnet5.1/System.Linq.Expressions.xml",
        "ref/dotnet5.1/de/System.Linq.Expressions.xml",
        "ref/dotnet5.1/es/System.Linq.Expressions.xml",
        "ref/dotnet5.1/fr/System.Linq.Expressions.xml",
        "ref/dotnet5.1/it/System.Linq.Expressions.xml",
        "ref/dotnet5.1/ja/System.Linq.Expressions.xml",
        "ref/dotnet5.1/ko/System.Linq.Expressions.xml",
        "ref/dotnet5.1/ru/System.Linq.Expressions.xml",
        "ref/dotnet5.1/zh-hans/System.Linq.Expressions.xml",
        "ref/dotnet5.1/zh-hant/System.Linq.Expressions.xml",
        "ref/dotnet5.4/System.Linq.Expressions.dll",
        "ref/dotnet5.4/System.Linq.Expressions.xml",
        "ref/dotnet5.4/de/System.Linq.Expressions.xml",
        "ref/dotnet5.4/es/System.Linq.Expressions.xml",
        "ref/dotnet5.4/fr/System.Linq.Expressions.xml",
        "ref/dotnet5.4/it/System.Linq.Expressions.xml",
        "ref/dotnet5.4/ja/System.Linq.Expressions.xml",
        "ref/dotnet5.4/ko/System.Linq.Expressions.xml",
        "ref/dotnet5.4/ru/System.Linq.Expressions.xml",
        "ref/dotnet5.4/zh-hans/System.Linq.Expressions.xml",
        "ref/dotnet5.4/zh-hant/System.Linq.Expressions.xml",
        "ref/net45/_._",
        "ref/netcore50/System.Linq.Expressions.dll",
        "ref/netcore50/System.Linq.Expressions.xml",
        "ref/netcore50/de/System.Linq.Expressions.xml",
        "ref/netcore50/es/System.Linq.Expressions.xml",
        "ref/netcore50/fr/System.Linq.Expressions.xml",
        "ref/netcore50/it/System.Linq.Expressions.xml",
        "ref/netcore50/ja/System.Linq.Expressions.xml",
        "ref/netcore50/ko/System.Linq.Expressions.xml",
        "ref/netcore50/ru/System.Linq.Expressions.xml",
        "ref/netcore50/zh-hans/System.Linq.Expressions.xml",
        "ref/netcore50/zh-hant/System.Linq.Expressions.xml",
        "ref/win8/_._",
        "ref/wp80/_._",
        "ref/wpa81/_._",
        "ref/xamarinios10/_._",
        "ref/xamarinmac20/_._",
        "runtime.json"
      ]
    },
    "System.Net.NameResolution/4.0.0-beta-23504": {
      "sha512": "yM6B183+u9jJINMab9lGFlvsopA8lWYpAApHEG7VIOQZy84rJHLf0PTw1vv966Z/lG/X62pIT+ibGM1ZWytqVA==",
      "type": "package",
      "files": [
        "System.Net.NameResolution.4.0.0-beta-23504.nupkg.sha512",
        "System.Net.NameResolution.nuspec",
        "lib/MonoAndroid10/_._",
        "lib/MonoTouch10/_._",
        "lib/net46/System.Net.NameResolution.dll",
        "lib/xamarinios10/_._",
        "lib/xamarinmac20/_._",
        "ref/MonoAndroid10/_._",
        "ref/MonoTouch10/_._",
        "ref/dotnet5.4/System.Net.NameResolution.dll",
        "ref/dotnet5.4/System.Net.NameResolution.xml",
        "ref/dotnet5.4/de/System.Net.NameResolution.xml",
        "ref/dotnet5.4/es/System.Net.NameResolution.xml",
        "ref/dotnet5.4/fr/System.Net.NameResolution.xml",
        "ref/dotnet5.4/it/System.Net.NameResolution.xml",
        "ref/dotnet5.4/ja/System.Net.NameResolution.xml",
        "ref/dotnet5.4/ko/System.Net.NameResolution.xml",
        "ref/dotnet5.4/ru/System.Net.NameResolution.xml",
        "ref/dotnet5.4/zh-hans/System.Net.NameResolution.xml",
        "ref/dotnet5.4/zh-hant/System.Net.NameResolution.xml",
        "ref/net46/System.Net.NameResolution.dll",
        "ref/xamarinios10/_._",
        "ref/xamarinmac20/_._",
        "runtime.json"
      ]
    },
    "System.Net.Primitives/4.0.10": {
      "sha512": "YQqIpmMhnKjIbT7rl6dlf7xM5DxaMR+whduZ9wKb9OhMLjoueAJO3HPPJI+Naf3v034kb+xZqdc3zo44o3HWcg==",
      "type": "package",
      "files": [
        "System.Net.Primitives.4.0.10.nupkg.sha512",
        "System.Net.Primitives.nuspec",
        "lib/DNXCore50/System.Net.Primitives.dll",
        "lib/MonoAndroid10/_._",
        "lib/MonoTouch10/_._",
        "lib/net46/_._",
        "lib/netcore50/System.Net.Primitives.dll",
        "lib/xamarinios10/_._",
        "lib/xamarinmac20/_._",
        "ref/MonoAndroid10/_._",
        "ref/MonoTouch10/_._",
        "ref/dotnet/System.Net.Primitives.dll",
        "ref/dotnet/System.Net.Primitives.xml",
        "ref/dotnet/de/System.Net.Primitives.xml",
        "ref/dotnet/es/System.Net.Primitives.xml",
        "ref/dotnet/fr/System.Net.Primitives.xml",
        "ref/dotnet/it/System.Net.Primitives.xml",
        "ref/dotnet/ja/System.Net.Primitives.xml",
        "ref/dotnet/ko/System.Net.Primitives.xml",
        "ref/dotnet/ru/System.Net.Primitives.xml",
        "ref/dotnet/zh-hans/System.Net.Primitives.xml",
        "ref/dotnet/zh-hant/System.Net.Primitives.xml",
        "ref/net46/_._",
        "ref/xamarinios10/_._",
        "ref/xamarinmac20/_._"
      ]
    },
    "System.Net.Primitives/4.0.11-beta-23504": {
      "sha512": "JobpKmMfZbLQ0Yp2yY8hT78RTZigLLvVIkoXFUr1qI0sggcjiGSyt3OFwUVP8wFnsHqvc3L9VX7EPwt7GWy07Q==",
      "type": "package",
      "files": [
        "System.Net.Primitives.4.0.11-beta-23504.nupkg.sha512",
        "System.Net.Primitives.nuspec",
        "lib/MonoAndroid10/_._",
        "lib/MonoTouch10/_._",
        "lib/net45/_._",
        "lib/win8/_._",
        "lib/wp80/_._",
        "lib/wpa81/_._",
        "lib/xamarinios10/_._",
        "lib/xamarinmac20/_._",
        "ref/MonoAndroid10/_._",
        "ref/MonoTouch10/_._",
        "ref/dotnet5.1/System.Net.Primitives.dll",
        "ref/dotnet5.1/System.Net.Primitives.xml",
        "ref/dotnet5.1/de/System.Net.Primitives.xml",
        "ref/dotnet5.1/es/System.Net.Primitives.xml",
        "ref/dotnet5.1/fr/System.Net.Primitives.xml",
        "ref/dotnet5.1/it/System.Net.Primitives.xml",
        "ref/dotnet5.1/ja/System.Net.Primitives.xml",
        "ref/dotnet5.1/ko/System.Net.Primitives.xml",
        "ref/dotnet5.1/ru/System.Net.Primitives.xml",
        "ref/dotnet5.1/zh-hans/System.Net.Primitives.xml",
        "ref/dotnet5.1/zh-hant/System.Net.Primitives.xml",
        "ref/dotnet5.2/System.Net.Primitives.dll",
        "ref/dotnet5.2/System.Net.Primitives.xml",
        "ref/dotnet5.2/de/System.Net.Primitives.xml",
        "ref/dotnet5.2/es/System.Net.Primitives.xml",
        "ref/dotnet5.2/fr/System.Net.Primitives.xml",
        "ref/dotnet5.2/it/System.Net.Primitives.xml",
        "ref/dotnet5.2/ja/System.Net.Primitives.xml",
        "ref/dotnet5.2/ko/System.Net.Primitives.xml",
        "ref/dotnet5.2/ru/System.Net.Primitives.xml",
        "ref/dotnet5.2/zh-hans/System.Net.Primitives.xml",
        "ref/dotnet5.2/zh-hant/System.Net.Primitives.xml",
        "ref/dotnet5.4/System.Net.Primitives.dll",
        "ref/dotnet5.4/System.Net.Primitives.xml",
        "ref/dotnet5.4/de/System.Net.Primitives.xml",
        "ref/dotnet5.4/es/System.Net.Primitives.xml",
        "ref/dotnet5.4/fr/System.Net.Primitives.xml",
        "ref/dotnet5.4/it/System.Net.Primitives.xml",
        "ref/dotnet5.4/ja/System.Net.Primitives.xml",
        "ref/dotnet5.4/ko/System.Net.Primitives.xml",
        "ref/dotnet5.4/ru/System.Net.Primitives.xml",
        "ref/dotnet5.4/zh-hans/System.Net.Primitives.xml",
        "ref/dotnet5.4/zh-hant/System.Net.Primitives.xml",
        "ref/net45/_._",
        "ref/netcore50/System.Net.Primitives.dll",
        "ref/netcore50/System.Net.Primitives.xml",
        "ref/netcore50/de/System.Net.Primitives.xml",
        "ref/netcore50/es/System.Net.Primitives.xml",
        "ref/netcore50/fr/System.Net.Primitives.xml",
        "ref/netcore50/it/System.Net.Primitives.xml",
        "ref/netcore50/ja/System.Net.Primitives.xml",
        "ref/netcore50/ko/System.Net.Primitives.xml",
        "ref/netcore50/ru/System.Net.Primitives.xml",
        "ref/netcore50/zh-hans/System.Net.Primitives.xml",
        "ref/netcore50/zh-hant/System.Net.Primitives.xml",
        "ref/win8/_._",
        "ref/wp80/_._",
        "ref/wpa81/_._",
        "ref/xamarinios10/_._",
        "ref/xamarinmac20/_._",
        "runtime.json"
      ]
    },
    "System.Net.Sockets/4.1.0-beta-23504": {
      "sha512": "H9U9MguaeT8Jl0Rp1ou+Tf1lPg3730nxQEhGWAb20x8JuyeMYdSFiVZHKmFQBv9iNzkBeG/dXwTkc3cn3gKqIw==",
      "type": "package",
      "files": [
        "System.Net.Sockets.4.1.0-beta-23504.nupkg.sha512",
        "System.Net.Sockets.nuspec",
        "lib/MonoAndroid10/_._",
        "lib/MonoTouch10/_._",
        "lib/net46/System.Net.Sockets.dll",
        "lib/xamarinios10/_._",
        "lib/xamarinmac20/_._",
        "ref/MonoAndroid10/_._",
        "ref/MonoTouch10/_._",
        "ref/dotnet5.4/System.Net.Sockets.dll",
        "ref/dotnet5.4/System.Net.Sockets.xml",
        "ref/dotnet5.4/de/System.Net.Sockets.xml",
        "ref/dotnet5.4/es/System.Net.Sockets.xml",
        "ref/dotnet5.4/fr/System.Net.Sockets.xml",
        "ref/dotnet5.4/it/System.Net.Sockets.xml",
        "ref/dotnet5.4/ja/System.Net.Sockets.xml",
        "ref/dotnet5.4/ko/System.Net.Sockets.xml",
        "ref/dotnet5.4/ru/System.Net.Sockets.xml",
        "ref/dotnet5.4/zh-hans/System.Net.Sockets.xml",
        "ref/dotnet5.4/zh-hant/System.Net.Sockets.xml",
        "ref/dotnet5.5/System.Net.Sockets.dll",
        "ref/dotnet5.5/System.Net.Sockets.xml",
        "ref/dotnet5.5/de/System.Net.Sockets.xml",
        "ref/dotnet5.5/es/System.Net.Sockets.xml",
        "ref/dotnet5.5/fr/System.Net.Sockets.xml",
        "ref/dotnet5.5/it/System.Net.Sockets.xml",
        "ref/dotnet5.5/ja/System.Net.Sockets.xml",
        "ref/dotnet5.5/ko/System.Net.Sockets.xml",
        "ref/dotnet5.5/ru/System.Net.Sockets.xml",
        "ref/dotnet5.5/zh-hans/System.Net.Sockets.xml",
        "ref/dotnet5.5/zh-hant/System.Net.Sockets.xml",
        "ref/net46/System.Net.Sockets.dll",
        "ref/xamarinios10/_._",
        "ref/xamarinmac20/_._",
        "runtime.json"
      ]
    },
    "System.ObjectModel/4.0.11-beta-23504": {
      "sha512": "MVovd3DdtcjNp4BUZIxxhggYJeYdVeMxh5R1KFVKZRzFpBPUKyZMei32K7jKEdmyVJLocbP3Md7qfQGAA295NQ==",
      "type": "package",
      "files": [
        "System.ObjectModel.4.0.11-beta-23504.nupkg.sha512",
        "System.ObjectModel.nuspec",
        "lib/MonoAndroid10/_._",
        "lib/MonoTouch10/_._",
        "lib/dotnet5.4/System.ObjectModel.dll",
        "lib/net45/_._",
        "lib/netcore50/System.ObjectModel.dll",
        "lib/win8/_._",
        "lib/wp80/_._",
        "lib/wpa81/_._",
        "lib/xamarinios10/_._",
        "lib/xamarinmac20/_._",
        "ref/MonoAndroid10/_._",
        "ref/MonoTouch10/_._",
        "ref/dotnet5.1/System.ObjectModel.dll",
        "ref/dotnet5.1/System.ObjectModel.xml",
        "ref/dotnet5.1/de/System.ObjectModel.xml",
        "ref/dotnet5.1/es/System.ObjectModel.xml",
        "ref/dotnet5.1/fr/System.ObjectModel.xml",
        "ref/dotnet5.1/it/System.ObjectModel.xml",
        "ref/dotnet5.1/ja/System.ObjectModel.xml",
        "ref/dotnet5.1/ko/System.ObjectModel.xml",
        "ref/dotnet5.1/ru/System.ObjectModel.xml",
        "ref/dotnet5.1/zh-hans/System.ObjectModel.xml",
        "ref/dotnet5.1/zh-hant/System.ObjectModel.xml",
        "ref/dotnet5.4/System.ObjectModel.dll",
        "ref/dotnet5.4/System.ObjectModel.xml",
        "ref/dotnet5.4/de/System.ObjectModel.xml",
        "ref/dotnet5.4/es/System.ObjectModel.xml",
        "ref/dotnet5.4/fr/System.ObjectModel.xml",
        "ref/dotnet5.4/it/System.ObjectModel.xml",
        "ref/dotnet5.4/ja/System.ObjectModel.xml",
        "ref/dotnet5.4/ko/System.ObjectModel.xml",
        "ref/dotnet5.4/ru/System.ObjectModel.xml",
        "ref/dotnet5.4/zh-hans/System.ObjectModel.xml",
        "ref/dotnet5.4/zh-hant/System.ObjectModel.xml",
        "ref/net45/_._",
        "ref/netcore50/System.ObjectModel.dll",
        "ref/netcore50/System.ObjectModel.xml",
        "ref/netcore50/de/System.ObjectModel.xml",
        "ref/netcore50/es/System.ObjectModel.xml",
        "ref/netcore50/fr/System.ObjectModel.xml",
        "ref/netcore50/it/System.ObjectModel.xml",
        "ref/netcore50/ja/System.ObjectModel.xml",
        "ref/netcore50/ko/System.ObjectModel.xml",
        "ref/netcore50/ru/System.ObjectModel.xml",
        "ref/netcore50/zh-hans/System.ObjectModel.xml",
        "ref/netcore50/zh-hant/System.ObjectModel.xml",
        "ref/win8/_._",
        "ref/wp80/_._",
        "ref/wpa81/_._",
        "ref/xamarinios10/_._",
        "ref/xamarinmac20/_._"
      ]
    },
    "System.Private.DataContractSerialization/4.1.0-beta-23504": {
      "sha512": "b6sPssVzR0EUdXDzoV9NclUp1O+8RREfRUD8sbpiYL5XR0gi6bzAPMzQ7OxEuAOcM0U6JBetdCLv7VyYY6cdpw==",
      "type": "package",
      "files": [
        "System.Private.DataContractSerialization.4.1.0-beta-23504.nupkg.sha512",
        "System.Private.DataContractSerialization.nuspec",
        "ref/dnxcore50/_._",
        "ref/netcore50/_._",
        "runtime.json"
      ]
    },
    "System.Private.Networking/4.0.0": {
      "sha512": "RUEqdBdJjISC65dO8l4LdN7vTdlXH+attUpKnauDUHVtLbIKdlDB9LKoLzCQsTQRP7vzUJHWYXznHJBkjAA7yA==",
      "type": "package",
      "files": [
        "System.Private.Networking.4.0.0.nupkg.sha512",
        "System.Private.Networking.nuspec",
        "lib/DNXCore50/System.Private.Networking.dll",
        "lib/netcore50/System.Private.Networking.dll",
        "ref/dnxcore50/_._",
        "ref/netcore50/_._"
      ]
    },
    "System.Private.Networking/4.0.1-beta-23504": {
      "sha512": "Ifg6HYCTSdfjFKY4i5bHp+D+ftYNqQDPxN3qm5sLWmBx1M8UMTdO86LuVyz18SJND0IXQDVDHBGLq3h8Yo/dfg==",
      "type": "package",
      "files": [
        "System.Private.Networking.4.0.1-beta-23504.nupkg.sha512",
        "System.Private.Networking.nuspec",
        "lib/DNXCore50/System.Private.Networking.dll",
        "lib/netcore50/System.Private.Networking.dll",
        "ref/dnxcore50/_._",
        "ref/netcore50/_._"
      ]
    },
    "System.Private.Uri/4.0.1-beta-23504": {
      "sha512": "rKX89ly6HK4o4Tz+Eg6tad5RIIDYNb3QGNttQrNUUdGaAS190rxQU82HfLcZp7Y9Q+5lF6WhBmw8hFTNvCA3yw==",
      "type": "package",
      "files": [
        "System.Private.Uri.4.0.1-beta-23504.nupkg.sha512",
        "System.Private.Uri.nuspec",
        "ref/dnxcore50/_._",
        "ref/netcore50/_._",
        "runtime.json"
      ]
    },
    "System.Reflection/4.1.0-beta-23504": {
      "sha512": "WBdLemn0GjinvASehzA89cT6kV6txw3KXLLhrK53A/5giNdZlHxMUP60f79GD/Ze2miR8F8OEpaubbPGuZjXoA==",
      "type": "package",
      "files": [
        "System.Reflection.4.1.0-beta-23504.nupkg.sha512",
        "System.Reflection.nuspec",
        "lib/DNXCore50/System.Reflection.dll",
        "lib/MonoAndroid10/_._",
        "lib/MonoTouch10/_._",
        "lib/net45/_._",
        "lib/net46/System.Reflection.dll",
        "lib/netcore50/System.Reflection.dll",
        "lib/win8/_._",
        "lib/wp80/_._",
        "lib/wpa81/_._",
        "lib/xamarinios10/_._",
        "lib/xamarinmac20/_._",
        "ref/MonoAndroid10/_._",
        "ref/MonoTouch10/_._",
        "ref/dotnet5.1/System.Reflection.dll",
        "ref/dotnet5.1/System.Reflection.xml",
        "ref/dotnet5.1/de/System.Reflection.xml",
        "ref/dotnet5.1/es/System.Reflection.xml",
        "ref/dotnet5.1/fr/System.Reflection.xml",
        "ref/dotnet5.1/it/System.Reflection.xml",
        "ref/dotnet5.1/ja/System.Reflection.xml",
        "ref/dotnet5.1/ko/System.Reflection.xml",
        "ref/dotnet5.1/ru/System.Reflection.xml",
        "ref/dotnet5.1/zh-hans/System.Reflection.xml",
        "ref/dotnet5.1/zh-hant/System.Reflection.xml",
        "ref/dotnet5.4/System.Reflection.dll",
        "ref/dotnet5.4/System.Reflection.xml",
        "ref/dotnet5.4/de/System.Reflection.xml",
        "ref/dotnet5.4/es/System.Reflection.xml",
        "ref/dotnet5.4/fr/System.Reflection.xml",
        "ref/dotnet5.4/it/System.Reflection.xml",
        "ref/dotnet5.4/ja/System.Reflection.xml",
        "ref/dotnet5.4/ko/System.Reflection.xml",
        "ref/dotnet5.4/ru/System.Reflection.xml",
        "ref/dotnet5.4/zh-hans/System.Reflection.xml",
        "ref/dotnet5.4/zh-hant/System.Reflection.xml",
        "ref/net45/_._",
        "ref/net46/System.Reflection.dll",
        "ref/netcore50/System.Reflection.dll",
        "ref/netcore50/System.Reflection.xml",
        "ref/netcore50/de/System.Reflection.xml",
        "ref/netcore50/es/System.Reflection.xml",
        "ref/netcore50/fr/System.Reflection.xml",
        "ref/netcore50/it/System.Reflection.xml",
        "ref/netcore50/ja/System.Reflection.xml",
        "ref/netcore50/ko/System.Reflection.xml",
        "ref/netcore50/ru/System.Reflection.xml",
        "ref/netcore50/zh-hans/System.Reflection.xml",
        "ref/netcore50/zh-hant/System.Reflection.xml",
        "ref/win8/_._",
        "ref/wp80/_._",
        "ref/wpa81/_._",
        "ref/xamarinios10/_._",
        "ref/xamarinmac20/_._",
        "runtimes/win8-aot/lib/netcore50/System.Reflection.dll"
      ]
    },
    "System.Reflection.Emit/4.0.0": {
      "sha512": "CqnQz5LbNbiSxN10cv3Ehnw3j1UZOBCxnE0OO0q/keGQ5ENjyFM6rIG4gm/i0dX6EjdpYkAgKcI/mhZZCaBq4A==",
      "type": "package",
      "files": [
        "System.Reflection.Emit.4.0.0.nupkg.sha512",
        "System.Reflection.Emit.nuspec",
        "lib/DNXCore50/System.Reflection.Emit.dll",
        "lib/MonoAndroid10/_._",
        "lib/net45/_._",
        "lib/netcore50/System.Reflection.Emit.dll",
        "lib/xamarinmac20/_._",
        "ref/MonoAndroid10/_._",
        "ref/dotnet/System.Reflection.Emit.dll",
        "ref/dotnet/System.Reflection.Emit.xml",
        "ref/dotnet/de/System.Reflection.Emit.xml",
        "ref/dotnet/es/System.Reflection.Emit.xml",
        "ref/dotnet/fr/System.Reflection.Emit.xml",
        "ref/dotnet/it/System.Reflection.Emit.xml",
        "ref/dotnet/ja/System.Reflection.Emit.xml",
        "ref/dotnet/ko/System.Reflection.Emit.xml",
        "ref/dotnet/ru/System.Reflection.Emit.xml",
        "ref/dotnet/zh-hans/System.Reflection.Emit.xml",
        "ref/dotnet/zh-hant/System.Reflection.Emit.xml",
        "ref/net45/_._",
        "ref/xamarinmac20/_._"
      ]
    },
    "System.Reflection.Emit/4.0.1-beta-23504": {
      "sha512": "69RcAGH9B/+gH/wK3ldl4+Ex14gL2BvsCSORl9GyVGH69x0ojVqT+Wbv1Hm+G11M+wtbngM/B/tCGSrA5LWnaw==",
      "type": "package",
      "files": [
        "System.Reflection.Emit.4.0.1-beta-23504.nupkg.sha512",
        "System.Reflection.Emit.nuspec",
        "lib/DNXCore50/System.Reflection.Emit.dll",
        "lib/MonoAndroid10/_._",
        "lib/net45/_._",
        "lib/netcore50/System.Reflection.Emit.dll",
        "lib/xamarinmac20/_._",
        "ref/MonoAndroid10/_._",
        "ref/dotnet5.2/System.Reflection.Emit.dll",
        "ref/dotnet5.2/System.Reflection.Emit.xml",
        "ref/dotnet5.2/de/System.Reflection.Emit.xml",
        "ref/dotnet5.2/es/System.Reflection.Emit.xml",
        "ref/dotnet5.2/fr/System.Reflection.Emit.xml",
        "ref/dotnet5.2/it/System.Reflection.Emit.xml",
        "ref/dotnet5.2/ja/System.Reflection.Emit.xml",
        "ref/dotnet5.2/ko/System.Reflection.Emit.xml",
        "ref/dotnet5.2/ru/System.Reflection.Emit.xml",
        "ref/dotnet5.2/zh-hans/System.Reflection.Emit.xml",
        "ref/dotnet5.2/zh-hant/System.Reflection.Emit.xml",
        "ref/net45/_._",
        "ref/xamarinmac20/_._",
        "runtimes/aot/lib/netcore50/_._"
      ]
    },
    "System.Reflection.Emit.ILGeneration/4.0.0": {
      "sha512": "02okuusJ0GZiHZSD2IOLIN41GIn6qOr7i5+86C98BPuhlwWqVABwebiGNvhDiXP1f9a6CxEigC7foQD42klcDg==",
      "type": "package",
      "files": [
        "System.Reflection.Emit.ILGeneration.4.0.0.nupkg.sha512",
        "System.Reflection.Emit.ILGeneration.nuspec",
        "lib/DNXCore50/System.Reflection.Emit.ILGeneration.dll",
        "lib/net45/_._",
        "lib/netcore50/System.Reflection.Emit.ILGeneration.dll",
        "lib/wp80/_._",
        "ref/dotnet/System.Reflection.Emit.ILGeneration.dll",
        "ref/dotnet/System.Reflection.Emit.ILGeneration.xml",
        "ref/dotnet/de/System.Reflection.Emit.ILGeneration.xml",
        "ref/dotnet/es/System.Reflection.Emit.ILGeneration.xml",
        "ref/dotnet/fr/System.Reflection.Emit.ILGeneration.xml",
        "ref/dotnet/it/System.Reflection.Emit.ILGeneration.xml",
        "ref/dotnet/ja/System.Reflection.Emit.ILGeneration.xml",
        "ref/dotnet/ko/System.Reflection.Emit.ILGeneration.xml",
        "ref/dotnet/ru/System.Reflection.Emit.ILGeneration.xml",
        "ref/dotnet/zh-hans/System.Reflection.Emit.ILGeneration.xml",
        "ref/dotnet/zh-hant/System.Reflection.Emit.ILGeneration.xml",
        "ref/net45/_._",
        "ref/wp80/_._"
      ]
    },
    "System.Reflection.Emit.ILGeneration/4.0.1-beta-23504": {
      "sha512": "UojLp723xNs9aeU6FsUW3zF09tBOtC1suz20l6Db9HSPm0pS4Ku1xkt9/VFe8Hx8xbQx/ZnsLXnc0myncmVx9w==",
      "type": "package",
      "files": [
        "System.Reflection.Emit.ILGeneration.4.0.1-beta-23504.nupkg.sha512",
        "System.Reflection.Emit.ILGeneration.nuspec",
        "lib/DNXCore50/System.Reflection.Emit.ILGeneration.dll",
        "lib/net45/_._",
        "lib/netcore50/System.Reflection.Emit.ILGeneration.dll",
        "lib/wp80/_._",
        "ref/dotnet5.1/System.Reflection.Emit.ILGeneration.dll",
        "ref/dotnet5.1/System.Reflection.Emit.ILGeneration.xml",
        "ref/dotnet5.1/de/System.Reflection.Emit.ILGeneration.xml",
        "ref/dotnet5.1/es/System.Reflection.Emit.ILGeneration.xml",
        "ref/dotnet5.1/fr/System.Reflection.Emit.ILGeneration.xml",
        "ref/dotnet5.1/it/System.Reflection.Emit.ILGeneration.xml",
        "ref/dotnet5.1/ja/System.Reflection.Emit.ILGeneration.xml",
        "ref/dotnet5.1/ko/System.Reflection.Emit.ILGeneration.xml",
        "ref/dotnet5.1/ru/System.Reflection.Emit.ILGeneration.xml",
        "ref/dotnet5.1/zh-hans/System.Reflection.Emit.ILGeneration.xml",
        "ref/dotnet5.1/zh-hant/System.Reflection.Emit.ILGeneration.xml",
        "ref/net45/_._",
        "ref/wp80/_._",
        "runtimes/aot/lib/netcore50/_._"
      ]
    },
    "System.Reflection.Emit.Lightweight/4.0.1-beta-23504": {
      "sha512": "B3+cwPHQ6QiJsyO7EkqyRfmavKT172EuwfdnmhrGUFDGziT2qSwVUyJuYuo8smRQ6vgYXyeY3MPSmYdIahqqSA==",
      "type": "package",
      "files": [
        "System.Reflection.Emit.Lightweight.4.0.1-beta-23504.nupkg.sha512",
        "System.Reflection.Emit.Lightweight.nuspec",
        "lib/DNXCore50/System.Reflection.Emit.Lightweight.dll",
        "lib/net45/_._",
        "lib/netcore50/System.Reflection.Emit.Lightweight.dll",
        "lib/wp80/_._",
        "ref/dotnet5.1/System.Reflection.Emit.Lightweight.dll",
        "ref/dotnet5.1/System.Reflection.Emit.Lightweight.xml",
        "ref/dotnet5.1/de/System.Reflection.Emit.Lightweight.xml",
        "ref/dotnet5.1/es/System.Reflection.Emit.Lightweight.xml",
        "ref/dotnet5.1/fr/System.Reflection.Emit.Lightweight.xml",
        "ref/dotnet5.1/it/System.Reflection.Emit.Lightweight.xml",
        "ref/dotnet5.1/ja/System.Reflection.Emit.Lightweight.xml",
        "ref/dotnet5.1/ko/System.Reflection.Emit.Lightweight.xml",
        "ref/dotnet5.1/ru/System.Reflection.Emit.Lightweight.xml",
        "ref/dotnet5.1/zh-hans/System.Reflection.Emit.Lightweight.xml",
        "ref/dotnet5.1/zh-hant/System.Reflection.Emit.Lightweight.xml",
        "ref/net45/_._",
        "ref/wp80/_._",
        "runtimes/aot/lib/netcore50/_._"
      ]
    },
    "System.Reflection.Extensions/4.0.1-beta-23504": {
      "sha512": "u7rIcU0ysTG4U9R6Dyv/AOQkdSuXf19sM1M0+XZRScca6i6CIrraScWDUq8/Y2pQ4xdVJHIhsQm2a6qraxLonw==",
      "type": "package",
      "files": [
        "System.Reflection.Extensions.4.0.1-beta-23504.nupkg.sha512",
        "System.Reflection.Extensions.nuspec",
        "lib/DNXCore50/System.Reflection.Extensions.dll",
        "lib/net45/_._",
        "lib/netcore50/System.Reflection.Extensions.dll",
        "lib/win8/_._",
        "lib/wp80/_._",
        "lib/wpa81/_._",
        "ref/dotnet5.1/System.Reflection.Extensions.dll",
        "ref/dotnet5.1/System.Reflection.Extensions.xml",
        "ref/dotnet5.1/de/System.Reflection.Extensions.xml",
        "ref/dotnet5.1/es/System.Reflection.Extensions.xml",
        "ref/dotnet5.1/fr/System.Reflection.Extensions.xml",
        "ref/dotnet5.1/it/System.Reflection.Extensions.xml",
        "ref/dotnet5.1/ja/System.Reflection.Extensions.xml",
        "ref/dotnet5.1/ko/System.Reflection.Extensions.xml",
        "ref/dotnet5.1/ru/System.Reflection.Extensions.xml",
        "ref/dotnet5.1/zh-hans/System.Reflection.Extensions.xml",
        "ref/dotnet5.1/zh-hant/System.Reflection.Extensions.xml",
        "ref/net45/_._",
        "ref/netcore50/System.Reflection.Extensions.dll",
        "ref/netcore50/System.Reflection.Extensions.xml",
        "ref/netcore50/de/System.Reflection.Extensions.xml",
        "ref/netcore50/es/System.Reflection.Extensions.xml",
        "ref/netcore50/fr/System.Reflection.Extensions.xml",
        "ref/netcore50/it/System.Reflection.Extensions.xml",
        "ref/netcore50/ja/System.Reflection.Extensions.xml",
        "ref/netcore50/ko/System.Reflection.Extensions.xml",
        "ref/netcore50/ru/System.Reflection.Extensions.xml",
        "ref/netcore50/zh-hans/System.Reflection.Extensions.xml",
        "ref/netcore50/zh-hant/System.Reflection.Extensions.xml",
        "ref/win8/_._",
        "ref/wp80/_._",
        "ref/wpa81/_._",
        "runtimes/win8-aot/lib/netcore50/System.Reflection.Extensions.dll"
      ]
    },
<<<<<<< HEAD
    "System.Reflection.Metadata/1.2.0-rc2-23826": {
      "sha512": "iaq5zpluF7mUMd5hFyhmZGyCSzF6glZjvNI2VAhLFQEp8sGA/tROj6NoZL42q6HhoHxi1XyGeoIXPi5hyw0+5w==",
=======
    "System.Reflection.Metadata/1.2.0": {
      "sha512": "ubQKFCNYPwhqPXPLjRKCvTDR2UvL5L5+Tm181D/5kl/df7264AuXDi2j2Bf5DxplBxevq8eUH9LRomcFCXTQKw==",
>>>>>>> e952f34c
      "type": "package",
      "files": [
        "System.Reflection.Metadata.1.2.0-rc2-23826.nupkg.sha512",
        "System.Reflection.Metadata.nuspec",
        "ThirdPartyNotices.txt",
        "dotnet_library_license.txt",
        "lib/dotnet5.2/System.Reflection.Metadata.dll",
        "lib/dotnet5.2/System.Reflection.Metadata.xml",
        "lib/portable-net45+win8/System.Reflection.Metadata.dll",
        "lib/portable-net45+win8/System.Reflection.Metadata.xml"
      ]
    },
    "System.Reflection.Primitives/4.0.1-beta-23504": {
      "sha512": "EDgC6JH5pR12f1fVkTbthDa/wnB3ntu1IlmIlokchhYT1CszoXLQ6oX5iMc0oyjg9dgFEDMaUgcNksrrIpxHuA==",
      "type": "package",
      "files": [
        "System.Reflection.Primitives.4.0.1-beta-23504.nupkg.sha512",
        "System.Reflection.Primitives.nuspec",
        "lib/DNXCore50/System.Reflection.Primitives.dll",
        "lib/net45/_._",
        "lib/netcore50/System.Reflection.Primitives.dll",
        "lib/win8/_._",
        "lib/wp80/_._",
        "lib/wpa81/_._",
        "ref/dotnet5.1/System.Reflection.Primitives.dll",
        "ref/dotnet5.1/System.Reflection.Primitives.xml",
        "ref/dotnet5.1/de/System.Reflection.Primitives.xml",
        "ref/dotnet5.1/es/System.Reflection.Primitives.xml",
        "ref/dotnet5.1/fr/System.Reflection.Primitives.xml",
        "ref/dotnet5.1/it/System.Reflection.Primitives.xml",
        "ref/dotnet5.1/ja/System.Reflection.Primitives.xml",
        "ref/dotnet5.1/ko/System.Reflection.Primitives.xml",
        "ref/dotnet5.1/ru/System.Reflection.Primitives.xml",
        "ref/dotnet5.1/zh-hans/System.Reflection.Primitives.xml",
        "ref/dotnet5.1/zh-hant/System.Reflection.Primitives.xml",
        "ref/net45/_._",
        "ref/netcore50/System.Reflection.Primitives.dll",
        "ref/netcore50/System.Reflection.Primitives.xml",
        "ref/netcore50/de/System.Reflection.Primitives.xml",
        "ref/netcore50/es/System.Reflection.Primitives.xml",
        "ref/netcore50/fr/System.Reflection.Primitives.xml",
        "ref/netcore50/it/System.Reflection.Primitives.xml",
        "ref/netcore50/ja/System.Reflection.Primitives.xml",
        "ref/netcore50/ko/System.Reflection.Primitives.xml",
        "ref/netcore50/ru/System.Reflection.Primitives.xml",
        "ref/netcore50/zh-hans/System.Reflection.Primitives.xml",
        "ref/netcore50/zh-hant/System.Reflection.Primitives.xml",
        "ref/win8/_._",
        "ref/wp80/_._",
        "ref/wpa81/_._",
        "runtimes/win8-aot/lib/netcore50/System.Reflection.Primitives.dll"
      ]
    },
    "System.Reflection.TypeExtensions/4.0.0": {
      "sha512": "YRM/msNAM86hdxPyXcuZSzmTO0RQFh7YMEPBLTY8cqXvFPYIx2x99bOyPkuU81wRYQem1c1HTkImQ2DjbOBfew==",
      "type": "package",
      "files": [
        "System.Reflection.TypeExtensions.4.0.0.nupkg.sha512",
        "System.Reflection.TypeExtensions.nuspec",
        "lib/DNXCore50/System.Reflection.TypeExtensions.dll",
        "lib/MonoAndroid10/_._",
        "lib/MonoTouch10/_._",
        "lib/net46/System.Reflection.TypeExtensions.dll",
        "lib/netcore50/System.Reflection.TypeExtensions.dll",
        "lib/xamarinios10/_._",
        "lib/xamarinmac20/_._",
        "ref/MonoAndroid10/_._",
        "ref/MonoTouch10/_._",
        "ref/dotnet/System.Reflection.TypeExtensions.dll",
        "ref/dotnet/System.Reflection.TypeExtensions.xml",
        "ref/dotnet/de/System.Reflection.TypeExtensions.xml",
        "ref/dotnet/es/System.Reflection.TypeExtensions.xml",
        "ref/dotnet/fr/System.Reflection.TypeExtensions.xml",
        "ref/dotnet/it/System.Reflection.TypeExtensions.xml",
        "ref/dotnet/ja/System.Reflection.TypeExtensions.xml",
        "ref/dotnet/ko/System.Reflection.TypeExtensions.xml",
        "ref/dotnet/ru/System.Reflection.TypeExtensions.xml",
        "ref/dotnet/zh-hans/System.Reflection.TypeExtensions.xml",
        "ref/dotnet/zh-hant/System.Reflection.TypeExtensions.xml",
        "ref/net46/System.Reflection.TypeExtensions.dll",
        "ref/xamarinios10/_._",
        "ref/xamarinmac20/_._",
        "runtimes/win8-aot/lib/netcore50/System.Reflection.TypeExtensions.dll"
      ]
    },
    "System.Reflection.TypeExtensions/4.1.0-beta-23504": {
      "sha512": "/c1o5S0I896j0lTj2TgkIBXnF25fK41kmHYeAaSIgHZusFN6bHU50BpvFQP7Ki2Kkga8z/dv9PfGgG7MvmG+8A==",
      "type": "package",
      "files": [
        "System.Reflection.TypeExtensions.4.1.0-beta-23504.nupkg.sha512",
        "System.Reflection.TypeExtensions.nuspec",
        "lib/DNXCore50/System.Reflection.TypeExtensions.dll",
        "lib/MonoAndroid10/_._",
        "lib/MonoTouch10/_._",
        "lib/net46/System.Reflection.TypeExtensions.dll",
        "lib/netcore50/System.Reflection.TypeExtensions.dll",
        "lib/xamarinios10/_._",
        "lib/xamarinmac20/_._",
        "ref/MonoAndroid10/_._",
        "ref/MonoTouch10/_._",
        "ref/dotnet5.4/System.Reflection.TypeExtensions.dll",
        "ref/dotnet5.4/System.Reflection.TypeExtensions.xml",
        "ref/dotnet5.4/de/System.Reflection.TypeExtensions.xml",
        "ref/dotnet5.4/es/System.Reflection.TypeExtensions.xml",
        "ref/dotnet5.4/fr/System.Reflection.TypeExtensions.xml",
        "ref/dotnet5.4/it/System.Reflection.TypeExtensions.xml",
        "ref/dotnet5.4/ja/System.Reflection.TypeExtensions.xml",
        "ref/dotnet5.4/ko/System.Reflection.TypeExtensions.xml",
        "ref/dotnet5.4/ru/System.Reflection.TypeExtensions.xml",
        "ref/dotnet5.4/zh-hans/System.Reflection.TypeExtensions.xml",
        "ref/dotnet5.4/zh-hant/System.Reflection.TypeExtensions.xml",
        "ref/net46/System.Reflection.TypeExtensions.dll",
        "ref/xamarinios10/_._",
        "ref/xamarinmac20/_._",
        "runtimes/win8-aot/lib/netcore50/System.Reflection.TypeExtensions.dll"
      ]
    },
    "System.Resources.ResourceManager/4.0.1-beta-23504": {
      "sha512": "MOkuSppn4WwFJmfjqdLI+yfmmk5VT42qlTbKbQZFBy4Fp/ZoYb+jvhI43pce013KBmPSe0dGEXIGr69K5vFuUw==",
      "type": "package",
      "files": [
        "System.Resources.ResourceManager.4.0.1-beta-23504.nupkg.sha512",
        "System.Resources.ResourceManager.nuspec",
        "lib/DNXCore50/System.Resources.ResourceManager.dll",
        "lib/net45/_._",
        "lib/netcore50/System.Resources.ResourceManager.dll",
        "lib/win8/_._",
        "lib/wp80/_._",
        "lib/wpa81/_._",
        "ref/dotnet5.1/System.Resources.ResourceManager.dll",
        "ref/dotnet5.1/System.Resources.ResourceManager.xml",
        "ref/dotnet5.1/de/System.Resources.ResourceManager.xml",
        "ref/dotnet5.1/es/System.Resources.ResourceManager.xml",
        "ref/dotnet5.1/fr/System.Resources.ResourceManager.xml",
        "ref/dotnet5.1/it/System.Resources.ResourceManager.xml",
        "ref/dotnet5.1/ja/System.Resources.ResourceManager.xml",
        "ref/dotnet5.1/ko/System.Resources.ResourceManager.xml",
        "ref/dotnet5.1/ru/System.Resources.ResourceManager.xml",
        "ref/dotnet5.1/zh-hans/System.Resources.ResourceManager.xml",
        "ref/dotnet5.1/zh-hant/System.Resources.ResourceManager.xml",
        "ref/net45/_._",
        "ref/netcore50/System.Resources.ResourceManager.dll",
        "ref/netcore50/System.Resources.ResourceManager.xml",
        "ref/netcore50/de/System.Resources.ResourceManager.xml",
        "ref/netcore50/es/System.Resources.ResourceManager.xml",
        "ref/netcore50/fr/System.Resources.ResourceManager.xml",
        "ref/netcore50/it/System.Resources.ResourceManager.xml",
        "ref/netcore50/ja/System.Resources.ResourceManager.xml",
        "ref/netcore50/ko/System.Resources.ResourceManager.xml",
        "ref/netcore50/ru/System.Resources.ResourceManager.xml",
        "ref/netcore50/zh-hans/System.Resources.ResourceManager.xml",
        "ref/netcore50/zh-hant/System.Resources.ResourceManager.xml",
        "ref/win8/_._",
        "ref/wp80/_._",
        "ref/wpa81/_._",
        "runtimes/win8-aot/lib/netcore50/System.Resources.ResourceManager.dll"
      ]
    },
    "System.Runtime/4.0.21-beta-23504": {
      "sha512": "aCPLcyPqkUAPYyHh6JUn4Hlp2WvO9y6e+X11yzwXGN9NWzP6Za7PZy/bIBTkP1Lsey16WzP42N66A9X4G7DOzQ==",
      "type": "package",
      "files": [
        "System.Runtime.4.0.21-beta-23504.nupkg.sha512",
        "System.Runtime.nuspec",
        "lib/DNXCore50/System.Runtime.dll",
        "lib/MonoAndroid10/_._",
        "lib/MonoTouch10/_._",
        "lib/net45/_._",
        "lib/netcore50/System.Runtime.dll",
        "lib/win8/_._",
        "lib/wp80/_._",
        "lib/wpa81/_._",
        "lib/xamarinios10/_._",
        "lib/xamarinmac20/_._",
        "ref/MonoAndroid10/_._",
        "ref/MonoTouch10/_._",
        "ref/dotnet5.1/System.Runtime.dll",
        "ref/dotnet5.1/System.Runtime.xml",
        "ref/dotnet5.1/de/System.Runtime.xml",
        "ref/dotnet5.1/es/System.Runtime.xml",
        "ref/dotnet5.1/fr/System.Runtime.xml",
        "ref/dotnet5.1/it/System.Runtime.xml",
        "ref/dotnet5.1/ja/System.Runtime.xml",
        "ref/dotnet5.1/ko/System.Runtime.xml",
        "ref/dotnet5.1/ru/System.Runtime.xml",
        "ref/dotnet5.1/zh-hans/System.Runtime.xml",
        "ref/dotnet5.1/zh-hant/System.Runtime.xml",
        "ref/dotnet5.3/System.Runtime.dll",
        "ref/dotnet5.3/System.Runtime.xml",
        "ref/dotnet5.3/de/System.Runtime.xml",
        "ref/dotnet5.3/es/System.Runtime.xml",
        "ref/dotnet5.3/fr/System.Runtime.xml",
        "ref/dotnet5.3/it/System.Runtime.xml",
        "ref/dotnet5.3/ja/System.Runtime.xml",
        "ref/dotnet5.3/ko/System.Runtime.xml",
        "ref/dotnet5.3/ru/System.Runtime.xml",
        "ref/dotnet5.3/zh-hans/System.Runtime.xml",
        "ref/dotnet5.3/zh-hant/System.Runtime.xml",
        "ref/dotnet5.4/System.Runtime.dll",
        "ref/dotnet5.4/System.Runtime.xml",
        "ref/dotnet5.4/de/System.Runtime.xml",
        "ref/dotnet5.4/es/System.Runtime.xml",
        "ref/dotnet5.4/fr/System.Runtime.xml",
        "ref/dotnet5.4/it/System.Runtime.xml",
        "ref/dotnet5.4/ja/System.Runtime.xml",
        "ref/dotnet5.4/ko/System.Runtime.xml",
        "ref/dotnet5.4/ru/System.Runtime.xml",
        "ref/dotnet5.4/zh-hans/System.Runtime.xml",
        "ref/dotnet5.4/zh-hant/System.Runtime.xml",
        "ref/net45/_._",
        "ref/netcore50/System.Runtime.dll",
        "ref/netcore50/System.Runtime.xml",
        "ref/netcore50/de/System.Runtime.xml",
        "ref/netcore50/es/System.Runtime.xml",
        "ref/netcore50/fr/System.Runtime.xml",
        "ref/netcore50/it/System.Runtime.xml",
        "ref/netcore50/ja/System.Runtime.xml",
        "ref/netcore50/ko/System.Runtime.xml",
        "ref/netcore50/ru/System.Runtime.xml",
        "ref/netcore50/zh-hans/System.Runtime.xml",
        "ref/netcore50/zh-hant/System.Runtime.xml",
        "ref/win8/_._",
        "ref/wp80/_._",
        "ref/wpa81/_._",
        "ref/xamarinios10/_._",
        "ref/xamarinmac20/_._",
        "runtimes/win8-aot/lib/netcore50/System.Runtime.dll"
      ]
    },
    "System.Runtime.Extensions/4.0.11-beta-23504": {
      "sha512": "2yYJAQxjl25VtJI73x0NewafdeEOYp6rC2Ng953vfMEKNj/44UfgDlugZQVZXlWsP2JZ/KTlZNM6gLWz3NWAqA==",
      "type": "package",
      "files": [
        "System.Runtime.Extensions.4.0.11-beta-23504.nupkg.sha512",
        "System.Runtime.Extensions.nuspec",
        "lib/MonoAndroid10/_._",
        "lib/MonoTouch10/_._",
        "lib/net45/_._",
        "lib/win8/_._",
        "lib/wp80/_._",
        "lib/wpa81/_._",
        "lib/xamarinios10/_._",
        "lib/xamarinmac20/_._",
        "ref/MonoAndroid10/_._",
        "ref/MonoTouch10/_._",
        "ref/dotnet5.1/System.Runtime.Extensions.dll",
        "ref/dotnet5.1/System.Runtime.Extensions.xml",
        "ref/dotnet5.1/de/System.Runtime.Extensions.xml",
        "ref/dotnet5.1/es/System.Runtime.Extensions.xml",
        "ref/dotnet5.1/fr/System.Runtime.Extensions.xml",
        "ref/dotnet5.1/it/System.Runtime.Extensions.xml",
        "ref/dotnet5.1/ja/System.Runtime.Extensions.xml",
        "ref/dotnet5.1/ko/System.Runtime.Extensions.xml",
        "ref/dotnet5.1/ru/System.Runtime.Extensions.xml",
        "ref/dotnet5.1/zh-hans/System.Runtime.Extensions.xml",
        "ref/dotnet5.1/zh-hant/System.Runtime.Extensions.xml",
        "ref/dotnet5.4/System.Runtime.Extensions.dll",
        "ref/dotnet5.4/System.Runtime.Extensions.xml",
        "ref/dotnet5.4/de/System.Runtime.Extensions.xml",
        "ref/dotnet5.4/es/System.Runtime.Extensions.xml",
        "ref/dotnet5.4/fr/System.Runtime.Extensions.xml",
        "ref/dotnet5.4/it/System.Runtime.Extensions.xml",
        "ref/dotnet5.4/ja/System.Runtime.Extensions.xml",
        "ref/dotnet5.4/ko/System.Runtime.Extensions.xml",
        "ref/dotnet5.4/ru/System.Runtime.Extensions.xml",
        "ref/dotnet5.4/zh-hans/System.Runtime.Extensions.xml",
        "ref/dotnet5.4/zh-hant/System.Runtime.Extensions.xml",
        "ref/net45/_._",
        "ref/netcore50/System.Runtime.Extensions.dll",
        "ref/netcore50/System.Runtime.Extensions.xml",
        "ref/netcore50/de/System.Runtime.Extensions.xml",
        "ref/netcore50/es/System.Runtime.Extensions.xml",
        "ref/netcore50/fr/System.Runtime.Extensions.xml",
        "ref/netcore50/it/System.Runtime.Extensions.xml",
        "ref/netcore50/ja/System.Runtime.Extensions.xml",
        "ref/netcore50/ko/System.Runtime.Extensions.xml",
        "ref/netcore50/ru/System.Runtime.Extensions.xml",
        "ref/netcore50/zh-hans/System.Runtime.Extensions.xml",
        "ref/netcore50/zh-hant/System.Runtime.Extensions.xml",
        "ref/win8/_._",
        "ref/wp80/_._",
        "ref/wpa81/_._",
        "ref/xamarinios10/_._",
        "ref/xamarinmac20/_._",
        "runtime.json"
      ]
    },
    "System.Runtime.Handles/4.0.1-beta-23504": {
      "sha512": "jXoQoWFOAUkXMimw+727XB1UDA+Z61hhKxJkBRlKUJ5pfho+99bnNeYsuniroYnp2gPvpnrQuvhzYNU3/X8LEw==",
      "type": "package",
      "files": [
        "System.Runtime.Handles.4.0.1-beta-23504.nupkg.sha512",
        "System.Runtime.Handles.nuspec",
        "lib/DNXCore50/System.Runtime.Handles.dll",
        "lib/MonoAndroid10/_._",
        "lib/MonoTouch10/_._",
        "lib/net46/_._",
        "lib/netcore50/System.Runtime.Handles.dll",
        "lib/xamarinios10/_._",
        "lib/xamarinmac20/_._",
        "ref/MonoAndroid10/_._",
        "ref/MonoTouch10/_._",
        "ref/dotnet5.4/System.Runtime.Handles.dll",
        "ref/dotnet5.4/System.Runtime.Handles.xml",
        "ref/dotnet5.4/de/System.Runtime.Handles.xml",
        "ref/dotnet5.4/es/System.Runtime.Handles.xml",
        "ref/dotnet5.4/fr/System.Runtime.Handles.xml",
        "ref/dotnet5.4/it/System.Runtime.Handles.xml",
        "ref/dotnet5.4/ja/System.Runtime.Handles.xml",
        "ref/dotnet5.4/ko/System.Runtime.Handles.xml",
        "ref/dotnet5.4/ru/System.Runtime.Handles.xml",
        "ref/dotnet5.4/zh-hans/System.Runtime.Handles.xml",
        "ref/dotnet5.4/zh-hant/System.Runtime.Handles.xml",
        "ref/net46/_._",
        "ref/xamarinios10/_._",
        "ref/xamarinmac20/_._",
        "runtimes/win8-aot/lib/netcore50/System.Runtime.Handles.dll"
      ]
    },
    "System.Runtime.InteropServices/4.0.21-beta-23504": {
      "sha512": "9MWR4HGPfUvt4CayFMQPP9q2OWAQMuRNy7CNz1uF2XCw7N0f2CYmbhOW9n6/+zkRZUCEq6Uz/zlnbZX0+nuEHg==",
      "type": "package",
      "files": [
        "System.Runtime.InteropServices.4.0.21-beta-23504.nupkg.sha512",
        "System.Runtime.InteropServices.nuspec",
        "lib/DNXCore50/System.Runtime.InteropServices.dll",
        "lib/MonoAndroid10/_._",
        "lib/MonoTouch10/_._",
        "lib/net45/_._",
        "lib/netcore50/System.Runtime.InteropServices.dll",
        "lib/win8/_._",
        "lib/wpa81/_._",
        "lib/xamarinios10/_._",
        "lib/xamarinmac20/_._",
        "ref/MonoAndroid10/_._",
        "ref/MonoTouch10/_._",
        "ref/dotnet5.2/System.Runtime.InteropServices.dll",
        "ref/dotnet5.2/System.Runtime.InteropServices.xml",
        "ref/dotnet5.2/de/System.Runtime.InteropServices.xml",
        "ref/dotnet5.2/es/System.Runtime.InteropServices.xml",
        "ref/dotnet5.2/fr/System.Runtime.InteropServices.xml",
        "ref/dotnet5.2/it/System.Runtime.InteropServices.xml",
        "ref/dotnet5.2/ja/System.Runtime.InteropServices.xml",
        "ref/dotnet5.2/ko/System.Runtime.InteropServices.xml",
        "ref/dotnet5.2/ru/System.Runtime.InteropServices.xml",
        "ref/dotnet5.2/zh-hans/System.Runtime.InteropServices.xml",
        "ref/dotnet5.2/zh-hant/System.Runtime.InteropServices.xml",
        "ref/dotnet5.3/System.Runtime.InteropServices.dll",
        "ref/dotnet5.3/System.Runtime.InteropServices.xml",
        "ref/dotnet5.3/de/System.Runtime.InteropServices.xml",
        "ref/dotnet5.3/es/System.Runtime.InteropServices.xml",
        "ref/dotnet5.3/fr/System.Runtime.InteropServices.xml",
        "ref/dotnet5.3/it/System.Runtime.InteropServices.xml",
        "ref/dotnet5.3/ja/System.Runtime.InteropServices.xml",
        "ref/dotnet5.3/ko/System.Runtime.InteropServices.xml",
        "ref/dotnet5.3/ru/System.Runtime.InteropServices.xml",
        "ref/dotnet5.3/zh-hans/System.Runtime.InteropServices.xml",
        "ref/dotnet5.3/zh-hant/System.Runtime.InteropServices.xml",
        "ref/dotnet5.4/System.Runtime.InteropServices.dll",
        "ref/dotnet5.4/System.Runtime.InteropServices.xml",
        "ref/dotnet5.4/de/System.Runtime.InteropServices.xml",
        "ref/dotnet5.4/es/System.Runtime.InteropServices.xml",
        "ref/dotnet5.4/fr/System.Runtime.InteropServices.xml",
        "ref/dotnet5.4/it/System.Runtime.InteropServices.xml",
        "ref/dotnet5.4/ja/System.Runtime.InteropServices.xml",
        "ref/dotnet5.4/ko/System.Runtime.InteropServices.xml",
        "ref/dotnet5.4/ru/System.Runtime.InteropServices.xml",
        "ref/dotnet5.4/zh-hans/System.Runtime.InteropServices.xml",
        "ref/dotnet5.4/zh-hant/System.Runtime.InteropServices.xml",
        "ref/net45/_._",
        "ref/netcore50/System.Runtime.InteropServices.dll",
        "ref/netcore50/System.Runtime.InteropServices.xml",
        "ref/netcore50/de/System.Runtime.InteropServices.xml",
        "ref/netcore50/es/System.Runtime.InteropServices.xml",
        "ref/netcore50/fr/System.Runtime.InteropServices.xml",
        "ref/netcore50/it/System.Runtime.InteropServices.xml",
        "ref/netcore50/ja/System.Runtime.InteropServices.xml",
        "ref/netcore50/ko/System.Runtime.InteropServices.xml",
        "ref/netcore50/ru/System.Runtime.InteropServices.xml",
        "ref/netcore50/zh-hans/System.Runtime.InteropServices.xml",
        "ref/netcore50/zh-hant/System.Runtime.InteropServices.xml",
        "ref/win8/_._",
        "ref/wpa81/_._",
        "ref/xamarinios10/_._",
        "ref/xamarinmac20/_._",
        "runtimes/win8-aot/lib/netcore50/System.Runtime.InteropServices.dll"
      ]
    },
    "System.Runtime.Loader/4.0.0-beta-23504": {
      "sha512": "STMBFl+by4dsiPD/5OB/A/+RbZzhzbLjYMVQzlLNDD2Y3I25hcSPrgjNQunZ57IZfa5pu78Y3FVMBxxW5OI6xA==",
      "type": "package",
      "files": [
        "System.Runtime.Loader.4.0.0-beta-23504.nupkg.sha512",
        "System.Runtime.Loader.nuspec",
        "lib/DNXCore50/System.Runtime.Loader.dll",
        "ref/dotnet5.1/System.Runtime.Loader.dll",
        "ref/dotnet5.1/System.Runtime.Loader.xml",
        "ref/dotnet5.1/de/System.Runtime.Loader.xml",
        "ref/dotnet5.1/es/System.Runtime.Loader.xml",
        "ref/dotnet5.1/fr/System.Runtime.Loader.xml",
        "ref/dotnet5.1/it/System.Runtime.Loader.xml",
        "ref/dotnet5.1/ja/System.Runtime.Loader.xml",
        "ref/dotnet5.1/ko/System.Runtime.Loader.xml",
        "ref/dotnet5.1/ru/System.Runtime.Loader.xml",
        "ref/dotnet5.1/zh-hans/System.Runtime.Loader.xml",
        "ref/dotnet5.1/zh-hant/System.Runtime.Loader.xml"
      ]
    },
    "System.Runtime.Numerics/4.0.1-beta-23504": {
      "sha512": "pxIPbRDjhlBqZI2QXLJAQuVj3p2CmYyzUwcD6K74H0hNxLmCeBasgR81mO3X/OaFhlpBI11QVM5eCWAv3WEifg==",
      "type": "package",
      "files": [
        "System.Runtime.Numerics.4.0.1-beta-23504.nupkg.sha512",
        "System.Runtime.Numerics.nuspec",
        "lib/dotnet5.4/System.Runtime.Numerics.dll",
        "lib/net45/_._",
        "lib/netcore50/System.Runtime.Numerics.dll",
        "lib/win8/_._",
        "lib/wpa81/_._",
        "ref/dotnet5.2/System.Runtime.Numerics.dll",
        "ref/dotnet5.2/System.Runtime.Numerics.xml",
        "ref/dotnet5.2/de/System.Runtime.Numerics.xml",
        "ref/dotnet5.2/es/System.Runtime.Numerics.xml",
        "ref/dotnet5.2/fr/System.Runtime.Numerics.xml",
        "ref/dotnet5.2/it/System.Runtime.Numerics.xml",
        "ref/dotnet5.2/ja/System.Runtime.Numerics.xml",
        "ref/dotnet5.2/ko/System.Runtime.Numerics.xml",
        "ref/dotnet5.2/ru/System.Runtime.Numerics.xml",
        "ref/dotnet5.2/zh-hans/System.Runtime.Numerics.xml",
        "ref/dotnet5.2/zh-hant/System.Runtime.Numerics.xml",
        "ref/net45/_._",
        "ref/netcore50/System.Runtime.Numerics.dll",
        "ref/netcore50/System.Runtime.Numerics.xml",
        "ref/netcore50/de/System.Runtime.Numerics.xml",
        "ref/netcore50/es/System.Runtime.Numerics.xml",
        "ref/netcore50/fr/System.Runtime.Numerics.xml",
        "ref/netcore50/it/System.Runtime.Numerics.xml",
        "ref/netcore50/ja/System.Runtime.Numerics.xml",
        "ref/netcore50/ko/System.Runtime.Numerics.xml",
        "ref/netcore50/ru/System.Runtime.Numerics.xml",
        "ref/netcore50/zh-hans/System.Runtime.Numerics.xml",
        "ref/netcore50/zh-hant/System.Runtime.Numerics.xml",
        "ref/win8/_._",
        "ref/wpa81/_._"
      ]
    },
    "System.Runtime.Serialization.Json/4.0.1-beta-23504": {
      "sha512": "EpAAbaumz41uGE3g7eKEDnkAmob/6uReruwq7m+4R2cNnf2r1lCsbVAEyUG5HyGx1h6CMYaHOCEP0o55LQtgxw==",
      "type": "package",
      "files": [
        "System.Runtime.Serialization.Json.4.0.1-beta-23504.nupkg.sha512",
        "System.Runtime.Serialization.Json.nuspec",
        "lib/DNXCore50/System.Runtime.Serialization.Json.dll",
        "lib/net45/_._",
        "lib/netcore50/System.Runtime.Serialization.Json.dll",
        "lib/win8/_._",
        "lib/wp80/_._",
        "lib/wpa81/_._",
        "ref/dotnet5.1/System.Runtime.Serialization.Json.dll",
        "ref/dotnet5.1/System.Runtime.Serialization.Json.xml",
        "ref/dotnet5.1/de/System.Runtime.Serialization.Json.xml",
        "ref/dotnet5.1/es/System.Runtime.Serialization.Json.xml",
        "ref/dotnet5.1/fr/System.Runtime.Serialization.Json.xml",
        "ref/dotnet5.1/it/System.Runtime.Serialization.Json.xml",
        "ref/dotnet5.1/ja/System.Runtime.Serialization.Json.xml",
        "ref/dotnet5.1/ko/System.Runtime.Serialization.Json.xml",
        "ref/dotnet5.1/ru/System.Runtime.Serialization.Json.xml",
        "ref/dotnet5.1/zh-hans/System.Runtime.Serialization.Json.xml",
        "ref/dotnet5.1/zh-hant/System.Runtime.Serialization.Json.xml",
        "ref/net45/_._",
        "ref/netcore50/System.Runtime.Serialization.Json.dll",
        "ref/netcore50/System.Runtime.Serialization.Json.xml",
        "ref/netcore50/de/System.Runtime.Serialization.Json.xml",
        "ref/netcore50/es/System.Runtime.Serialization.Json.xml",
        "ref/netcore50/fr/System.Runtime.Serialization.Json.xml",
        "ref/netcore50/it/System.Runtime.Serialization.Json.xml",
        "ref/netcore50/ja/System.Runtime.Serialization.Json.xml",
        "ref/netcore50/ko/System.Runtime.Serialization.Json.xml",
        "ref/netcore50/ru/System.Runtime.Serialization.Json.xml",
        "ref/netcore50/zh-hans/System.Runtime.Serialization.Json.xml",
        "ref/netcore50/zh-hant/System.Runtime.Serialization.Json.xml",
        "ref/win8/_._",
        "ref/wp80/_._",
        "ref/wpa81/_._",
        "runtimes/win8-aot/lib/netcore50/System.Runtime.Serialization.Json.dll"
      ]
    },
    "System.Security.Claims/4.0.1-beta-23504": {
      "sha512": "ygnlKv43NwQ6ektwp9yEuzWeEYTU+QPrvfZePritTRe6Q/W8VQW536Of5/la3yuy3QMotExORBVG5/qNFS8lOw==",
      "type": "package",
      "files": [
        "System.Security.Claims.4.0.1-beta-23504.nupkg.sha512",
        "System.Security.Claims.nuspec",
        "lib/MonoAndroid10/_._",
        "lib/MonoTouch10/_._",
        "lib/dotnet5.4/System.Security.Claims.dll",
        "lib/net46/System.Security.Claims.dll",
        "lib/xamarinios10/_._",
        "lib/xamarinmac20/_._",
        "ref/MonoAndroid10/_._",
        "ref/MonoTouch10/_._",
        "ref/dotnet5.4/System.Security.Claims.dll",
        "ref/dotnet5.4/System.Security.Claims.xml",
        "ref/dotnet5.4/de/System.Security.Claims.xml",
        "ref/dotnet5.4/es/System.Security.Claims.xml",
        "ref/dotnet5.4/fr/System.Security.Claims.xml",
        "ref/dotnet5.4/it/System.Security.Claims.xml",
        "ref/dotnet5.4/ja/System.Security.Claims.xml",
        "ref/dotnet5.4/ko/System.Security.Claims.xml",
        "ref/dotnet5.4/ru/System.Security.Claims.xml",
        "ref/dotnet5.4/zh-hans/System.Security.Claims.xml",
        "ref/dotnet5.4/zh-hant/System.Security.Claims.xml",
        "ref/net46/System.Security.Claims.dll",
        "ref/xamarinios10/_._",
        "ref/xamarinmac20/_._"
      ]
    },
    "System.Security.Cryptography.Algorithms/4.0.0-beta-23504": {
      "sha512": "rFGq4yYSz4GSvwGKjeHg7h9sdGbtedTPlh5F4bKB9W2UqLMmN0MmY97T7EfIogMXehY5XAr9ngu9HrbqI+Qorw==",
      "type": "package",
      "files": [
        "System.Security.Cryptography.Algorithms.4.0.0-beta-23504.nupkg.sha512",
        "System.Security.Cryptography.Algorithms.nuspec",
        "lib/MonoAndroid10/_._",
        "lib/MonoTouch10/_._",
        "lib/net46/System.Security.Cryptography.Algorithms.dll",
        "lib/xamarinios10/_._",
        "lib/xamarinmac20/_._",
        "ref/MonoAndroid10/_._",
        "ref/MonoTouch10/_._",
        "ref/dotnet5.4/System.Security.Cryptography.Algorithms.dll",
        "ref/net46/System.Security.Cryptography.Algorithms.dll",
        "ref/xamarinios10/_._",
        "ref/xamarinmac20/_._",
        "runtime.json"
      ]
    },
    "System.Security.Cryptography.Cng/4.0.0-beta-23504": {
      "sha512": "DzXAfI6rD17p9Ps+CdYZlhDLzu78IIfAmqHjQ2kVdapkBBvkpw2mIK089HidT/JgM/M9GVVERN0gzlWS2yHb7w==",
      "type": "package",
      "files": [
        "System.Security.Cryptography.Cng.4.0.0-beta-23504.nupkg.sha512",
        "System.Security.Cryptography.Cng.nuspec",
        "lib/dotnet5.4/System.Security.Cryptography.Cng.dll",
        "lib/net46/System.Security.Cryptography.Cng.dll",
        "ref/dotnet5.4/System.Security.Cryptography.Cng.dll",
        "ref/net46/System.Security.Cryptography.Cng.dll"
      ]
    },
    "System.Security.Cryptography.Csp/4.0.0-beta-23504": {
      "sha512": "WFwSawLDe+Fg6mb0ZWldXwHoDkdhan8dAywK5rJkE6kmtmNt2rCtORUL1Ri/ZIIvOwke5xeK3D12mpoWvNqo+g==",
      "type": "package",
      "files": [
        "System.Security.Cryptography.Csp.4.0.0-beta-23504.nupkg.sha512",
        "System.Security.Cryptography.Csp.nuspec",
        "lib/DNXCore50/System.Security.Cryptography.Csp.dll",
        "lib/MonoAndroid10/_._",
        "lib/MonoTouch10/_._",
        "lib/net46/System.Security.Cryptography.Csp.dll",
        "lib/xamarinios10/_._",
        "lib/xamarinmac20/_._",
        "ref/MonoAndroid10/_._",
        "ref/MonoTouch10/_._",
        "ref/dotnet5.4/System.Security.Cryptography.Csp.dll",
        "ref/net46/System.Security.Cryptography.Csp.dll",
        "ref/xamarinios10/_._",
        "ref/xamarinmac20/_._"
      ]
    },
    "System.Security.Cryptography.Encoding/4.0.0-beta-23504": {
      "sha512": "iObsTOwqwRsvolgEy0KKOOSoqZZESRq7kc9fSYZAXx2st0nAFmq1eGLR0OdQCm/hBtXYu8qmUyEycASsCYch/g==",
      "type": "package",
      "files": [
        "System.Security.Cryptography.Encoding.4.0.0-beta-23504.nupkg.sha512",
        "System.Security.Cryptography.Encoding.nuspec",
        "lib/MonoAndroid10/_._",
        "lib/MonoTouch10/_._",
        "lib/net46/System.Security.Cryptography.Encoding.dll",
        "lib/xamarinios10/_._",
        "lib/xamarinmac20/_._",
        "ref/MonoAndroid10/_._",
        "ref/MonoTouch10/_._",
        "ref/dotnet5.4/System.Security.Cryptography.Encoding.dll",
        "ref/dotnet5.4/System.Security.Cryptography.Encoding.xml",
        "ref/dotnet5.4/de/System.Security.Cryptography.Encoding.xml",
        "ref/dotnet5.4/es/System.Security.Cryptography.Encoding.xml",
        "ref/dotnet5.4/fr/System.Security.Cryptography.Encoding.xml",
        "ref/dotnet5.4/it/System.Security.Cryptography.Encoding.xml",
        "ref/dotnet5.4/ja/System.Security.Cryptography.Encoding.xml",
        "ref/dotnet5.4/ko/System.Security.Cryptography.Encoding.xml",
        "ref/dotnet5.4/ru/System.Security.Cryptography.Encoding.xml",
        "ref/dotnet5.4/zh-hans/System.Security.Cryptography.Encoding.xml",
        "ref/dotnet5.4/zh-hant/System.Security.Cryptography.Encoding.xml",
        "ref/net46/System.Security.Cryptography.Encoding.dll",
        "ref/xamarinios10/_._",
        "ref/xamarinmac20/_._",
        "runtime.json"
      ]
    },
    "System.Security.Cryptography.OpenSsl/4.0.0-beta-23504": {
      "sha512": "953ZdUgQS5DSzBJcUsa8l5zmAz8Y1C5OJ1kWaNIQutvIwEYf6Dp/E2DqTtNuQ40FZ765flm93oRNKHsfx6DY6A==",
      "type": "package",
      "files": [
        "System.Security.Cryptography.OpenSsl.4.0.0-beta-23504.nupkg.sha512",
        "System.Security.Cryptography.OpenSsl.nuspec",
        "ref/dotnet5.4/System.Security.Cryptography.OpenSsl.dll",
        "runtimes/unix/lib/dotnet5.4/System.Security.Cryptography.OpenSsl.dll"
      ]
    },
    "System.Security.Cryptography.Primitives/4.0.0-beta-23504": {
      "sha512": "IeEsY14NY8P4Diq3+xByaOBqQh7T5x55p38K78q3abi7MMhebZ2ulPs9/h+q+roTiarc8ZhO6v6ewllb883nyA==",
      "type": "package",
      "files": [
        "System.Security.Cryptography.Primitives.4.0.0-beta-23504.nupkg.sha512",
        "System.Security.Cryptography.Primitives.nuspec",
        "lib/MonoAndroid10/_._",
        "lib/MonoTouch10/_._",
        "lib/dotnet5.4/System.Security.Cryptography.Primitives.dll",
        "lib/net46/System.Security.Cryptography.Primitives.dll",
        "lib/xamarinios10/_._",
        "lib/xamarinmac20/_._",
        "ref/MonoAndroid10/_._",
        "ref/MonoTouch10/_._",
        "ref/dotnet5.4/System.Security.Cryptography.Primitives.dll",
        "ref/net46/System.Security.Cryptography.Primitives.dll",
        "ref/xamarinios10/_._",
        "ref/xamarinmac20/_._"
      ]
    },
    "System.Security.Cryptography.X509Certificates/4.0.0-beta-23504": {
      "sha512": "ukuGfOlg7hwEMSoxuUtojcoMNou6k7BR7yzPVAWD0DyActvQSbuh/Mhu4O6JRx1GsV3poZaD7SpjfLqQz651jg==",
      "type": "package",
      "files": [
        "System.Security.Cryptography.X509Certificates.4.0.0-beta-23504.nupkg.sha512",
        "System.Security.Cryptography.X509Certificates.nuspec",
        "lib/MonoAndroid10/_._",
        "lib/MonoTouch10/_._",
        "lib/net46/System.Security.Cryptography.X509Certificates.dll",
        "lib/xamarinios10/_._",
        "lib/xamarinmac20/_._",
        "ref/MonoAndroid10/_._",
        "ref/MonoTouch10/_._",
        "ref/dotnet5.4/System.Security.Cryptography.X509Certificates.dll",
        "ref/dotnet5.4/System.Security.Cryptography.X509Certificates.xml",
        "ref/dotnet5.4/de/System.Security.Cryptography.X509Certificates.xml",
        "ref/dotnet5.4/es/System.Security.Cryptography.X509Certificates.xml",
        "ref/dotnet5.4/fr/System.Security.Cryptography.X509Certificates.xml",
        "ref/dotnet5.4/it/System.Security.Cryptography.X509Certificates.xml",
        "ref/dotnet5.4/ja/System.Security.Cryptography.X509Certificates.xml",
        "ref/dotnet5.4/ko/System.Security.Cryptography.X509Certificates.xml",
        "ref/dotnet5.4/ru/System.Security.Cryptography.X509Certificates.xml",
        "ref/dotnet5.4/zh-hans/System.Security.Cryptography.X509Certificates.xml",
        "ref/dotnet5.4/zh-hant/System.Security.Cryptography.X509Certificates.xml",
        "ref/net46/System.Security.Cryptography.X509Certificates.dll",
        "ref/xamarinios10/_._",
        "ref/xamarinmac20/_._",
        "runtime.json"
      ]
    },
    "System.Security.Principal/4.0.0": {
      "sha512": "FOhq3jUOONi6fp5j3nPYJMrKtSJlqAURpjiO3FaDIV4DJNEYymWW5uh1pfxySEB8dtAW+I66IypzNge/w9OzZQ==",
      "type": "package",
      "files": [
        "System.Security.Principal.4.0.0.nupkg.sha512",
        "System.Security.Principal.nuspec",
        "lib/dotnet/System.Security.Principal.dll",
        "lib/net45/_._",
        "lib/netcore50/System.Security.Principal.dll",
        "lib/win8/_._",
        "lib/wp80/_._",
        "lib/wpa81/_._",
        "ref/dotnet/System.Security.Principal.dll",
        "ref/dotnet/System.Security.Principal.xml",
        "ref/dotnet/de/System.Security.Principal.xml",
        "ref/dotnet/es/System.Security.Principal.xml",
        "ref/dotnet/fr/System.Security.Principal.xml",
        "ref/dotnet/it/System.Security.Principal.xml",
        "ref/dotnet/ja/System.Security.Principal.xml",
        "ref/dotnet/ko/System.Security.Principal.xml",
        "ref/dotnet/ru/System.Security.Principal.xml",
        "ref/dotnet/zh-hans/System.Security.Principal.xml",
        "ref/dotnet/zh-hant/System.Security.Principal.xml",
        "ref/net45/_._",
        "ref/netcore50/System.Security.Principal.dll",
        "ref/netcore50/System.Security.Principal.xml",
        "ref/win8/_._",
        "ref/wp80/_._",
        "ref/wpa81/_._"
      ]
    },
    "System.Security.Principal/4.0.1-beta-23504": {
      "sha512": "VTW5OowEsQ34UwcW3Z9EHDEiX10dE+dY6/ZD1zYnZ761wwtonCKBZSYxXnVt5P0I/IF5frflJwNoyxQBiOt38g==",
      "type": "package",
      "files": [
        "System.Security.Principal.4.0.1-beta-23504.nupkg.sha512",
        "System.Security.Principal.nuspec",
        "lib/dotnet5.1/System.Security.Principal.dll",
        "lib/net45/_._",
        "lib/netcore50/System.Security.Principal.dll",
        "lib/win8/_._",
        "lib/wp80/_._",
        "lib/wpa81/_._",
        "ref/dotnet5.1/System.Security.Principal.dll",
        "ref/dotnet5.1/System.Security.Principal.xml",
        "ref/dotnet5.1/de/System.Security.Principal.xml",
        "ref/dotnet5.1/es/System.Security.Principal.xml",
        "ref/dotnet5.1/fr/System.Security.Principal.xml",
        "ref/dotnet5.1/it/System.Security.Principal.xml",
        "ref/dotnet5.1/ja/System.Security.Principal.xml",
        "ref/dotnet5.1/ko/System.Security.Principal.xml",
        "ref/dotnet5.1/ru/System.Security.Principal.xml",
        "ref/dotnet5.1/zh-hans/System.Security.Principal.xml",
        "ref/dotnet5.1/zh-hant/System.Security.Principal.xml",
        "ref/net45/_._",
        "ref/netcore50/System.Security.Principal.dll",
        "ref/netcore50/System.Security.Principal.xml",
        "ref/netcore50/de/System.Security.Principal.xml",
        "ref/netcore50/es/System.Security.Principal.xml",
        "ref/netcore50/fr/System.Security.Principal.xml",
        "ref/netcore50/it/System.Security.Principal.xml",
        "ref/netcore50/ja/System.Security.Principal.xml",
        "ref/netcore50/ko/System.Security.Principal.xml",
        "ref/netcore50/ru/System.Security.Principal.xml",
        "ref/netcore50/zh-hans/System.Security.Principal.xml",
        "ref/netcore50/zh-hant/System.Security.Principal.xml",
        "ref/win8/_._",
        "ref/wp80/_._",
        "ref/wpa81/_._"
      ]
    },
    "System.Security.Principal.Windows/4.0.0-beta-23504": {
      "sha512": "hU0ceSlYTWX211SUgHWrIpK275QXFLYlV6ouoQRCmc7BhjeCh05jnd/tyGfM0U1OGH52pzRGQxnLxtDax9TwOA==",
      "type": "package",
      "files": [
        "System.Security.Principal.Windows.4.0.0-beta-23504.nupkg.sha512",
        "System.Security.Principal.Windows.nuspec",
        "lib/DNXCore50/System.Security.Principal.Windows.dll",
        "lib/net46/System.Security.Principal.Windows.dll",
        "ref/dotnet5.4/System.Security.Principal.Windows.dll",
        "ref/dotnet5.4/System.Security.Principal.Windows.xml",
        "ref/dotnet5.4/de/System.Security.Principal.Windows.xml",
        "ref/dotnet5.4/es/System.Security.Principal.Windows.xml",
        "ref/dotnet5.4/fr/System.Security.Principal.Windows.xml",
        "ref/dotnet5.4/it/System.Security.Principal.Windows.xml",
        "ref/dotnet5.4/ja/System.Security.Principal.Windows.xml",
        "ref/dotnet5.4/ko/System.Security.Principal.Windows.xml",
        "ref/dotnet5.4/ru/System.Security.Principal.Windows.xml",
        "ref/dotnet5.4/zh-hans/System.Security.Principal.Windows.xml",
        "ref/dotnet5.4/zh-hant/System.Security.Principal.Windows.xml",
        "ref/net46/System.Security.Principal.Windows.dll"
      ]
    },
    "System.Text.Encoding/4.0.11-beta-23504": {
      "sha512": "nbYGswoknFhzceL6woboAO0K92vd6DO4Q97MVH1eTZ7D2dtQEuEB4niwRxYGp7j/WGfpXQSHzTL1KqRFKCMZwQ==",
      "type": "package",
      "files": [
        "System.Text.Encoding.4.0.11-beta-23504.nupkg.sha512",
        "System.Text.Encoding.nuspec",
        "lib/DNXCore50/System.Text.Encoding.dll",
        "lib/MonoAndroid10/_._",
        "lib/MonoTouch10/_._",
        "lib/net45/_._",
        "lib/netcore50/System.Text.Encoding.dll",
        "lib/win8/_._",
        "lib/wp80/_._",
        "lib/wpa81/_._",
        "lib/xamarinios10/_._",
        "lib/xamarinmac20/_._",
        "ref/MonoAndroid10/_._",
        "ref/MonoTouch10/_._",
        "ref/dotnet5.1/System.Text.Encoding.dll",
        "ref/dotnet5.1/System.Text.Encoding.xml",
        "ref/dotnet5.1/de/System.Text.Encoding.xml",
        "ref/dotnet5.1/es/System.Text.Encoding.xml",
        "ref/dotnet5.1/fr/System.Text.Encoding.xml",
        "ref/dotnet5.1/it/System.Text.Encoding.xml",
        "ref/dotnet5.1/ja/System.Text.Encoding.xml",
        "ref/dotnet5.1/ko/System.Text.Encoding.xml",
        "ref/dotnet5.1/ru/System.Text.Encoding.xml",
        "ref/dotnet5.1/zh-hans/System.Text.Encoding.xml",
        "ref/dotnet5.1/zh-hant/System.Text.Encoding.xml",
        "ref/dotnet5.4/System.Text.Encoding.dll",
        "ref/dotnet5.4/System.Text.Encoding.xml",
        "ref/dotnet5.4/de/System.Text.Encoding.xml",
        "ref/dotnet5.4/es/System.Text.Encoding.xml",
        "ref/dotnet5.4/fr/System.Text.Encoding.xml",
        "ref/dotnet5.4/it/System.Text.Encoding.xml",
        "ref/dotnet5.4/ja/System.Text.Encoding.xml",
        "ref/dotnet5.4/ko/System.Text.Encoding.xml",
        "ref/dotnet5.4/ru/System.Text.Encoding.xml",
        "ref/dotnet5.4/zh-hans/System.Text.Encoding.xml",
        "ref/dotnet5.4/zh-hant/System.Text.Encoding.xml",
        "ref/net45/_._",
        "ref/netcore50/System.Text.Encoding.dll",
        "ref/netcore50/System.Text.Encoding.xml",
        "ref/netcore50/de/System.Text.Encoding.xml",
        "ref/netcore50/es/System.Text.Encoding.xml",
        "ref/netcore50/fr/System.Text.Encoding.xml",
        "ref/netcore50/it/System.Text.Encoding.xml",
        "ref/netcore50/ja/System.Text.Encoding.xml",
        "ref/netcore50/ko/System.Text.Encoding.xml",
        "ref/netcore50/ru/System.Text.Encoding.xml",
        "ref/netcore50/zh-hans/System.Text.Encoding.xml",
        "ref/netcore50/zh-hant/System.Text.Encoding.xml",
        "ref/win8/_._",
        "ref/wp80/_._",
        "ref/wpa81/_._",
        "ref/xamarinios10/_._",
        "ref/xamarinmac20/_._",
        "runtimes/win8-aot/lib/netcore50/System.Text.Encoding.dll"
      ]
    },
    "System.Text.Encoding.CodePages/4.0.1-beta-23504": {
      "sha512": "ZKCiZO9jP1qlEDSsea9P/9skYFRoVg7RmxIjgTe6MhAOYu8kVjOPagRcEkK4USKhuzIkFaY0cdLCoQPSl+uv1Q==",
      "type": "package",
      "files": [
        "System.Text.Encoding.CodePages.4.0.1-beta-23504.nupkg.sha512",
        "System.Text.Encoding.CodePages.nuspec",
        "lib/MonoAndroid10/_._",
        "lib/MonoTouch10/_._",
        "lib/xamarinios10/_._",
        "lib/xamarinmac20/_._",
        "ref/MonoAndroid10/_._",
        "ref/MonoTouch10/_._",
        "ref/dotnet5.4/System.Text.Encoding.CodePages.dll",
        "ref/dotnet5.4/System.Text.Encoding.CodePages.xml",
        "ref/dotnet5.4/de/System.Text.Encoding.CodePages.xml",
        "ref/dotnet5.4/es/System.Text.Encoding.CodePages.xml",
        "ref/dotnet5.4/fr/System.Text.Encoding.CodePages.xml",
        "ref/dotnet5.4/it/System.Text.Encoding.CodePages.xml",
        "ref/dotnet5.4/ja/System.Text.Encoding.CodePages.xml",
        "ref/dotnet5.4/ko/System.Text.Encoding.CodePages.xml",
        "ref/dotnet5.4/ru/System.Text.Encoding.CodePages.xml",
        "ref/dotnet5.4/zh-hans/System.Text.Encoding.CodePages.xml",
        "ref/dotnet5.4/zh-hant/System.Text.Encoding.CodePages.xml",
        "ref/xamarinios10/_._",
        "ref/xamarinmac20/_._",
        "runtime.json"
      ]
    },
    "System.Text.Encoding.Extensions/4.0.11-beta-23504": {
      "sha512": "VlpSvueo1n45N5dG8b3N7zhm1LVAlEHodvwGiSMfAkcUqLG+GgXBTLA+x54sOXG4FGWR7rAZLCosXfOIt8qc/A==",
      "type": "package",
      "files": [
        "System.Text.Encoding.Extensions.4.0.11-beta-23504.nupkg.sha512",
        "System.Text.Encoding.Extensions.nuspec",
        "lib/DNXCore50/System.Text.Encoding.Extensions.dll",
        "lib/MonoAndroid10/_._",
        "lib/MonoTouch10/_._",
        "lib/net45/_._",
        "lib/netcore50/System.Text.Encoding.Extensions.dll",
        "lib/win8/_._",
        "lib/wp80/_._",
        "lib/wpa81/_._",
        "lib/xamarinios10/_._",
        "lib/xamarinmac20/_._",
        "ref/MonoAndroid10/_._",
        "ref/MonoTouch10/_._",
        "ref/dotnet5.1/System.Text.Encoding.Extensions.dll",
        "ref/dotnet5.1/System.Text.Encoding.Extensions.xml",
        "ref/dotnet5.1/de/System.Text.Encoding.Extensions.xml",
        "ref/dotnet5.1/es/System.Text.Encoding.Extensions.xml",
        "ref/dotnet5.1/fr/System.Text.Encoding.Extensions.xml",
        "ref/dotnet5.1/it/System.Text.Encoding.Extensions.xml",
        "ref/dotnet5.1/ja/System.Text.Encoding.Extensions.xml",
        "ref/dotnet5.1/ko/System.Text.Encoding.Extensions.xml",
        "ref/dotnet5.1/ru/System.Text.Encoding.Extensions.xml",
        "ref/dotnet5.1/zh-hans/System.Text.Encoding.Extensions.xml",
        "ref/dotnet5.1/zh-hant/System.Text.Encoding.Extensions.xml",
        "ref/dotnet5.4/System.Text.Encoding.Extensions.dll",
        "ref/dotnet5.4/System.Text.Encoding.Extensions.xml",
        "ref/dotnet5.4/de/System.Text.Encoding.Extensions.xml",
        "ref/dotnet5.4/es/System.Text.Encoding.Extensions.xml",
        "ref/dotnet5.4/fr/System.Text.Encoding.Extensions.xml",
        "ref/dotnet5.4/it/System.Text.Encoding.Extensions.xml",
        "ref/dotnet5.4/ja/System.Text.Encoding.Extensions.xml",
        "ref/dotnet5.4/ko/System.Text.Encoding.Extensions.xml",
        "ref/dotnet5.4/ru/System.Text.Encoding.Extensions.xml",
        "ref/dotnet5.4/zh-hans/System.Text.Encoding.Extensions.xml",
        "ref/dotnet5.4/zh-hant/System.Text.Encoding.Extensions.xml",
        "ref/net45/_._",
        "ref/netcore50/System.Text.Encoding.Extensions.dll",
        "ref/netcore50/System.Text.Encoding.Extensions.xml",
        "ref/netcore50/de/System.Text.Encoding.Extensions.xml",
        "ref/netcore50/es/System.Text.Encoding.Extensions.xml",
        "ref/netcore50/fr/System.Text.Encoding.Extensions.xml",
        "ref/netcore50/it/System.Text.Encoding.Extensions.xml",
        "ref/netcore50/ja/System.Text.Encoding.Extensions.xml",
        "ref/netcore50/ko/System.Text.Encoding.Extensions.xml",
        "ref/netcore50/ru/System.Text.Encoding.Extensions.xml",
        "ref/netcore50/zh-hans/System.Text.Encoding.Extensions.xml",
        "ref/netcore50/zh-hant/System.Text.Encoding.Extensions.xml",
        "ref/win8/_._",
        "ref/wp80/_._",
        "ref/wpa81/_._",
        "ref/xamarinios10/_._",
        "ref/xamarinmac20/_._",
        "runtimes/win8-aot/lib/netcore50/System.Text.Encoding.Extensions.dll"
      ]
    },
    "System.Text.RegularExpressions/4.0.10": {
      "sha512": "0vDuHXJePpfMCecWBNOabOKCvzfTbFMNcGgklt3l5+RqHV5SzmF7RUVpuet8V0rJX30ROlL66xdehw2Rdsn2DA==",
      "type": "package",
      "files": [
        "System.Text.RegularExpressions.4.0.10.nupkg.sha512",
        "System.Text.RegularExpressions.nuspec",
        "lib/MonoAndroid10/_._",
        "lib/MonoTouch10/_._",
        "lib/dotnet/System.Text.RegularExpressions.dll",
        "lib/net46/_._",
        "lib/xamarinios10/_._",
        "lib/xamarinmac20/_._",
        "ref/MonoAndroid10/_._",
        "ref/MonoTouch10/_._",
        "ref/dotnet/System.Text.RegularExpressions.dll",
        "ref/dotnet/System.Text.RegularExpressions.xml",
        "ref/dotnet/de/System.Text.RegularExpressions.xml",
        "ref/dotnet/es/System.Text.RegularExpressions.xml",
        "ref/dotnet/fr/System.Text.RegularExpressions.xml",
        "ref/dotnet/it/System.Text.RegularExpressions.xml",
        "ref/dotnet/ja/System.Text.RegularExpressions.xml",
        "ref/dotnet/ko/System.Text.RegularExpressions.xml",
        "ref/dotnet/ru/System.Text.RegularExpressions.xml",
        "ref/dotnet/zh-hans/System.Text.RegularExpressions.xml",
        "ref/dotnet/zh-hant/System.Text.RegularExpressions.xml",
        "ref/net46/_._",
        "ref/xamarinios10/_._",
        "ref/xamarinmac20/_._"
      ]
    },
    "System.Text.RegularExpressions/4.0.11-beta-23504": {
      "sha512": "414CK/BtVvkG3KXVrriMRQwfZcxroauOHcy/EmWxuBDzPlft7Tx3t4aDnC8IesYAtNLjQO3c5lQCdvyl7ENeNw==",
      "type": "package",
      "files": [
        "System.Text.RegularExpressions.4.0.11-beta-23504.nupkg.sha512",
        "System.Text.RegularExpressions.nuspec",
        "lib/MonoAndroid10/_._",
        "lib/MonoTouch10/_._",
        "lib/dotnet5.4/System.Text.RegularExpressions.dll",
        "lib/net45/_._",
        "lib/netcore50/System.Text.RegularExpressions.dll",
        "lib/win8/_._",
        "lib/wp80/_._",
        "lib/wpa81/_._",
        "lib/xamarinios10/_._",
        "lib/xamarinmac20/_._",
        "ref/MonoAndroid10/_._",
        "ref/MonoTouch10/_._",
        "ref/dotnet5.1/System.Text.RegularExpressions.dll",
        "ref/dotnet5.1/System.Text.RegularExpressions.xml",
        "ref/dotnet5.1/de/System.Text.RegularExpressions.xml",
        "ref/dotnet5.1/es/System.Text.RegularExpressions.xml",
        "ref/dotnet5.1/fr/System.Text.RegularExpressions.xml",
        "ref/dotnet5.1/it/System.Text.RegularExpressions.xml",
        "ref/dotnet5.1/ja/System.Text.RegularExpressions.xml",
        "ref/dotnet5.1/ko/System.Text.RegularExpressions.xml",
        "ref/dotnet5.1/ru/System.Text.RegularExpressions.xml",
        "ref/dotnet5.1/zh-hans/System.Text.RegularExpressions.xml",
        "ref/dotnet5.1/zh-hant/System.Text.RegularExpressions.xml",
        "ref/dotnet5.4/System.Text.RegularExpressions.dll",
        "ref/dotnet5.4/System.Text.RegularExpressions.xml",
        "ref/dotnet5.4/de/System.Text.RegularExpressions.xml",
        "ref/dotnet5.4/es/System.Text.RegularExpressions.xml",
        "ref/dotnet5.4/fr/System.Text.RegularExpressions.xml",
        "ref/dotnet5.4/it/System.Text.RegularExpressions.xml",
        "ref/dotnet5.4/ja/System.Text.RegularExpressions.xml",
        "ref/dotnet5.4/ko/System.Text.RegularExpressions.xml",
        "ref/dotnet5.4/ru/System.Text.RegularExpressions.xml",
        "ref/dotnet5.4/zh-hans/System.Text.RegularExpressions.xml",
        "ref/dotnet5.4/zh-hant/System.Text.RegularExpressions.xml",
        "ref/net45/_._",
        "ref/netcore50/System.Text.RegularExpressions.dll",
        "ref/netcore50/System.Text.RegularExpressions.xml",
        "ref/netcore50/de/System.Text.RegularExpressions.xml",
        "ref/netcore50/es/System.Text.RegularExpressions.xml",
        "ref/netcore50/fr/System.Text.RegularExpressions.xml",
        "ref/netcore50/it/System.Text.RegularExpressions.xml",
        "ref/netcore50/ja/System.Text.RegularExpressions.xml",
        "ref/netcore50/ko/System.Text.RegularExpressions.xml",
        "ref/netcore50/ru/System.Text.RegularExpressions.xml",
        "ref/netcore50/zh-hans/System.Text.RegularExpressions.xml",
        "ref/netcore50/zh-hant/System.Text.RegularExpressions.xml",
        "ref/win8/_._",
        "ref/wp80/_._",
        "ref/wpa81/_._",
        "ref/xamarinios10/_._",
        "ref/xamarinmac20/_._"
      ]
    },
    "System.Threading/4.0.11-beta-23504": {
      "sha512": "L9UttBrbY6uz2ZPxDvfCbmAt4yDK1eKhNMPoraxTcfsOdYTgxpeKRpyMbMbJqrozYlXJE2x7zNs24hhvmGxFPg==",
      "type": "package",
      "files": [
        "System.Threading.4.0.11-beta-23504.nupkg.sha512",
        "System.Threading.nuspec",
        "lib/MonoAndroid10/_._",
        "lib/MonoTouch10/_._",
        "lib/net45/_._",
        "lib/win8/_._",
        "lib/wp80/_._",
        "lib/wpa81/_._",
        "lib/xamarinios10/_._",
        "lib/xamarinmac20/_._",
        "ref/MonoAndroid10/_._",
        "ref/MonoTouch10/_._",
        "ref/dotnet5.1/System.Threading.dll",
        "ref/dotnet5.1/System.Threading.xml",
        "ref/dotnet5.1/de/System.Threading.xml",
        "ref/dotnet5.1/es/System.Threading.xml",
        "ref/dotnet5.1/fr/System.Threading.xml",
        "ref/dotnet5.1/it/System.Threading.xml",
        "ref/dotnet5.1/ja/System.Threading.xml",
        "ref/dotnet5.1/ko/System.Threading.xml",
        "ref/dotnet5.1/ru/System.Threading.xml",
        "ref/dotnet5.1/zh-hans/System.Threading.xml",
        "ref/dotnet5.1/zh-hant/System.Threading.xml",
        "ref/dotnet5.4/System.Threading.dll",
        "ref/dotnet5.4/System.Threading.xml",
        "ref/dotnet5.4/de/System.Threading.xml",
        "ref/dotnet5.4/es/System.Threading.xml",
        "ref/dotnet5.4/fr/System.Threading.xml",
        "ref/dotnet5.4/it/System.Threading.xml",
        "ref/dotnet5.4/ja/System.Threading.xml",
        "ref/dotnet5.4/ko/System.Threading.xml",
        "ref/dotnet5.4/ru/System.Threading.xml",
        "ref/dotnet5.4/zh-hans/System.Threading.xml",
        "ref/dotnet5.4/zh-hant/System.Threading.xml",
        "ref/net45/_._",
        "ref/netcore50/System.Threading.dll",
        "ref/netcore50/System.Threading.xml",
        "ref/netcore50/de/System.Threading.xml",
        "ref/netcore50/es/System.Threading.xml",
        "ref/netcore50/fr/System.Threading.xml",
        "ref/netcore50/it/System.Threading.xml",
        "ref/netcore50/ja/System.Threading.xml",
        "ref/netcore50/ko/System.Threading.xml",
        "ref/netcore50/ru/System.Threading.xml",
        "ref/netcore50/zh-hans/System.Threading.xml",
        "ref/netcore50/zh-hant/System.Threading.xml",
        "ref/win8/_._",
        "ref/wp80/_._",
        "ref/wpa81/_._",
        "ref/xamarinios10/_._",
        "ref/xamarinmac20/_._",
        "runtime.json"
      ]
    },
    "System.Threading.Overlapped/4.0.0": {
      "sha512": "X5LuQFhM5FTqaez3eXKJ9CbfSGZ7wj6j4hSVtxct3zmwQXLqG95qoWdvILcgN7xtrDOBIFtpiyDg0vmoI0jE2A==",
      "type": "package",
      "files": [
        "System.Threading.Overlapped.4.0.0.nupkg.sha512",
        "System.Threading.Overlapped.nuspec",
        "lib/DNXCore50/System.Threading.Overlapped.dll",
        "lib/net46/System.Threading.Overlapped.dll",
        "lib/netcore50/System.Threading.Overlapped.dll",
        "ref/dotnet/System.Threading.Overlapped.dll",
        "ref/dotnet/System.Threading.Overlapped.xml",
        "ref/dotnet/de/System.Threading.Overlapped.xml",
        "ref/dotnet/es/System.Threading.Overlapped.xml",
        "ref/dotnet/fr/System.Threading.Overlapped.xml",
        "ref/dotnet/it/System.Threading.Overlapped.xml",
        "ref/dotnet/ja/System.Threading.Overlapped.xml",
        "ref/dotnet/ko/System.Threading.Overlapped.xml",
        "ref/dotnet/ru/System.Threading.Overlapped.xml",
        "ref/dotnet/zh-hans/System.Threading.Overlapped.xml",
        "ref/dotnet/zh-hant/System.Threading.Overlapped.xml",
        "ref/net46/System.Threading.Overlapped.dll"
      ]
    },
    "System.Threading.Overlapped/4.0.1-beta-23504": {
      "sha512": "zEksmLDlQISpknsrHdnouV++uKNd0agZzz/XQlVGOxU+4AsJirgdgPXeIj+teCd6aSu1j0HWv0qoFGrMgBKWXw==",
      "type": "package",
      "files": [
        "System.Threading.Overlapped.4.0.1-beta-23504.nupkg.sha512",
        "System.Threading.Overlapped.nuspec",
        "lib/DNXCore50/System.Threading.Overlapped.dll",
        "lib/net46/System.Threading.Overlapped.dll",
        "lib/netcore50/System.Threading.Overlapped.dll",
        "ref/dotnet5.4/System.Threading.Overlapped.dll",
        "ref/dotnet5.4/System.Threading.Overlapped.xml",
        "ref/dotnet5.4/de/System.Threading.Overlapped.xml",
        "ref/dotnet5.4/es/System.Threading.Overlapped.xml",
        "ref/dotnet5.4/fr/System.Threading.Overlapped.xml",
        "ref/dotnet5.4/it/System.Threading.Overlapped.xml",
        "ref/dotnet5.4/ja/System.Threading.Overlapped.xml",
        "ref/dotnet5.4/ko/System.Threading.Overlapped.xml",
        "ref/dotnet5.4/ru/System.Threading.Overlapped.xml",
        "ref/dotnet5.4/zh-hans/System.Threading.Overlapped.xml",
        "ref/dotnet5.4/zh-hant/System.Threading.Overlapped.xml",
        "ref/net46/System.Threading.Overlapped.dll"
      ]
    },
    "System.Threading.Tasks/4.0.11-beta-23504": {
      "sha512": "4GDxeC8aOFF6r49Y0aLgPa3chmtieP+SqrFj7N+h58h+Wn3beAZhzFqvR9hEeJ918zNur/W78uuMho0UUTqLtw==",
      "type": "package",
      "files": [
        "System.Threading.Tasks.4.0.11-beta-23504.nupkg.sha512",
        "System.Threading.Tasks.nuspec",
        "lib/DNXCore50/System.Threading.Tasks.dll",
        "lib/MonoAndroid10/_._",
        "lib/MonoTouch10/_._",
        "lib/net45/_._",
        "lib/netcore50/System.Threading.Tasks.dll",
        "lib/win8/_._",
        "lib/wp80/_._",
        "lib/wpa81/_._",
        "lib/xamarinios10/_._",
        "lib/xamarinmac20/_._",
        "ref/MonoAndroid10/_._",
        "ref/MonoTouch10/_._",
        "ref/dotnet5.1/System.Threading.Tasks.dll",
        "ref/dotnet5.1/System.Threading.Tasks.xml",
        "ref/dotnet5.1/de/System.Threading.Tasks.xml",
        "ref/dotnet5.1/es/System.Threading.Tasks.xml",
        "ref/dotnet5.1/fr/System.Threading.Tasks.xml",
        "ref/dotnet5.1/it/System.Threading.Tasks.xml",
        "ref/dotnet5.1/ja/System.Threading.Tasks.xml",
        "ref/dotnet5.1/ko/System.Threading.Tasks.xml",
        "ref/dotnet5.1/ru/System.Threading.Tasks.xml",
        "ref/dotnet5.1/zh-hans/System.Threading.Tasks.xml",
        "ref/dotnet5.1/zh-hant/System.Threading.Tasks.xml",
        "ref/dotnet5.4/System.Threading.Tasks.dll",
        "ref/dotnet5.4/System.Threading.Tasks.xml",
        "ref/dotnet5.4/de/System.Threading.Tasks.xml",
        "ref/dotnet5.4/es/System.Threading.Tasks.xml",
        "ref/dotnet5.4/fr/System.Threading.Tasks.xml",
        "ref/dotnet5.4/it/System.Threading.Tasks.xml",
        "ref/dotnet5.4/ja/System.Threading.Tasks.xml",
        "ref/dotnet5.4/ko/System.Threading.Tasks.xml",
        "ref/dotnet5.4/ru/System.Threading.Tasks.xml",
        "ref/dotnet5.4/zh-hans/System.Threading.Tasks.xml",
        "ref/dotnet5.4/zh-hant/System.Threading.Tasks.xml",
        "ref/net45/_._",
        "ref/netcore50/System.Threading.Tasks.dll",
        "ref/netcore50/System.Threading.Tasks.xml",
        "ref/netcore50/de/System.Threading.Tasks.xml",
        "ref/netcore50/es/System.Threading.Tasks.xml",
        "ref/netcore50/fr/System.Threading.Tasks.xml",
        "ref/netcore50/it/System.Threading.Tasks.xml",
        "ref/netcore50/ja/System.Threading.Tasks.xml",
        "ref/netcore50/ko/System.Threading.Tasks.xml",
        "ref/netcore50/ru/System.Threading.Tasks.xml",
        "ref/netcore50/zh-hans/System.Threading.Tasks.xml",
        "ref/netcore50/zh-hant/System.Threading.Tasks.xml",
        "ref/win8/_._",
        "ref/wp80/_._",
        "ref/wpa81/_._",
        "ref/xamarinios10/_._",
        "ref/xamarinmac20/_._",
        "runtimes/win8-aot/lib/netcore50/System.Threading.Tasks.dll"
      ]
    },
    "System.Threading.Tasks.Parallel/4.0.1-beta-23504": {
      "sha512": "QiFGqCNgeQll8ua1mGVdAiMyEj2WIr9T54ERZXyk8xduy4/lRneMgBgqDuc4W0gSmLj9pdrYfplD9MMZnc5ZXw==",
      "type": "package",
      "files": [
        "System.Threading.Tasks.Parallel.4.0.1-beta-23504.nupkg.sha512",
        "System.Threading.Tasks.Parallel.nuspec",
        "lib/dotnet5.4/System.Threading.Tasks.Parallel.dll",
        "lib/net45/_._",
        "lib/netcore50/System.Threading.Tasks.Parallel.dll",
        "lib/win8/_._",
        "lib/wpa81/_._",
        "ref/dotnet5.2/System.Threading.Tasks.Parallel.dll",
        "ref/dotnet5.2/System.Threading.Tasks.Parallel.xml",
        "ref/dotnet5.2/de/System.Threading.Tasks.Parallel.xml",
        "ref/dotnet5.2/es/System.Threading.Tasks.Parallel.xml",
        "ref/dotnet5.2/fr/System.Threading.Tasks.Parallel.xml",
        "ref/dotnet5.2/it/System.Threading.Tasks.Parallel.xml",
        "ref/dotnet5.2/ja/System.Threading.Tasks.Parallel.xml",
        "ref/dotnet5.2/ko/System.Threading.Tasks.Parallel.xml",
        "ref/dotnet5.2/ru/System.Threading.Tasks.Parallel.xml",
        "ref/dotnet5.2/zh-hans/System.Threading.Tasks.Parallel.xml",
        "ref/dotnet5.2/zh-hant/System.Threading.Tasks.Parallel.xml",
        "ref/net45/_._",
        "ref/netcore50/System.Threading.Tasks.Parallel.dll",
        "ref/netcore50/System.Threading.Tasks.Parallel.xml",
        "ref/netcore50/de/System.Threading.Tasks.Parallel.xml",
        "ref/netcore50/es/System.Threading.Tasks.Parallel.xml",
        "ref/netcore50/fr/System.Threading.Tasks.Parallel.xml",
        "ref/netcore50/it/System.Threading.Tasks.Parallel.xml",
        "ref/netcore50/ja/System.Threading.Tasks.Parallel.xml",
        "ref/netcore50/ko/System.Threading.Tasks.Parallel.xml",
        "ref/netcore50/ru/System.Threading.Tasks.Parallel.xml",
        "ref/netcore50/zh-hans/System.Threading.Tasks.Parallel.xml",
        "ref/netcore50/zh-hant/System.Threading.Tasks.Parallel.xml",
        "ref/win8/_._",
        "ref/wpa81/_._"
      ]
    },
    "System.Threading.Thread/4.0.0-beta-23504": {
      "sha512": "D3zvCZDSjODrr0TjaPErBitArzcfqnTCU2tnXodFpLXncU/7SSIaVSyir7eTb9nAsGje9IEu2C4HDNQppgStRQ==",
      "type": "package",
      "files": [
        "System.Threading.Thread.4.0.0-beta-23504.nupkg.sha512",
        "System.Threading.Thread.nuspec",
        "lib/DNXCore50/System.Threading.Thread.dll",
        "lib/MonoAndroid10/_._",
        "lib/MonoTouch10/_._",
        "lib/net46/System.Threading.Thread.dll",
        "lib/xamarinios10/_._",
        "lib/xamarinmac20/_._",
        "ref/MonoAndroid10/_._",
        "ref/MonoTouch10/_._",
        "ref/dotnet5.4/System.Threading.Thread.dll",
        "ref/dotnet5.4/System.Threading.Thread.xml",
        "ref/dotnet5.4/de/System.Threading.Thread.xml",
        "ref/dotnet5.4/es/System.Threading.Thread.xml",
        "ref/dotnet5.4/fr/System.Threading.Thread.xml",
        "ref/dotnet5.4/it/System.Threading.Thread.xml",
        "ref/dotnet5.4/ja/System.Threading.Thread.xml",
        "ref/dotnet5.4/ko/System.Threading.Thread.xml",
        "ref/dotnet5.4/ru/System.Threading.Thread.xml",
        "ref/dotnet5.4/zh-hans/System.Threading.Thread.xml",
        "ref/dotnet5.4/zh-hant/System.Threading.Thread.xml",
        "ref/net46/System.Threading.Thread.dll",
        "ref/xamarinios10/_._",
        "ref/xamarinmac20/_._"
      ]
    },
    "System.Threading.ThreadPool/4.0.10-beta-23504": {
      "sha512": "rkiVr/hl/O/wTfjIC63ONJzenCCCETE6bf3Lufk0qLBrZeY6A94OrylDYusocl/bhtuR2JidWcKU2JR7cbObgw==",
      "type": "package",
      "files": [
        "System.Threading.ThreadPool.4.0.10-beta-23504.nupkg.sha512",
        "System.Threading.ThreadPool.nuspec",
        "lib/DNXCore50/System.Threading.ThreadPool.dll",
        "lib/MonoAndroid10/_._",
        "lib/MonoTouch10/_._",
        "lib/net46/System.Threading.ThreadPool.dll",
        "lib/xamarinios10/_._",
        "lib/xamarinmac20/_._",
        "ref/MonoAndroid10/_._",
        "ref/MonoTouch10/_._",
        "ref/dotnet5.4/System.Threading.ThreadPool.dll",
        "ref/dotnet5.4/System.Threading.ThreadPool.xml",
        "ref/dotnet5.4/de/System.Threading.ThreadPool.xml",
        "ref/dotnet5.4/es/System.Threading.ThreadPool.xml",
        "ref/dotnet5.4/fr/System.Threading.ThreadPool.xml",
        "ref/dotnet5.4/it/System.Threading.ThreadPool.xml",
        "ref/dotnet5.4/ja/System.Threading.ThreadPool.xml",
        "ref/dotnet5.4/ko/System.Threading.ThreadPool.xml",
        "ref/dotnet5.4/ru/System.Threading.ThreadPool.xml",
        "ref/dotnet5.4/zh-hans/System.Threading.ThreadPool.xml",
        "ref/dotnet5.4/zh-hant/System.Threading.ThreadPool.xml",
        "ref/net46/System.Threading.ThreadPool.dll",
        "ref/xamarinios10/_._",
        "ref/xamarinmac20/_._"
      ]
    },
    "System.Threading.Timer/4.0.1-beta-23504": {
      "sha512": "K3nIipV88Q7IVQ5gJQYOL8NtcviLlt3pmaN6xRXcXpoKqMy6Q6+dwRw+uFstsx28qCKTGMz+OF9X0cf4XNq67Q==",
      "type": "package",
      "files": [
        "System.Threading.Timer.4.0.1-beta-23504.nupkg.sha512",
        "System.Threading.Timer.nuspec",
        "lib/DNXCore50/System.Threading.Timer.dll",
        "lib/net451/_._",
        "lib/netcore50/System.Threading.Timer.dll",
        "lib/win81/_._",
        "lib/wpa81/_._",
        "ref/dotnet5.3/System.Threading.Timer.dll",
        "ref/dotnet5.3/System.Threading.Timer.xml",
        "ref/dotnet5.3/de/System.Threading.Timer.xml",
        "ref/dotnet5.3/es/System.Threading.Timer.xml",
        "ref/dotnet5.3/fr/System.Threading.Timer.xml",
        "ref/dotnet5.3/it/System.Threading.Timer.xml",
        "ref/dotnet5.3/ja/System.Threading.Timer.xml",
        "ref/dotnet5.3/ko/System.Threading.Timer.xml",
        "ref/dotnet5.3/ru/System.Threading.Timer.xml",
        "ref/dotnet5.3/zh-hans/System.Threading.Timer.xml",
        "ref/dotnet5.3/zh-hant/System.Threading.Timer.xml",
        "ref/net451/_._",
        "ref/netcore50/System.Threading.Timer.dll",
        "ref/netcore50/System.Threading.Timer.xml",
        "ref/netcore50/de/System.Threading.Timer.xml",
        "ref/netcore50/es/System.Threading.Timer.xml",
        "ref/netcore50/fr/System.Threading.Timer.xml",
        "ref/netcore50/it/System.Threading.Timer.xml",
        "ref/netcore50/ja/System.Threading.Timer.xml",
        "ref/netcore50/ko/System.Threading.Timer.xml",
        "ref/netcore50/ru/System.Threading.Timer.xml",
        "ref/netcore50/zh-hans/System.Threading.Timer.xml",
        "ref/netcore50/zh-hant/System.Threading.Timer.xml",
        "ref/win81/_._",
        "ref/wpa81/_._",
        "runtimes/win8-aot/lib/netcore50/System.Threading.Timer.dll"
      ]
    },
    "System.Xml.ReaderWriter/4.0.10": {
      "sha512": "VdmWWMH7otrYV7D+cviUo7XjX0jzDnD/lTGSZTlZqfIQ5PhXk85j+6P0TK9od3PnOd5ZIM+pOk01G/J+3nh9/w==",
      "type": "package",
      "files": [
        "System.Xml.ReaderWriter.4.0.10.nupkg.sha512",
        "System.Xml.ReaderWriter.nuspec",
        "lib/MonoAndroid10/_._",
        "lib/MonoTouch10/_._",
        "lib/dotnet/System.Xml.ReaderWriter.dll",
        "lib/net46/_._",
        "lib/xamarinios10/_._",
        "lib/xamarinmac20/_._",
        "ref/MonoAndroid10/_._",
        "ref/MonoTouch10/_._",
        "ref/dotnet/System.Xml.ReaderWriter.dll",
        "ref/dotnet/System.Xml.ReaderWriter.xml",
        "ref/dotnet/de/System.Xml.ReaderWriter.xml",
        "ref/dotnet/es/System.Xml.ReaderWriter.xml",
        "ref/dotnet/fr/System.Xml.ReaderWriter.xml",
        "ref/dotnet/it/System.Xml.ReaderWriter.xml",
        "ref/dotnet/ja/System.Xml.ReaderWriter.xml",
        "ref/dotnet/ko/System.Xml.ReaderWriter.xml",
        "ref/dotnet/ru/System.Xml.ReaderWriter.xml",
        "ref/dotnet/zh-hans/System.Xml.ReaderWriter.xml",
        "ref/dotnet/zh-hant/System.Xml.ReaderWriter.xml",
        "ref/net46/_._",
        "ref/xamarinios10/_._",
        "ref/xamarinmac20/_._"
      ]
    },
    "System.Xml.ReaderWriter/4.0.11-beta-23504": {
      "sha512": "OjpB7VjFovz5/bIpeoJvNAkOUviV9YywFMEN1FM1uxJweoDRP0GG85qjdbUZIXM044Ucc5Yyt8kqOj1z2PxjFA==",
      "type": "package",
      "files": [
        "System.Xml.ReaderWriter.4.0.11-beta-23504.nupkg.sha512",
        "System.Xml.ReaderWriter.nuspec",
        "lib/MonoAndroid10/_._",
        "lib/MonoTouch10/_._",
        "lib/dotnet5.4/System.Xml.ReaderWriter.dll",
        "lib/net45/_._",
        "lib/netcore50/System.Xml.ReaderWriter.dll",
        "lib/win8/_._",
        "lib/wp80/_._",
        "lib/wpa81/_._",
        "lib/xamarinios10/_._",
        "lib/xamarinmac20/_._",
        "ref/MonoAndroid10/_._",
        "ref/MonoTouch10/_._",
        "ref/dotnet5.1/System.Xml.ReaderWriter.dll",
        "ref/dotnet5.1/System.Xml.ReaderWriter.xml",
        "ref/dotnet5.1/de/System.Xml.ReaderWriter.xml",
        "ref/dotnet5.1/es/System.Xml.ReaderWriter.xml",
        "ref/dotnet5.1/fr/System.Xml.ReaderWriter.xml",
        "ref/dotnet5.1/it/System.Xml.ReaderWriter.xml",
        "ref/dotnet5.1/ja/System.Xml.ReaderWriter.xml",
        "ref/dotnet5.1/ko/System.Xml.ReaderWriter.xml",
        "ref/dotnet5.1/ru/System.Xml.ReaderWriter.xml",
        "ref/dotnet5.1/zh-hans/System.Xml.ReaderWriter.xml",
        "ref/dotnet5.1/zh-hant/System.Xml.ReaderWriter.xml",
        "ref/dotnet5.4/System.Xml.ReaderWriter.dll",
        "ref/dotnet5.4/System.Xml.ReaderWriter.xml",
        "ref/dotnet5.4/de/System.Xml.ReaderWriter.xml",
        "ref/dotnet5.4/es/System.Xml.ReaderWriter.xml",
        "ref/dotnet5.4/fr/System.Xml.ReaderWriter.xml",
        "ref/dotnet5.4/it/System.Xml.ReaderWriter.xml",
        "ref/dotnet5.4/ja/System.Xml.ReaderWriter.xml",
        "ref/dotnet5.4/ko/System.Xml.ReaderWriter.xml",
        "ref/dotnet5.4/ru/System.Xml.ReaderWriter.xml",
        "ref/dotnet5.4/zh-hans/System.Xml.ReaderWriter.xml",
        "ref/dotnet5.4/zh-hant/System.Xml.ReaderWriter.xml",
        "ref/net45/_._",
        "ref/netcore50/System.Xml.ReaderWriter.dll",
        "ref/netcore50/System.Xml.ReaderWriter.xml",
        "ref/netcore50/de/System.Xml.ReaderWriter.xml",
        "ref/netcore50/es/System.Xml.ReaderWriter.xml",
        "ref/netcore50/fr/System.Xml.ReaderWriter.xml",
        "ref/netcore50/it/System.Xml.ReaderWriter.xml",
        "ref/netcore50/ja/System.Xml.ReaderWriter.xml",
        "ref/netcore50/ko/System.Xml.ReaderWriter.xml",
        "ref/netcore50/ru/System.Xml.ReaderWriter.xml",
        "ref/netcore50/zh-hans/System.Xml.ReaderWriter.xml",
        "ref/netcore50/zh-hant/System.Xml.ReaderWriter.xml",
        "ref/win8/_._",
        "ref/wp80/_._",
        "ref/wpa81/_._",
        "ref/xamarinios10/_._",
        "ref/xamarinmac20/_._"
      ]
    },
    "System.Xml.XDocument/4.0.11-beta-23504": {
      "sha512": "8xX5nDDbxdPyGsZdIF1SBSr/9ezweZFIPGa0bHa8OcWiOJjkb0GyA+0ZeLCZExXd+iKeqnYnZv9xNDFQ9iN4Nw==",
      "type": "package",
      "files": [
        "System.Xml.XDocument.4.0.11-beta-23504.nupkg.sha512",
        "System.Xml.XDocument.nuspec",
        "lib/MonoAndroid10/_._",
        "lib/MonoTouch10/_._",
        "lib/dotnet5.4/System.Xml.XDocument.dll",
        "lib/net45/_._",
        "lib/netcore50/System.Xml.XDocument.dll",
        "lib/win8/_._",
        "lib/wp80/_._",
        "lib/wpa81/_._",
        "lib/xamarinios10/_._",
        "lib/xamarinmac20/_._",
        "ref/MonoAndroid10/_._",
        "ref/MonoTouch10/_._",
        "ref/dotnet5.1/System.Xml.XDocument.dll",
        "ref/dotnet5.1/System.Xml.XDocument.xml",
        "ref/dotnet5.1/de/System.Xml.XDocument.xml",
        "ref/dotnet5.1/es/System.Xml.XDocument.xml",
        "ref/dotnet5.1/fr/System.Xml.XDocument.xml",
        "ref/dotnet5.1/it/System.Xml.XDocument.xml",
        "ref/dotnet5.1/ja/System.Xml.XDocument.xml",
        "ref/dotnet5.1/ko/System.Xml.XDocument.xml",
        "ref/dotnet5.1/ru/System.Xml.XDocument.xml",
        "ref/dotnet5.1/zh-hans/System.Xml.XDocument.xml",
        "ref/dotnet5.1/zh-hant/System.Xml.XDocument.xml",
        "ref/dotnet5.4/System.Xml.XDocument.dll",
        "ref/dotnet5.4/System.Xml.XDocument.xml",
        "ref/dotnet5.4/de/System.Xml.XDocument.xml",
        "ref/dotnet5.4/es/System.Xml.XDocument.xml",
        "ref/dotnet5.4/fr/System.Xml.XDocument.xml",
        "ref/dotnet5.4/it/System.Xml.XDocument.xml",
        "ref/dotnet5.4/ja/System.Xml.XDocument.xml",
        "ref/dotnet5.4/ko/System.Xml.XDocument.xml",
        "ref/dotnet5.4/ru/System.Xml.XDocument.xml",
        "ref/dotnet5.4/zh-hans/System.Xml.XDocument.xml",
        "ref/dotnet5.4/zh-hant/System.Xml.XDocument.xml",
        "ref/net45/_._",
        "ref/netcore50/System.Xml.XDocument.dll",
        "ref/netcore50/System.Xml.XDocument.xml",
        "ref/netcore50/de/System.Xml.XDocument.xml",
        "ref/netcore50/es/System.Xml.XDocument.xml",
        "ref/netcore50/fr/System.Xml.XDocument.xml",
        "ref/netcore50/it/System.Xml.XDocument.xml",
        "ref/netcore50/ja/System.Xml.XDocument.xml",
        "ref/netcore50/ko/System.Xml.XDocument.xml",
        "ref/netcore50/ru/System.Xml.XDocument.xml",
        "ref/netcore50/zh-hans/System.Xml.XDocument.xml",
        "ref/netcore50/zh-hant/System.Xml.XDocument.xml",
        "ref/win8/_._",
        "ref/wp80/_._",
        "ref/wpa81/_._",
        "ref/xamarinios10/_._",
        "ref/xamarinmac20/_._"
      ]
    },
    "System.Xml.XmlDocument/4.0.1-beta-23504": {
      "sha512": "69XKJvodiemWQcQ44qQOLeswvKrLO6IEaS2joixW+4ATYOO/G9cVtKrvWHNd3T7zoxHYGpAN5XHaGUKPetoW9A==",
      "type": "package",
      "files": [
        "System.Xml.XmlDocument.4.0.1-beta-23504.nupkg.sha512",
        "System.Xml.XmlDocument.nuspec",
        "lib/MonoAndroid10/_._",
        "lib/MonoTouch10/_._",
        "lib/dotnet5.4/System.Xml.XmlDocument.dll",
        "lib/net46/System.Xml.XmlDocument.dll",
        "lib/xamarinios10/_._",
        "lib/xamarinmac20/_._",
        "ref/MonoAndroid10/_._",
        "ref/MonoTouch10/_._",
        "ref/dotnet5.4/System.Xml.XmlDocument.dll",
        "ref/dotnet5.4/System.Xml.XmlDocument.xml",
        "ref/dotnet5.4/de/System.Xml.XmlDocument.xml",
        "ref/dotnet5.4/es/System.Xml.XmlDocument.xml",
        "ref/dotnet5.4/fr/System.Xml.XmlDocument.xml",
        "ref/dotnet5.4/it/System.Xml.XmlDocument.xml",
        "ref/dotnet5.4/ja/System.Xml.XmlDocument.xml",
        "ref/dotnet5.4/ko/System.Xml.XmlDocument.xml",
        "ref/dotnet5.4/ru/System.Xml.XmlDocument.xml",
        "ref/dotnet5.4/zh-hans/System.Xml.XmlDocument.xml",
        "ref/dotnet5.4/zh-hant/System.Xml.XmlDocument.xml",
        "ref/net46/System.Xml.XmlDocument.dll",
        "ref/xamarinios10/_._",
        "ref/xamarinmac20/_._"
      ]
    },
    "System.Xml.XPath/4.0.1-beta-23504": {
      "sha512": "1JXVMJsqvBaajJDJiOAzLsWusiumD/sfRdcfgJTFiadxOdwVD69MGZPLg38YyY439tBBvo5Lg6LioaYaXpnu7w==",
      "type": "package",
      "files": [
        "System.Xml.XPath.4.0.1-beta-23504.nupkg.sha512",
        "System.Xml.XPath.nuspec",
        "lib/MonoAndroid10/_._",
        "lib/MonoTouch10/_._",
        "lib/dotnet5.4/System.Xml.XPath.dll",
        "lib/net46/System.Xml.XPath.dll",
        "lib/xamarinios10/_._",
        "lib/xamarinmac20/_._",
        "ref/MonoAndroid10/_._",
        "ref/MonoTouch10/_._",
        "ref/dotnet5.4/System.Xml.XPath.dll",
        "ref/dotnet5.4/System.Xml.XPath.xml",
        "ref/dotnet5.4/de/System.Xml.XPath.xml",
        "ref/dotnet5.4/es/System.Xml.XPath.xml",
        "ref/dotnet5.4/fr/System.Xml.XPath.xml",
        "ref/dotnet5.4/it/System.Xml.XPath.xml",
        "ref/dotnet5.4/ja/System.Xml.XPath.xml",
        "ref/dotnet5.4/ko/System.Xml.XPath.xml",
        "ref/dotnet5.4/ru/System.Xml.XPath.xml",
        "ref/dotnet5.4/zh-hans/System.Xml.XPath.xml",
        "ref/dotnet5.4/zh-hant/System.Xml.XPath.xml",
        "ref/net46/System.Xml.XPath.dll",
        "ref/xamarinios10/_._",
        "ref/xamarinmac20/_._"
      ]
    },
    "System.Xml.XPath.XDocument/4.0.1-beta-23504": {
      "sha512": "wJKhwhoK6EZ055xDv16cXdt6VnSyjpHaNTWZEYwfDjWJpN76xALzkV0Sr9NPXjniM+RIWpfDJTaKYOOdDsCPNA==",
      "type": "package",
      "files": [
        "System.Xml.XPath.XDocument.4.0.1-beta-23504.nupkg.sha512",
        "System.Xml.XPath.XDocument.nuspec",
        "lib/MonoAndroid10/_._",
        "lib/MonoTouch10/_._",
        "lib/dotnet5.4/System.Xml.XPath.XDocument.dll",
        "lib/net46/System.Xml.XPath.XDocument.dll",
        "lib/xamarinios10/_._",
        "lib/xamarinmac20/_._",
        "ref/MonoAndroid10/_._",
        "ref/MonoTouch10/_._",
        "ref/dotnet5.4/System.Xml.XPath.XDocument.dll",
        "ref/dotnet5.4/System.Xml.XPath.XDocument.xml",
        "ref/dotnet5.4/de/System.Xml.XPath.XDocument.xml",
        "ref/dotnet5.4/es/System.Xml.XPath.XDocument.xml",
        "ref/dotnet5.4/fr/System.Xml.XPath.XDocument.xml",
        "ref/dotnet5.4/it/System.Xml.XPath.XDocument.xml",
        "ref/dotnet5.4/ja/System.Xml.XPath.XDocument.xml",
        "ref/dotnet5.4/ko/System.Xml.XPath.XDocument.xml",
        "ref/dotnet5.4/ru/System.Xml.XPath.XDocument.xml",
        "ref/dotnet5.4/zh-hans/System.Xml.XPath.XDocument.xml",
        "ref/dotnet5.4/zh-hant/System.Xml.XPath.XDocument.xml",
        "ref/net46/System.Xml.XPath.XDocument.dll",
        "ref/xamarinios10/_._",
        "ref/xamarinmac20/_._"
      ]
    }
  },
  "projectFileDependencyGroups": {
    "": [],
    "DNXCore,Version=v5.0": []
  }
}<|MERGE_RESOLUTION|>--- conflicted
+++ resolved
@@ -605,7 +605,7 @@
           "lib/DNXCore50/System.Reflection.Extensions.dll": {}
         }
       },
-      "System.Reflection.Metadata/1.2.0-rc2-23826": {
+      "System.Reflection.Metadata/1.2.0": {
         "dependencies": {
           "System.Collections": "4.0.0",
           "System.Collections.Immutable": "1.1.37",
@@ -624,10 +624,10 @@
           "System.Threading": "4.0.0"
         },
         "compile": {
-          "lib/dotnet5.2/System.Reflection.Metadata.dll": {}
-        },
-        "runtime": {
-          "lib/dotnet5.2/System.Reflection.Metadata.dll": {}
+          "lib/portable-net45+win8/System.Reflection.Metadata.dll": {}
+        },
+        "runtime": {
+          "lib/portable-net45+win8/System.Reflection.Metadata.dll": {}
         }
       },
       "System.Reflection.Primitives/4.0.1-beta-23504": {
@@ -1983,7 +1983,7 @@
           "lib/DNXCore50/System.Reflection.Extensions.dll": {}
         }
       },
-      "System.Reflection.Metadata/1.2.0-rc2-23826": {
+      "System.Reflection.Metadata/1.2.0": {
         "dependencies": {
           "System.Collections": "4.0.0",
           "System.Collections.Immutable": "1.1.37",
@@ -2002,10 +2002,10 @@
           "System.Threading": "4.0.0"
         },
         "compile": {
-          "lib/dotnet5.2/System.Reflection.Metadata.dll": {}
-        },
-        "runtime": {
-          "lib/dotnet5.2/System.Reflection.Metadata.dll": {}
+          "lib/portable-net45+win8/System.Reflection.Metadata.dll": {}
+        },
+        "runtime": {
+          "lib/portable-net45+win8/System.Reflection.Metadata.dll": {}
         }
       },
       "System.Reflection.Primitives/4.0.1-beta-23504": {
@@ -3431,7 +3431,7 @@
           "lib/DNXCore50/System.Reflection.Extensions.dll": {}
         }
       },
-      "System.Reflection.Metadata/1.2.0-rc2-23826": {
+      "System.Reflection.Metadata/1.2.0": {
         "dependencies": {
           "System.Collections": "4.0.0",
           "System.Collections.Immutable": "1.1.37",
@@ -3450,10 +3450,10 @@
           "System.Threading": "4.0.0"
         },
         "compile": {
-          "lib/dotnet5.2/System.Reflection.Metadata.dll": {}
-        },
-        "runtime": {
-          "lib/dotnet5.2/System.Reflection.Metadata.dll": {}
+          "lib/portable-net45+win8/System.Reflection.Metadata.dll": {}
+        },
+        "runtime": {
+          "lib/portable-net45+win8/System.Reflection.Metadata.dll": {}
         }
       },
       "System.Reflection.Primitives/4.0.1-beta-23504": {
@@ -5030,7 +5030,7 @@
           "lib/DNXCore50/System.Reflection.Extensions.dll": {}
         }
       },
-      "System.Reflection.Metadata/1.2.0-rc2-23826": {
+      "System.Reflection.Metadata/1.2.0": {
         "dependencies": {
           "System.Collections": "4.0.0",
           "System.Collections.Immutable": "1.1.37",
@@ -5049,10 +5049,10 @@
           "System.Threading": "4.0.0"
         },
         "compile": {
-          "lib/dotnet5.2/System.Reflection.Metadata.dll": {}
-        },
-        "runtime": {
-          "lib/dotnet5.2/System.Reflection.Metadata.dll": {}
+          "lib/portable-net45+win8/System.Reflection.Metadata.dll": {}
+        },
+        "runtime": {
+          "lib/portable-net45+win8/System.Reflection.Metadata.dll": {}
         }
       },
       "System.Reflection.Primitives/4.0.1-beta-23504": {
@@ -8275,21 +8275,16 @@
         "runtimes/win8-aot/lib/netcore50/System.Reflection.Extensions.dll"
       ]
     },
-<<<<<<< HEAD
-    "System.Reflection.Metadata/1.2.0-rc2-23826": {
-      "sha512": "iaq5zpluF7mUMd5hFyhmZGyCSzF6glZjvNI2VAhLFQEp8sGA/tROj6NoZL42q6HhoHxi1XyGeoIXPi5hyw0+5w==",
-=======
     "System.Reflection.Metadata/1.2.0": {
       "sha512": "ubQKFCNYPwhqPXPLjRKCvTDR2UvL5L5+Tm181D/5kl/df7264AuXDi2j2Bf5DxplBxevq8eUH9LRomcFCXTQKw==",
->>>>>>> e952f34c
-      "type": "package",
-      "files": [
-        "System.Reflection.Metadata.1.2.0-rc2-23826.nupkg.sha512",
+      "type": "package",
+      "files": [
+        "System.Reflection.Metadata.1.2.0.nupkg.sha512",
         "System.Reflection.Metadata.nuspec",
         "ThirdPartyNotices.txt",
         "dotnet_library_license.txt",
-        "lib/dotnet5.2/System.Reflection.Metadata.dll",
-        "lib/dotnet5.2/System.Reflection.Metadata.xml",
+        "lib/netstandard1.1/System.Reflection.Metadata.dll",
+        "lib/netstandard1.1/System.Reflection.Metadata.xml",
         "lib/portable-net45+win8/System.Reflection.Metadata.dll",
         "lib/portable-net45+win8/System.Reflection.Metadata.xml"
       ]
