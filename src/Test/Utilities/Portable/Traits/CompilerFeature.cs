﻿// Copyright (c) Microsoft.  All Rights Reserved.  Licensed under the Apache License, Version 2.0.  See License.txt in the project root for license information.

using System;
using Xunit;
using Xunit.Sdk;

namespace Microsoft.CodeAnalysis.Test.Utilities
{
    public enum CompilerFeature
    {
        Async,
        Dynamic,
        ExpressionBody,
        Determinism,
        Iterator,
        LocalFunctions,
        Params,
        Var,
        Tuples,
        RefLocalsReturns,
        OutVar,
        Patterns,
        DefaultLiteral,
        AsyncMain,
<<<<<<< HEAD
        IOperation,
=======
        NonTrailingNamedArgs,
>>>>>>> b01e4b25
    }
}<|MERGE_RESOLUTION|>--- conflicted
+++ resolved
@@ -22,10 +22,7 @@
         Patterns,
         DefaultLiteral,
         AsyncMain,
-<<<<<<< HEAD
         IOperation,
-=======
         NonTrailingNamedArgs,
->>>>>>> b01e4b25
     }
 }