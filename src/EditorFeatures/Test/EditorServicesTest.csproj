--- conflicted
+++ resolved
@@ -82,95 +82,6 @@
     <PackageReference Include="Microsoft.VisualStudio.Text.UI.Wpf" Version="$(MicrosoftVisualStudioTextUIWpfVersion)" />
   </ItemGroup>
   <ItemGroup>
-<<<<<<< HEAD
-    <Compile Include="Attributes\AttributeTests.cs" />
-    <Compile Include="CodeActions\CodeActionSmartTagProducerTests.cs" />
-    <Compile Include="CodeAnalysisResources.cs" />
-    <Compile Include="CodeFixes\CodeFixServiceTests.cs" />
-    <Compile Include="CodeFixes\ErrorCases\CodeFixExceptionInFixableDiagnosticIds.cs" />
-    <Compile Include="CodeFixes\ErrorCases\CodeFixExceptionInFixableDiagnosticIds2.cs" />
-    <Compile Include="CodeFixes\ErrorCases\CodeFixExceptionInGetFixAllProvider.cs" />
-    <Compile Include="CodeFixes\ErrorCases\CodeFixExceptionInRegisterMethod.cs" />
-    <Compile Include="CodeFixes\ErrorCases\CodeFixExceptionInRegisterMethodAsync.cs" />
-    <Compile Include="CodeGeneration\AbstractCodeGenerationTests.cs" />
-    <Compile Include="CodeGeneration\CodeGenerationTests.cs" />
-    <Compile Include="CodeGeneration\CodeGenerationTests.CSharp.cs" />
-    <Compile Include="CodeGeneration\CodeGenerationTests.Shared.cs" />
-    <Compile Include="CodeGeneration\CodeGenerationTests.VisualBasic.cs" />
-    <Compile Include="CodeGeneration\ExpressionGenerationTests.cs" />
-    <Compile Include="CodeGeneration\ExpressionPrecedenceGenerationTests.cs" />
-    <Compile Include="CodeGeneration\NameGenerationTests.cs" />
-    <Compile Include="CodeGeneration\StatementGenerationTests.cs" />
-    <Compile Include="CodeRefactorings\CodeRefactoringServiceTest.cs" />
-    <Compile Include="CodeRefactorings\ErrorCases\CodeRefactoringExceptionInComputeRefactorings.cs" />
-    <Compile Include="CodeRefactorings\ErrorCases\CodeRefactoringExceptionInComputeRefactoringsAsync.cs" />
-    <Compile Include="Collections\Immutable\Maps\BidirectionalMapTests.cs" />
-    <Compile Include="Collections\Immutable\Maps\MapTests.cs" />
-    <Compile Include="Collections\IntervalTreeTests.cs" />
-    <Compile Include="Commands\CommandArgsTests.cs" />
-    <Compile Include="Commands\TypeCharCommandArgsTests.cs" />
-    <Compile Include="CommentSelection\CommentUncommentSelectionCommandHandlerTests.cs" />
-    <Compile Include="Diagnostics\DiagnosticAnalyzerServiceTests.cs" />
-    <Compile Include="Diagnostics\DiagnosticDataSerializerTests.cs" />
-    <Compile Include="Diagnostics\DiagnosticDataTests.cs" />
-    <Compile Include="Diagnostics\DiagnosticServiceTests.cs" />
-    <Compile Include="Diagnostics\DiagnosticsSquiggleTaggerProviderTests.cs" />
-    <Compile Include="Diagnostics\SuppressMessageAttributeTests.cs" />
-    <Compile Include="CodeFixes\ExtensionOrderingTests.cs" />
-    <Compile Include="Extensions\SourceTextContainerExtensionsTests.cs" />
-    <Compile Include="Preview\TestOnly_CompilerDiagnosticAnalyzerProviderService.cs" />
-    <Compile Include="Structure\BlockStructureServiceTests.cs" />
-    <Compile Include="DocCommentFormatting\DocCommentFormattingTests.cs" />
-    <Compile Include="EditAndContinue\RudeEditDiagnosticTests.cs" />
-    <Compile Include="EditorAdapter\SpanExtensionsTest.cs" />
-    <Compile Include="EditorAdapter\TextSnapshotImplementationTest.cs" />
-    <Compile Include="EditorAdapter\TextSpanExtensionsTest.cs" />
-    <Compile Include="Extensions\CollectionExtensionsTest.cs" />
-    <Compile Include="Extensions\EnumerableExtensionTests.cs" />
-    <Compile Include="Extensions\IProjectionBufferFactoryServiceExtensionsTests.cs" />
-    <Compile Include="Extensions\ISemanticSnapshotExtensionTests.cs" />
-    <Compile Include="Extensions\ISymbolExtensionsTests.cs" />
-    <Compile Include="Extensions\ITextExtensionsTests.cs" />
-    <Compile Include="Extensions\ITextLineExtensionsTests.cs" />
-    <Compile Include="Extensions\ITextSnapshotExtensionsTests.cs" />
-    <Compile Include="Extensions\ITextSnapshotLineExtensionsTests.cs" />
-    <Compile Include="Extensions\SetExtensionTests.cs" />
-    <Compile Include="FindReferences\FindReferencesCommandHandlerTests.cs" />
-    <Compile Include="LineSeparators\AdornmentManagerTests.cs" />
-    <Compile Include="LinkedFiles\LinkedFileDiffMergingEditorTests.cs" />
-    <Compile Include="MetadataAsSource\AbstractMetadataAsSourceTests.cs" />
-    <Compile Include="MetadataAsSource\AbstractMetadataAsSourceTests.TestContext.cs" />
-    <Compile Include="MetadataAsSource\DocCommentFormatterTests.cs" />
-    <Compile Include="MetadataAsSource\MetadataAsSourceTests.cs" />
-    <Compile Include="MetadataAsSource\MetadataAsSourceTests.CSharp.cs" />
-    <Compile Include="MetadataAsSource\MetadataAsSourceTests.VisualBasic.cs" />
-    <Compile Include="Structure\BlockSpanTests.cs" />
-    <Compile Include="Structure\StructureTaggerTests.cs" />
-    <Compile Include="Preview\PreviewWorkspaceTests.cs" />
-    <Compile Include="RenameTracking\RenameTrackingTaggerProviderTests.cs" />
-    <Compile Include="RenameTracking\RenameTrackingTestState.cs" />
-    <Compile Include="RenameTracking\RenameTrackingWaiter.cs" />
-    <Compile Include="SolutionCrawler\WorkCoordinatorTests.cs" />
-    <Compile Include="Tagging\AsynchronousTaggerTests.cs" />
-    <Compile Include="Tagging\TagSpanIntervalTreeTests.cs" />
-    <Compile Include="TextEditor\TextBufferAssociatedViewServiceTests.cs" />
-    <Compile Include="TextEditor\TryGetDocumentTests.cs" />
-    <Compile Include="Threading\AsynchronousWorkerTests.cs" />
-    <Compile Include="Threading\ForegroundNotificationServiceTests.cs" />
-    <Compile Include="Utilities\EditorServicesUtil.cs" />
-    <Compile Include="Utilities\AsynchronousOperationListenerTests.cs" />
-    <Compile Include="Utilities\AsyncLazyTests.cs" />
-    <Compile Include="Utilities\BloomFilterTests.cs" />
-    <Compile Include="Utilities\PatternMatcherTests.cs" />
-    <Compile Include="Utilities\SymbolEquivalenceComparerTests.cs" />
-    <Compile Include="Workspaces\ProjectCacheHostServiceFactoryTests.cs" />
-    <Compile Include="Workspaces\TextFactoryTests.cs" />
-    <Compile Include="Workspaces\WorkspaceTests.cs" />
-  </ItemGroup>
-  <ItemGroup>
-    <None Include="project.json" />
-=======
->>>>>>> 96ff39c1
     <None Include="PerfTests\ResetRoslynOptions.xml">
       <CopyToOutputDirectory>PreserveNewest</CopyToOutputDirectory>
       <SubType>Designer</SubType>
