--- conflicted
+++ resolved
@@ -63,15 +63,9 @@
 
             var listenerProvider = workspace.ExportProvider.GetExportedValue<IAsynchronousOperationListenerProvider>();
 
-<<<<<<< HEAD
             var handler = new FindReferencesCommandHandler(
-                SpecializedCollections.SingletonEnumerable(new Lazy<IStreamingFindUsagesPresenter>(() => presenter)),
+                presenter,
                 listenerProvider);
-=======
-                var handler = new FindReferencesCommandHandler(
-                    presenter,
-                    listenerProvider);
->>>>>>> e65f0cb2
 
             var textView = workspace.Documents[0].GetTextView();
             textView.Caret.MoveTo(new SnapshotPoint(textView.TextSnapshot, 7));
