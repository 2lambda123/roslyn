﻿// Licensed to the .NET Foundation under one or more agreements.
// The .NET Foundation licenses this file to you under the MIT license.
// See the LICENSE file in the project root for more information.

using System;
using System.Collections.Immutable;
using Microsoft.CodeAnalysis.CodeStyle;
using Microsoft.CodeAnalysis.Diagnostics;
using Microsoft.CodeAnalysis.Editor.EditorConfigSettings.Updater;
using Microsoft.CodeAnalysis.EditorConfigSettings;
using Microsoft.CodeAnalysis.Options;

namespace Microsoft.CodeAnalysis.Editor.EditorConfigSettings.Data
{
    internal abstract partial class CodeStyleSetting
    {
        private class EnumCodeStyleSetting<T> : EnumCodeStyleSettingBase<T>
            where T : Enum
        {
            private readonly Option2<CodeStyleOption2<T>> _option;
            private readonly AnalyzerConfigOptions _editorConfigOptions;
            private readonly OptionSet _visualStudioOptions;

            public IEditorConfigData EditorConfigData;

            public EnumCodeStyleSetting(Option2<CodeStyleOption2<T>> option,
                                        string description,
                                        T[] enumValues,
                                        string[] valueDescriptions,
                                        AnalyzerConfigOptions editorConfigOptions,
                                        OptionSet visualStudioOptions,
                                        OptionUpdater updater,
                                        string fileName,
                                        IEditorConfigData editorConfigData)
                : base(description, enumValues, valueDescriptions, option.Group.Description, updater)
            {
                _option = option;
                _editorConfigOptions = editorConfigOptions;
                _visualStudioOptions = visualStudioOptions;
                Location = new SettingLocation(IsDefinedInEditorConfig ? LocationKind.EditorConfig : LocationKind.VisualStudio, fileName);
                EditorConfigData = editorConfigData;
            }

            public override bool IsDefinedInEditorConfig => _editorConfigOptions.TryGetEditorConfigOption<CodeStyleOption2<T>>(_option, out _);

            public override SettingLocation Location { get; protected set; }

            protected override void ChangeSeverity(NotificationOption2 severity)
            {
                ICodeStyleOption option = GetOption();
                Location = Location with { LocationKind = LocationKind.EditorConfig };
                Updater.QueueUpdate(_option, option.WithNotification(severity));
            }

            public override void ChangeValue(int valueIndex)
            {
                ICodeStyleOption option = GetOption();
                Location = Location with { LocationKind = LocationKind.EditorConfig };
                Updater.QueueUpdate(_option, option.WithValue(_enumValues[valueIndex]));
            }

            protected override CodeStyleOption2<T> GetOption()
                => _editorConfigOptions.TryGetEditorConfigOption(_option, out CodeStyleOption2<T>? value) && value is not null
                    ? value
                    : _visualStudioOptions.GetOption(_option);

            public override string? GetSettingName()
            {
                return EditorConfigData.GetSettingName();
            }

            public override string GetDocumentation()
            {
                return Description;
            }

            public override ImmutableArray<string>? GetSettingValues()
            {
<<<<<<< HEAD
                var type = typeof(T);
                var strings = new List<string>();
                var enumValues = type.GetEnumValues();

                foreach (var enumValue in enumValues)
                {
                    var storageLocation = GetEditorConfigStorageLocation(_option);
                    var codeStyleSetting = new CodeStyleOption2<T>((T)enumValue!, NotificationOption2.Silent);
                    var option = storageLocation?.GetEditorConfigStringValue(codeStyleSetting, optionSet);
                    if (option != null)
                    {
                        option = option.Contains(':') ? option.Split(':').First() : option;
                        strings.Add(option);
                    }
                }

                return strings.ToImmutableArray();
=======
                return EditorConfigData.GetAllSettingValues();
>>>>>>> fcaa4323
            }

            public override string? GetValueDocumentation(string value)
            {
                return GetCurrentValue();
            }
        }
    }
}<|MERGE_RESOLUTION|>--- conflicted
+++ resolved
@@ -76,27 +76,7 @@
 
             public override ImmutableArray<string>? GetSettingValues()
             {
-<<<<<<< HEAD
-                var type = typeof(T);
-                var strings = new List<string>();
-                var enumValues = type.GetEnumValues();
-
-                foreach (var enumValue in enumValues)
-                {
-                    var storageLocation = GetEditorConfigStorageLocation(_option);
-                    var codeStyleSetting = new CodeStyleOption2<T>((T)enumValue!, NotificationOption2.Silent);
-                    var option = storageLocation?.GetEditorConfigStringValue(codeStyleSetting, optionSet);
-                    if (option != null)
-                    {
-                        option = option.Contains(':') ? option.Split(':').First() : option;
-                        strings.Add(option);
-                    }
-                }
-
-                return strings.ToImmutableArray();
-=======
                 return EditorConfigData.GetAllSettingValues();
->>>>>>> fcaa4323
             }
 
             public override string? GetValueDocumentation(string value)
