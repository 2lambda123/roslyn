--- conflicted
+++ resolved
@@ -297,30 +297,29 @@
         <target state="translated">문장 부호</target>
         <note />
       </trans-unit>
-<<<<<<< HEAD
+      <trans-unit id="Qualify_event_access_with_this_or_Me">
+        <source>Qualify event access with 'this' or 'Me'</source>
+        <target state="new">Qualify event access with 'this' or 'Me'</target>
+        <note />
+      </trans-unit>
+      <trans-unit id="Qualify_field_access_with_this_or_Me">
+        <source>Qualify field access with 'this' or 'Me'</source>
+        <target state="new">Qualify field access with 'this' or 'Me'</target>
+        <note />
+      </trans-unit>
+      <trans-unit id="Qualify_method_access_with_this_or_Me">
+        <source>Qualify method access with 'this' or 'Me'</source>
+        <target state="new">Qualify method access with 'this' or 'Me'</target>
+        <note />
+      </trans-unit>
+      <trans-unit id="Qualify_property_access_with_this_or_Me">
+        <source>Qualify property access with 'this' or 'Me'</source>
+        <target state="new">Qualify property access with 'this' or 'Me'</target>
+        <note />
+      </trans-unit>
       <trans-unit id="Reassigned_variable">
         <source>Reassigned variable</source>
         <target state="new">Reassigned variable</target>
-=======
-      <trans-unit id="Qualify_event_access_with_this_or_Me">
-        <source>Qualify event access with 'this' or 'Me'</source>
-        <target state="new">Qualify event access with 'this' or 'Me'</target>
-        <note />
-      </trans-unit>
-      <trans-unit id="Qualify_field_access_with_this_or_Me">
-        <source>Qualify field access with 'this' or 'Me'</source>
-        <target state="new">Qualify field access with 'this' or 'Me'</target>
-        <note />
-      </trans-unit>
-      <trans-unit id="Qualify_method_access_with_this_or_Me">
-        <source>Qualify method access with 'this' or 'Me'</source>
-        <target state="new">Qualify method access with 'this' or 'Me'</target>
-        <note />
-      </trans-unit>
-      <trans-unit id="Qualify_property_access_with_this_or_Me">
-        <source>Qualify property access with 'this' or 'Me'</source>
-        <target state="new">Qualify property access with 'this' or 'Me'</target>
->>>>>>> fbaf4556
         <note />
       </trans-unit>
       <trans-unit id="Rename_file_name_doesnt_match">
