--- conflicted
+++ resolved
@@ -67,14 +67,6 @@
         <target state="translated">Klíčové slovo – Control</target>
         <note />
       </trans-unit>
-<<<<<<< HEAD
-=======
-      <trans-unit id="Operation_is_not_ready_for_0_yet_see_task_center_for_more_detail">
-        <source>Operation is not ready for "{0}" yet. See bottom left corner for more details.</source>
-        <target state="translated">Operace ještě není připravená pro {0}. Další podrobnosti najdete v levém dolním rohu.</target>
-        <note />
-      </trans-unit>
->>>>>>> 57fa12d3
       <trans-unit id="Operator_Overloaded">
         <source>Operator - Overloaded</source>
         <target state="translated">Operátor – přetížení</target>
