--- conflicted
+++ resolved
@@ -119,12 +119,8 @@
             var textChange = new TextChange(TextSpan.FromBounds(caretPoint - 1, caretPoint), string.Empty);
             workspace.ApplyTextChanges(documentId, textChange, CancellationToken.None);
             this.StartNewModelComputation(
-<<<<<<< HEAD
-                completionService, new CompletionTrigger(CompletionTriggerKind.Snippets), filterItems: false);
-=======
                 completionService, new CompletionTrigger(CompletionTriggerKind.Snippets),
                 filterItems: false, dismissIfEmptyAllowed: true);
->>>>>>> f0ba7b73
             return true;
         }
 
