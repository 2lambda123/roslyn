﻿// Licensed to the .NET Foundation under one or more agreements.
// The .NET Foundation licenses this file to you under the MIT license.
// See the LICENSE file in the project root for more information.

using System;
using System.Collections.Generic;
using System.Collections.Immutable;
using System.Diagnostics;
using System.Linq;
using System.Runtime.CompilerServices;
using System.Threading;
using System.Threading.Tasks;
using Microsoft.CodeAnalysis.Completion;
using Microsoft.CodeAnalysis.Completion.Providers;
using Microsoft.CodeAnalysis.Editor.Host;
using Microsoft.CodeAnalysis.Editor.Implementation.IntelliSense.QuickInfo;
using Microsoft.CodeAnalysis.Editor.Shared.Extensions;
using Microsoft.CodeAnalysis.Editor.Shared.Utilities;
using Microsoft.CodeAnalysis.LanguageServices;
using Microsoft.CodeAnalysis.Options;
using Microsoft.CodeAnalysis.PooledObjects;
using Microsoft.CodeAnalysis.Shared.Extensions;
using Microsoft.CodeAnalysis.Shared.TestHooks;
using Microsoft.CodeAnalysis.Text;
using Microsoft.CodeAnalysis.Text.Shared.Extensions;
using Microsoft.VisualStudio.Core.Imaging;
using Microsoft.VisualStudio.Language.Intellisense.AsyncCompletion;
using Microsoft.VisualStudio.Text;
using Microsoft.VisualStudio.Text.Adornments;
using Microsoft.VisualStudio.Text.Editor;
using AsyncCompletionData = Microsoft.VisualStudio.Language.Intellisense.AsyncCompletion.Data;
using RoslynCompletionItem = Microsoft.CodeAnalysis.Completion.CompletionItem;
using VSCompletionContext = Microsoft.VisualStudio.Language.Intellisense.AsyncCompletion.Data.CompletionContext;
using VSCompletionItem = Microsoft.VisualStudio.Language.Intellisense.AsyncCompletion.Data.CompletionItem;
using VSUtilities = Microsoft.VisualStudio.Utilities;

namespace Microsoft.CodeAnalysis.Editor.Implementation.IntelliSense.AsyncCompletion
{
    internal sealed class CompletionSource : ForegroundThreadAffinitizedObject, IAsyncExpandingCompletionSource
    {
        internal const string PotentialCommitCharacters = nameof(PotentialCommitCharacters);
        internal const string NonBlockingCompletion = nameof(NonBlockingCompletion);

        private static readonly ImmutableArray<ImageElement> s_warningImageAttributeImagesArray =
            ImmutableArray.Create(new ImageElement(Glyph.CompletionWarning.GetImageId(), EditorFeaturesResources.Warning_image_element));

        private static readonly EditorOptionKey<bool> s_nonBlockingCompletionEditorOption = new(NonBlockingCompletion);

        // Use CWT to cache data needed to create VSCompletionItem, so the table would be cleared when Roslyn completion item cache is cleared.
        private static readonly ConditionalWeakTable<RoslynCompletionItem, StrongBox<VSCompletionItemData>> s_roslynItemToVsItemData =
            new();

        private readonly ITextView _textView;
        private readonly bool _isDebuggerTextView;
        private readonly ImmutableHashSet<string> _roles;
        private readonly Lazy<IStreamingFindUsagesPresenter> _streamingPresenter;
        private readonly VSUtilities.IUIThreadOperationExecutor _operationExecutor;
        private readonly IAsynchronousOperationListener _asyncListener;
        private readonly IGlobalOptionService _globalOptions;
        private bool _snippetCompletionTriggeredIndirectly;
        private bool _responsiveCompletionEnabled;

        internal CompletionSource(
            ITextView textView,
            Lazy<IStreamingFindUsagesPresenter> streamingPresenter,
            IThreadingContext threadingContext,
            VSUtilities.IUIThreadOperationExecutor operationExecutor,
            IAsynchronousOperationListener asyncListener,
            IGlobalOptionService globalOptions)
            : base(threadingContext)
        {
            _textView = textView;
            _streamingPresenter = streamingPresenter;
            _operationExecutor = operationExecutor;
            _asyncListener = asyncListener;
            _globalOptions = globalOptions;
            _isDebuggerTextView = textView is IDebuggerTextView;
            _roles = textView.Roles.ToImmutableHashSet();
        }

        public AsyncCompletionData.CompletionStartData InitializeCompletion(
            AsyncCompletionData.CompletionTrigger trigger,
            SnapshotPoint triggerLocation,
            CancellationToken cancellationToken)
        {
            // We take sourceText from document to get a snapshot span.
            // We would like to be sure that nobody changes buffers at the same time.
            AssertIsForeground();

            if (_textView.Selection.Mode == TextSelectionMode.Box)
            {
                // No completion with multiple selection
                return AsyncCompletionData.CompletionStartData.DoesNotParticipateInCompletion;
            }

            var document = triggerLocation.Snapshot.GetOpenDocumentInCurrentContextWithChanges();
            if (document == null)
            {
                return AsyncCompletionData.CompletionStartData.DoesNotParticipateInCompletion;
            }

            var service = document.GetLanguageService<CompletionService>();
            if (service == null)
            {
                return AsyncCompletionData.CompletionStartData.DoesNotParticipateInCompletion;
            }

            var options = _globalOptions.GetCompletionOptions(document.Project.Language);

            // The Editor supports the option per textView.
            // There could be mixed desired behavior per textView and even per same completion session.
            // The right fix would be to send this information as a result of the method. 
            // Then, the Editor would choose the right behavior for mixed cases.
            _textView.Options.GlobalOptions.SetOptionValue(s_nonBlockingCompletionEditorOption, !_globalOptions.GetOption(CompletionViewOptions.BlockForCompletionItems, service.Language));
            _responsiveCompletionEnabled = _textView.Options.GetOptionValue(DefaultOptions.ResponsiveCompletionOptionId);

            // In case of calls with multiple completion services for the same view (e.g. TypeScript and C#), those completion services must not be called simultaneously for the same session.
            // Therefore, in each completion session we use a list of commit character for a specific completion service and a specific content type.
            _textView.Properties[PotentialCommitCharacters] = service.GetRules(options).DefaultCommitCharacters;

            // Reset a flag which means a snippet triggered by ? + Tab.
            // Set it later if met the condition.
            _snippetCompletionTriggeredIndirectly = false;

            var sourceText = document.GetTextSynchronously(cancellationToken);

            return ShouldTriggerCompletion(trigger, triggerLocation, sourceText, document, service, options)
                ? new AsyncCompletionData.CompletionStartData(
                    participation: AsyncCompletionData.CompletionParticipation.ProvidesItems,
                    applicableToSpan: new SnapshotSpan(
                        triggerLocation.Snapshot,
                        service.GetDefaultCompletionListSpan(sourceText, triggerLocation.Position).ToSpan()))
                : AsyncCompletionData.CompletionStartData.DoesNotParticipateInCompletion;
        }

        private bool ShouldTriggerCompletion(
            AsyncCompletionData.CompletionTrigger trigger,
            SnapshotPoint triggerLocation,
            SourceText sourceText,
            Document document,
            CompletionService completionService,
            in CompletionOptions options)
        {
            // The trigger reason guarantees that user wants a completion.
            if (trigger.Reason is AsyncCompletionData.CompletionTriggerReason.Invoke or
                AsyncCompletionData.CompletionTriggerReason.InvokeAndCommitIfUnique)
            {
                return true;
            }

            // Enter does not trigger completion.
            if (trigger.Reason == AsyncCompletionData.CompletionTriggerReason.Insertion && trigger.Character == '\n')
            {
                return false;
            }

            //The user may be trying to invoke snippets through question-tab.
            // We may provide a completion after that.
            // Otherwise, tab should not be a completion trigger.
            if (trigger.Reason == AsyncCompletionData.CompletionTriggerReason.Insertion && trigger.Character == '\t')
            {
                return TryInvokeSnippetCompletion(completionService, document, sourceText, triggerLocation.Position, options);
            }

            var roslynTrigger = Helpers.GetRoslynTrigger(trigger, triggerLocation);

            // The completion service decides that user may want a completion.
            if (completionService.ShouldTriggerCompletion(document.Project, document.Project.LanguageServices, sourceText, triggerLocation.Position, roslynTrigger, options, document.Project.Solution.Options))
            {
                return true;
            }

            return false;
        }

        private bool TryInvokeSnippetCompletion(
            CompletionService completionService, Document document, SourceText text, int caretPoint, in CompletionOptions options)
        {
            var rules = completionService.GetRules(options);
            // Do not invoke snippet if the corresponding rule is not set in options.
            if (rules.SnippetsRule != SnippetsRule.IncludeAfterTypingIdentifierQuestionTab)
            {
                return false;
            }

            var syntaxFactsOpt = document.GetLanguageService<ISyntaxFactsService>();
            // Snippets are included if the user types: <quesiton><tab>
            // If at least one condition for snippets do not hold, bail out.
            if (syntaxFactsOpt == null ||
                caretPoint < 3 ||
                text[caretPoint - 2] != '?' ||
                !QuestionMarkIsPrecededByIdentifierAndWhitespace(text, caretPoint - 2, syntaxFactsOpt))
            {
                return false;
            }

            // Because <question><tab> is actually a command to bring up snippets,
            // we delete the last <question> that was typed.
            var textChange = new TextChange(TextSpan.FromBounds(caretPoint - 2, caretPoint), string.Empty);
            document.Project.Solution.Workspace.ApplyTextChanges(document.Id, textChange, CancellationToken.None);

            _snippetCompletionTriggeredIndirectly = true;
            return true;
        }

        public async Task<VSCompletionContext> GetCompletionContextAsync(
            IAsyncCompletionSession session,
            AsyncCompletionData.CompletionTrigger trigger,
            SnapshotPoint triggerLocation,
            SnapshotSpan applicableToSpan,
            CancellationToken cancellationToken)
        {
            if (session is null)
                throw new ArgumentNullException(nameof(session));

            var document = triggerLocation.Snapshot.GetOpenDocumentInCurrentContextWithChanges();
            if (document == null)
                return VSCompletionContext.Empty;

            // The computation of completion items is divided into two tasks:
            //
            // 1. "Core" items (i.e. non-expanded) which should be included in the list regardless of the selection of expander.
            //    Right now this includes all items except those from unimported namespaces.
            //    
            // 2. Expanded items which only show in the completion list when expander is selected, or by default if the corresponding
            //    features are enabled. Right now only items from unimported namespaces are associated with expander. 
            //
            // #1 is the essence of completion so we'd always wait until its task is completed and return the results. However, because we have
            // a really tight perf budget in completion, and computing those items in #2 could be expensive especially in a large solution
            // (e.g. requires syntax/symbol indices and/or runs in OOP,) we decide to kick off the computation in parallel when completion is
            // triggered, but only include its results if it's completed by the time task #1 is completed, otherwise we don't wait on it and
            // just return items from #1 immediately. Task #2 will still be running in the background (until session is dismissed/committed,)
            // and we'd check back to see if it's completed whenever we have a chance to update the completion list, i.e. when user typed another
            // character, a filter was selected, etc. If so, those items will be added as part of the refresh.
            //
            // The reason of adopting this approach is we want to minimize typing delays. There are two ways user might perceive a delay in typing.
            // First, they could see a delay between typing a character and completion list being displayed if they want to examine the items available.
            // Second, they might be typing continuously w/o paying attention to completion list, and simply expect the completion to do the "right thing"
            // when a commit char is typed (e.g. commit "cancellationToken" when typing 'can$TAB$'). However, the commit could be delayed if completion is
            // still waiting on the computation of all available items, which manifests as UI delays and in worst case timeouts in commit which results in
            // unexpected behavior (e.g. typing 'can$TAB$' results in a 250ms UI freeze and still ends up with "can" instead of "cancellationToken".)
            //
            // This approach would ensure the computation of #2 will not be the cause of such delays, with the obvious trade off of potentially not providing
            // expanded items until later (or never) in a completion session even if the feature is enabled. Note that in most cases we'd expect task #2 to finish
            // in time and complete result would be available from the start of the session. However, even in the case only partial result is returned at the start,
            // we still believe this is acceptable given how critical perf is in typing scenario.
            // Additionally, expanded items are usually considered complementary. The need for them only rise occasionally (it's rare when users need to add imports,)
            // and when they are needed, our hypothesis is because of their more intrusive nature (adding an import to the document) users would more likely to
            // contemplate such action thus typing slower before commit and/or spending more time examining the list, which give us some opportunities
            // to still provide those items later before they are truly required.     

            var options = _globalOptions.GetCompletionOptions(document.Project.Language);
            var sessionData = CompletionSessionData.GetOrCreateSessionData(session);

            // For telemetry reporting purpose
            sessionData.TargetTypeFilterExperimentEnabled = options.TargetTypedCompletionFilter;

            if (!options.ShouldShowItemsFromUnimportNamspaces())
            {
                // No need to trigger expanded providers at all if the feature is disabled, just trigger core providers and return;
                var (context, list) = await GetCompletionContextWorkerAsync(document, trigger, triggerLocation,
                    options with { ExpandedCompletionBehavior = ExpandedCompletionMode.NonExpandedItemsOnly }, cancellationToken).ConfigureAwait(false);

                UpdateSessionData(sessionData, list, triggerLocation);
                return context;
            }
            else if (!_responsiveCompletionEnabled)
            {
                // We tie the behavior of delaying expand items to editor's "responsive completion" option.
                // i.e. "responsive completion" disabled == always wait for all items to be calculated.
                var (context, list) = await GetCompletionContextWorkerAsync(document, trigger, triggerLocation,
                    options with { ExpandedCompletionBehavior = ExpandedCompletionMode.AllItems }, cancellationToken).ConfigureAwait(false);

                UpdateSessionData(sessionData, list, triggerLocation);
                AsyncCompletionLogger.LogImportCompletionGetContext(isBlocking: true, delayed: false);
                return context;
            }
            else
            {
                // OK, expand item is enabled but we shouldn't block completion on its results.
                // Kick off expand item calculation first in background.
                Stopwatch stopwatch = new();
                var expandedItemsTask = Task.Run(async () =>
                {
                    var result = await GetCompletionContextWorkerAsync(document, trigger, triggerLocation,
                      options with { ExpandedCompletionBehavior = ExpandedCompletionMode.ExpandedItemsOnly }, cancellationToken).ConfigureAwait(false);

                    // Record how long it takes for the background task to complete *after* core providers returned.
                    // If telemetry shows that a short wait is all it takes for ExpandedItemsTask to complete in
                    // majority of the sessions, then we might consider doing that instead of return immediately.
                    // There could be a race around the usage of this stopwatch, I ignored it since we just need a rough idea:
                    // we always log the time even if the stopwatch's not started regardless of whether expand items are included intially
                    // (that number can be obtained via another property.)
                    AsyncCompletionLogger.LogAdditionalTicksToCompleteDelayedImportCompletionDataPoint((int)stopwatch.ElapsedMilliseconds);

                    return result;
                }, cancellationToken);

                // Now trigger and wait for core providers to return;
                var (nonExpandedContext, nonExpandedCompletionList) = await GetCompletionContextWorkerAsync(document, trigger, triggerLocation,
                        options with { ExpandedCompletionBehavior = ExpandedCompletionMode.NonExpandedItemsOnly }, cancellationToken).ConfigureAwait(false);
                UpdateSessionData(sessionData, nonExpandedCompletionList, triggerLocation);

                if (expandedItemsTask.IsCompleted)
                {
                    // the task of expanded item is completed, get the result and combine it with result of non-expanded items.
                    var (expandedContext, expandedCompletionList) = await expandedItemsTask.ConfigureAwait(false);
                    UpdateSessionData(sessionData, expandedCompletionList, triggerLocation);
                    AsyncCompletionLogger.LogImportCompletionGetContext(isBlocking: false, delayed: false);

                    return CombineCompletionContext(nonExpandedContext, expandedContext);
                }
                else
                {
                    // Expanded item task still running. Save it to the session and return non-expanded items immediately.
                    // Also start the stopwatch since we'd like to know how long it takes for the expand task to finish
                    // after core providers completed (instead of how long it takes end-to-end).
                    stopwatch.Start();

                    sessionData.ExpandedItemsTask = new(expandedItemsTask);
                    AsyncCompletionLogger.LogImportCompletionGetContext(isBlocking: false, delayed: true);

                    return nonExpandedContext;
                }
            }

            static VSCompletionContext CombineCompletionContext(VSCompletionContext context1, VSCompletionContext context2)
            {
                if (context1.Items.IsEmpty && context1.SuggestionItemOptions is null)
                    return context2;

                if (context2.Items.IsEmpty && context2.SuggestionItemOptions is null)
                    return context1;

                using var _ = ArrayBuilder<VSCompletionItem>.GetInstance(context1.Items.Length + context2.Items.Length, out var itemsBuilder);
                itemsBuilder.AddRange(context1.Items);
                itemsBuilder.AddRange(context2.Items);

                var filterStates = FilterSet.CombineFilterStates(context1.Filters, context2.Filters);

                var suggestionItem = context1.SuggestionItemOptions ?? context2.SuggestionItemOptions;
                var hint = suggestionItem == null ? AsyncCompletionData.InitialSelectionHint.RegularSelection : AsyncCompletionData.InitialSelectionHint.SoftSelection;

                return new VSCompletionContext(itemsBuilder.ToImmutableAndClear(), suggestionItem, hint, filterStates);
            }
        }

        public async Task<VSCompletionContext> GetExpandedCompletionContextAsync(
            IAsyncCompletionSession session,
            AsyncCompletionData.CompletionExpander expander,
            AsyncCompletionData.CompletionTrigger intialTrigger,
            SnapshotSpan applicableToSpan,
            CancellationToken cancellationToken)
        {
            var sessionData = CompletionSessionData.GetOrCreateSessionData(session);

            // We only want to provide expanded items for Roslyn's expander.
            if (expander == FilterSet.Expander && sessionData.ExpandedItemTriggerLocation.HasValue)
            {
                var initialTriggerLocation = sessionData.ExpandedItemTriggerLocation.Value;
                AsyncCompletionLogger.LogExpanderUsage();

                // It's possible we didn't provide expanded items at the beginning of completion session because it was slow even if the feature is enabled.
                // ExpandedItemsTask would be available in this case, so we just need to return its result.
                if (sessionData.ExpandedItemsTask.HasValue)
                {
                    // Make sure the task is removed when returning expanded items,
                    // so duplicated items won't be added in subsequent list updates.
                    var task = sessionData.ExpandedItemsTask.Value;
                    sessionData.ExpandedItemsTask = new();

                    var (expandedContext, expandedCompletionList) = await task.ConfigureAwait(false);
                    UpdateSessionData(sessionData, expandedCompletionList, initialTriggerLocation);
                    return expandedContext;
                }

                // We only reach here when expanded items are disabled, but user requested them explicitly via expander.
                // In this case, enable expanded items and trigger the completion only for them.
                var document = initialTriggerLocation.Snapshot.GetOpenDocumentInCurrentContextWithChanges();
                if (document != null)
                {
                    // User selected expander explicitly, which means we need to collect and return
                    // items from unimported namespace (and only those items) regardless of whether it's enabled.
                    var options = _globalOptions.GetCompletionOptions(document.Project.Language) with
                    {
                        ShowItemsFromUnimportedNamespaces = true,
                        ExpandedCompletionBehavior = ExpandedCompletionMode.ExpandedItemsOnly
                    };

                    var (context, completionList) = await GetCompletionContextWorkerAsync(document, intialTrigger, initialTriggerLocation, options, cancellationToken).ConfigureAwait(false);
                    UpdateSessionData(sessionData, completionList, initialTriggerLocation);

                    return context;
                }
            }

            return VSCompletionContext.Empty;
        }

        private async Task<(VSCompletionContext, CompletionList)> GetCompletionContextWorkerAsync(
            Document document,
            AsyncCompletionData.CompletionTrigger trigger,
            SnapshotPoint triggerLocation,
            CompletionOptions options,
            CancellationToken cancellationToken)
        {
            if (_isDebuggerTextView)
            {
                options = options with
                {
                    FilterOutOfScopeLocals = false,
                    ShowXmlDocCommentCompletion = false
                };
            }

            var completionService = document.GetRequiredLanguageService<CompletionService>();
            var roslynTrigger = _snippetCompletionTriggeredIndirectly
                ? new CompletionTrigger(CompletionTriggerKind.Snippets)
                : Helpers.GetRoslynTrigger(trigger, triggerLocation);

            var completionList = await completionService.GetCompletionsAsync(
                document, triggerLocation, options, document.Project.Solution.Options, roslynTrigger, _roles, cancellationToken).ConfigureAwait(false);

            var filterSet = new FilterSet();
            using var _ = ArrayBuilder<VSCompletionItem>.GetInstance(completionList.Items.Length, out var itemsBuilder);

            foreach (var roslynItem in completionList.Items)
            {
                cancellationToken.ThrowIfCancellationRequested();
                var item = Convert(document, roslynItem, filterSet, triggerLocation);
                itemsBuilder.Add(item);
            }

            var filters = filterSet.GetFilterStatesInSet();
            var items = itemsBuilder.ToImmutable();

            if (completionList.SuggestionModeItem is null)
                return (new(items, suggestionItemOptions: null, selectionHint: AsyncCompletionData.InitialSelectionHint.RegularSelection, filters), completionList);

            var suggestionItemOptions = new AsyncCompletionData.SuggestionItemOptions(
                completionList.SuggestionModeItem.DisplayText,
                completionList.SuggestionModeItem.Properties.TryGetValue(CommonCompletionItem.Description, out var description) ? description : string.Empty);

            return (new(items, suggestionItemOptions, selectionHint: AsyncCompletionData.InitialSelectionHint.SoftSelection, filters), completionList);
        }

        private static void UpdateSessionData(CompletionSessionData sessionData, CompletionList completionList, SnapshotPoint triggerLocation)
        {
            // Store around the span this completion list applies to.  We'll use this later
            // to pass this value in when we're committing a completion list item.
            // It's OK to overwrite this value when expanded items are requested.
            sessionData.CompletionListSpan = completionList.Span;

            // This is a code supporting original completion scenarios: 
            // Controller.Session_ComputeModel: if completionList.SuggestionModeItem != null, then suggestionMode = true
            // If there are suggestionItemOptions, then later HandleNormalFiltering should set selection to SoftSelection.
            sessionData.HasSuggestionItemOptions |= completionList.SuggestionModeItem != null;

            var excludedCommitCharacters = GetExcludedCommitCharacters(completionList.Items);
            if (excludedCommitCharacters.Length > 0)
            {
                if (sessionData.ExcludedCommitCharacters.HasValue)
                {
                    excludedCommitCharacters = excludedCommitCharacters.Union(sessionData.ExcludedCommitCharacters.Value).ToImmutableArray();
                }

                sessionData.ExcludedCommitCharacters = excludedCommitCharacters;
            }

            // We need to remember the trigger location for when a completion service claims expanded items are available
            // since the initial trigger we are able to get from IAsyncCompletionSession might not be the same (e.g. in projection scenarios)
            // so when they are requested via expander later, we can retrieve it.
            // Technically we should save the trigger location for each individual service that made such claim, but in reality only Roslyn's
            // completion service uses expander, so we can get away with not making such distinction.
            if (!sessionData.ExpandedItemTriggerLocation.HasValue)
            {
                sessionData.ExpandedItemTriggerLocation = triggerLocation;
            }
        }

        public async Task<object?> GetDescriptionAsync(IAsyncCompletionSession session, VSCompletionItem item, CancellationToken cancellationToken)
        {
            if (session is null)
                throw new ArgumentNullException(nameof(session));
            if (item is null)
                throw new ArgumentNullException(nameof(item));

            if (!CompletionItemData.TryGetData(item, out var itemData) && !itemData.IsProvidedByRoslynCompletionSource)
                return null;

            var document = itemData.TriggerLocation.Value.Snapshot.GetOpenDocumentInCurrentContextWithChanges();
            if (document == null)
                return null;

            var service = document.GetLanguageService<CompletionService>();
            if (service == null)
                return null;

<<<<<<< HEAD
            var completionOptions = _globalOptions.GetCompletionOptions(document.Project.Language);
            var displayOptions = _globalOptions.GetSymbolDescriptionOptions(document.Project.Language);
            var description = await service.GetDescriptionAsync(document, itemData.RoslynItem, completionOptions, displayOptions, cancellationToken).ConfigureAwait(false);
=======
            var options = _globalOptions.GetCompletionOptions(document.Project.Language);
            var displayOptions = SymbolDescriptionOptions.From(document.Project);
            var description = await service.GetDescriptionAsync(document, roslynItem, options, displayOptions, cancellationToken).ConfigureAwait(false);
>>>>>>> 10a9d97e
            if (description == null)
                return null;

            var context = new IntellisenseQuickInfoBuilderContext(
                document, ThreadingContext, _operationExecutor, _asyncListener, _streamingPresenter);

            var elements = IntelliSense.Helpers.BuildInteractiveTextElements(description.TaggedParts, context).ToArray();
            if (elements.Length == 0)
                return new ClassifiedTextElement();

            if (elements.Length == 1)
                return elements[0];

            return new ContainerElement(ContainerElementStyle.Stacked | ContainerElementStyle.VerticalPadding, elements);
        }

        /// <summary>
        /// We'd like to cache VS Completion item directly to avoid allocation completely. However it holds references
        /// to transient objects, which would cause memory leak (among other potential issues) if cached. 
        /// So as a compromise,  we cache data that can be calculated from Roslyn completion item to avoid repeated 
        /// calculation cost for cached Roslyn completion items.
        /// FilterSetData is the bit vector value from the FilterSet of this item.
        /// </summary>
        private readonly record struct VSCompletionItemData(
            string DisplayText,
            ImageElement Icon,
            ImmutableArray<AsyncCompletionData.CompletionFilter> Filters,
            int FilterSetData,
            ImmutableArray<ImageElement> AttributeIcons,
            string InsertionText);

        private VSCompletionItem Convert(
            Document document,
            RoslynCompletionItem roslynItem,
            FilterSet filterSet,
            SnapshotPoint initialTriggerLocation)
        {
            VSCompletionItemData itemData;

            if (roslynItem.Flags.IsCached() && s_roslynItemToVsItemData.TryGetValue(roslynItem, out var boxedItemData))
            {
                itemData = boxedItemData.Value;
                filterSet.CombineData(itemData.FilterSetData);
            }
            else
            {
                var imageId = roslynItem.Tags.GetFirstGlyph().GetImageId();
                var (filters, filterSetData) = filterSet.GetFiltersAndAddToSet(roslynItem);

                // roslynItem generated by providers can contain an insertionText in a property bag.
                // We will not use it but other providers may need it.
                // We actually will calculate the insertion text once again when called TryCommit.
                if (!roslynItem.Properties.TryGetValue(CommonCompletionItem.InsertionText, out var insertionText))
                {
                    insertionText = roslynItem.DisplayText;
                }

                var supportedPlatforms = SymbolCompletionItem.GetSupportedPlatforms(roslynItem, document.Project.Solution);
                var attributeImages = supportedPlatforms != null ? s_warningImageAttributeImagesArray : ImmutableArray<ImageElement>.Empty;

                itemData = new VSCompletionItemData(
                    DisplayText: roslynItem.GetEntireDisplayText(),
                    Icon: new ImageElement(new ImageId(imageId.Guid, imageId.Id), roslynItem.DisplayText),
                    Filters: filters,
                    FilterSetData: filterSetData,
                    AttributeIcons: attributeImages,
                    InsertionText: insertionText);

                // It doesn't make sense to cache VS item data for those Roslyn items created from scratch for each session,
                // since CWT uses object identity for comparison.
                if (roslynItem.Flags.IsCached())
                {
                    s_roslynItemToVsItemData.Add(roslynItem, new StrongBox<VSCompletionItemData>(itemData));
                }
            }

            var item = new VSCompletionItem(
                displayText: itemData.DisplayText,
                source: this,
                icon: itemData.Icon,
                filters: itemData.Filters,
                suffix: roslynItem.InlineDescription, // InlineDescription will be right-aligned in the selection popup
                insertText: itemData.InsertionText,
                sortText: roslynItem.SortText,
                filterText: roslynItem.FilterText,
                automationText: roslynItem.AutomationText ?? roslynItem.DisplayText,
                attributeIcons: itemData.AttributeIcons);

            CompletionItemData.AddData(item, roslynItem, initialTriggerLocation);
            return item;
        }

        private static ImmutableArray<char> GetExcludedCommitCharacters(ImmutableArray<RoslynCompletionItem> roslynItems)
        {
            var hashSet = new HashSet<char>();
            foreach (var roslynItem in roslynItems)
            {
                foreach (var rule in roslynItem.Rules.FilterCharacterRules)
                {
                    if (rule.Kind == CharacterSetModificationKind.Add)
                    {
                        foreach (var c in rule.Characters)
                        {
                            hashSet.Add(c);
                        }
                    }
                }
            }

            return hashSet.ToImmutableArray();
        }

        internal static bool QuestionMarkIsPrecededByIdentifierAndWhitespace(
            SourceText text, int questionPosition, ISyntaxFactsService syntaxFacts)
        {
            var startOfLine = text.Lines.GetLineFromPosition(questionPosition).Start;

            // First, skip all the whitespace.
            var current = startOfLine;
            while (current < questionPosition && char.IsWhiteSpace(text[current]))
            {
                current++;
            }

            if (current < questionPosition && syntaxFacts.IsIdentifierStartCharacter(text[current]))
            {
                current++;
            }
            else
            {
                return false;
            }

            while (current < questionPosition && syntaxFacts.IsIdentifierPartCharacter(text[current]))
            {
                current++;
            }

            return current == questionPosition;
        }
    }
}<|MERGE_RESOLUTION|>--- conflicted
+++ resolved
@@ -28,6 +28,7 @@
 using Microsoft.VisualStudio.Text;
 using Microsoft.VisualStudio.Text.Adornments;
 using Microsoft.VisualStudio.Text.Editor;
+using Roslyn.Utilities;
 using AsyncCompletionData = Microsoft.VisualStudio.Language.Intellisense.AsyncCompletion.Data;
 using RoslynCompletionItem = Microsoft.CodeAnalysis.Completion.CompletionItem;
 using VSCompletionContext = Microsoft.VisualStudio.Language.Intellisense.AsyncCompletion.Data.CompletionContext;
@@ -488,6 +489,7 @@
             if (!CompletionItemData.TryGetData(item, out var itemData) && !itemData.IsProvidedByRoslynCompletionSource)
                 return null;
 
+            Contract.ThrowIfNull(itemData.TriggerLocation);
             var document = itemData.TriggerLocation.Value.Snapshot.GetOpenDocumentInCurrentContextWithChanges();
             if (document == null)
                 return null;
@@ -496,15 +498,9 @@
             if (service == null)
                 return null;
 
-<<<<<<< HEAD
-            var completionOptions = _globalOptions.GetCompletionOptions(document.Project.Language);
-            var displayOptions = _globalOptions.GetSymbolDescriptionOptions(document.Project.Language);
-            var description = await service.GetDescriptionAsync(document, itemData.RoslynItem, completionOptions, displayOptions, cancellationToken).ConfigureAwait(false);
-=======
             var options = _globalOptions.GetCompletionOptions(document.Project.Language);
             var displayOptions = SymbolDescriptionOptions.From(document.Project);
-            var description = await service.GetDescriptionAsync(document, roslynItem, options, displayOptions, cancellationToken).ConfigureAwait(false);
->>>>>>> 10a9d97e
+            var description = await service.GetDescriptionAsync(document, itemData.RoslynItem, options, displayOptions, cancellationToken).ConfigureAwait(false);
             if (description == null)
                 return null;
 
