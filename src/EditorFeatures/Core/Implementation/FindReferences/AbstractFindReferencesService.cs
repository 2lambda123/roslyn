--- conflicted
+++ resolved
@@ -208,7 +208,7 @@
 
             // After the FAR engine is done call into any third party extensions to see
             // if they want to add results.
-            findReferencesProgress.CallThirdPartyExtensions();
+            await findReferencesProgress.CallThirdPartyExtensionsAsync().ConfigureAwait(true);
         }
 
         private async Task<ProgressAdapter> FindReferencesWorkerAsync(
@@ -244,13 +244,7 @@
                 documents: null,
                 cancellationToken: cancellationToken).ConfigureAwait(false);
 
-<<<<<<< HEAD
-            // After the FAR engine is done call into any third party extensions to see
-            // if they want to add results.
-            await progressAdapter.CallThirdPartyExtensionsAsync().ConfigureAwait(true);
-=======
             return progressAdapter;
->>>>>>> b38ee703
         }
     }
 }