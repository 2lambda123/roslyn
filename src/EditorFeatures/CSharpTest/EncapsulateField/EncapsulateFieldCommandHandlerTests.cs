--- conflicted
+++ resolved
@@ -206,17 +206,10 @@
 
             var textView = workspace.Documents.Single().GetTextView();
 
-<<<<<<< HEAD
-                var handler = new EncapsulateFieldCommandHandler(
-                    workspace.GetService<IThreadingContext>(),
-                    workspace.GetService<ITextBufferUndoManagerProvider>(),
-                    workspace.GetService<IAsynchronousOperationListenerProvider>());
-=======
             var handler = new EncapsulateFieldCommandHandler(
                 workspace.GetService<IThreadingContext>(),
                 workspace.GetService<ITextBufferUndoManagerProvider>(),
                 workspace.GetService<IAsynchronousOperationListenerProvider>());
->>>>>>> f3fd7c71
 
             var state = handler.GetCommandState(new EncapsulateFieldCommandArgs(textView, textView.TextBuffer));
             Assert.True(state.IsUnspecified);
