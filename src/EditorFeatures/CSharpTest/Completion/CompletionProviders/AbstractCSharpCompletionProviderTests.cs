﻿// Copyright (c) Microsoft.  All Rights Reserved.  Licensed under the Apache License, Version 2.0.  See License.txt in the project root for license information.

using System.Collections.Immutable;
using System.Linq;
using System.Threading.Tasks;
using Microsoft.CodeAnalysis.Completion;
using Microsoft.CodeAnalysis.CSharp.Completion;
using Microsoft.CodeAnalysis.Editor.Implementation.IntelliSense.Completion;
using Microsoft.CodeAnalysis.Editor.UnitTests.Completion;
using Microsoft.CodeAnalysis.Editor.UnitTests.Workspaces;
using Xunit;

namespace Microsoft.CodeAnalysis.Editor.CSharp.UnitTests.Completion.CompletionProviders
{
    public abstract class AbstractCSharpCompletionProviderTests : AbstractCompletionProviderTests<CSharpTestWorkspaceFixture>
    {
        protected AbstractCSharpCompletionProviderTests(CSharpTestWorkspaceFixture workspaceFixture) : base(workspaceFixture)
        {
        }

        protected override Task<TestWorkspace> CreateWorkspaceAsync(string fileContents)
        {
            return TestWorkspace.CreateCSharpAsync(fileContents);
        }

        internal override CompletionServiceWithProviders CreateCompletionService(
            Workspace workspace, ImmutableArray<CompletionProvider> exclusiveProviders)
        {
            return new CSharpCompletionService(workspace, exclusiveProviders);
        }

        protected override Task BaseVerifyWorkerAsync(string code, int position, string expectedItemOrNull, string expectedDescriptionOrNull, SourceCodeKind sourceCodeKind, bool usePreviousCharAsTrigger, bool checkForAbsence, int? glyph)
        {
            return base.VerifyWorkerAsync(code, position, expectedItemOrNull, expectedDescriptionOrNull, sourceCodeKind, usePreviousCharAsTrigger, checkForAbsence, glyph: glyph);
        }

        protected override async Task VerifyWorkerAsync(
            string code, int position, 
            string expectedItemOrNull, string expectedDescriptionOrNull, 
            SourceCodeKind sourceCodeKind, bool usePreviousCharAsTrigger, 
            bool checkForAbsence, int? glyph)
        {
            await VerifyAtPositionAsync(code, position, usePreviousCharAsTrigger, expectedItemOrNull, expectedDescriptionOrNull, sourceCodeKind, checkForAbsence, glyph);
            await VerifyInFrontOfCommentAsync(code, position, usePreviousCharAsTrigger, expectedItemOrNull, expectedDescriptionOrNull, sourceCodeKind, checkForAbsence, glyph);
            await VerifyAtEndOfFileAsync(code, position, usePreviousCharAsTrigger, expectedItemOrNull, expectedDescriptionOrNull, sourceCodeKind, checkForAbsence, glyph);

            // Items cannot be partially written if we're checking for their absence,
            // or if we're verifying that the list will show up (without specifying an actual item)
            if (!checkForAbsence && expectedItemOrNull != null)
            {
                await VerifyAtPosition_ItemPartiallyWrittenAsync(code, position, usePreviousCharAsTrigger, expectedItemOrNull, expectedDescriptionOrNull, sourceCodeKind, checkForAbsence, glyph);
                await VerifyInFrontOfComment_ItemPartiallyWrittenAsync(code, position, usePreviousCharAsTrigger, expectedItemOrNull, expectedDescriptionOrNull, sourceCodeKind, checkForAbsence, glyph);
                await VerifyAtEndOfFile_ItemPartiallyWrittenAsync(code, position, usePreviousCharAsTrigger, expectedItemOrNull, expectedDescriptionOrNull, sourceCodeKind, checkForAbsence, glyph);
            }
        }

        protected override string ItemPartiallyWritten(string expectedItemOrNull)
        {
            return expectedItemOrNull[0] == '@' ? expectedItemOrNull.Substring(1, 1) : expectedItemOrNull.Substring(0, 1);
        }

        private Task VerifyInFrontOfCommentAsync(string code, int position, string insertText, bool usePreviousCharAsTrigger, string expectedItemOrNull, string expectedDescriptionOrNull, SourceCodeKind sourceCodeKind, bool checkForAbsence, int? glyph)
        {
            code = code.Substring(0, position) + insertText + "/**/" + code.Substring(position);
            position += insertText.Length;

            return base.VerifyWorkerAsync(code, position, expectedItemOrNull, expectedDescriptionOrNull, sourceCodeKind, usePreviousCharAsTrigger, checkForAbsence, glyph: glyph);
        }

        private Task VerifyInFrontOfCommentAsync(string code, int position, bool usePreviousCharAsTrigger, string expectedItemOrNull, string expectedDescriptionOrNull, SourceCodeKind sourceCodeKind, bool checkForAbsence, int? glyph)
        {
            return VerifyInFrontOfCommentAsync(code, position, string.Empty, usePreviousCharAsTrigger, expectedItemOrNull, expectedDescriptionOrNull, sourceCodeKind, checkForAbsence, glyph: glyph);
        }

        protected Task VerifyInFrontOfComment_ItemPartiallyWrittenAsync(string code, int position, bool usePreviousCharAsTrigger, string expectedItemOrNull, string expectedDescriptionOrNull, SourceCodeKind sourceCodeKind, bool checkForAbsence, int? glyph)
        {
            return VerifyInFrontOfCommentAsync(code, position, ItemPartiallyWritten(expectedItemOrNull), usePreviousCharAsTrigger, expectedItemOrNull, expectedDescriptionOrNull, sourceCodeKind, checkForAbsence, glyph: glyph);
        }

        protected string AddInsideMethod(string text)
        {
            return
@"class C
{
  void F()
  {
    " + text +
@"  }
}";
        }

        protected string AddUsingDirectives(string usingDirectives, string text)
        {
            return
usingDirectives +
@"


" +
text;
        }

<<<<<<< HEAD
        protected async Task VerifySendEnterThroughToEditorAsync(
            string initialMarkup, string textTypedSoFar, bool sendThroughEnterEnabled, bool expected)
=======
        protected async Task VerifySendEnterThroughToEnterAsync(string initialMarkup, string textTypedSoFar, EnterKeyRule sendThroughEnterOption, bool expected)
>>>>>>> 19086fb4
        {
            using (var workspace = await TestWorkspace.CreateCSharpAsync(initialMarkup))
            {
                var hostDocument = workspace.DocumentWithCursor;
                var documentId = workspace.GetDocumentId(hostDocument);
                var document = workspace.CurrentSolution.GetDocument(documentId);
                var position = hostDocument.CursorPosition.Value;

                workspace.Options = workspace.Options.WithChangedOption(
                    CompletionOptions.EnterKeyBehavior,
                    LanguageNames.CSharp,
                    sendThroughEnterOption);

                var service = GetCompletionService(workspace);
                var completionList = await GetCompletionListAsync(service, document, position, CompletionTrigger.Default);
                var item = completionList.Items.First(i => i.DisplayText.StartsWith(textTypedSoFar));

                Assert.Equal(expected, Controller.SendEnterThroughToEditor(service.GetRules(), item, textTypedSoFar));
            }
        }

        protected async Task TestCommonIsTextualTriggerCharacterAsync()
        {
            var alwaysTriggerList = new[]
            {
                "foo$$.",
            };

            foreach (var markup in alwaysTriggerList)
            {
                await VerifyTextualTriggerCharacterAsync(markup, shouldTriggerWithTriggerOnLettersEnabled: true, shouldTriggerWithTriggerOnLettersDisabled: true);
            }

            var triggerOnlyWithLettersList = new[]
            {
                "$$a",
                "$$_"
            };

            foreach (var markup in triggerOnlyWithLettersList)
            {
                await VerifyTextualTriggerCharacterAsync(markup, shouldTriggerWithTriggerOnLettersEnabled: true, shouldTriggerWithTriggerOnLettersDisabled: false);
            }

            var neverTriggerList = new[]
            {
                "foo$$x",
                "foo$$_"
            };

            foreach (var markup in neverTriggerList)
            {
                await VerifyTextualTriggerCharacterAsync(markup, shouldTriggerWithTriggerOnLettersEnabled: false, shouldTriggerWithTriggerOnLettersDisabled: false);
            }
        }
    }
}<|MERGE_RESOLUTION|>--- conflicted
+++ resolved
@@ -100,12 +100,7 @@
 text;
         }
 
-<<<<<<< HEAD
-        protected async Task VerifySendEnterThroughToEditorAsync(
-            string initialMarkup, string textTypedSoFar, bool sendThroughEnterEnabled, bool expected)
-=======
         protected async Task VerifySendEnterThroughToEnterAsync(string initialMarkup, string textTypedSoFar, EnterKeyRule sendThroughEnterOption, bool expected)
->>>>>>> 19086fb4
         {
             using (var workspace = await TestWorkspace.CreateCSharpAsync(initialMarkup))
             {
