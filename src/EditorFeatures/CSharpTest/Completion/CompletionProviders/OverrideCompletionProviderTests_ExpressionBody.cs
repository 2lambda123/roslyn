﻿// Licensed to the .NET Foundation under one or more agreements.
// The .NET Foundation licenses this file to you under the MIT license.
// See the LICENSE file in the project root for more information.

#nullable disable

using System;
using System.Threading.Tasks;
using Microsoft.CodeAnalysis.CSharp.CodeStyle;
using Microsoft.CodeAnalysis.CSharp.Completion.Providers;
using Microsoft.CodeAnalysis.Options;
using Microsoft.CodeAnalysis.Test.Utilities;
using Roslyn.Test.Utilities;
using Xunit;

namespace Microsoft.CodeAnalysis.Editor.CSharp.UnitTests.Completion.CompletionProviders
{
    // OverrideCompletionProviderTests overrides SetWorkspaceOptions to disable
    // expression-body members. This class does the opposite.
    public class OverrideCompletionProviderTests_ExpressionBody : AbstractCSharpCompletionProviderTests
    {
        internal override Type GetCompletionProviderType()
            => typeof(OverrideCompletionProvider);

        protected override OptionSet WithChangedNonCompletionOptions(OptionSet options)
        {
<<<<<<< HEAD
            return base.WithChangedOptions(options)
=======
            return base.WithChangedNonCompletionOptions(options)
>>>>>>> 67d940c4
                .WithChangedOption(CSharpCodeStyleOptions.PreferExpressionBodiedAccessors, CSharpCodeStyleOptions.WhenPossibleWithSuggestionEnforcement)
                .WithChangedOption(CSharpCodeStyleOptions.PreferExpressionBodiedProperties, CSharpCodeStyleOptions.WhenPossibleWithSuggestionEnforcement)
                .WithChangedOption(CSharpCodeStyleOptions.PreferExpressionBodiedMethods, CSharpCodeStyleOptions.WhenPossibleWithSuggestionEnforcement);
        }

        [WorkItem(16331, "https://github.com/dotnet/roslyn/issues/16334")]
        [WpfFact, Trait(Traits.Feature, Traits.Features.Completion)]
        public async Task CommitProducesExpressionBodyProperties()
        {
            var markupBeforeCommit = @"class B
{
    public virtual int A { get; set; }
    class C : B
    {
        override A$$
    }
}";

            var expectedCodeAfterCommit = @"class B
{
    public virtual int A { get; set; }
    class C : B
    {
        public override int A { get => base.A$$; set => base.A = value; }
    }
}";

            await VerifyCustomCommitProviderAsync(markupBeforeCommit, "A", expectedCodeAfterCommit);
        }

        [WorkItem(16331, "https://github.com/dotnet/roslyn/issues/16334")]
        [WpfFact, Trait(Traits.Feature, Traits.Features.Completion)]
        public async Task CommitProducesExpressionBodyGetterOnlyProperty()
        {
            var markupBeforeCommit = @"class B
{
    public virtual int A { get; }
    class C : B
    {
        override A$$
    }
}";

            var expectedCodeAfterCommit = @"class B
{
    public virtual int A { get; }
    class C : B
    {
        public override int A => base.A;$$
    }
}";

            await VerifyCustomCommitProviderAsync(markupBeforeCommit, "A", expectedCodeAfterCommit);
        }

        [WorkItem(16331, "https://github.com/dotnet/roslyn/issues/16334")]
        [WpfFact, Trait(Traits.Feature, Traits.Features.Completion)]
        public async Task CommitProducesExpressionBodyMethod()
        {
            var markupBeforeCommit = @"class B
{
    public virtual int A() => 2;
    class C : B
    {
        override A$$
    }
}";

            var expectedCodeAfterCommit = @"class B
{
    public virtual int A() => 2;
    class C : B
    {
        public override int A() => base.A();$$
    }
}";

            await VerifyCustomCommitProviderAsync(markupBeforeCommit, "A()", expectedCodeAfterCommit);
        }
    }
}<|MERGE_RESOLUTION|>--- conflicted
+++ resolved
@@ -24,11 +24,7 @@
 
         protected override OptionSet WithChangedNonCompletionOptions(OptionSet options)
         {
-<<<<<<< HEAD
-            return base.WithChangedOptions(options)
-=======
             return base.WithChangedNonCompletionOptions(options)
->>>>>>> 67d940c4
                 .WithChangedOption(CSharpCodeStyleOptions.PreferExpressionBodiedAccessors, CSharpCodeStyleOptions.WhenPossibleWithSuggestionEnforcement)
                 .WithChangedOption(CSharpCodeStyleOptions.PreferExpressionBodiedProperties, CSharpCodeStyleOptions.WhenPossibleWithSuggestionEnforcement)
                 .WithChangedOption(CSharpCodeStyleOptions.PreferExpressionBodiedMethods, CSharpCodeStyleOptions.WhenPossibleWithSuggestionEnforcement);
