﻿' Licensed to the .NET Foundation under one or more agreements.
' The .NET Foundation licenses this file to you under the MIT license.
' See the LICENSE file in the project root for more information.

Imports System.Threading
Imports Microsoft.CodeAnalysis.Navigation
Imports Microsoft.CodeAnalysis.Options
Imports Microsoft.CodeAnalysis.Text
Imports Roslyn.Utilities

Namespace Microsoft.CodeAnalysis.Editor.UnitTests.Utilities.GoToHelpers
    Friend Class MockDocumentNavigationService
        Implements IDocumentNavigationService

        Public _canNavigateToLineAndOffset As Boolean = True
        Public _canNavigateToPosition As Boolean = True
        Public _canNavigateToSpan As Boolean = True

        Public _triedNavigationToLineAndOffset As Boolean
        Public _triedNavigationToPosition As Boolean
        Public _triedNavigationToSpan As Boolean

        Public _documentId As DocumentId
        Public _line As Integer = -1
        Public _offset As Integer = -1
        Public _span As TextSpan = Nothing
        Public _position As Integer = -1
        Public _positionVirtualSpace As Integer = -1

        Public Function CanNavigateToLineAndOffsetAsync(workspace As Workspace, documentId As DocumentId, lineNumber As Integer, offset As Integer, cancellationToken As CancellationToken) As Task(Of Boolean) Implements IDocumentNavigationService.CanNavigateToLineAndOffsetAsync
            Return If(_canNavigateToLineAndOffset, SpecializedTasks.True, SpecializedTasks.False)
        End Function

        Public Function CanNavigateToPositionAsync(workspace As Workspace, documentId As DocumentId, position As Integer, virtualSpace As Integer, cancellationToken As CancellationToken) As Task(Of Boolean) Implements IDocumentNavigationService.CanNavigateToPositionAsync
            Return If(_canNavigateToPosition, SpecializedTasks.True, SpecializedTasks.False)
        End Function

        Public Function CanNavigateToSpanAsync(workspace As Workspace, documentId As DocumentId, textSpan As TextSpan, allowInvalidSpan As Boolean, cancellationToken As CancellationToken) As Task(Of Boolean) Implements IDocumentNavigationService.CanNavigateToSpanAsync
            Return If(_canNavigateToSpan, SpecializedTasks.True, SpecializedTasks.False)
        End Function

        Public Function GetLocationForLineAndOffsetAsync(workspace As Workspace, documentId As DocumentId, lineNumber As Integer, offset As Integer, cancellationToken As CancellationToken) As Task(Of INavigableLocation) Implements IDocumentNavigationService.GetLocationForLineAndOffsetAsync
            Return Task.FromResult(Of INavigableLocation)(New NavigableLocation(
                Function(o, c)
                    _triedNavigationToLineAndOffset = True
                    _documentId = documentId
                    _line = lineNumber
                    _offset = offset
                    Return SpecializedTasks.True
                End Function))
        End Function

        Public Function GetLocationForPositionAsync(workspace As Workspace, documentId As DocumentId, position As Integer, virtualSpace As Integer, cancellationToken As CancellationToken) As Task(Of INavigableLocation) Implements IDocumentNavigationService.GetLocationForPositionAsync
<<<<<<< HEAD
            _triedNavigationToPosition = True
            _documentId = documentId
            _position = position
            _positionVirtualSpace = virtualSpace


            Return NavigableLocation.TestAccessor.Create(_canNavigateToPosition)
=======
            Return Task.FromResult(Of INavigableLocation)(New NavigableLocation(
                Function(o, c)
                    _triedNavigationToPosition = True
                    _documentId = documentId
                    _position = position
                    _positionVirtualSpace = virtualSpace
                    Return SpecializedTasks.True
                End Function))
>>>>>>> b75b1a0f
        End Function

        Public Function GetLocationForSpanAsync(workspace As Workspace, documentId As DocumentId, textSpan As TextSpan, allowInvalidSpan As Boolean, cancellationToken As CancellationToken) As Task(Of INavigableLocation) Implements IDocumentNavigationService.GetLocationForSpanAsync
            Return Task.FromResult(Of INavigableLocation)(New NavigableLocation(
                Function(o, c)
                    _triedNavigationToSpan = True
                    _documentId = documentId
                    _span = textSpan
                    Return SpecializedTasks.True
                End Function))
        End Function
    End Class
End Namespace<|MERGE_RESOLUTION|>--- conflicted
+++ resolved
@@ -51,15 +51,6 @@
         End Function
 
         Public Function GetLocationForPositionAsync(workspace As Workspace, documentId As DocumentId, position As Integer, virtualSpace As Integer, cancellationToken As CancellationToken) As Task(Of INavigableLocation) Implements IDocumentNavigationService.GetLocationForPositionAsync
-<<<<<<< HEAD
-            _triedNavigationToPosition = True
-            _documentId = documentId
-            _position = position
-            _positionVirtualSpace = virtualSpace
-
-
-            Return NavigableLocation.TestAccessor.Create(_canNavigateToPosition)
-=======
             Return Task.FromResult(Of INavigableLocation)(New NavigableLocation(
                 Function(o, c)
                     _triedNavigationToPosition = True
@@ -68,7 +59,6 @@
                     _positionVirtualSpace = virtualSpace
                     Return SpecializedTasks.True
                 End Function))
->>>>>>> b75b1a0f
         End Function
 
         Public Function GetLocationForSpanAsync(workspace As Workspace, documentId As DocumentId, textSpan As TextSpan, allowInvalidSpan As Boolean, cancellationToken As CancellationToken) As Task(Of INavigableLocation) Implements IDocumentNavigationService.GetLocationForSpanAsync
