﻿' Copyright (c) Microsoft.  All Rights Reserved.  Licensed under the Apache License, Version 2.0.  See License.txt in the project root for license information.

Imports System.Collections.Immutable
Imports System.Globalization
Imports System.Threading
Imports Microsoft.CodeAnalysis.Completion
Imports Microsoft.CodeAnalysis.CSharp
Imports Microsoft.CodeAnalysis.Editor.CSharp.Formatting
Imports Microsoft.CodeAnalysis.Editor.UnitTests.Extensions
Imports Microsoft.CodeAnalysis.Options
Imports Microsoft.CodeAnalysis.Tags
Imports Microsoft.CodeAnalysis.Text
Imports Microsoft.VisualStudio.Text
Imports Microsoft.VisualStudio.Text.Editor
Imports Microsoft.VisualStudio.Text.Operations
Imports Microsoft.VisualStudio.Text.Projection
Imports Microsoft.VisualStudio.Utilities

Namespace Microsoft.CodeAnalysis.Editor.UnitTests.IntelliSense
    <[UseExportProvider]>
    Public Class CSharpCompletionCommandHandlerTests

        Public Shared ReadOnly Property AllCompletionImplementations() As IEnumerable(Of Object())
            Get
                Return TestStateFactory.GetAllCompletionImplementations()
            End Get
        End Property

        <WorkItem(541201, "http://vstfdevdiv:8080/DevDiv2/DevDiv/_workitems/edit/541201")>
        <MemberData(NameOf(AllCompletionImplementations))>
        <WpfTheory, Trait(Traits.Feature, Traits.Features.Completion)>
        Public Async Function TabCommitsWithoutAUniqueMatch(completionImplementation As CompletionImplementation) As Task
            Using state = TestStateFactory.CreateCSharpTestState(completionImplementation,
                              <Document>
                                  $$
                              </Document>)

                state.SendTypeChars("using System.Ne")
                Await state.WaitForAsynchronousOperationsAsync()
                Await state.AssertSelectedCompletionItem(displayText:="Net", isHardSelected:=True)
                state.SendTypeChars("x")
                Await state.WaitForAsynchronousOperationsAsync()
                Await state.AssertSelectedCompletionItem(displayText:="Net", isSoftSelected:=True)
                state.SendTab()
                Await state.AssertNoCompletionSession()
                Assert.Contains("using System.Net", state.GetLineTextFromCaretPosition(), StringComparison.Ordinal)
            End Using
        End Function

        <MemberData(NameOf(AllCompletionImplementations))>
        <WpfTheory, Trait(Traits.Feature, Traits.Features.Completion)>
        Public Async Function TestAtEndOfFile(completionImplementation As CompletionImplementation) As Task
            Using state = TestStateFactory.CreateCSharpTestState(completionImplementation,
                              <Document>$$</Document>)

                state.SendTypeChars("us")
                state.SendTab()
                Await state.AssertNoCompletionSession()
                Assert.Contains("using", state.GetLineTextFromCaretPosition(), StringComparison.Ordinal)
            End Using
        End Function

        <MemberData(NameOf(AllCompletionImplementations))>
        <WpfTheory, Trait(Traits.Feature, Traits.Features.Completion)>
        Public Async Function TestDeletingWholeWordResetCompletionToTheDefaultItem(completionImplementation As CompletionImplementation) As Task
            Using state = TestStateFactory.CreateCSharpTestState(completionImplementation,
                              <Document>
                                  using System;

class C
{
    void M()
    {
        var replyUri = new Uri("");
        $$
    }
}

                              </Document>)

                state.Workspace.Options = state.Workspace.Options.WithChangedOption(
                    CompletionOptions.TriggerOnDeletion, LanguageNames.CSharp, True)

                state.SendTypeChars("repl")
                state.SendTab()
                For i = 1 To 7
                    state.SendBackspace()
                    Await state.WaitForAsynchronousOperationsAsync()
                Next
                Await state.AssertCompletionSession()

                state.SendBackspace()
                Await state.AssertSelectedCompletionItem("AccessViolationException")
            End Using
        End Function

        <MemberData(NameOf(AllCompletionImplementations))>
        <WpfTheory, Trait(Traits.Feature, Traits.Features.Completion)>
        Public Async Function TestTabsDoNotTriggerCompletion(completionImplementation As CompletionImplementation) As Task
            Using state = TestStateFactory.CreateCSharpTestState(completionImplementation,
                              <Document>
                                  using System;

class C
{
    void M()
    {
        var replyUri = new Uri("");
        replyUri$$
    }
}

                              </Document>)

                state.SendTab()
                state.SendTab()
                Await state.WaitForAsynchronousOperationsAsync()
                Assert.Equal("        replyUri" & vbTab & vbTab, state.GetLineTextFromCaretPosition())
            End Using
        End Function

        <MemberData(NameOf(AllCompletionImplementations))>
        <WpfTheory, Trait(Traits.Feature, Traits.Features.Completion)>
        Public Async Function TestNotAtStartOfExistingWord(completionImplementation As CompletionImplementation) As Task
            Using state = TestStateFactory.CreateCSharpTestState(completionImplementation,
                              <Document>$$using</Document>)

                state.SendTypeChars("u")
                Await state.AssertNoCompletionSession()
                Assert.Contains("using", state.GetLineTextFromCaretPosition(), StringComparison.Ordinal)
            End Using
        End Function

        <MemberData(NameOf(AllCompletionImplementations))>
        <WpfTheory, Trait(Traits.Feature, Traits.Features.Completion)>
        Public Async Function TestMSCorLibTypes(completionImplementation As CompletionImplementation) As Task
            Using state = TestStateFactory.CreateCSharpTestState(completionImplementation,
                              <Document>
using System;

class c : $$
                              </Document>)

                state.SendTypeChars("A")
                Await state.AssertCompletionSession()

                Assert.True(state.CompletionItemsContainsAll(displayText:={"Attribute", "Exception", "IDisposable"}))
            End Using
        End Function

        <MemberData(NameOf(AllCompletionImplementations))>
        <WpfTheory, Trait(Traits.Feature, Traits.Features.Completion)>
        Public Async Function TestFiltering1(completionImplementation As CompletionImplementation) As Task
            Using state = TestStateFactory.CreateCSharpTestState(completionImplementation,
                              <Document>
using System;
      
class c { $$
                              </Document>)

                state.SendTypeChars("Sy")
                Await state.AssertCompletionSession()

                Assert.True(state.CompletionItemsContainsAll(displayText:={"OperatingSystem", "System", "SystemException"}))
                Assert.False(state.CompletionItemsContainsAny(displayText:={"Exception", "Activator"}))
            End Using
        End Function

        ' NOTE(cyrusn): This should just be a unit test for SymbolCompletionProvider.  However, I'm
        ' just porting the integration tests to here for now.
        <MemberData(NameOf(AllCompletionImplementations))>
        <WpfTheory, Trait(Traits.Feature, Traits.Features.Completion)>
        Public Async Function TestMultipleTypes(completionImplementation As CompletionImplementation) As Task
            Using state = TestStateFactory.CreateCSharpTestState(completionImplementation,
                              <Document>
class C { $$ } struct S { } enum E { } interface I { } delegate void D();
                              </Document>)

                state.SendTypeChars("C")
                Await state.AssertCompletionSession()
                Assert.True(state.CompletionItemsContainsAll(displayText:={"C", "S", "E", "I", "D"}))
            End Using
        End Function

        ' NOTE(cyrusn): This should just be a unit test for KeywordCompletionProvider.  However, I'm
        ' just porting the integration tests to here for now.
        <MemberData(NameOf(AllCompletionImplementations))>
        <WpfTheory, Trait(Traits.Feature, Traits.Features.Completion)>
        Public Async Function TestInEmptyFile(completionImplementation As CompletionImplementation) As Task
            Using state = TestStateFactory.CreateCSharpTestState(completionImplementation,
                              <Document>
$$
                              </Document>)

                state.SendInvokeCompletionList()
                Await state.AssertCompletionSession()
                Assert.True(state.CompletionItemsContainsAll(displayText:={"abstract", "class", "namespace"}))
            End Using
        End Function

        <MemberData(NameOf(AllCompletionImplementations))>
        <WpfTheory, Trait(Traits.Feature, Traits.Features.Completion)>
        Public Async Function TestNotAfterTypingDotAfterIntegerLiteral(completionImplementation As CompletionImplementation) As Task
            Using state = TestStateFactory.CreateCSharpTestState(completionImplementation,
                              <Document>
class c { void M() { 3$$ } }
                              </Document>)

                state.SendTypeChars(".")
                Await state.AssertNoCompletionSession()
            End Using
        End Function

        <MemberData(NameOf(AllCompletionImplementations))>
        <WpfTheory, Trait(Traits.Feature, Traits.Features.Completion)>
        Public Async Function TestAfterExplicitInvokeAfterDotAfterIntegerLiteral(completionImplementation As CompletionImplementation) As Task
            Using state = TestStateFactory.CreateCSharpTestState(completionImplementation,
                              <Document>
class c { void M() { 3.$$ } }
                              </Document>)

                state.SendInvokeCompletionList()
                Await state.AssertCompletionSession()
                Assert.True(state.CompletionItemsContainsAll({"ToString"}))
            End Using
        End Function

        <MemberData(NameOf(AllCompletionImplementations))>
        <WpfTheory, Trait(Traits.Feature, Traits.Features.Completion)>
        Public Async Function TestTypingDotBeforeExistingDot(completionImplementation As CompletionImplementation) As Task
            ' Starting C# 8.0 two dots are considered as a DotDotToken of a Range expression.
            ' However, typing dot before a single dot (and adding the second one) should lead to a completion
            ' in the context of the previous token if this completion exists.
            Using state = TestStateFactory.CreateCSharpTestState(completionImplementation,
                              <Document>
class c { void M() { this$$.ToString() } }
                              </Document>)

                state.SendTypeChars(".")
                Await state.AssertCompletionSession()
                Assert.True(state.CompletionItemsContainsAll({"ToString"}))
            End Using
        End Function

        <MemberData(NameOf(AllCompletionImplementations))>
        <WpfTheory, Trait(Traits.Feature, Traits.Features.Completion)>
        Public Async Function TestTypingDotAfterExistingDot(completionImplementation As CompletionImplementation) As Task
            ' Starting C# 8.0 two dots are considered as a DotDotToken of a Range expression.
            ' A test above (TestTypingDotBeforeExistingDot) verifies that the completion happens 
            ' if we type dot before a single dot.
            ' However, we should not have a completion if typing dot after a dot.
            Using state = TestStateFactory.CreateCSharpTestState(completionImplementation,
                              <Document>
class c { void M() { this.$$ToString() } }
                              </Document>)

                state.SendTypeChars(".")
                Await state.AssertNoCompletionSession()
            End Using
        End Function

        <MemberData(NameOf(AllCompletionImplementations))>
        <WpfTheory, Trait(Traits.Feature, Traits.Features.Completion)>
        Public Async Function TestInvokingCompletionBetweenTwoDots(completionImplementation As CompletionImplementation) As Task
            ' Starting C# 8.0 two dots are considered as a DotDotToken of a Range expression.
            ' However, we may want to have a completion when invoking it aqfter the first dot.
            Using state = TestStateFactory.CreateCSharpTestState(completionImplementation,
                              <Document>
class c { void M() { this.$$.ToString() } }
                              </Document>)

                state.SendInvokeCompletionList()
                Await state.AssertCompletionSession()
                Assert.True(state.CompletionItemsContainsAll({"ToString"}))
            End Using
        End Function

        <MemberData(NameOf(AllCompletionImplementations))>
        <WpfTheory, Trait(Traits.Feature, Traits.Features.Completion)>
        Public Async Function TestEnterIsConsumed(completionImplementation As CompletionImplementation) As Task
            Using state = TestStateFactory.CreateCSharpTestState(completionImplementation,
                  <Document>
class Class1
{
    void Main(string[] args)
    {
        $$
    }
}</Document>)

                state.SendTypeChars("System.TimeSpan.FromMin")
                state.SendReturn()
                Await state.WaitForAsynchronousOperationsAsync()
                Assert.Equal(<text>
class Class1
{
    void Main(string[] args)
    {
        System.TimeSpan.FromMinutes
    }
}</text>.NormalizedValue, state.GetDocumentText())
            End Using
        End Function

        <MemberData(NameOf(AllCompletionImplementations))>
        <WpfTheory, Trait(Traits.Feature, Traits.Features.Completion)>
        Public Async Function TestDescription1(completionImplementation As CompletionImplementation) As Task
            Using state = TestStateFactory.CreateCSharpTestState(completionImplementation,
                  <Document><![CDATA[
using System;

/// <summary>
/// TestDocComment
/// </summary>
class TestException : Exception { }

class MyException : $$]]></Document>)

                state.SendTypeChars("Test")
                Await state.WaitForAsynchronousOperationsAsync()
                Await state.AssertSelectedCompletionItem(description:="class TestException" & vbCrLf & "TestDocComment")
            End Using
        End Function

        <MemberData(NameOf(AllCompletionImplementations))>
        <WpfTheory, Trait(Traits.Feature, Traits.Features.Completion)>
        Public Async Function TestObjectCreationPreselection1(completionImplementation As CompletionImplementation) As Task
            Using state = TestStateFactory.CreateCSharpTestState(completionImplementation,
                  <Document><![CDATA[
using System.Collections.Generic;

class C
{
    public void Goo()
    {
        List<int> list = new$$
    }
}]]></Document>)

                state.SendTypeChars(" ")
                Await state.WaitForAsynchronousOperationsAsync()
                Await state.AssertSelectedCompletionItem(displayText:="List<int>", isHardSelected:=True)
                Assert.True(state.CompletionItemsContainsAll(displayText:={"LinkedList", "List", "System"}))
                state.SendTypeChars("Li")
                Await state.WaitForAsynchronousOperationsAsync()
                Await state.AssertSelectedCompletionItem(displayText:="List<int>", isHardSelected:=True)
                Assert.True(state.CompletionItemsContainsAll(displayText:={"LinkedList", "List"}))
                Assert.False(state.CompletionItemsContainsAny(displayText:={"System"}))
                state.SendTypeChars("n")
                Await state.WaitForAsynchronousOperationsAsync()
                Await state.AssertSelectedCompletionItem(displayText:="LinkedList", displayTextSuffix:="<>", isHardSelected:=True)
                state.SendBackspace()
                Await state.WaitForAsynchronousOperationsAsync()
                Await state.AssertSelectedCompletionItem(displayText:="List<int>", isHardSelected:=True)
                state.SendTab()
                Assert.Contains("new List<int>", state.GetLineTextFromCaretPosition(), StringComparison.Ordinal)
            End Using
        End Function

        <MemberData(NameOf(AllCompletionImplementations))>
        <WpfTheory, Trait(Traits.Feature, Traits.Features.Completion)>
        Public Async Function TestDeconstructionDeclaration(completionImplementation As CompletionImplementation) As Task
            Using state = TestStateFactory.CreateCSharpTestState(completionImplementation,
                  <Document><![CDATA[
class C
{
    public void Goo()
    {
       var ($$
    }
}]]></Document>)

                state.SendTypeChars("i")
                Await state.AssertNoCompletionSession()
            End Using
        End Function

        <MemberData(NameOf(AllCompletionImplementations))>
        <WpfTheory, Trait(Traits.Feature, Traits.Features.Completion)>
        Public Async Function TestDeconstructionDeclaration2(completionImplementation As CompletionImplementation) As Task
            Using state = TestStateFactory.CreateCSharpTestState(completionImplementation,
                  <Document><![CDATA[
class C
{
    public void Goo()
    {
       var (a, $$
    }
}]]></Document>)

                state.SendTypeChars("i")
                Await state.AssertNoCompletionSession()
            End Using
        End Function

        <MemberData(NameOf(AllCompletionImplementations))>
        <WpfTheory, Trait(Traits.Feature, Traits.Features.Completion)>
        Public Async Function TestDeconstructionDeclaration3(completionImplementation As CompletionImplementation) As Task
            Using state = TestStateFactory.CreateCSharpTestState(completionImplementation,
                  <Document><![CDATA[
class C
{
    public void Goo()
    {
       var ($$) = (1, 2);
    }
}]]></Document>)

                state.SendTypeChars("i")
                Await state.AssertNoCompletionSession()
            End Using
        End Function

        <MemberData(NameOf(AllCompletionImplementations))>
        <WpfTheory, Trait(Traits.Feature, Traits.Features.Completion)>
        Public Async Function TestParenthesizedDeconstructionDeclarationWithVar(completionImplementation As CompletionImplementation) As Task
            Using state = TestStateFactory.CreateCSharpTestState(completionImplementation,
                  <Document><![CDATA[
class Variable
{
    public void Goo()
    {
       (var a$$) = (1, 2);
    }
}]]></Document>)

                state.SendInvokeCompletionList()
                Await state.AssertSelectedCompletionItem(displayText:="as", isHardSelected:=False)
            End Using
        End Function

        <MemberData(NameOf(AllCompletionImplementations))>
        <WpfTheory, Trait(Traits.Feature, Traits.Features.Completion)>
        Public Async Function TestParenthesizedDeconstructionDeclarationWithVarAfterComma(completionImplementation As CompletionImplementation) As Task
            Using state = TestStateFactory.CreateCSharpTestState(completionImplementation,
                  <Document><![CDATA[
class Variable
{
    public void Goo()
    {
       (var a, var a$$) = (1, 2);
    }
}]]></Document>)

                state.SendInvokeCompletionList()
                Await state.AssertSelectedCompletionItem(displayText:="as", isHardSelected:=False)
            End Using
        End Function

        <MemberData(NameOf(AllCompletionImplementations))>
        <WpfTheory, Trait(Traits.Feature, Traits.Features.Completion)>
        Public Async Function TestParenthesizedVarDeconstructionDeclarationWithVar(completionImplementation As CompletionImplementation) As Task
            Using state = TestStateFactory.CreateCSharpTestState(completionImplementation,
                  <Document><![CDATA[
class Variable
{
    public void Goo()
    {
       (var a, var ($$)) = (1, 2);
    }
}]]></Document>)


                state.SendTypeChars("a")
                Await state.AssertNoCompletionSession()

                state.SendTypeChars(", a")
                Await state.AssertNoCompletionSession()
                Assert.Contains("(var a, var (a, a)) = ", state.GetLineTextFromCaretPosition(), StringComparison.Ordinal)
            End Using
        End Function

        <MemberData(NameOf(AllCompletionImplementations))>
        <WpfTheory, Trait(Traits.Feature, Traits.Features.Completion)>
        Public Async Function TestVarDeconstructionDeclarationWithVar(completionImplementation As CompletionImplementation) As Task
            Using state = TestStateFactory.CreateCSharpTestState(completionImplementation,
                  <Document><![CDATA[
class Variable
{
    public void Goo()
    {
        $$
    }
}]]></Document>)

                state.SendTypeChars("va")
                Await state.AssertSelectedCompletionItem(displayText:="var", isHardSelected:=True)

                state.SendTypeChars(" (a")
                Await state.AssertNoCompletionSession()

                state.SendTypeChars(", a")
                Await state.AssertNoCompletionSession()
                Assert.Contains("var (a, a", state.GetLineTextFromCaretPosition(), StringComparison.Ordinal)
            End Using
        End Function

        <MemberData(NameOf(AllCompletionImplementations))>
        <WpfTheory, Trait(Traits.Feature, Traits.Features.Completion)>
        Public Async Function TestParenthesizedDeconstructionDeclarationWithSymbol(completionImplementation As CompletionImplementation) As Task
            Using state = TestStateFactory.CreateCSharpTestState(completionImplementation,
                  <Document><![CDATA[
class Variable
{
    public void Goo()
    {
       ($$) = (1, 2);
    }
}]]></Document>)

                state.SendTypeChars("vari")
                Await state.AssertSelectedCompletionItem(displayText:="Variable", isHardSelected:=True)
                state.SendTypeChars(" ")
                Assert.Contains("(Variable ", state.GetLineTextFromCaretPosition(), StringComparison.Ordinal)
                Await state.AssertNoCompletionSession()

                state.SendTypeChars("x, vari")
                Await state.AssertSelectedCompletionItem(displayText:="Variable", isHardSelected:=True)
                state.SendTypeChars(" ")
                Assert.Contains("(Variable x, Variable ", state.GetLineTextFromCaretPosition(), StringComparison.Ordinal)
                Await state.AssertSelectedCompletionItem(displayText:="Variable", isHardSelected:=False)
                Assert.True(state.CompletionItemsContainsAll({"variable"}))
            End Using
        End Function

        <MemberData(NameOf(AllCompletionImplementations))>
        <WpfTheory, Trait(Traits.Feature, Traits.Features.Completion)>
        Public Async Function TestParenthesizedDeconstructionDeclarationWithInt(completionImplementation As CompletionImplementation) As Task
            Using state = TestStateFactory.CreateCSharpTestState(completionImplementation,
                  <Document><![CDATA[
class Integer
{
    public void Goo()
    {
       ($$) = (1, 2);
    }
}]]></Document>)

                state.SendTypeChars("int")
                Await state.AssertSelectedCompletionItem(displayText:="int", isHardSelected:=True)
                state.SendTypeChars(" ")
                Assert.Contains("(int ", state.GetLineTextFromCaretPosition(), StringComparison.Ordinal)
                Await state.AssertNoCompletionSession()

                state.SendTypeChars("x, int")
                Await state.AssertSelectedCompletionItem(displayText:="int", isHardSelected:=True)
                state.SendTypeChars(" ")
                Assert.Contains("(int x, int ", state.GetLineTextFromCaretPosition(), StringComparison.Ordinal)
                Await state.AssertNoCompletionSession()
            End Using
        End Function

        <MemberData(NameOf(AllCompletionImplementations))>
        <WpfTheory, Trait(Traits.Feature, Traits.Features.Completion)>
        Public Async Function TestIncompleteParenthesizedDeconstructionDeclaration(completionImplementation As CompletionImplementation) As Task
            Using state = TestStateFactory.CreateCSharpTestState(completionImplementation,
                  <Document><![CDATA[
class Variable
{
    public void Goo()
    {
       ($$
    }
}]]></Document>)

                state.SendTypeChars("va")
                Await state.AssertSelectedCompletionItem(displayText:="var", isHardSelected:=True)
                state.SendTypeChars(" ")
                Await state.AssertNoCompletionSession()

                state.SendTypeChars("a")
                Await state.AssertSelectedCompletionItem(displayText:="as", isSoftSelected:=True)

                state.SendTypeChars(", va")
                Await state.AssertSelectedCompletionItem(displayText:="var", isHardSelected:=True)
                state.SendTypeChars(" ")
                Await state.AssertNoCompletionSession()

                state.SendTypeChars("a")
                Await state.AssertSelectedCompletionItem(displayText:="as", isSoftSelected:=True)
                state.SendTypeChars(")")
                Assert.Contains("(var a, var a)", state.GetLineTextFromCaretPosition(), StringComparison.Ordinal)
                Await state.AssertNoCompletionSession()
            End Using
        End Function

        <MemberData(NameOf(AllCompletionImplementations))>
        <WpfTheory, Trait(Traits.Feature, Traits.Features.Completion)>
        Public Async Function TestIncompleteParenthesizedDeconstructionDeclaration2(completionImplementation As CompletionImplementation) As Task
            Using state = TestStateFactory.CreateCSharpTestState(completionImplementation,
                  <Document><![CDATA[
class Variable
{
    public void Goo()
    {
       ($$)
    }
}]]></Document>)

                state.SendTypeChars("va")
                Await state.AssertSelectedCompletionItem(displayText:="var", isHardSelected:=True)
                state.SendTypeChars(" ")
                Await state.AssertNoCompletionSession()

                state.SendTypeChars("a")
                Await state.AssertSelectedCompletionItem(displayText:="as", isSoftSelected:=True)

                state.SendTypeChars(", va")
                Await state.AssertSelectedCompletionItem(displayText:="var", isHardSelected:=True)
                state.SendTypeChars(" ")
                Await state.AssertNoCompletionSession()

                state.SendTypeChars("a")
                Await state.AssertSelectedCompletionItem(displayText:="as", isSoftSelected:=True)
                state.SendReturn()
                Assert.Contains("(var a, var a", state.GetLineTextFromCaretPosition(), StringComparison.Ordinal)
            End Using
        End Function

        <MemberData(NameOf(AllCompletionImplementations))>
        <WpfTheory, Trait(Traits.Feature, Traits.Features.Completion)>
        Public Async Function TestBackspaceInIncompleteParenthesizedDeconstructionDeclaration(completionImplementation As CompletionImplementation) As Task
            Using state = TestStateFactory.CreateCSharpTestState(completionImplementation,
                  <Document><![CDATA[
class Variable
{
    public void Goo()
    {
       (var as$$
    }
}]]></Document>)

                state.Workspace.Options = state.Workspace.Options.WithChangedOption(
                    CompletionOptions.TriggerOnDeletion, LanguageNames.CSharp, True)

                state.SendBackspace()
                ' This completionImplementation is hard-selected because the suggestion mode never triggers on backspace
                ' See issue https://github.com/dotnet/roslyn/issues/15302
                Await state.AssertSelectedCompletionItem(displayText:="as", isHardSelected:=True)

                state.SendTypeChars(", var as")
                state.SendBackspace()
                Await state.AssertSelectedCompletionItem(displayText:="as", isSoftSelected:=True)

                state.SendTypeChars(")")
                Await state.AssertNoCompletionSession()
                Assert.Contains("(var as, var a)", state.GetLineTextFromCaretPosition(), StringComparison.Ordinal)
            End Using
        End Function

        <MemberData(NameOf(AllCompletionImplementations))>
        <WpfTheory, Trait(Traits.Feature, Traits.Features.Completion)>
        Public Async Function TestBackspaceInParenthesizedDeconstructionDeclaration(completionImplementation As CompletionImplementation) As Task
            Using state = TestStateFactory.CreateCSharpTestState(completionImplementation,
                  <Document><![CDATA[
class Variable
{
    public void Goo()
    {
       (var as$$)
    }
}]]></Document>)

                state.Workspace.Options = state.Workspace.Options.WithChangedOption(
                    CompletionOptions.TriggerOnDeletion, LanguageNames.CSharp, True)

                state.SendBackspace()
                ' This completionImplementation is hard-selected because the suggestion mode never triggers on backspace
                ' See issue https://github.com/dotnet/roslyn/issues/15302
                Await state.AssertSelectedCompletionItem(displayText:="as", isHardSelected:=True)

                state.SendTypeChars(", var as")
                state.SendBackspace()
                Await state.AssertSelectedCompletionItem(displayText:="as", isSoftSelected:=True)

                state.SendReturn()
                Await state.AssertNoCompletionSession()
                Assert.Contains("(var as, var a", state.GetLineTextFromCaretPosition(), StringComparison.Ordinal)
            End Using
        End Function

        <MemberData(NameOf(AllCompletionImplementations))>
        <WpfTheory, Trait(Traits.Feature, Traits.Features.Completion)>
        <WorkItem(17256, "https://github.com/dotnet/roslyn/issues/17256")>
        Public Async Function TestThrowExpression(completionImplementation As CompletionImplementation) As Task
            Using state = TestStateFactory.CreateCSharpTestState(completionImplementation,
                  <Document><![CDATA[
using System;
class C
{
    public object Goo()
    {
        return null ?? throw new$$
    }
}]]></Document>)

                state.SendTypeChars(" ")
                Await state.AssertSelectedCompletionItem(displayText:="Exception", isHardSelected:=True)
            End Using
        End Function

        <MemberData(NameOf(AllCompletionImplementations))>
        <WpfTheory, Trait(Traits.Feature, Traits.Features.Completion)>
        <WorkItem(17256, "https://github.com/dotnet/roslyn/issues/17256")>
        Public Async Function TestThrowStatement(completionImplementation As CompletionImplementation) As Task
            Using state = TestStateFactory.CreateCSharpTestState(completionImplementation,
                  <Document><![CDATA[
using System;
class C
{
    public object Goo()
    {
        throw new$$
    }
}]]></Document>)

                state.SendTypeChars(" ")
                Await state.AssertSelectedCompletionItem(displayText:="Exception", isHardSelected:=True)
            End Using
        End Function

        <MemberData(NameOf(AllCompletionImplementations))>
        <WpfTheory>
        Public Async Function TestNonTrailingNamedArgumentInCSharp7_1(completionImplementation As CompletionImplementation) As Task
            Using state = TestStateFactory.CreateTestStateFromWorkspace(completionImplementation,
                 <Workspace>
                     <Project Language="C#" LanguageVersion="CSharp7_1" CommonReferences="true" AssemblyName="CSProj">
                         <Document FilePath="C.cs">
class C
{
    public void M()
    {
        int better = 2;
        M(a: 1, $$)
    }
    public void M(int a, int bar, int c) { }
}
                         </Document>
                     </Project>
                 </Workspace>)

                state.SendTypeChars("b")
                Await state.AssertSelectedCompletionItem(displayText:="bar", displayTextSuffix:=":", isHardSelected:=True)
                state.SendTypeChars("e")
                Await state.AssertSelectedCompletionItem(displayText:="bar", displayTextSuffix:=":", isSoftSelected:=True)
            End Using
        End Function

        <MemberData(NameOf(AllCompletionImplementations))>
        <WpfTheory>
        Public Async Function TestNonTrailingNamedArgumentInCSharp7_2(completionImplementation As CompletionImplementation) As Task
            Using state = TestStateFactory.CreateTestStateFromWorkspace(completionImplementation,
                 <Workspace>
                     <Project Language="C#" LanguageVersion="CSharp7_2" CommonReferences="true" AssemblyName="CSProj">
                         <Document FilePath="C.cs">
class C
{
    public void M()
    {
        int better = 2;
        M(a: 1, $$)
    }
    public void M(int a, int bar, int c) { }
}
                         </Document>
                     </Project>
                 </Workspace>)

                state.SendTypeChars("b")
                Await state.AssertSelectedCompletionItem(displayText:="better", isHardSelected:=True)
                state.SendTypeChars("a")
                Await state.AssertSelectedCompletionItem(displayText:="bar", displayTextSuffix:=":", isHardSelected:=True)
                state.SendBackspace()
                Await state.AssertSelectedCompletionItem(displayText:="better", isHardSelected:=True)
                state.SendTypeChars(", ")
                Assert.Contains("M(a: 1, better,", state.GetLineTextFromCaretPosition(), StringComparison.Ordinal)
            End Using
        End Function

        <MemberData(NameOf(AllCompletionImplementations))>
        <WpfTheory, Trait(Traits.Feature, Traits.Features.Completion)>
        <WorkItem(4677, "https://github.com/dotnet/roslyn/issues/4677")>
        Public Async Function TestDefaultSwitchLabel(completionImplementation As CompletionImplementation) As Task
            Using state = TestStateFactory.CreateCSharpTestState(completionImplementation,
                  <Document><![CDATA[
class C
{
    public void M(object o)
    {
        switch (o)
        {
            default:
                goto $$
        }
    }
}]]></Document>)

                state.SendTypeChars("d")
                Await state.AssertSelectedCompletionItem(displayText:="default", isHardSelected:=True)
                state.SendTypeChars(";")
                Assert.Contains("goto default;", state.GetLineTextFromCaretPosition(), StringComparison.Ordinal)
            End Using
        End Function

        <MemberData(NameOf(AllCompletionImplementations))>
        <WpfTheory, Trait(Traits.Feature, Traits.Features.Completion)>
        <WorkItem(4677, "https://github.com/dotnet/roslyn/issues/4677")>
        Public Async Function TestGotoOrdinaryLabel(completionImplementation As CompletionImplementation) As Task
            Using state = TestStateFactory.CreateCSharpTestState(completionImplementation,
                  <Document><![CDATA[
class C
{
    public void M(object o)
    {
label1:
        goto $$
    }
}]]></Document>)

                state.SendTypeChars("l")
                Await state.AssertSelectedCompletionItem(displayText:="label1", isHardSelected:=True)
                state.SendTypeChars(";")
                Assert.Contains("goto label1;", state.GetLineTextFromCaretPosition(), StringComparison.Ordinal)
            End Using
        End Function

        <MemberData(NameOf(AllCompletionImplementations))>
        <WpfTheory, Trait(Traits.Feature, Traits.Features.Completion)>
        <WorkItem(4677, "https://github.com/dotnet/roslyn/issues/4677")>
        Public Async Function TestEscapedDefaultLabel(completionImplementation As CompletionImplementation) As Task
            Using state = TestStateFactory.CreateCSharpTestState(completionImplementation,
                  <Document><![CDATA[
class C
{
    public void M(object o)
    {
@default:
        goto $$
    }
}]]></Document>)

                state.SendTypeChars("d")
                Await state.AssertSelectedCompletionItem(displayText:="@default", isHardSelected:=True)
                state.SendTypeChars(";")
                Assert.Contains("goto @default;", state.GetLineTextFromCaretPosition(), StringComparison.Ordinal)
            End Using
        End Function

        <MemberData(NameOf(AllCompletionImplementations))>
        <WpfTheory, Trait(Traits.Feature, Traits.Features.Completion)>
        <WorkItem(4677, "https://github.com/dotnet/roslyn/issues/4677")>
        Public Async Function TestEscapedDefaultLabel2(completionImplementation As CompletionImplementation) As Task
            Using state = TestStateFactory.CreateCSharpTestState(completionImplementation,
                  <Document><![CDATA[
class C
{
    public void M(object o)
    {
        switch (o)
        {
            default:
@default:
                goto $$
        }
    }
}]]></Document>)

                state.SendTypeChars("d")
                Await state.AssertSelectedCompletionItem(displayText:="default", isHardSelected:=True)
                state.SendTypeChars(";")
                Assert.Contains("goto default;", state.GetLineTextFromCaretPosition(), StringComparison.Ordinal)
            End Using
        End Function

        <MemberData(NameOf(AllCompletionImplementations))>
        <WpfTheory, Trait(Traits.Feature, Traits.Features.Completion)>
        <WorkItem(4677, "https://github.com/dotnet/roslyn/issues/4677")>
        Public Async Function TestEscapedDefaultLabelWithoutSwitch(completionImplementation As CompletionImplementation) As Task
            Using state = TestStateFactory.CreateCSharpTestState(completionImplementation,
                  <Document><![CDATA[
class C
{
    public void M(object o)
    {
@default:
        goto $$
    }
}]]></Document>)

                state.SendTypeChars("d")
                Await state.AssertSelectedCompletionItem(displayText:="@default", isHardSelected:=True)
                state.SendTypeChars(";")
                Assert.Contains("goto @default;", state.GetLineTextFromCaretPosition(), StringComparison.Ordinal)
            End Using
        End Function

        <MemberData(NameOf(AllCompletionImplementations))>
        <WpfTheory, Trait(Traits.Feature, Traits.Features.Completion)>
        <WorkItem(24432, "https://github.com/dotnet/roslyn/issues/24432")>
        Public Async Function TestArrayInitialization(completionImplementation As CompletionImplementation) As Task
            Using state = TestStateFactory.CreateCSharpTestState(completionImplementation,
                  <Document><![CDATA[
class Class
{
    public void M()
    {
        Class[] x = $$
    }
}]]></Document>)

                state.SendTypeChars("new ")
                Await state.AssertSelectedCompletionItem(displayText:="Class", isSoftSelected:=True)
                state.SendTypeChars("C")
                Await state.AssertSelectedCompletionItem(displayText:="Class", isHardSelected:=True)
                state.SendTypeChars("[")
                Assert.Contains("Class[] x = new Class[", state.GetLineTextFromCaretPosition(), StringComparison.Ordinal)
                state.SendTypeChars("] {")
                Assert.Contains("Class[] x = new Class[] {", state.GetLineTextFromCaretPosition(), StringComparison.Ordinal)
            End Using
        End Function

        <MemberData(NameOf(AllCompletionImplementations))>
        <WpfTheory, Trait(Traits.Feature, Traits.Features.Completion)>
        <WorkItem(24432, "https://github.com/dotnet/roslyn/issues/24432")>
        Public Async Function TestImplicitArrayInitialization(completionImplementation As CompletionImplementation) As Task
            Using state = TestStateFactory.CreateCSharpTestState(completionImplementation,
                  <Document><![CDATA[
class Class
{
    public void M()
    {
        Class[] x = $$
    }
}]]></Document>)

                state.SendTypeChars("n")
                Await state.AssertSelectedCompletionItem(displayText:="nameof", isHardSelected:=True)
                state.SendTypeChars("e")
                Await state.AssertSelectedCompletionItem(displayText:="new", isHardSelected:=True)
                state.SendTypeChars(" ")
                Await state.AssertSelectedCompletionItem(displayText:="Class", isSoftSelected:=True)
                state.SendTypeChars("[")
                Assert.Contains("Class[] x = new [", state.GetLineTextFromCaretPosition(), StringComparison.Ordinal)
                state.SendTypeChars("] {")
                Assert.Contains("Class[] x = new [] {", state.GetLineTextFromCaretPosition(), StringComparison.Ordinal)
            End Using
        End Function

        <MemberData(NameOf(AllCompletionImplementations))>
        <WpfTheory, Trait(Traits.Feature, Traits.Features.Completion)>
        <WorkItem(24432, "https://github.com/dotnet/roslyn/issues/24432")>
        Public Async Function TestImplicitArrayInitialization2(completionImplementation As CompletionImplementation) As Task
            Using state = TestStateFactory.CreateCSharpTestState(completionImplementation,
                  <Document><![CDATA[
class Class
{
    public void M()
    {
        Class[] x = $$
    }
}]]></Document>)

                state.SendTypeChars("ne")
                Await state.AssertSelectedCompletionItem(displayText:="new", isHardSelected:=True)
                state.SendTypeChars("[")
                Assert.Contains("Class[] x = new[", state.GetLineTextFromCaretPosition(), StringComparison.Ordinal)
            End Using
        End Function

        <MemberData(NameOf(AllCompletionImplementations))>
        <WpfTheory, Trait(Traits.Feature, Traits.Features.Completion)>
        <WorkItem(24432, "https://github.com/dotnet/roslyn/issues/24432")>
        Public Async Function TestImplicitArrayInitialization3(completionImplementation As CompletionImplementation) As Task
            Using state = TestStateFactory.CreateCSharpTestState(completionImplementation,
                  <Document><![CDATA[
class Class
{
    public void M()
    {
        Class[] x = $$
    }
}]]></Document>)

                state.SendTypeChars("ne")
                Await state.AssertSelectedCompletionItem(displayText:="new", isHardSelected:=True)
                state.SendTypeChars(" ")
                Await state.AssertSelectedCompletionItem(displayText:="Class", isSoftSelected:=True)
                Assert.Contains("Class[] x = new ", state.GetLineTextFromCaretPosition(), StringComparison.Ordinal)
                state.SendTypeChars("[")
                Assert.Contains("Class[] x = new [", state.GetLineTextFromCaretPosition(), StringComparison.Ordinal)
            End Using
        End Function

        <MemberData(NameOf(AllCompletionImplementations))>
        <WpfTheory, Trait(Traits.Feature, Traits.Features.Completion)>
        <WorkItem(24432, "https://github.com/dotnet/roslyn/issues/24432")>
        Public Async Function TestImplicitArrayInitialization4(completionImplementation As CompletionImplementation) As Task
            Using state = TestStateFactory.CreateCSharpTestState(completionImplementation,
                  <Document><![CDATA[
class Class
{
    public void M()
    {
        Class[] x =$$
    }
}]]></Document>)

                state.SendTypeChars(" ")
                Await state.AssertNoCompletionSession()
                state.SendTypeChars("{")
                Assert.Contains("Class[] x = {", state.GetLineTextFromCaretPosition(), StringComparison.Ordinal)
            End Using
        End Function

        <MemberData(NameOf(AllCompletionImplementations))>
        <WpfTheory, Trait(Traits.Feature, Traits.Features.Completion)>
        <WorkItem(24432, "https://github.com/dotnet/roslyn/issues/24432")>
        Public Async Function TestImplicitArrayInitialization_WithTab(completionImplementation As CompletionImplementation) As Task
            Using state = TestStateFactory.CreateCSharpTestState(completionImplementation,
                  <Document><![CDATA[
class Class
{
    public void M()
    {
        Class[] x = $$
    }
}]]></Document>)

                state.SendTypeChars("ne")
                Await state.AssertSelectedCompletionItem(displayText:="new", isHardSelected:=True)
                state.SendTypeChars(" ")
                Await state.AssertSelectedCompletionItem(displayText:="Class", isSoftSelected:=True)
                Assert.Contains("Class[] x = new ", state.GetLineTextFromCaretPosition(), StringComparison.Ordinal)
                state.SendTab()
                Assert.Contains("Class[] x = new Class", state.GetLineTextFromCaretPosition(), StringComparison.Ordinal)
            End Using
        End Function

        <MemberData(NameOf(AllCompletionImplementations))>
        <WpfTheory, Trait(Traits.Feature, Traits.Features.Completion)>
        <WorkItem(24432, "https://github.com/dotnet/roslyn/issues/24432")>
        Public Async Function TestTypelessImplicitArrayInitialization(completionImplementation As CompletionImplementation) As Task
            Using state = TestStateFactory.CreateCSharpTestState(completionImplementation,
                  <Document><![CDATA[
class Class
{
    public void M()
    {
        var x = $$
    }
}]]></Document>)

                state.SendTypeChars("ne")
                Await state.AssertSelectedCompletionItem(displayText:="new", isHardSelected:=True)
                state.SendTypeChars(" ")
                Await state.AssertNoCompletionSession()
                state.SendTypeChars("[")
                Assert.Contains("var x = new [", state.GetLineTextFromCaretPosition(), StringComparison.Ordinal)
                state.SendTypeChars("] {")
                Assert.Contains("var x = new [] {", state.GetLineTextFromCaretPosition(), StringComparison.Ordinal)
            End Using
        End Function

        <MemberData(NameOf(AllCompletionImplementations))>
        <WpfTheory, Trait(Traits.Feature, Traits.Features.Completion)>
        <WorkItem(24432, "https://github.com/dotnet/roslyn/issues/24432")>
        Public Async Function TestTypelessImplicitArrayInitialization2(completionImplementation As CompletionImplementation) As Task
            Using state = TestStateFactory.CreateCSharpTestState(completionImplementation,
                  <Document><![CDATA[
class Class
{
    public void M()
    {
        var x = $$
    }
}]]></Document>)

                state.SendTypeChars("ne")
                Await state.AssertSelectedCompletionItem(displayText:="new", isHardSelected:=True)
                state.SendTypeChars("[")
                Assert.Contains("var x = new[", state.GetLineTextFromCaretPosition(), StringComparison.Ordinal)
            End Using
        End Function

        <MemberData(NameOf(AllCompletionImplementations))>
        <WpfTheory, Trait(Traits.Feature, Traits.Features.Completion)>
        <WorkItem(24432, "https://github.com/dotnet/roslyn/issues/24432")>
        Public Async Function TestTypelessImplicitArrayInitialization3(completionImplementation As CompletionImplementation) As Task
            Using state = TestStateFactory.CreateCSharpTestState(completionImplementation,
                  <Document><![CDATA[
class Class
{
    public void M()
    {
        var x = $$
    }
}]]></Document>)

                state.SendTypeChars("ne")
                Await state.AssertSelectedCompletionItem(displayText:="new", isHardSelected:=True)
                state.SendTypeChars(" ")
                Assert.Contains("var x = new ", state.GetLineTextFromCaretPosition(), StringComparison.Ordinal)
                state.SendTypeChars("[")
                Assert.Contains("var x = new [", state.GetLineTextFromCaretPosition(), StringComparison.Ordinal)
            End Using
        End Function

        <MemberData(NameOf(AllCompletionImplementations))>
        <WpfTheory, Trait(Traits.Feature, Traits.Features.Completion)>
        Public Async Function TestPropertyInPropertySubpattern(completionImplementation As CompletionImplementation) As Task
            Using state = TestStateFactory.CreateCSharpTestState(completionImplementation,
                  <Document><![CDATA[
class Class
{
    int Prop { get; set; }
    int OtherProp { get; set; }
    public void M()
    {
        _ = this is $$
    }
}]]></Document>)

                Await state.AssertNoCompletionSession()
                state.SendTypeChars("C")
                Await state.AssertSelectedCompletionItem(displayText:="Class", isHardSelected:=True)
                state.SendTypeChars(" { P")
                Await state.AssertSelectedCompletionItem(displayText:="Prop", displayTextSuffix:=":", isHardSelected:=True)
                state.SendTypeChars(":")
                Assert.Contains("{ Prop:", state.GetLineTextFromCaretPosition(), StringComparison.Ordinal)
                state.SendTypeChars(" 0, ")
                Await state.AssertSelectedCompletionItem(displayText:="OtherProp", displayTextSuffix:=":", isSoftSelected:=True)
                state.SendTypeChars("O")
                Await state.AssertSelectedCompletionItem(displayText:="OtherProp", displayTextSuffix:=":", isHardSelected:=True)
                state.SendTypeChars(": 1 }")
                Assert.Contains("is Class { Prop: 0, OtherProp: 1 }", state.GetLineTextFromCaretPosition(), StringComparison.Ordinal)
            End Using
        End Function

        <MemberData(NameOf(AllCompletionImplementations))>
        <WpfTheory, Trait(Traits.Feature, Traits.Features.Completion)>
        Public Async Function TestPropertyInPropertySubpattern_TriggerWithSpace(completionImplementation As CompletionImplementation) As Task
            Using state = TestStateFactory.CreateCSharpTestState(completionImplementation,
                  <Document><![CDATA[
class Class
{
    int Prop { get; set; }
    int OtherProp { get; set; }
    public void M()
    {
        _ = this is $$
    }
}]]></Document>)

                Await state.AssertNoCompletionSession()
                state.SendTypeChars("C")
                Await state.AssertSelectedCompletionItem(displayText:="Class", isHardSelected:=True)
                state.SendTypeChars(" ")
                Assert.Contains("is Class", state.GetLineTextFromCaretPosition(), StringComparison.Ordinal)
                state.SendTypeChars("{ P")
                Await state.AssertSelectedCompletionItem(displayText:="Prop", displayTextSuffix:=":", isHardSelected:=True)
                state.SendTypeChars(" ")
                Assert.Contains("is Class { Prop ", state.GetLineTextFromCaretPosition(), StringComparison.Ordinal)
                state.SendTypeChars(":")
                Assert.Contains("is Class { Prop :", state.GetLineTextFromCaretPosition(), StringComparison.Ordinal)
                state.SendTypeChars(" 0, ")
                Await state.AssertSelectedCompletionItem(displayText:="OtherProp", displayTextSuffix:=":", isSoftSelected:=True)
                state.SendTypeChars("O")
                Await state.AssertSelectedCompletionItem(displayText:="OtherProp", displayTextSuffix:=":", isHardSelected:=True)
                state.SendTypeChars(" ")
                Assert.Contains("is Class { Prop : 0, OtherProp", state.GetLineTextFromCaretPosition(), StringComparison.Ordinal)
                state.SendTypeChars(": 1 }")
                Assert.Contains("is Class { Prop : 0, OtherProp : 1 }", state.GetLineTextFromCaretPosition(), StringComparison.Ordinal)
            End Using
        End Function

        <MemberData(NameOf(AllCompletionImplementations))>
        <WpfTheory, Trait(Traits.Feature, Traits.Features.Completion)>
        <WorkItem(13527, "https://github.com/dotnet/roslyn/issues/13527")>
        Public Async Function TestSymbolInTupleLiteral(completionImplementation As CompletionImplementation) As Task
            Using state = TestStateFactory.CreateCSharpTestState(completionImplementation,
                  <Document><![CDATA[
class C
{
    public void Fo()
    {
        ($$)
    }
}]]></Document>)

                state.SendTypeChars("F")
                Await state.AssertSelectedCompletionItem(displayText:="Fo", isHardSelected:=True)
                state.SendTypeChars(":")
                Assert.Contains("(F:", state.GetLineTextFromCaretPosition(), StringComparison.Ordinal)
            End Using
        End Function

        <MemberData(NameOf(AllCompletionImplementations))>
        <WpfTheory, Trait(Traits.Feature, Traits.Features.Completion)>
        <WorkItem(13527, "https://github.com/dotnet/roslyn/issues/13527")>
        Public Async Function TestSymbolInTupleLiteralAfterComma(completionImplementation As CompletionImplementation) As Task
            Using state = TestStateFactory.CreateCSharpTestState(completionImplementation,
                  <Document><![CDATA[
class C
{
    public void Fo()
    {
        (x, $$)
    }
}]]></Document>)

                state.SendTypeChars("F")
                Await state.AssertSelectedCompletionItem(displayText:="Fo", isHardSelected:=True)
                state.SendTypeChars(":")
                Assert.Contains("(x, F:", state.GetLineTextFromCaretPosition(), StringComparison.Ordinal)
            End Using
        End Function

        <MemberData(NameOf(AllCompletionImplementations))>
        <WpfTheory, Trait(Traits.Feature, Traits.Features.Completion)>
        <WorkItem(19335, "https://github.com/dotnet/roslyn/issues/19335")>
        Public Async Function ColonInTupleNameInTupleLiteral(completionImplementation As CompletionImplementation) As Task
            Using state = TestStateFactory.CreateCSharpTestState(completionImplementation,
                  <Document><![CDATA[
class C
{
    public void M()
    {
        (int first, int second) t = ($$
    }
}]]></Document>)

                state.SendTypeChars("fi")
                Await state.AssertSelectedCompletionItem(displayText:="first", displayTextSuffix:=":", isHardSelected:=True)
                Assert.Equal("first", state.GetSelectedItem().FilterText)
                state.SendTypeChars(":")
                Assert.Contains("(first:", state.GetLineTextFromCaretPosition(), StringComparison.Ordinal)
            End Using
        End Function

        <MemberData(NameOf(AllCompletionImplementations))>
        <WpfTheory, Trait(Traits.Feature, Traits.Features.Completion)>
        <WorkItem(19335, "https://github.com/dotnet/roslyn/issues/19335")>
        Public Async Function ColonInExactTupleNameInTupleLiteral(completionImplementation As CompletionImplementation) As Task
            Using state = TestStateFactory.CreateCSharpTestState(completionImplementation,
                  <Document><![CDATA[
class C
{
    public void M()
    {
        (int first, int second) t = ($$
    }
}]]></Document>)

                state.SendTypeChars("first")
                Await state.AssertSelectedCompletionItem(displayText:="first", displayTextSuffix:=":", isHardSelected:=True)
                Assert.Equal("first", state.GetSelectedItem().FilterText)
                state.SendTypeChars(":")
                Assert.Contains("(first:", state.GetLineTextFromCaretPosition(), StringComparison.Ordinal)
            End Using
        End Function

        <MemberData(NameOf(AllCompletionImplementations))>
        <WpfTheory, Trait(Traits.Feature, Traits.Features.Completion)>
        <WorkItem(19335, "https://github.com/dotnet/roslyn/issues/19335")>
        Public Async Function ColonInTupleNameInTupleLiteralAfterComma(completionImplementation As CompletionImplementation) As Task
            Using state = TestStateFactory.CreateCSharpTestState(completionImplementation,
                  <Document><![CDATA[
class C
{
    public void M()
    {
        (int first, int second) t = (0, $$
    }
}]]></Document>)

                state.SendTypeChars("se")
                Await state.AssertSelectedCompletionItem(displayText:="second", displayTextSuffix:=":", isHardSelected:=True)
                Assert.Equal("second", state.GetSelectedItem().FilterText)
                state.SendTypeChars(":")
                Assert.Contains("(0, second:", state.GetLineTextFromCaretPosition(), StringComparison.Ordinal)
            End Using
        End Function

        <MemberData(NameOf(AllCompletionImplementations))>
        <WpfTheory, Trait(Traits.Feature, Traits.Features.Completion)>
        <WorkItem(19335, "https://github.com/dotnet/roslyn/issues/19335")>
        Public Async Function TabInTupleNameInTupleLiteral(completionImplementation As CompletionImplementation) As Task
            Using state = TestStateFactory.CreateCSharpTestState(completionImplementation,
                  <Document><![CDATA[
class C
{
    public void M()
    {
        (int first, int second) t = ($$
    }
}]]></Document>)

                state.SendTypeChars("fi")
                Await state.AssertSelectedCompletionItem(displayText:="first", displayTextSuffix:=":", isHardSelected:=True)
                Assert.Equal("first", state.GetSelectedItem().FilterText)
                state.SendTab()
                state.SendTypeChars(":")
                state.SendTypeChars("0")
                Assert.Contains("(first:0", state.GetLineTextFromCaretPosition(), StringComparison.Ordinal)
            End Using
        End Function

        <MemberData(NameOf(AllCompletionImplementations))>
        <WpfTheory, Trait(Traits.Feature, Traits.Features.Completion)>
        <WorkItem(19335, "https://github.com/dotnet/roslyn/issues/19335")>
        Public Async Function TabInExactTupleNameInTupleLiteral(completionImplementation As CompletionImplementation) As Task
            Using state = TestStateFactory.CreateCSharpTestState(completionImplementation,
                  <Document><![CDATA[
class C
{
    public void M()
    {
        (int first, int second) t = ($$
    }
}]]></Document>)

                state.SendTypeChars("first")
                Await state.AssertSelectedCompletionItem(displayText:="first", displayTextSuffix:=":", isHardSelected:=True)
                Assert.Equal("first", state.GetSelectedItem().FilterText)
                state.SendTab()
                state.SendTypeChars(":")
                state.SendTypeChars("0")
                Assert.Contains("(first:0", state.GetLineTextFromCaretPosition(), StringComparison.Ordinal)
            End Using
        End Function

        <MemberData(NameOf(AllCompletionImplementations))>
        <WpfTheory, Trait(Traits.Feature, Traits.Features.Completion)>
        <WorkItem(19335, "https://github.com/dotnet/roslyn/issues/19335")>
        Public Async Function TabInTupleNameInTupleLiteralAfterComma(completionImplementation As CompletionImplementation) As Task
            Using state = TestStateFactory.CreateCSharpTestState(completionImplementation,
                  <Document><![CDATA[
class C
{
    public void M()
    {
        (int first, int second) t = (0, $$
    }
}]]></Document>)

                state.SendTypeChars("se")
                Await state.AssertSelectedCompletionItem(displayText:="second", displayTextSuffix:=":", isHardSelected:=True)
                Assert.Equal("second", state.GetSelectedItem().FilterText)
                state.SendTab()
                state.SendTypeChars(":")
                state.SendTypeChars("1")
                Assert.Contains("(0, second:1", state.GetLineTextFromCaretPosition(), StringComparison.Ordinal)
            End Using
        End Function

        <MemberData(NameOf(AllCompletionImplementations))>
        <WpfTheory, Trait(Traits.Feature, Traits.Features.Completion)>
        <WorkItem(13527, "https://github.com/dotnet/roslyn/issues/13527")>
        Public Async Function TestKeywordInTupleLiteral(completionImplementation As CompletionImplementation) As Task
            Using state = TestStateFactory.CreateCSharpTestState(completionImplementation,
                  <Document><![CDATA[
class C
{
    public void Goo()
    {
        ($$)
    }
}]]></Document>)

                state.SendTypeChars("d")
                Await state.AssertSelectedCompletionItem(displayText:="decimal", isHardSelected:=True)
                state.SendTypeChars(":")
                Assert.Contains("(d:", state.GetLineTextFromCaretPosition(), StringComparison.Ordinal)
            End Using
        End Function

        <MemberData(NameOf(AllCompletionImplementations))>
        <WpfTheory, Trait(Traits.Feature, Traits.Features.Completion)>
        <WorkItem(13527, "https://github.com/dotnet/roslyn/issues/13527")>
        Public Async Function TestTupleType(completionImplementation As CompletionImplementation) As Task
            Using state = TestStateFactory.CreateCSharpTestState(completionImplementation,
                  <Document><![CDATA[
class C
{
    public void Goo()
    {
        ($$)
    }
}]]></Document>)

                state.SendTypeChars("d")
                Await state.AssertSelectedCompletionItem(displayText:="decimal", isHardSelected:=True)
                state.SendTypeChars(" ")
                Assert.Contains("(decimal ", state.GetLineTextFromCaretPosition(), StringComparison.Ordinal)
            End Using
        End Function

        <MemberData(NameOf(AllCompletionImplementations))>
        <WpfTheory, Trait(Traits.Feature, Traits.Features.Completion)>
        <WorkItem(13527, "https://github.com/dotnet/roslyn/issues/13527")>
        Public Async Function TestDefaultKeyword(completionImplementation As CompletionImplementation) As Task
            Using state = TestStateFactory.CreateCSharpTestState(completionImplementation,
                  <Document><![CDATA[
class C
{
    public void Goo()
    {
        switch(true)
        {
            $$
        }
    }
}]]></Document>)

                state.SendTypeChars("def")
                Await state.AssertSelectedCompletionItem(displayText:="default", isHardSelected:=True)
                state.SendTypeChars(":")
                Assert.Contains("default:", state.GetLineTextFromCaretPosition(), StringComparison.Ordinal)
            End Using
        End Function

        <MemberData(NameOf(AllCompletionImplementations))>
        <WpfTheory, Trait(Traits.Feature, Traits.Features.Completion)>
        <WorkItem(13527, "https://github.com/dotnet/roslyn/issues/13527")>
        Public Async Function TestParenthesizedExpression(completionImplementation As CompletionImplementation) As Task
            Using state = TestStateFactory.CreateCSharpTestState(completionImplementation,
                  <Document><![CDATA[
class C
{
    public void Fo()
    {
        ($$)
    }
}]]></Document>)

                state.SendTypeChars("F")
                Await state.AssertSelectedCompletionItem(displayText:="Fo", isHardSelected:=True)
                state.SendTypeChars(".")
                Assert.Contains("(Fo.", state.GetLineTextFromCaretPosition(), StringComparison.Ordinal)
            End Using
        End Function

        <MemberData(NameOf(AllCompletionImplementations))>
        <WpfTheory, Trait(Traits.Feature, Traits.Features.Completion)>
        <WorkItem(13527, "https://github.com/dotnet/roslyn/issues/13527")>
        Public Async Function TestInvocationExpression(completionImplementation As CompletionImplementation) As Task
            Using state = TestStateFactory.CreateCSharpTestState(completionImplementation,
                  <Document><![CDATA[
class C
{
    public void Goo(int Alice)
    {
        Goo($$)
    }
}]]></Document>)

                state.SendTypeChars("A")
                Await state.AssertSelectedCompletionItem(displayText:="Alice", isHardSelected:=True)
                state.SendTypeChars(":")
                Assert.Contains("Goo(Alice:", state.GetLineTextFromCaretPosition(), StringComparison.Ordinal)
            End Using
        End Function

        <MemberData(NameOf(AllCompletionImplementations))>
        <WpfTheory, Trait(Traits.Feature, Traits.Features.Completion)>
        <WorkItem(13527, "https://github.com/dotnet/roslyn/issues/13527")>
        Public Async Function TestInvocationExpressionAfterComma(completionImplementation As CompletionImplementation) As Task
            Using state = TestStateFactory.CreateCSharpTestState(completionImplementation,
                  <Document><![CDATA[
class C
{
    public void Goo(int Alice, int Bob)
    {
        Goo(1, $$)
    }
}]]></Document>)

                state.SendTypeChars("B")
                Await state.AssertSelectedCompletionItem(displayText:="Bob", isHardSelected:=True)
                state.SendTypeChars(":")
                Assert.Contains("Goo(1, Bob:", state.GetLineTextFromCaretPosition(), StringComparison.Ordinal)
            End Using
        End Function

        <MemberData(NameOf(AllCompletionImplementations))>
        <WpfTheory, Trait(Traits.Feature, Traits.Features.Completion)>
        <WorkItem(13527, "https://github.com/dotnet/roslyn/issues/13527")>
        Public Async Function TestCaseLabel(completionImplementation As CompletionImplementation) As Task
            Using state = TestStateFactory.CreateCSharpTestState(completionImplementation,
                  <Document><![CDATA[
class C
{
    public void Fo()
    {
        switch (1)
        {
            case $$
        }
    }
}]]></Document>)

                state.SendTypeChars("F")
                Await state.WaitForAsynchronousOperationsAsync()
                Await state.AssertSelectedCompletionItem(displayText:="Fo", isHardSelected:=True)
                state.SendTypeChars(":")
                Assert.Contains("case Fo:", state.GetLineTextFromCaretPosition(), StringComparison.Ordinal)
            End Using
        End Function

        <MemberData(NameOf(AllCompletionImplementations))>
        <WpfTheory, Trait(Traits.Feature, Traits.Features.Completion)>
        <WorkItem(543268, "http://vstfdevdiv:8080/DevDiv2/DevDiv/_workitems/edit/543268")>
        Public Async Function TestTypePreselection1(completionImplementation As CompletionImplementation) As Task
            Using state = TestStateFactory.CreateCSharpTestState(completionImplementation,
                  <Document><![CDATA[
partial class C
{
}
partial class C
{
    $$
}]]></Document>)

                state.SendTypeChars("C")
                Await state.WaitForAsynchronousOperationsAsync()
                Await state.AssertSelectedCompletionItem(displayText:="C", isHardSelected:=True)
                state.SendTypeChars(" ")
                Await state.AssertCompletionSession()
            End Using
        End Function

        <WorkItem(543519, "http://vstfdevdiv:8080/DevDiv2/DevDiv/_workitems/edit/543519")>
        <MemberData(NameOf(AllCompletionImplementations))>
        <WpfTheory, Trait(Traits.Feature, Traits.Features.Completion)>
        Public Async Function TestNewPreselectionAfterVar(completionImplementation As CompletionImplementation) As Task
            Using state = TestStateFactory.CreateCSharpTestState(completionImplementation,
                  <Document><![CDATA[
class C
{
    void M()
    {
        var c = $$
    }
}]]></Document>)

                state.SendTypeChars("new ")
                Await state.AssertNoCompletionSession()
            End Using
        End Function

        <WorkItem(543559, "http://vstfdevdiv:8080/DevDiv2/DevDiv/_workitems/edit/543559")>
        <WorkItem(543561, "http://vstfdevdiv:8080/DevDiv2/DevDiv/_workitems/edit/543561")>
        <MemberData(NameOf(AllCompletionImplementations))>
        <WpfTheory, Trait(Traits.Feature, Traits.Features.Completion)>
        Public Async Function TestEscapedIdentifiers(completionImplementation As CompletionImplementation) As Task
            Using state = TestStateFactory.CreateCSharpTestState(completionImplementation,
                  <Document><![CDATA[
class @return
{
    void goo()
    {
        $$
    }
}
]]></Document>)

                state.SendTypeChars("@")
                Await state.AssertNoCompletionSession()
                state.SendTypeChars("r")
                Await state.WaitForAsynchronousOperationsAsync()
                Await state.AssertSelectedCompletionItem(displayText:="@return", isHardSelected:=True)
                state.SendTab()
                Assert.Contains("@return", state.GetLineTextFromCaretPosition(), StringComparison.Ordinal)
            End Using
        End Function

        <WorkItem(543771, "http://vstfdevdiv:8080/DevDiv2/DevDiv/_workitems/edit/543771")>
        <MemberData(NameOf(AllCompletionImplementations))>
        <WpfTheory, Trait(Traits.Feature, Traits.Features.Completion)>
        Public Async Function TestCommitUniqueItem1(completionImplementation As CompletionImplementation) As Task
            Using state = TestStateFactory.CreateCSharpTestState(completionImplementation,
                  <Document><![CDATA[
using System;
 
class Program
{
    static void Main(string[] args)
    {
        Console.WriteL$$();
    }
}]]></Document>)

                state.SendCommitUniqueCompletionListItem()
                Await state.AssertNoCompletionSession()
                Assert.Contains("WriteLine()", state.GetLineTextFromCaretPosition(), StringComparison.Ordinal)
            End Using
        End Function

        <WorkItem(543771, "http://vstfdevdiv:8080/DevDiv2/DevDiv/_workitems/edit/543771")>
        <MemberData(NameOf(AllCompletionImplementations))>
        <WpfTheory, Trait(Traits.Feature, Traits.Features.Completion)>
        Public Async Function TestCommitUniqueItem2(completionImplementation As CompletionImplementation) As Task
            Using state = TestStateFactory.CreateCSharpTestState(completionImplementation,
                  <Document><![CDATA[
using System;
 
class Program
{
    static void Main(string[] args)
    {
        Console.WriteL$$ine();
    }
}]]></Document>)

                state.SendCommitUniqueCompletionListItem()
                Await state.AssertNoCompletionSession()
            End Using
        End Function

        <MemberData(NameOf(AllCompletionImplementations))>
        <WpfTheory, Trait(Traits.Feature, Traits.Features.Completion)>
        Public Async Function CommitForUsingDirective1(completionImplementation As CompletionImplementation) As Task
            Using state = TestStateFactory.CreateCSharpTestState(completionImplementation,
                              <Document>
                                  $$
                              </Document>)

                state.SendTypeChars("using Sys")
                Await state.WaitForAsynchronousOperationsAsync()
                Await state.AssertSelectedCompletionItem(displayText:="System", isHardSelected:=True)
                state.SendTypeChars("(")
                Await state.AssertNoCompletionSession()
                Assert.Contains("using Sys(", state.GetLineTextFromCaretPosition(), StringComparison.Ordinal)
            End Using
        End Function

        <MemberData(NameOf(AllCompletionImplementations))>
        <WpfTheory, Trait(Traits.Feature, Traits.Features.Completion)>
        Public Async Function CommitForUsingDirective2(completionImplementation As CompletionImplementation) As Task
            Using state = TestStateFactory.CreateCSharpTestState(completionImplementation,
                              <Document>
                                  $$
                              </Document>)

                state.SendTypeChars("using Sys")
                Await state.WaitForAsynchronousOperationsAsync()
                Await state.AssertSelectedCompletionItem(displayText:="System", isHardSelected:=True)
                state.SendTypeChars(".")
                Await state.AssertCompletionSession()
                Assert.Contains("using System.", state.GetLineTextFromCaretPosition(), StringComparison.Ordinal)
            End Using
        End Function

        <MemberData(NameOf(AllCompletionImplementations))>
        <WpfTheory, Trait(Traits.Feature, Traits.Features.Completion)>
        Public Async Function CommitForUsingDirective3(completionImplementation As CompletionImplementation) As Task
            Using state = TestStateFactory.CreateCSharpTestState(completionImplementation,
                              <Document>
                                  $$
                              </Document>, extraExportedTypes:={GetType(CSharpEditorFormattingService)}.ToList())

                state.SendTypeChars("using Sys")
                Await state.WaitForAsynchronousOperationsAsync()
                Await state.AssertSelectedCompletionItem(displayText:="System", isHardSelected:=True)
                state.SendTypeChars(";")
                Await state.AssertNoCompletionSession()
                state.AssertMatchesTextStartingAtLine(1, "using System;")
            End Using
        End Function

        <MemberData(NameOf(AllCompletionImplementations))>
        <WpfTheory, Trait(Traits.Feature, Traits.Features.Completion)>
        Public Async Function CommitForUsingDirective4(completionImplementation As CompletionImplementation) As Task
            Using state = TestStateFactory.CreateCSharpTestState(completionImplementation,
                            <Document>
                                $$
                            </Document>)

                state.SendTypeChars("using Sys")
                Await state.WaitForAsynchronousOperationsAsync()
                Await state.AssertSelectedCompletionItem(displayText:="System", isHardSelected:=True)
                state.SendTypeChars(" ")
                Await state.AssertNoCompletionSession()
                Assert.Contains("using Sys ", state.GetLineTextFromCaretPosition(), StringComparison.Ordinal)
            End Using
        End Function

        <MemberData(NameOf(AllCompletionImplementations))>
        <WpfTheory, Trait(Traits.Feature, Traits.Features.Completion)>
        Public Async Function KeywordsIncludedInObjectCreationCompletion(completionImplementation As CompletionImplementation) As Task
            Using state = TestStateFactory.CreateCSharpTestState(completionImplementation,
                              <Document>
class C
{
    void Goo()
    {
        string s = new$$
    }
}
                              </Document>)

                state.SendTypeChars(" ")
                Await state.WaitForAsynchronousOperationsAsync()
                Await state.AssertSelectedCompletionItem(displayText:="string", isHardSelected:=True)
                Assert.True(state.GetCompletionItems().Any(Function(c) c.DisplayText = "int"))
            End Using
        End Function

        <WorkItem(544293, "http://vstfdevdiv:8080/DevDiv2/DevDiv/_workitems/edit/544293")>
        <MemberData(NameOf(AllCompletionImplementations))>
        <WpfTheory, Trait(Traits.Feature, Traits.Features.Completion)>
        Public Async Function NoKeywordsOrSymbolsAfterNamedParameterWithCSharp7(completionImplementation As CompletionImplementation) As Task
            Using state = TestStateFactory.CreateCSharpTestState(completionImplementation,
<<<<<<< HEAD
=======
                        <Workspace>
                            <Project Language="C#" CommonReferences="true" LanguageVersion="7">
>>>>>>> 21549ac2
                                <Document>
class Goo
{
    void Test()
    {
        object m = null;
        Method(obj:m, $$
    }
 
    void Method(object obj, int num = 23, string str = "")
    {
    }
}
                              </Document>, languageVersion:=LanguageVersion.CSharp7)

                state.SendTypeChars("a")
                Await state.AssertCompletionSession()
                Assert.True(state.GetCompletionItems().Any(Function(i) i.DisplayText = "num" AndAlso i.DisplayTextSuffix = ":"))
                Assert.False(state.GetCompletionItems().Any(Function(i) i.DisplayText = "System"))
                Assert.False(state.GetCompletionItems().Any(Function(c) c.DisplayText = "int"))
            End Using
        End Function

        <MemberData(NameOf(AllCompletionImplementations))>
        <WpfTheory(Skip:="https://github.com/dotnet/roslyn/pull/29820"), Trait(Traits.Feature, Traits.Features.Completion)>
        Public Async Function KeywordsOrSymbolsAfterNamedParameter(completionImplementation As CompletionImplementation) As Task
            Using state = TestStateFactory.CreateCSharpTestState(completionImplementation,
                                <Document>
class Goo
{
    void Test()
    {
        object m = null;
        Method(obj:m, $$
    }

    void Method(object obj, int num = 23, string str = "")
    {
    }
}
                              </Document>, languageVersion:=LanguageVersion.CSharp7)

                state.SendTypeChars("a")
                Await state.AssertCompletionSession()
                Assert.True(state.CompletionItemsContainsAny(displayText:="num", displayTextSuffix:=":"))
                Assert.True(state.CompletionItemsContainsAny({"System"}))
                Assert.True(state.CompletionItemsContainsAny({"int"}))
            End Using
        End Function

        <WorkItem(544017, "http://vstfdevdiv:8080/DevDiv2/DevDiv/_workitems/edit/544017")>
        <MemberData(NameOf(AllCompletionImplementations))>
        <WpfTheory, Trait(Traits.Feature, Traits.Features.Completion)>
        Public Async Function EnumCompletionTriggeredOnSpace(completionImplementation As CompletionImplementation) As Task
            Using state = TestStateFactory.CreateCSharpTestState(completionImplementation,
                              <Document>
enum Numeros { Uno, Dos }
class Goo
{
    void Bar(int a, Numeros n) { }
    void Baz()
    {
        Bar(0$$
    }
}
                              </Document>)

                state.SendTypeChars(", ")
                Await state.WaitForAsynchronousOperationsAsync()
                Await state.AssertSelectedCompletionItem(displayText:="Numeros", isHardSelected:=True)
                Assert.Equal(1, state.GetCompletionItems().Where(Function(c) c.DisplayText = "Numeros").Count())
            End Using
        End Function

        <WorkItem(479078, "http://vstfdevdiv:8080/DevDiv2/DevDiv/_workitems/edit/479078")>
        <MemberData(NameOf(AllCompletionImplementations))>
        <WpfTheory, Trait(Traits.Feature, Traits.Features.Completion)>
        Public Async Function EnumCompletionTriggeredOnSpaceForNullables(completionImplementation As CompletionImplementation) As Task
            Using state = TestStateFactory.CreateCSharpTestState(completionImplementation,
                              <Document>
enum Numeros { Uno, Dos }
class Goo
{
    void Bar(int a, Numeros? n) { }
    void Baz()
    {
        Bar(0$$
    }
}
                              </Document>)

                state.SendTypeChars(", ")
                Await state.WaitForAsynchronousOperationsAsync()
                Await state.AssertSelectedCompletionItem(displayText:="Numeros", isHardSelected:=True)
                Assert.Equal(1, state.GetCompletionItems().Where(Function(c) c.DisplayText = "Numeros").Count())
            End Using
        End Function

        <MemberData(NameOf(AllCompletionImplementations))>
        <WpfTheory, Trait(Traits.Feature, Traits.Features.Completion)>
        Public Async Function EnumCompletionTriggeredOnDot(completionImplementation As CompletionImplementation) As Task
            Using state = TestStateFactory.CreateCSharpTestState(completionImplementation,
                <Document>
enum Numeros { Uno, Dos }
class Goo
{
    void Bar()
    {
        Numeros num = $$
    }
}
                </Document>)

                state.SendTypeChars("Nu.")
                Await state.WaitForAsynchronousOperationsAsync()
                Assert.Contains("Numeros num = Numeros.", state.GetLineTextFromCaretPosition(), StringComparison.Ordinal)
            End Using
        End Function

        <MemberData(NameOf(AllCompletionImplementations))>
        <WpfTheory, Trait(Traits.Feature, Traits.Features.Completion)>
        Public Async Function EnumCompletionNotTriggeredOnPlusCommitCharacter(completionImplementation As CompletionImplementation) As Task
            Await EnumCompletionNotTriggeredOn("+"c, completionImplementation)
        End Function

        <MemberData(NameOf(AllCompletionImplementations))>
        <WpfTheory, Trait(Traits.Feature, Traits.Features.Completion)>
        Public Async Function EnumCompletionNotTriggeredOnLeftBraceCommitCharacter(completionImplementation As CompletionImplementation) As Task
            Await EnumCompletionNotTriggeredOn("{"c, completionImplementation)
        End Function

        <MemberData(NameOf(AllCompletionImplementations))>
        <WpfTheory, Trait(Traits.Feature, Traits.Features.Completion)>
        Public Async Function EnumCompletionNotTriggeredOnSpaceCommitCharacter(completionImplementation As CompletionImplementation) As Task
            Await EnumCompletionNotTriggeredOn(" "c, completionImplementation)
        End Function

        <MemberData(NameOf(AllCompletionImplementations))>
        <WpfTheory, Trait(Traits.Feature, Traits.Features.Completion)>
        Public Async Function EnumCompletionNotTriggeredOnSemicolonCommitCharacter(completionImplementation As CompletionImplementation) As Task
            Await EnumCompletionNotTriggeredOn(";"c, completionImplementation)
        End Function

        Private Async Function EnumCompletionNotTriggeredOn(c As Char, completionImplementation As CompletionImplementation) As Task
            Using state = TestStateFactory.CreateCSharpTestState(completionImplementation,
                <Document>
enum Numeros { Uno, Dos }
class Goo
{
    void Bar()
    {
        Numeros num = $$
    }
}
                </Document>)

                state.SendTypeChars("Nu")
                Await state.WaitForAsynchronousOperationsAsync()
                Await state.AssertSelectedCompletionItem(displayText:="Numeros", isHardSelected:=True)
                state.SendTypeChars(c.ToString())
                Await state.WaitForAsynchronousOperationsAsync()
                Assert.NotEqual("Numberos", state.GetSelectedItemOpt()?.DisplayText)
                Assert.Contains(String.Format("Numeros num = Nu{0}", c), state.GetLineTextFromCaretPosition(), StringComparison.Ordinal)
            End Using
        End Function

        <WorkItem(544296, "http://vstfdevdiv:8080/DevDiv2/DevDiv/_workitems/edit/544296")>
        <MemberData(NameOf(AllCompletionImplementations))>
        <WpfTheory, Trait(Traits.Feature, Traits.Features.Completion)>
        Public Async Function TestVerbatimNamedIdentifierFiltering(completionImplementation As CompletionImplementation) As Task
            Using state = TestStateFactory.CreateCSharpTestState(completionImplementation,
                              <Document>
class Program
{
    void Goo(int @int)
    {
        Goo($$
    }
}
                              </Document>)

                state.SendTypeChars("i")
                Await state.AssertCompletionSession()
                Assert.True(state.GetCompletionItems().Any(Function(i) i.DisplayText = "@int" AndAlso i.DisplayTextSuffix = ":"))
                state.SendTypeChars("n")
                Await state.WaitForAsynchronousOperationsAsync()
                Assert.True(state.GetCompletionItems().Any(Function(i) i.DisplayText = "@int" AndAlso i.DisplayTextSuffix = ":"))
                state.SendTypeChars("t")
                Await state.WaitForAsynchronousOperationsAsync()
                Assert.True(state.GetCompletionItems().Any(Function(i) i.DisplayText = "@int" AndAlso i.DisplayTextSuffix = ":"))
            End Using
        End Function

        <WorkItem(543687, "http://vstfdevdiv:8080/DevDiv2/DevDiv/_workitems/edit/543687")>
        <MemberData(NameOf(AllCompletionImplementations))>
        <WpfTheory, Trait(Traits.Feature, Traits.Features.Completion)>
        Public Async Function TestNoPreselectInInvalidObjectCreationLocation(completionImplementation As CompletionImplementation) As Task
            Using state = TestStateFactory.CreateCSharpTestState(completionImplementation,
                              <Document><![CDATA[
using System;

class Program
{
    void Test()
    {
        $$
    }
}

class Bar { }

class Goo<T> : IGoo<T>
{
}

interface IGoo<T>
{
}]]>
                              </Document>)

                state.SendTypeChars("IGoo<Bar> a = new ")
                Await state.AssertNoCompletionSession()
            End Using
        End Function

        <WorkItem(544925, "http://vstfdevdiv:8080/DevDiv2/DevDiv/_workitems/edit/544925")>
        <MemberData(NameOf(AllCompletionImplementations))>
        <WpfTheory, Trait(Traits.Feature, Traits.Features.Completion)>
        Public Async Function TestQualifiedEnumSelection(completionImplementation As CompletionImplementation) As Task
            Using state = TestStateFactory.CreateCSharpTestState(completionImplementation,
                              <Document>
using System;
 
class Program
{
    void Main()
    {
        Environment.GetFolderPath$$
    }
}
                              </Document>)

                state.SendTypeChars("(")
                state.SendTab()
                Await state.WaitForAsynchronousOperationsAsync()
                Assert.Contains("Environment.SpecialFolder", state.GetLineTextFromCaretPosition(), StringComparison.Ordinal)
            End Using
        End Function

        <WorkItem(545070, "http://vstfdevdiv:8080/DevDiv2/DevDiv/_workitems/edit/545070")>
        <MemberData(NameOf(AllCompletionImplementations))>
        <WpfTheory, Trait(Traits.Feature, Traits.Features.Completion)>
        Public Async Function TestTextChangeSpanWithAtCharacter(completionImplementation As CompletionImplementation) As Task
            Using state = TestStateFactory.CreateCSharpTestState(completionImplementation,
                              <Document>
public class @event
{
    $$@event()
    {
    }
}
                              </Document>)

                state.SendTypeChars("public ")
                Await state.AssertNoCompletionSession()
                Assert.Contains("public @event", state.GetLineTextFromCaretPosition(), StringComparison.Ordinal)
            End Using
        End Function

        <MemberData(NameOf(AllCompletionImplementations))>
        <WpfTheory, Trait(Traits.Feature, Traits.Features.Completion)>
        Public Async Function TestDoNotInsertColonSoThatUserCanCompleteOutAVariableNameThatDoesNotCurrentlyExist_IE_TheCyrusCase(completionImplementation As CompletionImplementation) As Task
            Using state = TestStateFactory.CreateCSharpTestState(completionImplementation,
                              <Document>
using System.Threading;

class Program
{
    static void Main(string[] args)
    {
        Goo($$)
    }

    void Goo(CancellationToken cancellationToken)
    {
    }
}
                              </Document>)

                state.SendTypeChars("can")
                state.SendTab()
                Await state.AssertNoCompletionSession()
                Assert.Contains("Goo(cancellationToken)", state.GetLineTextFromCaretPosition(), StringComparison.Ordinal)
            End Using
        End Function

#If False Then
    <Scenario Name="Verify correct intellisense selection on ENTER">
        <SetEditorText>
            <![CDATA[class Class1
{
    void Main(string[] args)
    {
        //
    }
}]]>
        </SetEditorText>
        <PlaceCursor Marker="//"/>
        <SendKeys>var a = System.TimeSpan.FromMin{ENTER}{(}</SendKeys>
        <VerifyEditorContainsText>
            <![CDATA[class Class1
{
    void Main(string[] args)
    {
        var a = System.TimeSpan.FromMinutes(
    }
}]]>
        </VerifyEditorContainsText>
    </Scenario>
#End If

        <WorkItem(544940, "http://vstfdevdiv:8080/DevDiv2/DevDiv/_workitems/edit/544940")>
        <MemberData(NameOf(AllCompletionImplementations))>
        <WpfTheory, Trait(Traits.Feature, Traits.Features.Completion)>
        Public Async Function AttributeNamedPropertyCompletionCommitWithTab(completionImplementation As CompletionImplementation) As Task
            Using state = TestStateFactory.CreateCSharpTestState(completionImplementation,
                            <Document>
class MyAttribute : System.Attribute
{
    public string Name { get; set; }
}

[MyAttribute($$
public class Goo
{
}
                            </Document>)
                state.SendTypeChars("Nam")
                state.SendTab()
                Await state.AssertNoCompletionSession()
                Assert.Equal("[MyAttribute(Name =", state.GetLineTextFromCaretPosition())
            End Using
        End Function

        <WorkItem(544940, "http://vstfdevdiv:8080/DevDiv2/DevDiv/_workitems/edit/544940")>
        <MemberData(NameOf(AllCompletionImplementations))>
        <WpfTheory, Trait(Traits.Feature, Traits.Features.Completion)>
        Public Async Function AttributeNamedPropertyCompletionCommitWithEquals(completionImplementation As CompletionImplementation) As Task
            Using state = TestStateFactory.CreateCSharpTestState(completionImplementation,
                            <Document>
class MyAttribute : System.Attribute
{
    public string Name { get; set; }
}

[MyAttribute($$
public class Goo
{
}
                            </Document>)
                state.SendTypeChars("Nam=")
                Await state.AssertNoCompletionSession()
                Assert.Equal("[MyAttribute(Name =", state.GetLineTextFromCaretPosition())
            End Using
        End Function

        <WorkItem(544940, "http://vstfdevdiv:8080/DevDiv2/DevDiv/_workitems/edit/544940")>
        <MemberData(NameOf(AllCompletionImplementations))>
        <WpfTheory, Trait(Traits.Feature, Traits.Features.Completion)>
        Public Async Function AttributeNamedPropertyCompletionCommitWithSpace(completionImplementation As CompletionImplementation) As Task
            Using state = TestStateFactory.CreateCSharpTestState(completionImplementation,
                            <Document>
class MyAttribute : System.Attribute
{
    public string Name { get; set; }
}

[MyAttribute($$
public class Goo
{
}
                            </Document>)
                state.SendTypeChars("Nam ")
                Await state.AssertNoCompletionSession()
                Assert.Equal("[MyAttribute(Name ", state.GetLineTextFromCaretPosition())
            End Using
        End Function

        <WorkItem(545590, "http://vstfdevdiv:8080/DevDiv2/DevDiv/_workitems/edit/545590")>
        <MemberData(NameOf(AllCompletionImplementations))>
        <WpfTheory, Trait(Traits.Feature, Traits.Features.Completion)>
        Public Async Function TestOverrideDefaultParameter_CSharp7(completionImplementation As CompletionImplementation) As Task
            Using state = TestStateFactory.CreateCSharpTestState(completionImplementation,
                <Document><![CDATA[
class C
{
    public virtual void Goo<S>(S x = default(S))
    {
    }
}

class D : C
{
    override $$
}
            ]]></Document>,
                   languageVersion:=LanguageVersion.CSharp7)
                state.SendTypeChars(" Goo")
                state.SendTab()
                Await state.AssertNoCompletionSession()
                Assert.Contains("public override void Goo<S>(S x = default(S))", state.SubjectBuffer.CurrentSnapshot.GetText(), StringComparison.Ordinal)
            End Using
        End Function

        <MemberData(NameOf(AllCompletionImplementations))>
        <WpfTheory, Trait(Traits.Feature, Traits.Features.Completion)>
        Public Async Function TestOverrideDefaultParameter(completionImplementation As CompletionImplementation) As Task
            Using state = TestStateFactory.CreateCSharpTestState(completionImplementation,
                <Document><![CDATA[
class C
{
    public virtual void Goo<S>(S x = default(S))
    {
    }
}

class D : C
{
    override $$
}
            ]]></Document>)
                state.SendTypeChars(" Goo")
                state.SendTab()
                Await state.AssertNoCompletionSession()
                Assert.Contains("public override void Goo<S>(S x = default)", state.SubjectBuffer.CurrentSnapshot.GetText(), StringComparison.Ordinal)
            End Using
        End Function

        <WorkItem(545664, "http://vstfdevdiv:8080/DevDiv2/DevDiv/_workitems/edit/545664")>
        <MemberData(NameOf(AllCompletionImplementations))>
        <WpfTheory, Trait(Traits.Feature, Traits.Features.Completion)>
        Public Async Function TestArrayAfterOptionalParameter(completionImplementation As CompletionImplementation) As Task
            Using state = TestStateFactory.CreateCSharpTestState(completionImplementation,
                <Document><![CDATA[
class A
{
    public virtual void Goo(int x = 0, int[] y = null) { }
}

class B : A
{
public override void Goo(int x = 0, params int[] y) { }
}

class C : B
{
    override$$
}
            ]]></Document>)
                state.SendTypeChars(" Goo")
                state.SendTab()
                Await state.AssertNoCompletionSession()
                Assert.Contains("    public override void Goo(int x = 0, int[] y = null)", state.SubjectBuffer.CurrentSnapshot.GetText(), StringComparison.Ordinal)
            End Using
        End Function

        <WorkItem(545967, "http://vstfdevdiv:8080/DevDiv2/DevDiv/_workitems/edit/545967")>
        <MemberData(NameOf(AllCompletionImplementations))>
        <WpfTheory, Trait(Traits.Feature, Traits.Features.Completion)>
        Public Async Function TestVirtualSpaces(completionImplementation As CompletionImplementation) As Task
            Using state = TestStateFactory.CreateCSharpTestState(completionImplementation,
                <Document><![CDATA[
class C
{
    public string P { get; set; }
    void M()
    {
        var v = new C
        {$$
        };
    }
}
            ]]></Document>)
                state.SendReturn()
                Assert.True(state.TextView.Caret.InVirtualSpace)
                Assert.Equal(12, state.TextView.Caret.Position.VirtualSpaces)
                state.SendInvokeCompletionList()
                Await state.AssertCompletionSession()
                Await state.AssertSelectedCompletionItem("P", isSoftSelected:=True)
                state.SendDownKey()
                Await state.WaitForAsynchronousOperationsAsync()
                Await state.AssertSelectedCompletionItem("P", isHardSelected:=True)
                state.SendTab()
                Await state.WaitForAsynchronousOperationsAsync()
                Assert.Equal("            P", state.GetLineFromCurrentCaretPosition().GetText())

                Dim bufferPosition = state.TextView.Caret.Position.BufferPosition
                Assert.Equal(13, bufferPosition.Position - bufferPosition.GetContainingLine().Start.Position)
                Assert.False(state.TextView.Caret.InVirtualSpace)
            End Using
        End Function

        <WorkItem(546561, "http://vstfdevdiv:8080/DevDiv2/DevDiv/_workitems/edit/546561")>
        <MemberData(NameOf(AllCompletionImplementations))>
        <WpfTheory, Trait(Traits.Feature, Traits.Features.Completion)>
        Public Async Function TestNamedParameterAgainstMRU(completionImplementation As CompletionImplementation) As Task
            Using state = TestStateFactory.CreateCSharpTestState(completionImplementation,
                <Document><![CDATA[
class Program
{
    void Goo(string s) { }

    static void Main()
    {
        $$
    }
}
            ]]></Document>)
                ' prime the MRU
                state.SendTypeChars("string")
                state.SendTab()
                Await state.AssertNoCompletionSession()

                ' Delete what we just wrote.
                state.SendBackspace()
                state.SendBackspace()
                state.SendBackspace()
                state.SendBackspace()
                state.SendBackspace()
                state.SendBackspace()
                state.SendEscape()
                Await state.AssertNoCompletionSession()

                ' ensure we still select the named param even though 'string' is in the MRU.
                state.SendTypeChars("Goo(s")
                Await state.WaitForAsynchronousOperationsAsync()
                Await state.AssertSelectedCompletionItem("s", displayTextSuffix:=":")
            End Using
        End Function

        <WorkItem(546403, "http://vstfdevdiv:8080/DevDiv2/DevDiv/_workitems/edit/546403")>
        <MemberData(NameOf(AllCompletionImplementations))>
        <WpfTheory, Trait(Traits.Feature, Traits.Features.Completion)>
        Public Async Function TestMissingOnObjectCreationAfterVar1(completionImplementation As CompletionImplementation) As Task
            Using state = TestStateFactory.CreateCSharpTestState(completionImplementation,
                <Document><![CDATA[
class A
{
    void Goo()
    {
        var v = new$$
    }
}
            ]]></Document>)
                state.SendTypeChars(" ")
                Await state.AssertNoCompletionSession()
            End Using
        End Function

        <WorkItem(546403, "http://vstfdevdiv:8080/DevDiv2/DevDiv/_workitems/edit/546403")>
        <MemberData(NameOf(AllCompletionImplementations))>
        <WpfTheory, Trait(Traits.Feature, Traits.Features.Completion)>
        Public Async Function TestMissingOnObjectCreationAfterVar2(completionImplementation As CompletionImplementation) As Task
            Using state = TestStateFactory.CreateCSharpTestState(completionImplementation,
                <Document><![CDATA[
class A
{
    void Goo()
    {
        var v = new $$
    }
}
            ]]></Document>)
                state.SendTypeChars("X")
                Await state.AssertCompletionSession()
                Assert.False(state.GetCompletionItems().Any(Function(i) i.DisplayText = "X"))
            End Using
        End Function

        <WorkItem(546917, "http://vstfdevdiv:8080/DevDiv2/DevDiv/_workitems/edit/546917")>
        <MemberData(NameOf(AllCompletionImplementations))>
        <WpfTheory, Trait(Traits.Feature, Traits.Features.Completion)>
        Public Async Function TestEnumInSwitch(completionImplementation As CompletionImplementation) As Task
            Using state = TestStateFactory.CreateCSharpTestState(completionImplementation,
                <Document><![CDATA[
enum Numeros
{
}
class C
{
    void M()
    {
        Numeros n;
        switch (n)
        {
            case$$
        }
    }
}
            ]]></Document>)
                state.SendTypeChars(" ")
                Await state.WaitForAsynchronousOperationsAsync()
                Await state.AssertSelectedCompletionItem(displayText:="Numeros")
            End Using
        End Function

        <WorkItem(547016, "http://vstfdevdiv:8080/DevDiv2/DevDiv/_workitems/edit/547016")>
        <MemberData(NameOf(AllCompletionImplementations))>
        <WpfTheory, Trait(Traits.Feature, Traits.Features.Completion)>
        Public Async Function TestAmbiguityInLocalDeclaration(completionImplementation As CompletionImplementation) As Task
            Using state = TestStateFactory.CreateCSharpTestState(completionImplementation,
                <Document><![CDATA[
class C
{
    public int W;
    public C()
    {
        $$
        W = 0;
    }
}

            ]]></Document>)
                state.SendTypeChars("w")
                Await state.WaitForAsynchronousOperationsAsync()
                Await state.AssertSelectedCompletionItem(displayText:="W")
            End Using
        End Function

        <WorkItem(530835, "http://vstfdevdiv:8080/DevDiv2/DevDiv/_workitems/edit/530835")>
        <MemberData(NameOf(AllCompletionImplementations))>
        <WpfTheory, Trait(Traits.Feature, Traits.Features.Completion)>
        Public Async Function TestCompletionFilterSpanCaretBoundary(completionImplementation As CompletionImplementation) As Task
            Using state = TestStateFactory.CreateCSharpTestState(completionImplementation,
                <Document><![CDATA[
class C
{
    public void Method()
    {
        $$
    }
}
            ]]></Document>)
                state.SendTypeChars("Met")
                Await state.WaitForAsynchronousOperationsAsync()
                Await state.AssertSelectedCompletionItem(displayText:="Method")
                state.SendLeftKey()
                state.SendLeftKey()
                state.SendLeftKey()
                state.SendTypeChars("new")
                Await state.WaitForAsynchronousOperationsAsync()
                Await state.AssertSelectedCompletionItem(displayText:="Method", isSoftSelected:=True)
            End Using
        End Function

        <WorkItem(5487, "https://github.com/dotnet/roslyn/issues/5487")>
        <MemberData(NameOf(AllCompletionImplementations))>
        <WpfTheory, Trait(Traits.Feature, Traits.Features.Completion)>
        Public Async Function TestCommitCharTypedAtTheBeginingOfTheFilterSpan(completionImplementation As CompletionImplementation) As Task
            Using state = TestStateFactory.CreateCSharpTestState(completionImplementation,
                  <Document><![CDATA[
class C
{
    public bool Method()
    {
        if ($$
    }
}
            ]]></Document>)

                state.SendTypeChars("Met")
                Await state.AssertCompletionSession()
                state.SendLeftKey()
                state.SendLeftKey()
                state.SendLeftKey()
                Await state.AssertSelectedCompletionItem(isSoftSelected:=True)
                state.SendTypeChars("!")
                Await state.AssertNoCompletionSession()
                Await state.WaitForAsynchronousOperationsAsync()
                Assert.Equal("if (!Met", state.GetLineTextFromCaretPosition().Trim())
                Assert.Equal("M", state.GetCaretPoint().BufferPosition.GetChar())
            End Using
        End Function

        <WorkItem(622957, "http://vstfdevdiv:8080/DevDiv2/DevDiv/_workitems/edit/622957")>
        <MemberData(NameOf(AllCompletionImplementations))>
        <WpfTheory, Trait(Traits.Feature, Traits.Features.Completion)>
        Public Async Function TestBangFiltersInDocComment(completionImplementation As CompletionImplementation) As Task
            Using state = TestStateFactory.CreateCSharpTestState(completionImplementation,
                  <Document><![CDATA[
using System;

/// $$
/// TestDocComment
/// </summary>
class TestException : Exception { }
]]></Document>)

                state.SendTypeChars("<")
                Await state.AssertCompletionSession()
                state.SendTypeChars("!")
                Await state.AssertCompletionSession()
                Await state.AssertSelectedCompletionItem("!--")
            End Using
        End Function

        <MemberData(NameOf(AllCompletionImplementations))>
        <WpfTheory, Trait(Traits.Feature, Traits.Features.Completion)>
        Public Async Function InvokeCompletionDoesNotFilter(completionImplementation As CompletionImplementation) As Task
            Using state = TestStateFactory.CreateCSharpTestState(completionImplementation,
                <Document><![CDATA[
using System;
class C
{
    public void Method()
    {
        string$$
    }
}
            ]]></Document>)
                state.SendInvokeCompletionList()
                Await state.WaitForAsynchronousOperationsAsync()
                Await state.AssertSelectedCompletionItem("string")
                state.CompletionItemsContainsAll({"integer", "Method"})
            End Using
        End Function

        <MemberData(NameOf(AllCompletionImplementations))>
        <WpfTheory, Trait(Traits.Feature, Traits.Features.Completion)>
        Public Async Function InvokeBeforeWordDoesNotSelect(completionImplementation As CompletionImplementation) As Task
            Using state = TestStateFactory.CreateCSharpTestState(completionImplementation,
                <Document><![CDATA[
using System;
class C
{
    public void Method()
    {
        $$string
    }
}
            ]]></Document>)
                state.SendInvokeCompletionList()
                Await state.WaitForAsynchronousOperationsAsync()
                Await state.AssertSelectedCompletionItem("AccessViolationException")
                state.CompletionItemsContainsAll({"integer", "Method"})
            End Using
        End Function

        <MemberData(NameOf(AllCompletionImplementations))>
        <WpfTheory, Trait(Traits.Feature, Traits.Features.Completion)>
        Public Async Function InvokeCompletionSelectsWithoutRegardToCaretPosition(completionImplementation As CompletionImplementation) As Task
            Using state = TestStateFactory.CreateCSharpTestState(completionImplementation,
                <Document><![CDATA[
using System;
class C
{
    public void Method()
    {
        s$$tring
    }
}
            ]]></Document>)
                state.SendInvokeCompletionList()
                Await state.WaitForAsynchronousOperationsAsync()
                Await state.AssertSelectedCompletionItem("string")
                state.CompletionItemsContainsAll({"integer", "Method"})
            End Using
        End Function

        <MemberData(NameOf(AllCompletionImplementations))>
        <WpfTheory, Trait(Traits.Feature, Traits.Features.Completion)>
        Public Async Function TabAfterQuestionMark(completionImplementation As CompletionImplementation) As Task
            Using state = TestStateFactory.CreateCSharpTestState(completionImplementation,
                <Document><![CDATA[
using System;
class C
{
    public void Method()
    {
        ?$$
    }
}
            ]]></Document>)
                state.SendTab()
                Await state.WaitForAsynchronousOperationsAsync()
                Assert.Equal(state.GetLineTextFromCaretPosition(), "        ?" + vbTab)
            End Using
        End Function

        <WorkItem(657658, "http://vstfdevdiv:8080/DevDiv2/DevDiv/_workitems/edit/657658")>
        <MemberData(NameOf(AllCompletionImplementations))>
        <WpfTheory, Trait(Traits.Feature, Traits.Features.Completion)>
        Public Async Function PreselectionIgnoresBrackets(completionImplementation As CompletionImplementation) As Task
            Using state = TestStateFactory.CreateCSharpTestState(completionImplementation,
                  <Document><![CDATA[
using System;
using System.Collections.Generic;
using System.Linq;
using System.Threading.Tasks;
 
class Program
{
    $$
 
    static void Main(string[] args)
    {
      
    }
}]]></Document>)

                state.SendTypeChars("static void F<T>(int a, Func<T, int> b) { }")
                state.SendEscape()

                state.TextView.Caret.MoveTo(New VisualStudio.Text.SnapshotPoint(state.SubjectBuffer.CurrentSnapshot, 220))

                state.SendTypeChars("F")
                Await state.AssertCompletionSession()
                Await state.AssertSelectedCompletionItem("F", displayTextSuffix:="<>")
            End Using
        End Function

        <WorkItem(672474, "http://vstfdevdiv:8080/DevDiv2/DevDiv/_workitems/edit/672474")>
        <MemberData(NameOf(AllCompletionImplementations))>
        <WpfTheory, Trait(Traits.Feature, Traits.Features.Completion)>
        Public Async Function TestInvokeSnippetCommandDismissesCompletion(completionImplementation As CompletionImplementation) As Task
            Using state = TestStateFactory.CreateCSharpTestState(completionImplementation,
                              <Document>$$</Document>)

                state.SendTypeChars("us")
                Await state.AssertCompletionSession()
                state.SendInsertSnippetCommand()
                Await state.AssertNoCompletionSession()
            End Using
        End Function

        <WorkItem(672474, "http://vstfdevdiv:8080/DevDiv2/DevDiv/_workitems/edit/672474")>
        <MemberData(NameOf(AllCompletionImplementations))>
        <WpfTheory, Trait(Traits.Feature, Traits.Features.Completion)>
        Public Async Function TestSurroundWithCommandDismissesCompletion(completionImplementation As CompletionImplementation) As Task
            Using state = TestStateFactory.CreateCSharpTestState(completionImplementation,
                              <Document>$$</Document>)

                state.SendTypeChars("us")
                Await state.AssertCompletionSession()
                state.SendSurroundWithCommand()
                Await state.AssertNoCompletionSession()
            End Using
        End Function

        <WorkItem(737239, "http://vstfdevdiv:8080/DevDiv2/DevDiv/_workitems/edit/737239")>
        <MemberData(NameOf(AllCompletionImplementations))>
        <WpfTheory, Trait(Traits.Feature, Traits.Features.Completion)>
        Public Async Function LetEditorHandleOpenParen(completionImplementation As CompletionImplementation) As Task
            Dim expected = <Document><![CDATA[
using System;
using System.Collections.Generic;
using System.Linq;
using System.Threading.Tasks;

class Program
{
    static void Main(string[] args)
    {
        List<int> x = new List<int>(
    }
}]]></Document>.Value.Replace(vbLf, vbCrLf)

            Using state = TestStateFactory.CreateCSharpTestState(completionImplementation, <Document><![CDATA[
using System;
using System.Collections.Generic;
using System.Linq;
using System.Threading.Tasks;

class Program
{
    static void Main(string[] args)
    {
        List<int> x = new$$
    }
}]]></Document>)


                state.SendTypeChars(" ")
                Await state.AssertCompletionSession()
                Await state.AssertSelectedCompletionItem("List<int>")
                state.SendTypeChars("(")
                Await state.WaitForAsynchronousOperationsAsync()
                Assert.Equal(expected, state.GetDocumentText())
            End Using
        End Function

        <WorkItem(785637, "http://vstfdevdiv:8080/DevDiv2/DevDiv/_workitems/edit/785637")>
        <MemberData(NameOf(AllCompletionImplementations))>
        <WpfTheory, Trait(Traits.Feature, Traits.Features.Completion)>
        Public Async Function CommitMovesCaretToWordEnd(completionImplementation As CompletionImplementation) As Task
            Using state = TestStateFactory.CreateCSharpTestState(completionImplementation,
                <Document><![CDATA[
using System;
class C
{
    public void Main()
    {
        M$$ain
    }
}
            ]]></Document>)
                state.SendCommitUniqueCompletionListItem()
                Await state.WaitForAsynchronousOperationsAsync()
                Assert.Equal(state.GetLineFromCurrentCaretPosition().End, state.GetCaretPoint().BufferPosition)
            End Using
        End Function

        <WorkItem(775370, "http://vstfdevdiv:8080/DevDiv2/DevDiv/_workitems/edit/775370")>
        <MemberData(NameOf(AllCompletionImplementations))>
        <WpfTheory, Trait(Traits.Feature, Traits.Features.Completion)>
        Public Async Function MatchingConsidersAtSign(completionImplementation As CompletionImplementation) As Task
            Using state = TestStateFactory.CreateCSharpTestState(completionImplementation,
                <Document><![CDATA[
using System;
class C
{
    public void Main()
    {
        $$
    }
}
            ]]></Document>)
                state.SendTypeChars("var @this = ""goo""")
                state.SendReturn()
                state.SendTypeChars("string str = this.ToString();")
                state.SendReturn()
                state.SendTypeChars("str = @th")

                Await state.WaitForAsynchronousOperationsAsync()
                Await state.AssertSelectedCompletionItem("@this")
            End Using
        End Function

        <WorkItem(865089, "http://vstfdevdiv:8080/DevDiv2/DevDiv/_workitems/edit/865089")>
        <MemberData(NameOf(AllCompletionImplementations))>
        <WpfTheory, Trait(Traits.Feature, Traits.Features.Completion)>
        Public Async Function AttributeFilterTextRemovesAttributeSuffix(completionImplementation As CompletionImplementation) As Task
            Using state = TestStateFactory.CreateCSharpTestState(completionImplementation,
                <Document><![CDATA[
[$$]
class AtAttribute : System.Attribute { }]]></Document>)
                state.SendTypeChars("At")
                Await state.WaitForAsynchronousOperationsAsync()
                Await state.AssertSelectedCompletionItem("At")
                Assert.Equal("At", state.GetSelectedItem().FilterText)
            End Using
        End Function

        <WorkItem(852578, "http://vstfdevdiv:8080/DevDiv2/DevDiv/_workitems/edit/852578")>
        <MemberData(NameOf(AllCompletionImplementations))>
        <WpfTheory, Trait(Traits.Feature, Traits.Features.Completion)>
        Public Async Function PreselectExceptionOverSnippet(completionImplementation As CompletionImplementation) As Task
            Using state = TestStateFactory.CreateCSharpTestState(completionImplementation,
                <Document><![CDATA[
using System;
class C
{
    Exception goo() {
        return new $$
    }
}]]></Document>)
                state.SendTypeChars(" ")
                Await state.WaitForAsynchronousOperationsAsync()
                Await state.AssertSelectedCompletionItem("Exception")
            End Using
        End Function

        <WorkItem(868286, "http://vstfdevdiv:8080/DevDiv2/DevDiv/_workitems/edit/868286")>
        <MemberData(NameOf(AllCompletionImplementations))>
        <WpfTheory, Trait(Traits.Feature, Traits.Features.Completion)>
        Public Async Function CommitNameAfterAlias(completionImplementation As CompletionImplementation) As Task
            Using state = TestStateFactory.CreateCSharpTestState(completionImplementation,
                <Document><![CDATA[
using goo = System$$]]></Document>)
                state.SendTypeChars(".act<")
                Await state.WaitForAsynchronousOperationsAsync()
                state.AssertMatchesTextStartingAtLine(1, "using goo = System.Action<")
            End Using
        End Function

        <MemberData(NameOf(AllCompletionImplementations))>
        <WpfTheory, Trait(Traits.Feature, Traits.Features.Completion)>
        Public Async Function TestCompletionInLinkedFiles(completionImplementation As CompletionImplementation) As Task
            Using state = TestStateFactory.CreateTestStateFromWorkspace(completionImplementation,
                <Workspace>
                    <Project Language="C#" CommonReferences="true" AssemblyName="CSProj" PreprocessorSymbols="Thing2">
                        <Document FilePath="C.cs">
class C
{
    void M()
    {
        $$
    }

#if Thing1
    void Thing1() { }
#elif Thing2
    void Thing2() { }
#endif
}
                              </Document>
                    </Project>
                    <Project Language="C#" CommonReferences="true" PreprocessorSymbols="Thing1">
                        <Document IsLinkFile="true" LinkAssemblyName="CSProj" LinkFilePath="C.cs"/>
                    </Project>
                </Workspace>)

                Dim documents = state.Workspace.Documents
                Dim linkDocument = documents.Single(Function(d) d.IsLinkFile)
                state.SendTypeChars("Thing1")
                Await state.WaitForAsynchronousOperationsAsync()
                Await state.AssertSelectedCompletionItem("Thing1")
                state.SendBackspace()
                state.SendBackspace()
                state.SendBackspace()
                state.SendBackspace()
                state.SendBackspace()
                state.SendBackspace()
                state.SendEscape()
                state.Workspace.SetDocumentContext(linkDocument.Id)
                state.SendTypeChars("Thing1")
                Await state.WaitForAsynchronousOperationsAsync()
                Await state.AssertSelectedCompletionItem("Thing1")
                Assert.True(state.GetSelectedItem().Tags.Contains(WellKnownTags.Warning))
                state.SendBackspace()
                state.SendBackspace()
                state.SendBackspace()
                state.SendBackspace()
                state.SendBackspace()
                state.SendBackspace()
                state.SendTypeChars("M")
                Await state.WaitForAsynchronousOperationsAsync()
                Await state.AssertSelectedCompletionItem("M")
                Assert.False(state.GetSelectedItem().Tags.Contains(WellKnownTags.Warning))
            End Using
        End Function

        <WorkItem(951726, "http://vstfdevdiv:8080/DevDiv2/DevDiv/_workitems/edit/951726")>
        <MemberData(NameOf(AllCompletionImplementations))>
        <WpfTheory, Trait(Traits.Feature, Traits.Features.Completion)>
        Public Async Function DismissUponSave(completionImplementation As CompletionImplementation) As Task
            Using state = TestStateFactory.CreateCSharpTestState(completionImplementation,
                <Document><![CDATA[
class C
{
    $$
}]]></Document>)
                state.SendTypeChars("voi")
                Await state.WaitForAsynchronousOperationsAsync()
                Await state.AssertSelectedCompletionItem("void")
                state.SendSave()
                Await state.AssertNoCompletionSession()
                state.AssertMatchesTextStartingAtLine(3, "    voi")
            End Using
        End Function

        <WorkItem(930254, "http://vstfdevdiv:8080/DevDiv2/DevDiv/_workitems/edit/930254")>
        <MemberData(NameOf(AllCompletionImplementations))>
        <WpfTheory, Trait(Traits.Feature, Traits.Features.Completion)>
        Public Async Function NoCompletionWithBoxSelection(completionImplementation As CompletionImplementation) As Task
            Using state = TestStateFactory.CreateCSharpTestState(completionImplementation,
                <Document><![CDATA[
class C
{
    {|Selection:$$int x;|}
    {|Selection:int y;|}
}]]></Document>)
                state.SendInvokeCompletionList()
                Await state.AssertNoCompletionSession()
                state.SendTypeChars("goo")
                Await state.AssertNoCompletionSession()
            End Using
        End Function

        <WorkItem(839555, "http://vstfdevdiv:8080/DevDiv2/DevDiv/_workitems/edit/839555")>
        <MemberData(NameOf(AllCompletionImplementations))>
        <WpfTheory, Trait(Traits.Feature, Traits.Features.Completion)>
        Public Async Function TriggeredOnHash(completionImplementation As CompletionImplementation) As Task
            Using state = TestStateFactory.CreateCSharpTestState(completionImplementation,
                <Document><![CDATA[
$$]]></Document>)
                state.SendTypeChars("#")
                Await state.AssertCompletionSession()
            End Using
        End Function

        <WorkItem(771761, "http://vstfdevdiv:8080/DevDiv2/DevDiv/_workitems/edit/771761")>
        <MemberData(NameOf(AllCompletionImplementations))>
        <WpfTheory, Trait(Traits.Feature, Traits.Features.Completion)>
        Public Async Function RegionCompletionCommitTriggersFormatting_1(completionImplementation As CompletionImplementation) As Task
            Using state = TestStateFactory.CreateCSharpTestState(completionImplementation,
                <Document><![CDATA[
class C
{
    $$
}]]></Document>)
                state.SendTypeChars("#reg")
                Await state.WaitForAsynchronousOperationsAsync()
                Await state.AssertSelectedCompletionItem("region")
                state.SendReturn()
                Await state.WaitForAsynchronousOperationsAsync()
                state.AssertMatchesTextStartingAtLine(3, "    #region")
            End Using
        End Function

        <WorkItem(771761, "http://vstfdevdiv:8080/DevDiv2/DevDiv/_workitems/edit/771761")>
        <MemberData(NameOf(AllCompletionImplementations))>
        <WpfTheory, Trait(Traits.Feature, Traits.Features.Completion)>
        Public Async Function RegionCompletionCommitTriggersFormatting_2(completionImplementation As CompletionImplementation) As Task
            Using state = TestStateFactory.CreateCSharpTestState(completionImplementation,
                <Document><![CDATA[
class C
{
    $$
}]]></Document>)
                state.SendTypeChars("#reg")
                Await state.WaitForAsynchronousOperationsAsync()
                Await state.AssertSelectedCompletionItem("region")
                state.SendTypeChars(" ")
                Await state.WaitForAsynchronousOperationsAsync()
                state.AssertMatchesTextStartingAtLine(3, "    #region ")
            End Using
        End Function

        <WorkItem(771761, "http://vstfdevdiv:8080/DevDiv2/DevDiv/_workitems/edit/771761")>
        <MemberData(NameOf(AllCompletionImplementations))>
        <WpfTheory, Trait(Traits.Feature, Traits.Features.Completion)>
        Public Async Function EndRegionCompletionCommitTriggersFormatting_2(completionImplementation As CompletionImplementation) As Task
            Using state = TestStateFactory.CreateCSharpTestState(completionImplementation,
                <Document><![CDATA[
class C
{
    #region NameIt
    $$
}]]></Document>)
                state.SendTypeChars("#endreg")
                Await state.WaitForAsynchronousOperationsAsync()
                Await state.AssertSelectedCompletionItem("endregion")
                state.SendReturn()
                Await state.WaitForAsynchronousOperationsAsync()
                state.AssertMatchesTextStartingAtLine(4, "    #endregion ")
            End Using
        End Function

        Private Class SlowProvider
            Inherits CommonCompletionProvider

            Public checkpoint As Checkpoint = New Checkpoint()

            Public Overrides Async Function ProvideCompletionsAsync(context As CompletionContext) As Task
                Await checkpoint.Task.ConfigureAwait(False)
            End Function

            Friend Overrides Function IsInsertionTrigger(text As SourceText, characterPosition As Integer, options As OptionSet) As Boolean
                Return True
            End Function
        End Class

        <WorkItem(1015893, "http://vstfdevdiv:8080/DevDiv2/DevDiv/_workitems/edit/1015893")>
        <MemberData(NameOf(AllCompletionImplementations))>
        <WpfTheory, Trait(Traits.Feature, Traits.Features.Completion)>
        Public Async Function BackspaceDismissesIfComputationIsIncomplete(completionImplementation As CompletionImplementation) As Task
            Dim slowProvider = New SlowProvider()
            Using state = TestStateFactory.CreateCSharpTestState(completionImplementation,
                <Document><![CDATA[
class C
{
    void goo()
    {
        goo($$
    }
}]]></Document>, {slowProvider})

                state.SendTypeChars("f")
                state.SendBackspace()

                ' Send a backspace that goes beyond the session's applicable span
                ' before the model computation has finished. Then, allow the 
                ' computation to complete. There should still be no session.
                state.SendBackspace()
                slowProvider.checkpoint.Release()
                Await state.AssertNoCompletionSession()
            End Using
        End Function

        <WorkItem(31135, "https://github.com/dotnet/roslyn/issues/31135")>
        <MemberData(NameOf(AllCompletionImplementations))>
        <WpfTheory, Trait(Traits.Feature, Traits.Features.Completion)>
        Public Async Function TypingWithoutMatchAfterBackspaceDismissesCompletion(completionImplementation As CompletionImplementation) As Task
            Using state = TestStateFactory.CreateCSharpTestState(completionImplementation,
                <Document><![CDATA[
class$$ C
{
}]]></Document>)

                state.Workspace.Options = state.Workspace.Options.WithChangedOption(
                    CompletionOptions.TriggerOnDeletion, LanguageNames.CSharp, True)

                state.SendBackspace()
                Await state.AssertCompletionSession()
                state.SendTypeChars("w")
                Await state.AssertNoCompletionSession()
            End Using
        End Function

        <WorkItem(1065600, "http://vstfdevdiv:8080/DevDiv2/DevDiv/_workitems/edit/1065600")>
        <MemberData(NameOf(AllCompletionImplementations))>
        <WpfTheory, Trait(Traits.Feature, Traits.Features.Completion)>
        Public Async Function CommitUniqueItemWithBoxSelection(completionImplementation As CompletionImplementation) As Task
            Using state = TestStateFactory.CreateCSharpTestState(completionImplementation,
                <Document><![CDATA[
class C
{
    void goo(int x)
    {
       [|$$ |]
    }
}]]></Document>)
                state.SendReturn()
                state.TextView.Selection.Mode = VisualStudio.Text.Editor.TextSelectionMode.Box
                state.SendCommitUniqueCompletionListItem()
                Await state.AssertNoCompletionSession()
            End Using
        End Function

        <WorkItem(1594, "https://github.com/dotnet/roslyn/issues/1594")>
        <MemberData(NameOf(AllCompletionImplementations))>
        <WpfTheory, Trait(Traits.Feature, Traits.Features.Completion)>
        Public Async Function NoPreselectionOnSpaceWhenAbuttingWord(completionImplementation As CompletionImplementation) As Task
            Using state = TestStateFactory.CreateCSharpTestState(completionImplementation,
                <Document><![CDATA[
class Program
{
    void Main()
    {
        Program p = new $$Program();
    }
}]]></Document>)
                state.SendTypeChars(" ")
                Await state.AssertNoCompletionSession()
            End Using
        End Function

        <WorkItem(1594, "https://github.com/dotnet/roslyn/issues/1594")>
        <MemberData(NameOf(AllCompletionImplementations))>
        <WpfTheory, Trait(Traits.Feature, Traits.Features.Completion)>
        Public Async Function SpacePreselectionAtEndOfFile(completionImplementation As CompletionImplementation) As Task
            Using state = TestStateFactory.CreateCSharpTestState(completionImplementation,
                <Document><![CDATA[
class Program
{
    void Main()
    {
        Program p = new $$]]></Document>)
                state.SendTypeChars(" ")
                Await state.AssertCompletionSession()
            End Using
        End Function

        <WorkItem(1659, "https://github.com/dotnet/roslyn/issues/1659")>
        <MemberData(NameOf(AllCompletionImplementations))>
        <WpfTheory, Trait(Traits.Feature, Traits.Features.Completion)>
        Public Async Function DismissOnSelectAllCommand(completionImplementation As CompletionImplementation) As Task
            Using state = TestStateFactory.CreateCSharpTestState(completionImplementation,
                <Document><![CDATA[
class C
{
    void goo(int x)
    {
        $$]]></Document>)
                ' Note: the caret is at the file, so the Select All command's movement
                ' of the caret to the end of the selection isn't responsible for 
                ' dismissing the session.
                state.SendInvokeCompletionList()
                Await state.AssertCompletionSession()
                state.SendSelectAll()
                Await state.AssertNoCompletionSession()
            End Using
        End Function

        <WorkItem(588, "https://github.com/dotnet/roslyn/issues/588")>
        <MemberData(NameOf(AllCompletionImplementations))>
        <WpfTheory, Trait(Traits.Feature, Traits.Features.Completion)>
        Public Async Function CompletionCommitAndFormatAreSeparateUndoTransactions(completionImplementation As CompletionImplementation) As Task
            Using state = TestStateFactory.CreateCSharpTestState(completionImplementation,
                <Document><![CDATA[
class C
{
    void goo(int x)
    {
        int doodle;
$$]]></Document>, extraExportedTypes:={GetType(CSharpEditorFormattingService)}.ToList())
                state.SendTypeChars("doo;")
                Await state.WaitForAsynchronousOperationsAsync()
                state.AssertMatchesTextStartingAtLine(6, "        doodle;")
                state.SendUndo()
                Await state.WaitForAsynchronousOperationsAsync()
                state.AssertMatchesTextStartingAtLine(6, "doo;")
            End Using
        End Function

        <WorkItem(4978, "https://github.com/dotnet/roslyn/issues/4978")>
        <MemberData(NameOf(AllCompletionImplementations))>
        <WpfTheory, Trait(Traits.Feature, Traits.Features.Completion)>
        Public Async Function SessionNotStartedWhenCaretNotMappableIntoSubjectBuffer(completionImplementation As CompletionImplementation) As Task
            ' In inline diff view, typing delete next to a "deletion",
            ' can cause our CommandChain to be called with a subjectbuffer
            ' and TextView such that the textView's caret can't be mapped
            ' into our subject buffer. 
            '
            ' To test this, we create a projection buffer with 2 source 
            ' spans: one of "text" content type and one based on a C#
            ' buffer. We create a TextView with that projection as 
            ' its buffer, setting the caret such that it maps only
            ' into the "text" buffer. We then call the completionImplementation
            ' command handlers with commandargs based on that TextView
            ' but with the C# buffer as the SubjectBuffer.

            Using state = TestStateFactory.CreateCSharpTestState(completionImplementation,
                <Document><![CDATA[
class C
{
    void goo(int x)
    {$$
        /********/
        int doodle;
        }
}]]></Document>, extraExportedTypes:={GetType(CSharpEditorFormattingService)}.ToList())

                Dim textBufferFactoryService = state.GetExportedValue(Of ITextBufferFactoryService)()
                Dim contentTypeService = state.GetExportedValue(Of IContentTypeRegistryService)()
                Dim contentType = contentTypeService.GetContentType(ContentTypeNames.CSharpContentType)
                Dim textViewFactory = state.GetExportedValue(Of ITextEditorFactoryService)()
                Dim editorOperationsFactory = state.GetExportedValue(Of IEditorOperationsFactoryService)()

                Dim otherBuffer = textBufferFactoryService.CreateTextBuffer("text", contentType)
                Dim otherExposedSpan = otherBuffer.CurrentSnapshot.CreateTrackingSpan(0, 4, SpanTrackingMode.EdgeExclusive, TrackingFidelityMode.Forward)

                Dim subjectBufferExposedSpan = state.SubjectBuffer.CurrentSnapshot.CreateTrackingSpan(0, state.SubjectBuffer.CurrentSnapshot.Length, SpanTrackingMode.EdgeExclusive, TrackingFidelityMode.Forward)

                Dim projectionBufferFactory = state.GetExportedValue(Of IProjectionBufferFactoryService)()
                Dim projection = projectionBufferFactory.CreateProjectionBuffer(Nothing, New Object() {otherExposedSpan, subjectBufferExposedSpan}.ToList(), ProjectionBufferOptions.None)

                Using disposableView As DisposableTextView = textViewFactory.CreateDisposableTextView(projection)
                    disposableView.TextView.Caret.MoveTo(New SnapshotPoint(disposableView.TextView.TextBuffer.CurrentSnapshot, 0))

                    Dim editorOperations = editorOperationsFactory.GetEditorOperations(disposableView.TextView)
                    state.SendDeleteToSpecificViewAndBuffer(disposableView.TextView, state.SubjectBuffer)

                    Await state.AssertNoCompletionSession()
                End Using
            End Using
        End Function

        <WorkItem(588, "https://github.com/dotnet/roslyn/issues/588")>
        <MemberData(NameOf(AllCompletionImplementations))>
        <WpfTheory, Trait(Traits.Feature, Traits.Features.Completion)>
        Public Async Function TestMatchWithTurkishIWorkaround1(completionImplementation As CompletionImplementation) As Task
            Using New CultureContext(New CultureInfo("tr-TR", useUserOverride:=False))
                Using state = TestStateFactory.CreateCSharpTestState(completionImplementation,
                               <Document><![CDATA[
        class C
        {
            void goo(int x)
            {
                string.$$]]></Document>, extraExportedTypes:={GetType(CSharpEditorFormattingService)}.ToList())
                    state.SendTypeChars("is")
                    Await state.WaitForAsynchronousOperationsAsync()
                    Await state.AssertSelectedCompletionItem("IsInterned")
                End Using
            End Using

        End Function

        <WorkItem(588, "https://github.com/dotnet/roslyn/issues/588")>
        <MemberData(NameOf(AllCompletionImplementations))>
        <WpfTheory, Trait(Traits.Feature, Traits.Features.Completion)>
        Public Async Function TestMatchWithTurkishIWorkaround2(completionImplementation As CompletionImplementation) As Task
            Using New CultureContext(New CultureInfo("tr-TR", useUserOverride:=False))
                Using state = TestStateFactory.CreateCSharpTestState(completionImplementation,
                               <Document><![CDATA[
        class C
        {
            void goo(int x)
            {
                string.$$]]></Document>, extraExportedTypes:={GetType(CSharpEditorFormattingService)}.ToList())
                    state.SendTypeChars("ı")
                    Await state.WaitForAsynchronousOperationsAsync()
                    Await state.AssertSelectedCompletionItem()
                End Using
            End Using

        End Function

        <MemberData(NameOf(AllCompletionImplementations))>
        <WpfTheory, Trait(Traits.Feature, Traits.Features.Completion)>
        Public Async Function TargetTypePreselection1(completionImplementation As CompletionImplementation) As Task
            Using state = TestStateFactory.CreateCSharpTestState(completionImplementation,
                           <Document><![CDATA[
using System.Threading;
class Program
{
    void Cancel(int x, CancellationToken cancellationToken)
    {
        Cancel(x + 1, cancellationToken: $$)
    }
}]]></Document>, extraExportedTypes:={GetType(CSharpEditorFormattingService)}.ToList())
                state.SendInvokeCompletionList()
                Await state.WaitForAsynchronousOperationsAsync().ConfigureAwait(True)
                Await state.AssertSelectedCompletionItem("cancellationToken", isHardSelected:=True).ConfigureAwait(True)
            End Using
        End Function

        <MemberData(NameOf(AllCompletionImplementations))>
        <WpfTheory, Trait(Traits.Feature, Traits.Features.Completion)>
        Public Async Function TargetTypePreselection2(completionImplementation As CompletionImplementation) As Task
            Using state = TestStateFactory.CreateCSharpTestState(completionImplementation,
                           <Document><![CDATA[
class Program
{
    static void Main(string[] args)
    {
        int aaz = 0;
        args = $$
    }
}]]></Document>, extraExportedTypes:={GetType(CSharpEditorFormattingService)}.ToList())
                state.SendTypeChars("a")
                Await state.WaitForAsynchronousOperationsAsync().ConfigureAwait(True)
                Await state.AssertSelectedCompletionItem("args", isHardSelected:=True).ConfigureAwait(True)
            End Using
        End Function

        <MemberData(NameOf(AllCompletionImplementations))>
        <WpfTheory, Trait(Traits.Feature, Traits.Features.Completion)>
        Public Async Function TargetTypePreselection_DoesNotOverrideEnumPreselection(completionImplementation As CompletionImplementation) As Task
            Using state = TestStateFactory.CreateCSharpTestState(completionImplementation,
                           <Document><![CDATA[
enum E
{

}

class Program
{
    static void Main(string[] args)
    {
        E e;
        e = $$
    }
}]]></Document>, extraExportedTypes:={GetType(CSharpEditorFormattingService)}.ToList())
                state.SendInvokeCompletionList()
                Await state.WaitForAsynchronousOperationsAsync().ConfigureAwait(True)
                Await state.AssertSelectedCompletionItem("E", isHardSelected:=True).ConfigureAwait(True)
            End Using
        End Function

        <MemberData(NameOf(AllCompletionImplementations))>
        <WpfTheory, Trait(Traits.Feature, Traits.Features.Completion)>
        Public Async Function TargetTypePreselection_DoesNotOverrideEnumPreselection2(completionImplementation As CompletionImplementation) As Task
            Using state = TestStateFactory.CreateCSharpTestState(completionImplementation,
                           <Document><![CDATA[
enum E
{
    A
}

class Program
{
    static void Main(string[] args)
    {
        E e = E.A;
        if (e == $$
    }
}]]></Document>, extraExportedTypes:={GetType(CSharpEditorFormattingService)}.ToList())
                state.SendInvokeCompletionList()
                Await state.WaitForAsynchronousOperationsAsync().ConfigureAwait(True)
                Await state.AssertSelectedCompletionItem("E", isHardSelected:=True).ConfigureAwait(True)
            End Using
        End Function

        <MemberData(NameOf(AllCompletionImplementations))>
        <WpfTheory, Trait(Traits.Feature, Traits.Features.Completion)>
        Public Async Function TargetTypePreselection3(completionImplementation As CompletionImplementation) As Task
            Using state = TestStateFactory.CreateCSharpTestState(completionImplementation,
                           <Document><![CDATA[
class D {}

class Program
{
    static void Main(string[] args)
    {
       int cw = 7;
       D cx = new D();
       D cx2 = $$
    }
}]]></Document>, extraExportedTypes:={GetType(CSharpEditorFormattingService)}.ToList())
                state.SendTypeChars("c")
                Await state.WaitForAsynchronousOperationsAsync().ConfigureAwait(True)
                Await state.AssertSelectedCompletionItem("cx", isHardSelected:=True).ConfigureAwait(True)
            End Using
        End Function

        <MemberData(NameOf(AllCompletionImplementations))>
        <WpfTheory, Trait(Traits.Feature, Traits.Features.Completion)>
        Public Async Function TargetTypePreselectionLocalsOverType(completionImplementation As CompletionImplementation) As Task
            Using state = TestStateFactory.CreateCSharpTestState(completionImplementation,
                           <Document><![CDATA[
class A {}

class Program
{
    static void Main(string[] args)
    {
       A cx = new A();
       A cx2 = $$
    }
}]]></Document>, extraExportedTypes:={GetType(CSharpEditorFormattingService)}.ToList())
                state.SendTypeChars("c")
                Await state.WaitForAsynchronousOperationsAsync().ConfigureAwait(True)
                Await state.AssertSelectedCompletionItem("cx", isHardSelected:=True).ConfigureAwait(True)
            End Using
        End Function

        <MemberData(NameOf(AllCompletionImplementations))>
        <WpfTheory, Trait(Traits.Feature, Traits.Features.Completion)>
        Public Async Function TargetTypePreselectionParameterOverMethod(completionImplementation As CompletionImplementation) As Task
            Using state = TestStateFactory.CreateCSharpTestState(completionImplementation,
                           <Document><![CDATA[
class Program
{
    bool f;

    void goo(bool x) { }

    void Main(string[] args) 
    {
        goo($$) // Not "Equals"
    }
}]]></Document>, extraExportedTypes:={GetType(CSharpEditorFormattingService)}.ToList())
                state.SendInvokeCompletionList()
                Await state.WaitForAsynchronousOperationsAsync().ConfigureAwait(True)
                Await state.AssertSelectedCompletionItem("f", isHardSelected:=True).ConfigureAwait(True)
            End Using
        End Function

        <MemberData(NameOf(AllCompletionImplementations))>
        <WpfTheory(Skip:="https://github.com/dotnet/roslyn/issues/6942"), Trait(Traits.Feature, Traits.Features.Completion)>
        Public Async Function TargetTypePreselectionConvertibility1(completionImplementation As CompletionImplementation) As Task
            Using state = TestStateFactory.CreateCSharpTestState(completionImplementation,
                           <Document><![CDATA[
abstract class C {}
class D : C {}
class Program
{
    static void Main(string[] args)
    {
       D cx = new D();
       C cx2 = $$
    }
}]]></Document>, extraExportedTypes:={GetType(CSharpEditorFormattingService)}.ToList())
                state.SendTypeChars("c")
                Await state.WaitForAsynchronousOperationsAsync().ConfigureAwait(True)
                Await state.AssertSelectedCompletionItem("cx", isHardSelected:=True).ConfigureAwait(True)
            End Using
        End Function

        <MemberData(NameOf(AllCompletionImplementations))>
        <WpfTheory, Trait(Traits.Feature, Traits.Features.Completion)>
        Public Async Function TargetTypePreselectionLocalOverProperty(completionImplementation As CompletionImplementation) As Task
            Using state = TestStateFactory.CreateCSharpTestState(completionImplementation,
                           <Document><![CDATA[
class Program
{
    public int aaa { get; }

     void Main(string[] args)
    {
        int aaq;

        int y = a$$
    }
}]]></Document>, extraExportedTypes:={GetType(CSharpEditorFormattingService)}.ToList())
                state.SendInvokeCompletionList()
                Await state.WaitForAsynchronousOperationsAsync().ConfigureAwait(True)
                Await state.AssertSelectedCompletionItem("aaq", isHardSelected:=True).ConfigureAwait(True)
            End Using
        End Function

        <MemberData(NameOf(AllCompletionImplementations))>
        <WpfTheory, Trait(Traits.Feature, Traits.Features.Completion)>
        <WorkItem(12254, "https://github.com/dotnet/roslyn/issues/12254")>
        Public Async Function TestGenericCallOnTypeContainingAnonymousType(completionImplementation As CompletionImplementation) As Task
            Using state = TestStateFactory.CreateCSharpTestState(completionImplementation,
                           <Document><![CDATA[
using System.Linq;

class Program
{
    static void Main(string[] args)
    {
        new[] { new { x = 1 } }.ToArr$$
    }
}]]></Document>, extraExportedTypes:={GetType(CSharpEditorFormattingService)}.ToList())

                state.SendInvokeCompletionList()
                state.SendTypeChars("(")

                Await state.WaitForAsynchronousOperationsAsync().ConfigureAwait(True)
                state.AssertMatchesTextStartingAtLine(7, "new[] { new { x = 1 } }.ToArray(")
            End Using
        End Function

        <MemberData(NameOf(AllCompletionImplementations))>
        <WpfTheory, Trait(Traits.Feature, Traits.Features.Completion)>
        Public Async Function TargetTypePreselectionSetterValuey(completionImplementation As CompletionImplementation) As Task
            Using state = TestStateFactory.CreateCSharpTestState(completionImplementation,
                           <Document><![CDATA[
class Program
{
    int _x;
    int X
    {
        set
        {
            _x = $$
        }
    }
}]]></Document>, extraExportedTypes:={GetType(CSharpEditorFormattingService)}.ToList())
                state.SendInvokeCompletionList()
                Await state.WaitForAsynchronousOperationsAsync().ConfigureAwait(True)
                Await state.AssertSelectedCompletionItem("value", isHardSelected:=True).ConfigureAwait(True)
            End Using
        End Function

        <MemberData(NameOf(AllCompletionImplementations))>
        <WpfTheory, Trait(Traits.Feature, Traits.Features.Completion)>
        <WorkItem(12530, "https://github.com/dotnet/roslyn/issues/12530")>
        Public Async Function TestAnonymousTypeDescription(completionImplementation As CompletionImplementation) As Task
            Using state = TestStateFactory.CreateCSharpTestState(completionImplementation,
                           <Document><![CDATA[
using System.Linq;

class Program
{
    static void Main(string[] args)
    {
        new[] { new { x = 1 } }.ToArr$$
    }
}]]></Document>, extraExportedTypes:={GetType(CSharpEditorFormattingService)}.ToList())
                state.SendInvokeCompletionList()
                Await state.WaitForAsynchronousOperationsAsync()
                Await state.AssertSelectedCompletionItem(description:=
$"({ CSharpFeaturesResources.extension }) 'a[] System.Collections.Generic.IEnumerable<'a>.ToArray<'a>()

{ FeaturesResources.Anonymous_Types_colon }
    'a { FeaturesResources.is_ } new {{ int x }}")
            End Using
        End Function

        <MemberData(NameOf(AllCompletionImplementations))>
        <WpfTheory, Trait(Traits.Feature, Traits.Features.Completion)>
        Public Async Function TestRecursiveGenericSymbolKey(completionImplementation As CompletionImplementation) As Task
            Using state = TestStateFactory.CreateCSharpTestState(completionImplementation,
                           <Document><![CDATA[
using System.Collections.Generic;

class Program
{
    static void ReplaceInList<T>(List<T> list, T oldItem, T newItem)
    {
        $$
    }
}]]></Document>, extraExportedTypes:={GetType(CSharpEditorFormattingService)}.ToList())

                state.SendTypeChars("list")
                state.SendTypeChars(".")
                Await state.AssertCompletionSession()
                state.SendTypeChars("Add")

                Await state.AssertSelectedCompletionItem("Add", description:="void List<T>.Add(T item)")
            End Using
        End Function

        <MemberData(NameOf(AllCompletionImplementations))>
        <WpfTheory, Trait(Traits.Feature, Traits.Features.Completion)>
        Public Async Function TestCommitNamedParameterWithColon(completionImplementation As CompletionImplementation) As Task
            Using state = TestStateFactory.CreateCSharpTestState(completionImplementation,
                           <Document><![CDATA[
using System.Collections.Generic;

class Program
{
    static void Main(int args)
    {
        Main(args$$
    }
}]]></Document>, extraExportedTypes:={GetType(CSharpEditorFormattingService)}.ToList())

                state.SendInvokeCompletionList()
                state.SendTypeChars(":")
                Await state.AssertNoCompletionSession()
                Assert.Contains("args:", state.GetLineTextFromCaretPosition())
            End Using
        End Function

        <WorkItem(13481, "https://github.com/dotnet/roslyn/issues/13481")>
        <MemberData(NameOf(AllCompletionImplementations))>
        <WpfTheory, Trait(Traits.Feature, Traits.Features.Completion)>
        Public Async Function TestBackspaceSelection1(completionImplementation As CompletionImplementation) As Task
            Using state = TestStateFactory.CreateCSharpTestState(completionImplementation,
                <Document><![CDATA[
using System;

class Program
{
    static void Main()
    {
        DateTimeOffset$$
    }
}
            ]]></Document>)
                state.Workspace.Options = state.Workspace.Options.WithChangedOption(
                    CompletionOptions.TriggerOnDeletion, LanguageNames.CSharp, True)

                For Each c In "Offset"
                    state.SendBackspace()
                    Await state.WaitForAsynchronousOperationsAsync()
                Next

                Await state.AssertCompletionSession()
                Await state.AssertSelectedCompletionItem("DateTime")
            End Using
        End Function

        <WorkItem(13481, "https://github.com/dotnet/roslyn/issues/13481")>
        <MemberData(NameOf(AllCompletionImplementations))>
        <WpfTheory, Trait(Traits.Feature, Traits.Features.Completion)>
        Public Async Function TestBackspaceSelection2(completionImplementation As CompletionImplementation) As Task
            Using state = TestStateFactory.CreateCSharpTestState(completionImplementation,
                <Document><![CDATA[
using System;

class Program
{
    static void Main()
    {
        DateTimeOffset.$$
    }
}
            ]]></Document>)
                state.Workspace.Options = state.Workspace.Options.WithChangedOption(
                    CompletionOptions.TriggerOnDeletion, LanguageNames.CSharp, True)

                For Each c In "Offset."
                    state.SendBackspace()
                    Await state.WaitForAsynchronousOperationsAsync()
                Next

                Await state.AssertCompletionSession()
                Await state.AssertSelectedCompletionItem("DateTime")
            End Using
        End Function

        <WorkItem(14465, "https://github.com/dotnet/roslyn/issues/14465")>
        <MemberData(NameOf(AllCompletionImplementations))>
        <WpfTheory, Trait(Traits.Feature, Traits.Features.Completion)>
        Public Async Function TypingNumberShouldNotDismiss1(completionImplementation As CompletionImplementation) As Task
            Using state = TestStateFactory.CreateCSharpTestState(completionImplementation,
                <Document><![CDATA[
class C
{
    void Moo1()
    {
        new C()$$
    }
}
            ]]></Document>)

                state.SendTypeChars(".")
                Await state.AssertCompletionSession()
                state.SendTypeChars("1")
                Await state.AssertSelectedCompletionItem("Moo1")
            End Using
        End Function

        <WorkItem(14085, "https://github.com/dotnet/roslyn/issues/14085")>
        <MemberData(NameOf(AllCompletionImplementations))>
        <WpfTheory, Trait(Traits.Feature, Traits.Features.Completion)>
        Public Async Function TargetTypingDoesNotOverrideExactMatch(completionImplementation As CompletionImplementation) As Task
            Using state = TestStateFactory.CreateCSharpTestState(completionImplementation,
                <Document><![CDATA[
using System.IO;
class C
{
    void Moo1()
    {
        string path = $$
    }
}
            ]]></Document>)

                state.SendTypeChars("Path")
                Await state.AssertCompletionSession()
                Await state.AssertSelectedCompletionItem("Path")
            End Using
        End Function

        <WorkItem(14085, "https://github.com/dotnet/roslyn/issues/14085")>
        <MemberData(NameOf(AllCompletionImplementations))>
        <WpfTheory, Trait(Traits.Feature, Traits.Features.Completion)>
        Public Async Function MRUOverTargetTyping(completionImplementation As CompletionImplementation) As Task
            Using state = TestStateFactory.CreateCSharpTestState(completionImplementation,
                <Document><![CDATA[
using System.IO;
using System.Threading.Tasks;
class C
{
    async Task Moo()
    {
        await Moo().$$
    }
}
            ]]></Document>)

                state.SendTypeChars("Configure")
                state.SendTab()
                For i = 1 To "ConfigureAwait".Length
                    state.SendBackspace()
                Next
                state.SendInvokeCompletionList()
                Await state.AssertCompletionSession()
                Await state.AssertSelectedCompletionItem("ConfigureAwait")
            End Using
        End Function

        <MemberData(NameOf(AllCompletionImplementations))>
        <WpfTheory, Trait(Traits.Feature, Traits.Features.Completion)>
        Public Async Function MovingCaretToStartSoftSelects(completionImplementation As CompletionImplementation) As Task
            Using state = TestStateFactory.CreateCSharpTestState(completionImplementation,
                              <Document>
using System;

class C
{
    void M()
    {
        $$
    }
}
                              </Document>)

                state.SendTypeChars("Conso")
                Await state.WaitForAsynchronousOperationsAsync()
                Await state.AssertSelectedCompletionItem(displayText:="Console", isHardSelected:=True)
                For Each ch In "Conso"
                    state.SendLeftKey()
                Next

                Await state.AssertSelectedCompletionItem(displayText:="Console", isHardSelected:=False)

                state.SendRightKey()
                Await state.AssertSelectedCompletionItem(displayText:="Console", isHardSelected:=True)
            End Using
        End Function

        <MemberData(NameOf(AllCompletionImplementations))>
        <WpfTheory, Trait(Traits.Feature, Traits.Features.Completion)>
        Public Async Function TestNoBlockOnCompletionItems1(completionImplementation As CompletionImplementation) As Task
            Dim tcs = New TaskCompletionSource(Of Boolean)
            Using state = TestStateFactory.CreateCSharpTestState(completionImplementation,
                              <Document>
                                  using $$
                              </Document>, {New TaskControlledCompletionProvider(tcs.Task)})

                state.Workspace.Options = state.Workspace.Options.WithChangedOption(
                    CompletionOptions.BlockForCompletionItems, LanguageNames.CSharp, False)

                state.SendTypeChars("Sys.")
                Await state.WaitForAsynchronousOperationsAsync()
                Await state.AssertNoCompletionSession()
                Assert.Contains("Sys.", state.GetLineTextFromCaretPosition())

                tcs.SetResult(True)
            End Using
        End Function

        <MemberData(NameOf(AllCompletionImplementations))>
        <WpfTheory, Trait(Traits.Feature, Traits.Features.Completion)>
        Public Async Function TestNoBlockOnCompletionItems2(completionImplementation As CompletionImplementation) As Task
            Using state = TestStateFactory.CreateCSharpTestState(completionImplementation,
                              <Document>
                                  using $$
                              </Document>, {New TaskControlledCompletionProvider(Task.FromResult(True))})

                state.Workspace.Options = state.Workspace.Options.WithChangedOption(
                    CompletionOptions.BlockForCompletionItems, LanguageNames.CSharp, False)

                state.SendTypeChars("Sys")
                Await state.WaitForAsynchronousOperationsAsync()
                Await state.AssertSelectedCompletionItem(displayText:="System")
                state.SendTypeChars(".")
                Assert.Contains("System.", state.GetLineTextFromCaretPosition())
            End Using
        End Function

        <MemberData(NameOf(AllCompletionImplementations))>
        <WpfTheory, Trait(Traits.Feature, Traits.Features.Completion)>
        Public Async Function TestNoBlockOnCompletionItems4(completionImplementation As CompletionImplementation) As Task
            ' This test verifies a scenario with the following conditions:
            ' a. A slow completion provider
            ' b. The block option set to false.
            ' Scenario:
            ' 1. Type 'Sys'
            ' 2. Send CommitIfUnique (Ctrl + space)
            ' 3. Wait for 250ms.
            ' 4. Verify that there is no completion window shown. In the new completion, we can just start the verification and check that the verification is still running.
            ' 5. Check that the commit is not yet provided: there is 'Sys' but no 'System'
            ' 6. Simulate unblocking the provider.
            ' 7. Verify that the completion completes CommitIfUnique.
            Dim tcs = New TaskCompletionSource(Of Boolean)
            Dim provider = New TaskControlledCompletionProvider(tcs.Task)
            Using state = TestStateFactory.CreateCSharpTestState(completionImplementation,
                              <Document>
                                  using $$
                              </Document>, {provider})

                state.Workspace.Options = state.Workspace.Options.WithChangedOption(
                    CompletionOptions.BlockForCompletionItems, LanguageNames.CSharp, False)

                state.SendTypeChars("Sys")

                If completionImplementation = CompletionImplementation.Legacy Then
                    state.SendCommitUniqueCompletionListItem()
                    Await Task.Delay(250)

                    state.AssertNoCompletionSessionWithNoBlock()
                    Assert.Contains("Sys", state.GetLineTextFromCaretPosition())
                    Assert.DoesNotContain("System", state.GetLineTextFromCaretPosition())
                    tcs.SetResult(True)
                Else
                    Dim task1 As Task = Nothing
                    Dim task2 As Task = Nothing

                    Dim providerCalledHandler =
                        Sub()
                            task2 = New Task(
                            Sub()
                                Thread.Sleep(250)
                                Try
                                    ' 3. Check that the other task is running/hanging.
                                    Assert.Equal(TaskStatus.Running, task1.Status)
                                    Assert.Contains("Sys", state.GetLineTextFromCaretPosition())
                                    Assert.DoesNotContain("System", state.GetLineTextFromCaretPosition())
                                    ' Need the Finally to avoid hangs if any of Asserts failed, the task will never complete and Task.WhenAll will wait forever.
                                Finally
                                    ' 4. Unblock the first task and the main thread.
                                    tcs.SetResult(True)
                                End Try
                            End Sub)

                            task1 = Task.Run(
                            Sub()
                                task2.Start()
                                ' 2. Hang here as well: getting items is waiting provider to respond.
                                Dim completionItem = state.GetSelectedItemOpt()
                            End Sub)


                        End Sub

                    AddHandler provider.ProviderCalled, providerCalledHandler

                    ' SendCommitUniqueCompletionListItem is a synchronous operation. 
                    ' It guarantees that ProviderCalled will be triggered and after that the completion will hang waiting for a task to be resolved.
                    ' In the new completion, when pressed <ctrl>-<space>, we have to wait for the aggregate operation to complete.
                    ' 1. Hang here.
                    state.SendCommitUniqueCompletionListItem()

                    Assert.NotNull(task1)
                    Assert.NotNull(task2)
                    Await Task.WhenAll(task1, task2)
                End If

                Await state.WaitForAsynchronousOperationsAsync()
                Await state.AssertNoCompletionSession()
                Assert.Contains("System", state.GetLineTextFromCaretPosition())
            End Using
        End Function

        <MemberData(NameOf(AllCompletionImplementations))>
        <WpfTheory, Trait(Traits.Feature, Traits.Features.Completion)>
        Public Async Function TestNoBlockOnCompletionItems3(completionImplementation As CompletionImplementation) As Task
            ' This test verifies a scenario with the following conditions:
            ' a. A slow completion provider
            ' b. The block option set to false.
            ' Scenario:
            ' 1. Type 'Sys'
            ' 2. Send CommitIfUnique (Ctrl + space)
            ' 3. Wait for 250ms.
            ' 4. Verify that there is no completion window shown. In the new completion, we can just start the verification and check that the verification is still running.
            ' 5. Check that the commit is not yet provided: there is 'Sys' but no 'System'
            ' 6. The next statement in the UI thread after CommitIfUnique is typing 'a'.
            ' 7. Simulate unblocking the provider.
            ' 8. Verify that 
            ' 8.a. The old completion adds 'a' to 'Sys' and displays 'Sysa'. CommitIfUnique is canceled because it was interrupted by typing 'a'.
            ' 8.b. The new completion completes CommitIfUnique and then adds 'a'.
            Dim tcs = New TaskCompletionSource(Of Boolean)
            Dim provider = New TaskControlledCompletionProvider(tcs.Task)
            Using state = TestStateFactory.CreateCSharpTestState(completionImplementation,
                              <Document>
                                  using $$
                              </Document>, {provider})

                state.Workspace.Options = state.Workspace.Options.WithChangedOption(
                    CompletionOptions.BlockForCompletionItems, LanguageNames.CSharp, False)

                state.SendTypeChars("Sys")
                If completionImplementation = CompletionImplementation.Legacy Then
                    state.SendCommitUniqueCompletionListItem()
                    Await Task.Delay(250)
                    state.AssertNoCompletionSessionWithNoBlock()
                    Assert.Contains("Sys", state.GetLineTextFromCaretPosition())
                    Assert.DoesNotContain("System", state.GetLineTextFromCaretPosition())

                    state.SendTypeChars("a")

                    tcs.SetResult(True)

                    Await state.WaitForAsynchronousOperationsAsync()
                    Await state.AssertCompletionSession()
                    Assert.Contains("Sysa", state.GetLineTextFromCaretPosition())
                Else
                    Dim task1 As Task = Nothing
                    Dim task2 As Task = Nothing

                    Dim providerCalledHandler =
                        Sub()
                            task2 = New Task(
                                Sub()
                                    Thread.Sleep(250)
                                    Try
                                        ' 3. Check that the other task is running/hanging.
                                        Assert.Equal(TaskStatus.Running, task1.Status)
                                        Assert.Contains("Sys", state.GetLineTextFromCaretPosition())
                                        Assert.DoesNotContain("System", state.GetLineTextFromCaretPosition())
                                        ' Need the Finally to avoid hangs if any of Asserts failed, the task will never complete and Task.WhenAll will wait forever.
                                    Finally
                                        ' 4. Unblock the first task and the main thread.
                                        tcs.SetResult(True)
                                    End Try
                                End Sub)

                            task1 = Task.Run(
                            Sub()
                                task2.Start()
                                ' 2. Hang here as well: getting items is waiting provider to respond.
                                Dim completionItem = state.GetSelectedItemOpt()
                            End Sub)
                        End Sub

                    AddHandler provider.ProviderCalled, providerCalledHandler

                    ' SendCommitUniqueCompletionListItem is a synchronous operation. 
                    ' It guarantees that ProviderCalled will be triggered and after that the completion will hang waiting for a task to be resolved.
                    ' In the new completion, when pressed <ctrl>-<space>, we have to wait for the aggregate operation to complete.
                    ' 1. Hang here.
                    state.SendCommitUniqueCompletionListItem()
                    ' 5. Put insertion of 'a' into the edtior queue. It can be executed in the foreground thread only
                    state.SendTypeChars("a")

                    Assert.NotNull(task1)
                    Assert.NotNull(task2)
                    Await Task.WhenAll(task1, task2)

                    Await state.WaitForAsynchronousOperationsAsync()
                    Await state.AssertNoCompletionSession()
                    ' Here is a difference between the old and the new completions:
                    ' The old completion adds 'a' to 'Sys' and displays 'Sysa'. CommitIfUnique is canceled because it was interrupted by typing 'a'.
                    ' The new completion completes CommitIfUnique and then adds 'a'.
                    Assert.Contains("Systema", state.GetLineTextFromCaretPosition())
                End If
            End Using
        End Function

        Private Class TaskControlledCompletionProvider
            Inherits CompletionProvider

            Private ReadOnly _task As Task

            Public Event ProviderCalled()

            Public Sub New(task As Task)
                _task = task
            End Sub

            Public Overrides Function ProvideCompletionsAsync(context As CompletionContext) As Task
                RaiseEvent ProviderCalled()
                Return _task
            End Function
        End Class

        <InlineData(CompletionImplementation.Legacy)>
        <InlineData(CompletionImplementation.Modern, Skip:="https://github.com/dotnet/roslyn/issues/29110")>
        <WpfTheory, Trait(Traits.Feature, Traits.Features.Completion)>
        Public Async Function Filters_EmptyList1(completionImplementation As CompletionImplementation) As Task
            Using state = TestStateFactory.CreateCSharpTestState(completionImplementation,
                <Document><![CDATA[
using System.IO;
using System.Threading.Tasks;
class C
{
    async Task Moo()
    {
        var x = asd$$
    }
}
            ]]></Document>)

                state.SendInvokeCompletionList()
                Await state.WaitForAsynchronousOperationsAsync()
                Dim filters = state.GetCompletionItemFilters()
                Dim dict = New Dictionary(Of CompletionItemFilter, Boolean)
                For Each f In filters
                    dict(f) = False
                Next

                dict(CompletionItemFilter.InterfaceFilter) = True

                Dim args = New CompletionItemFilterStateChangedEventArgs(dict.ToImmutableDictionary())
                state.RaiseFiltersChanged(args)
                Await state.WaitForAsynchronousOperationsAsync()
                Assert.Null(state.GetSelectedItem())

            End Using
        End Function

        <InlineData(CompletionImplementation.Legacy)>
        <InlineData(CompletionImplementation.Modern, Skip:="https://github.com/dotnet/roslyn/issues/29110")>
        <WpfTheory, Trait(Traits.Feature, Traits.Features.Completion)>
        Public Async Function Filters_EmptyList2(completionImplementation As CompletionImplementation) As Task
            Using state = TestStateFactory.CreateCSharpTestState(completionImplementation,
                <Document><![CDATA[
using System.IO;
using System.Threading.Tasks;
class C
{
    async Task Moo()
    {
        var x = asd$$
    }
}
            ]]></Document>)

                state.SendInvokeCompletionList()
                Await state.WaitForAsynchronousOperationsAsync()
                Dim filters = state.GetCompletionItemFilters()
                Dim dict = New Dictionary(Of CompletionItemFilter, Boolean)
                For Each f In filters
                    dict(f) = False
                Next

                dict(CompletionItemFilter.InterfaceFilter) = True

                Dim args = New CompletionItemFilterStateChangedEventArgs(dict.ToImmutableDictionary())
                state.RaiseFiltersChanged(args)
                Await state.WaitForAsynchronousOperationsAsync()
                Assert.Null(state.GetSelectedItem())
                state.SendTab()
                Await state.AssertNoCompletionSession()

            End Using
        End Function

        <InlineData(CompletionImplementation.Legacy)>
        <InlineData(CompletionImplementation.Modern, Skip:="https://github.com/dotnet/roslyn/issues/29110")>
        <WpfTheory, Trait(Traits.Feature, Traits.Features.Completion)>
        Public Async Function Filters_EmptyList3(completionImplementation As CompletionImplementation) As Task
            Using state = TestStateFactory.CreateCSharpTestState(completionImplementation,
                <Document><![CDATA[
using System.IO;
using System.Threading.Tasks;
class C
{
    async Task Moo()
    {
        var x = asd$$
    }
}
            ]]></Document>)

                state.SendInvokeCompletionList()
                Await state.WaitForAsynchronousOperationsAsync()
                Dim filters = state.GetCompletionItemFilters()
                Dim dict = New Dictionary(Of CompletionItemFilter, Boolean)
                For Each f In filters
                    dict(f) = False
                Next

                dict(CompletionItemFilter.InterfaceFilter) = True

                Dim args = New CompletionItemFilterStateChangedEventArgs(dict.ToImmutableDictionary())
                state.RaiseFiltersChanged(args)
                Await state.WaitForAsynchronousOperationsAsync()
                Assert.Null(state.GetSelectedItem())
                state.SendReturn()
                Await state.AssertNoCompletionSession()

            End Using
        End Function

        <InlineData(CompletionImplementation.Legacy)>
        <InlineData(CompletionImplementation.Modern, Skip:="https://github.com/dotnet/roslyn/issues/29110")>
        <WpfTheory, Trait(Traits.Feature, Traits.Features.Completion)>
        Public Async Function Filters_EmptyList4(completionImplementation As CompletionImplementation) As Task
            Using state = TestStateFactory.CreateCSharpTestState(completionImplementation,
                <Document><![CDATA[
using System.IO;
using System.Threading.Tasks;
class C
{
    async Task Moo()
    {
        var x = asd$$
    }
}
            ]]></Document>)

                state.SendInvokeCompletionList()
                Await state.WaitForAsynchronousOperationsAsync()
                Dim filters = state.GetCompletionItemFilters()
                Dim dict = New Dictionary(Of CompletionItemFilter, Boolean)
                For Each f In filters
                    dict(f) = False
                Next

                dict(CompletionItemFilter.InterfaceFilter) = True

                Dim args = New CompletionItemFilterStateChangedEventArgs(dict.ToImmutableDictionary())
                state.RaiseFiltersChanged(args)
                Await state.WaitForAsynchronousOperationsAsync()
                Assert.Null(state.GetSelectedItem())
                state.SendTypeChars(".")
                Await state.AssertNoCompletionSession()
            End Using
        End Function

        <MemberData(NameOf(AllCompletionImplementations))>
        <WpfTheory, Trait(Traits.Feature, Traits.Features.Completion)>
        <WorkItem(15881, "https://github.com/dotnet/roslyn/issues/15881")>
        Public Async Function CompletionAfterDotBeforeAwaitTask(completionImplementation As CompletionImplementation) As Task
            Using state = TestStateFactory.CreateCSharpTestState(completionImplementation,
                <Document><![CDATA[
using System.Threading.Tasks;

class C
{
    async Task Moo()
    {
        Task.$$
        await Task.Delay(50);
    }
}
            ]]></Document>)

                state.SendInvokeCompletionList()
                Await state.AssertCompletionSession()
            End Using
        End Function

        <WorkItem(14704, "https://github.com/dotnet/roslyn/issues/14704")>
        <MemberData(NameOf(AllCompletionImplementations))>
        <WpfTheory, Trait(Traits.Feature, Traits.Features.Completion)>
        Public Async Function BackspaceTriggerSubstringMatching(completionImplementation As CompletionImplementation) As Task
            Using state = TestStateFactory.CreateCSharpTestState(completionImplementation,
                              <Document>
using System;
class Program
{
    static void Main(string[] args)
    {
        if (Environment$$
    }
}
                              </Document>)

                Dim key = New OptionKey(CompletionOptions.TriggerOnDeletion, LanguageNames.CSharp)
                state.Workspace.Options = state.Workspace.Options.WithChangedOption(key, True)

                state.SendBackspace()
                Await state.AssertSelectedCompletionItem(displayText:="Environment", isHardSelected:=True)
            End Using
        End Function

        <WorkItem(16236, "https://github.com/dotnet/roslyn/issues/16236")>
        <MemberData(NameOf(AllCompletionImplementations))>
        <WpfTheory, Trait(Traits.Feature, Traits.Features.Completion)>
        Public Async Function AttributeNamedParameterEqualsItemCommittedOnSpace(completionImplementation As CompletionImplementation) As Task
            Using state = TestStateFactory.CreateCSharpTestState(completionImplementation,
                              <Document>
[A($$)]
class AAttribute: Attribute
{
    public string Skip { get; set; }
} </Document>)
                state.SendTypeChars("Skip")
                Await state.AssertCompletionSession()
                state.SendTypeChars(" ")
                Await state.AssertNoCompletionSession()
                Assert.Equal("[A(Skip )]", state.GetLineTextFromCaretPosition())
            End Using
        End Function

        <WorkItem(362890, "https://devdiv.visualstudio.com/DevDiv/_workitems?id=362890")>
        <InlineData(CompletionImplementation.Legacy)>
        <InlineData(CompletionImplementation.Modern, Skip:="https://github.com/dotnet/roslyn/issues/29110")>
        <WpfTheory, Trait(Traits.Feature, Traits.Features.Completion)>
        Public Async Function TestFilteringAfterSimpleInvokeShowsAllItemsMatchingFilter(completionImplementation As CompletionImplementation) As Task
            Using state = TestStateFactory.CreateCSharpTestState(completionImplementation,
                <Document><![CDATA[

enum Color
{
    Red,
    Green,
    Blue
}

class C
{
    void M()
    {
        Color.Re$$d
    }
}
            ]]></Document>)

                state.SendInvokeCompletionList()
                Await state.AssertSelectedCompletionItem("Red")
                state.CompletionItemsContainsAll(displayText:={"Red", "Green", "Blue", "Equals"})

                Dim filters = state.GetCompletionItemFilters()
                Dim dict = New Dictionary(Of CompletionItemFilter, Boolean)
                For Each f In filters
                    dict(f) = False
                Next

                dict(CompletionItemFilter.EnumFilter) = True

                Dim args = New CompletionItemFilterStateChangedEventArgs(dict.ToImmutableDictionary())
                state.RaiseFiltersChanged(args)
                Await state.AssertSelectedCompletionItem("Red")
                state.CompletionItemsContainsAll(displayText:={"Red", "Green", "Blue"})
                Assert.False(state.GetCompletionItems().Any(Function(i) i.DisplayText = "Equals"))

                For Each f In filters
                    dict(f) = False
                Next

                args = New CompletionItemFilterStateChangedEventArgs(dict.ToImmutableDictionary())
                state.RaiseFiltersChanged(args)
                Await state.AssertSelectedCompletionItem("Red")
                state.CompletionItemsContainsAll(displayText:={"Red", "Green", "Blue", "Equals"})

            End Using
        End Function

        <WorkItem(16236, "https://github.com/dotnet/roslyn/issues/16236")>
        <MemberData(NameOf(AllCompletionImplementations))>
        <WpfTheory, Trait(Traits.Feature, Traits.Features.Completion)>
        Public Async Function NameCompletionSorting(completionImplementation As CompletionImplementation) As Task
            Using state = TestStateFactory.CreateCSharpTestState(completionImplementation,
                              <Document>
interface ISyntaxFactsService {}
class C
{
    void M()
    {
        ISyntaxFactsService $$
    }
} </Document>)
                state.SendInvokeCompletionList()
                Await state.AssertCompletionSession()

                Dim expectedOrder =
                    {
                        "syntaxFactsService",
                        "syntaxFacts",
                        "factsService",
                        "syntax",
                        "service"
                    }

                state.AssertItemsInOrder(expectedOrder)
            End Using
        End Function

        <MemberData(NameOf(AllCompletionImplementations))>
        <WpfTheory, Trait(Traits.Feature, Traits.Features.Completion)>
        Public Sub TestLargeChangeBrokenUpIntoSmallTextChanges(completionImplementation As CompletionImplementation)
            Dim provider = New MultipleChangeCompletionProvider()

            Using state = TestStateFactory.CreateCSharpTestState(completionImplementation,
                <Document><![CDATA[
using System;
class C
{
    void goo() {
        return $$
    }
}]]></Document>, {provider})

                Dim testDocument = state.Workspace.Documents(0)
                Dim textBuffer = testDocument.TextBuffer

                Dim snapshotBeforeCommit = textBuffer.CurrentSnapshot
                provider.SetInfo(snapshotBeforeCommit.GetText(), testDocument.CursorPosition.Value)

                ' First send a space to trigger out special completionImplementation provider.
                state.SendInvokeCompletionList()
                state.SendTab()

                ' Verify that we see the entire change
                Dim finalText = textBuffer.CurrentSnapshot.GetText()
                Assert.Equal(
"using NewUsing;
using System;
class C
{
    void goo() {
        return InsertedItem
    }
}", finalText)

                Dim changes = snapshotBeforeCommit.Version.Changes
                ' This should have happened as two text changes to the buffer.
                Assert.Equal(2, changes.Count)

                Dim actualChanges = changes.ToArray()
                Dim firstChange = actualChanges(0)
                Assert.Equal(New Span(0, 0), firstChange.OldSpan)
                Assert.Equal("using NewUsing;", firstChange.NewText)

                Dim secondChange = actualChanges(1)
                Assert.Equal(New Span(testDocument.CursorPosition.Value, 0), secondChange.OldSpan)
                Assert.Equal("InsertedItem", secondChange.NewText)

                ' Make sure new edits happen after the text that was inserted.
                state.SendTypeChars("1")

                finalText = textBuffer.CurrentSnapshot.GetText()
                Assert.Equal(
"using NewUsing;
using System;
class C
{
    void goo() {
        return InsertedItem1
    }
}", finalText)
            End Using
        End Sub

        <MemberData(NameOf(AllCompletionImplementations))>
        <WpfTheory, Trait(Traits.Feature, Traits.Features.Completion)>
        Public Sub TestLargeChangeBrokenUpIntoSmallTextChanges2(completionImplementation As CompletionImplementation)
            Dim provider = New MultipleChangeCompletionProvider()

            Using state = TestStateFactory.CreateCSharpTestState(completionImplementation,
                <Document><![CDATA[
using System;
class C
{
    void goo() {
        return Custom$$
    }
}]]></Document>, {provider})

                Dim testDocument = state.Workspace.Documents(0)
                Dim textBuffer = testDocument.TextBuffer

                Dim snapshotBeforeCommit = textBuffer.CurrentSnapshot
                provider.SetInfo(snapshotBeforeCommit.GetText(), testDocument.CursorPosition.Value)

                ' First send a space to trigger out special completionImplementation provider.
                state.SendInvokeCompletionList()
                state.SendTab()

                ' Verify that we see the entire change
                Dim finalText = textBuffer.CurrentSnapshot.GetText()
                Assert.Equal(
"using NewUsing;
using System;
class C
{
    void goo() {
        return InsertedItem
    }
}", finalText)

                Dim changes = snapshotBeforeCommit.Version.Changes
                ' This should have happened as two text changes to the buffer.
                Assert.Equal(2, changes.Count)

                Dim actualChanges = changes.ToArray()
                Dim firstChange = actualChanges(0)
                Assert.Equal(New Span(0, 0), firstChange.OldSpan)
                Assert.Equal("using NewUsing;", firstChange.NewText)

                Dim secondChange = actualChanges(1)
                Assert.Equal(New Span(testDocument.CursorPosition.Value - "Custom".Length, "Custom".Length), secondChange.OldSpan)
                Assert.Equal("InsertedItem", secondChange.NewText)

                ' Make sure new edits happen after the text that was inserted.
                state.SendTypeChars("1")

                finalText = textBuffer.CurrentSnapshot.GetText()
                Assert.Equal(
"using NewUsing;
using System;
class C
{
    void goo() {
        return InsertedItem1
    }
}", finalText)
            End Using
        End Sub

        <WorkItem(296512, "https://devdiv.visualstudio.com/DevDiv/_workitems?id=296512")>
        <MemberData(NameOf(AllCompletionImplementations))>
        <WpfTheory, Trait(Traits.Feature, Traits.Features.Completion)>
        Public Async Function TestRegionDirectiveIndentation(completionImplementation As CompletionImplementation) As Task
            Using state = TestStateFactory.CreateCSharpTestState(completionImplementation,
                              <Document>
class C
{
    $$
}
                              </Document>, includeFormatCommandHandler:=True)

                state.SendTypeChars("#")
                Await state.WaitForAsynchronousOperationsAsync()

                Assert.Equal("#", state.GetLineFromCurrentCaretPosition().GetText())
                Await state.AssertCompletionSessionAfterTypingHash()

                state.SendTypeChars("reg")
                Await state.AssertSelectedCompletionItem(displayText:="region")
                state.SendReturn()
                Await state.AssertNoCompletionSession()
                Assert.Equal("    #region", state.GetLineFromCurrentCaretPosition().GetText())
                Assert.Equal(state.GetLineFromCurrentCaretPosition().End, state.GetCaretPoint().BufferPosition)

                state.SendReturn()
                Assert.Equal("", state.GetLineFromCurrentCaretPosition().GetText())
                state.SendTypeChars("#")
                Await state.WaitForAsynchronousOperationsAsync()

                Assert.Equal("#", state.GetLineFromCurrentCaretPosition().GetText())
                Await state.AssertCompletionSessionAfterTypingHash()

                state.SendTypeChars("endr")
                Await state.AssertSelectedCompletionItem(displayText:="endregion")
                state.SendReturn()
                Assert.Equal("    #endregion", state.GetLineFromCurrentCaretPosition().GetText())
                Assert.Equal(state.GetLineFromCurrentCaretPosition().End, state.GetCaretPoint().BufferPosition)

            End Using
        End Function

        <MemberData(NameOf(AllCompletionImplementations))>
        <WpfTheory, Trait(Traits.Feature, Traits.Features.Completion)>
        Public Async Function AfterIdentifierInCaseLabel(completionImplementation As CompletionImplementation) As Task
            Using state = TestStateFactory.CreateCSharpTestState(completionImplementation,
                              <Document>
class C
{
    void M()
    {
        switch (true)
        {
            case identifier $$
        }
    }
}
                              </Document>)

                state.SendTypeChars("w")
                Await state.AssertSelectedCompletionItem(displayText:="when", isHardSelected:=False)

                state.SendBackspace()
                state.SendTypeChars("i")
                Await state.AssertSelectedCompletionItem(displayText:="identifier", isHardSelected:=False)

            End Using
        End Function

        <MemberData(NameOf(AllCompletionImplementations))>
        <WpfTheory, Trait(Traits.Feature, Traits.Features.Completion)>
        Public Async Function AfterIdentifierInCaseLabel_ColorColor(completionImplementation As CompletionImplementation) As Task
            Using state = TestStateFactory.CreateCSharpTestState(completionImplementation,
                              <Document>
class identifier { }
class C
{
    const identifier identifier = null;
    void M()
    {
        switch (true)
        {
            case identifier $$
        }
    }
}
                              </Document>)

                state.SendTypeChars("w")
                Await state.AssertSelectedCompletionItem(displayText:="when", isHardSelected:=False)

                state.SendBackspace()
                state.SendTypeChars("i")
                Await state.AssertSelectedCompletionItem(displayText:="identifier", isHardSelected:=False)

            End Using
        End Function

        <MemberData(NameOf(AllCompletionImplementations))>
        <WpfTheory, Trait(Traits.Feature, Traits.Features.Completion)>
        Public Async Function AfterIdentifierInCaseLabel_ClassNameOnly(completionImplementation As CompletionImplementation) As Task
            Using state = TestStateFactory.CreateCSharpTestState(completionImplementation,
                              <Document>
class identifier { }
class C
{
    void M()
    {
        switch (true)
        {
            case identifier $$
        }
    }
}
                              </Document>)

                state.SendTypeChars("w")
                Await state.AssertSelectedCompletionItem(displayText:="identifier", isHardSelected:=False)

                state.SendBackspace()
                state.SendTypeChars("i")
                Await state.AssertSelectedCompletionItem(displayText:="identifier", isHardSelected:=False)

            End Using
        End Function

        <MemberData(NameOf(AllCompletionImplementations))>
        <WpfTheory, Trait(Traits.Feature, Traits.Features.Completion)>
        Public Async Function AfterDoubleIdentifierInCaseLabel(completionImplementation As CompletionImplementation) As Task
            Using state = TestStateFactory.CreateCSharpTestState(completionImplementation,
                              <Document>
class C
{
    void M()
    {
        switch (true)
        {
            case identifier identifier $$
        }
    }
}
                              </Document>)

                state.SendTypeChars("w")
                Await state.AssertSelectedCompletionItem(displayText:="when", isHardSelected:=True)

            End Using
        End Function

        <WorkItem(15348, "https://github.com/dotnet/roslyn/issues/15348")>
        <MemberData(NameOf(AllCompletionImplementations))>
        <WpfTheory, Trait(Traits.Feature, Traits.Features.Completion)>
        Public Async Function TestAfterCasePatternSwitchLabel(completionImplementation As CompletionImplementation) As Task
            Using state = TestStateFactory.CreateCSharpTestState(completionImplementation,
                              <Document>
class C
{
    void M()
    {    
        object o = 1;
        switch(o)
        {
            case int i:
                $$
                break;
        }
    }
}
                              </Document>)

                state.SendTypeChars("this")
                Await state.AssertSelectedCompletionItem(displayText:="this", isHardSelected:=True)
            End Using
        End Function

        <MemberData(NameOf(AllCompletionImplementations))>
        <WpfTheory, Trait(Traits.Feature, Traits.Features.Completion)>
        Public Async Function TestBackspaceInMiddleOfSelection(completionImplementation As CompletionImplementation) As Task
            Using state = TestStateFactory.CreateCSharpTestState(completionImplementation,
                              <Document>
public enum foo
{
    aaa
}

public class Program
{
    public static void Main(string[] args)
    {
        foo.a$$a
    }
}
                              </Document>)

                state.Workspace.Options = state.Workspace.Options.WithChangedOption(
                    CompletionOptions.TriggerOnDeletion, LanguageNames.CSharp, True)

                state.SendInvokeCompletionList()
                state.SendBackspace()
                Await state.AssertSelectedCompletionItem(displayText:="aaa", isHardSelected:=True)
            End Using
        End Function

        <WorkItem(11959, "https://github.com/dotnet/roslyn/issues/11959")>
        <MemberData(NameOf(AllCompletionImplementations))>
        <WpfTheory, Trait(Traits.Feature, Traits.Features.Completion)>
        Public Async Function TestGenericAsyncTaskDeclaration(completionImplementation As CompletionImplementation) As Task
            Using state = TestStateFactory.CreateCSharpTestState(completionImplementation,
                              <Document>
namespace A.B
{
    class TestClass { }
}

namespace A
{
    class C
    {
        async Task&lt;A$$ Method()
        { }
    }
}
                              </Document>)

                state.SendTypeChars(".")
                Await state.AssertSelectedCompletionItem(displayText:="B", isSoftSelected:=True)
            End Using
        End Function

<<<<<<< HEAD
        <WorkItem(15348, "https://github.com/dotnet/roslyn/issues/15348")>
        <MemberData(NameOf(AllCompletionImplementations))>
        <WpfTheory, Trait(Traits.Feature, Traits.Features.Completion)>
        Public Async Function TestAfterCasePatternSwitchLabel(completionImplementation As CompletionImplementation) As Task
            Using state = TestStateFactory.CreateCSharpTestState(completionImplementation,
                              <Document>
class C
{
    void M()
    {    
        object o = 1;
        switch(o)
        {
            case int i:
                $$
                break;
        }
    }
}
                              </Document>)

                state.SendTypeChars("this")
                Await state.AssertSelectedCompletionItem(displayText:="this", isHardSelected:=True)
            End Using
        End Function

        <MemberData(NameOf(AllCompletionImplementations))>
        <WpfTheory, Trait(Traits.Feature, Traits.Features.Completion)>
        Public Async Function TestBackspaceInMiddleOfSelection(completionImplementation As CompletionImplementation) As Task
            Using state = TestStateFactory.CreateCSharpTestState(completionImplementation,
                              <Document>
public enum foo
{
    aaa
}

public class Program
{
    public static void Main(string[] args)
    {
        foo.a$$a
    }
}
                              </Document>)

                state.Workspace.Options = state.Workspace.Options.WithChangedOption(
                    CompletionOptions.TriggerOnDeletion, LanguageNames.CSharp, True)

                state.SendInvokeCompletionList()
                state.SendBackspace()
                Await state.AssertSelectedCompletionItem(displayText:="aaa", isHardSelected:=True)
=======
        <MemberData(NameOf(AllCompletionImplementations))>
        <WpfTheory, Trait(Traits.Feature, Traits.Features.Completion)>
        <WorkItem(18104, "https://github.com/dotnet/roslyn/issues/18104")>
        Public Async Function TestCompletionTriggeredByClosingParenthesis(completionImplementation As CompletionImplementation) As Task
            Using state = TestStateFactory.CreateCSharpTestState(completionImplementation,
                  <Document><![CDATA[
class Program
{
    static void Main(string[] args)
    {
        Main$$
    }
}]]></Document>, includeFormatCommandHandler:=True)

                state.SendTypeChars("(ar")
                Await state.AssertSelectedCompletionItem(displayText:="args", isHardSelected:=True)

                state.SendTypeChars(")")
                Await state.AssertNoCompletionSession()
                Assert.Contains("Main(args)", state.GetLineTextFromCaretPosition(), StringComparison.Ordinal)
>>>>>>> 21549ac2
            End Using
        End Function

        <MemberData(NameOf(AllCompletionImplementations))>
        <WpfTheory, Trait(Traits.Feature, Traits.Features.Completion)>
        Public Async Function TestBackspaceWithMultipleCharactersSelected(completionImplementation As CompletionImplementation) As Task
            Using state = TestStateFactory.CreateCSharpTestState(completionImplementation,
                              <Document>
using System;

public class Program
{
    public static void Main(string[] args)
    {
        Console.WriteLine$$
    }
}
                              </Document>)

                state.Workspace.Options = state.Workspace.Options.WithChangedOption(
                    CompletionOptions.TriggerOnDeletion, LanguageNames.CSharp, True)

                state.SendInvokeCompletionList()
                state.SelectAndMoveCaret(-6)
                state.SendBackspace()
                Await state.AssertSelectedCompletionItem(displayText:="Write", isHardSelected:=True)
            End Using
        End Function

        <WorkItem(30097, "https://github.com/dotnet/roslyn/issues/30097")>
        <MemberData(NameOf(AllCompletionImplementations))>
        <WpfTheory, Trait(Traits.Feature, Traits.Features.Completion)>
        Public Async Function TestMRUKeepsTwoRecentlyUsedItems(completionImplementation As CompletionImplementation) As Task
            Using state = TestStateFactory.CreateCSharpTestState(completionImplementation,
                              <Document>
class C
{
    public double Ma(double m) => m;

    public void Test()
    {    
        $$
    }
}
                              </Document>)

                state.SendTypeChars("M(M(M(M(")
                Await state.AssertNoCompletionSession()
                Assert.Equal("        Ma(m:(Ma(m:(", state.GetLineTextFromCaretPosition())
            End Using
        End Function

        <WorkItem(30097, "https://github.com/dotnet/roslyn/issues/30097")>
        <MemberData(NameOf(AllCompletionImplementations))>
        <WpfTheory, Trait(Traits.Feature, Traits.Features.Completion)>
        Public Async Function TestNamedParameterDoesNotAddExtraColon(completionImplementation As CompletionImplementation) As Task
            Using state = TestStateFactory.CreateCSharpTestState(completionImplementation,
                              <Document>
class C
{
    public double M(double some) => m;

    public void Test()
    {    
        $$
    }
}
                              </Document>)

                state.SendTypeChars("M(some:M(some:")
                Await state.AssertNoCompletionSession()
                Assert.Equal("        M(some:M(some:", state.GetLineTextFromCaretPosition())
            End Using
        End Function

<<<<<<< HEAD
=======
        <WorkItem(18104, "https://github.com/dotnet/roslyn/issues/18104")>
        Public Async Function TestStatementCompletionTriggersFormattingOnSemicolon(completionImplementation As CompletionImplementation) As Task
            ' This test uses the formatting and complete statement command handlers, but not automatic brace completion.
            Using state = TestStateFactory.CreateCSharpTestState(completionImplementation,
                  <Document><![CDATA[
class Program
{
    static void Main(string[] args)
    {
        Main( $$)
    }
}]]></Document>, includeFormatCommandHandler:=True)

                state.SendTypeChars("ar")
                Await state.AssertSelectedCompletionItem(displayText:="args", isHardSelected:=True)

                state.SendTypeChars(";")
                Await state.AssertNoCompletionSession()
                Assert.Contains("Main(args);", state.GetLineTextFromCaretPosition(), StringComparison.Ordinal)
            End Using
        End Function

        <MemberData(NameOf(AllCompletionImplementations))>
        <WpfTheory(Skip:="https://github.com/dotnet/roslyn/issues/31045"), Trait(Traits.Feature, Traits.Features.Completion)>
        <WorkItem(18104, "https://github.com/dotnet/roslyn/issues/18104")>
        Public Async Function TestStatementCompletionOnSemicolon(completionImplementation As CompletionImplementation) As Task
            Using state = TestStateFactory.CreateCSharpTestState(completionImplementation,
                  <Document><![CDATA[
class Program
{
    static void Main(string[] args)
    {
        Main$$
    }
}]]></Document>)

                state.SendTypeChars("(ar")
                Await state.AssertSelectedCompletionItem(displayText:="args", isHardSelected:=True)

                state.SendTypeChars(";")
                Await state.AssertNoCompletionSession()
                Assert.Contains("Main(args);", state.GetLineTextFromCaretPosition(), StringComparison.Ordinal)
            End Using
        End Function

>>>>>>> 21549ac2
        Private Class MultipleChangeCompletionProvider
            Inherits CompletionProvider

            Private _text As String
            Private _caretPosition As Integer

            Public Sub SetInfo(text As String, caretPosition As Integer)
                _text = text
                _caretPosition = caretPosition
            End Sub

            Public Overrides Function ProvideCompletionsAsync(context As CompletionContext) As Task
                context.AddItem(CompletionItem.Create(
                    "CustomItem",
                    rules:=CompletionItemRules.Default.WithMatchPriority(1000)))
                Return Task.CompletedTask
            End Function

            Public Overrides Function ShouldTriggerCompletion(text As SourceText, caretPosition As Integer, trigger As CompletionTrigger, options As OptionSet) As Boolean
                Return True
            End Function

            Public Overrides Function GetChangeAsync(document As Document, item As CompletionItem, commitKey As Char?, cancellationToken As CancellationToken) As Task(Of CompletionChange)
                Dim newText =
"using NewUsing;
using System;
class C
{
    void goo() {
        return InsertedItem"

                Dim change = CompletionChange.Create(
                    New TextChange(New TextSpan(0, _caretPosition), newText))
                Return Task.FromResult(change)
            End Function
        End Class
    End Class
End Namespace<|MERGE_RESOLUTION|>--- conflicted
+++ resolved
@@ -154,7 +154,7 @@
             Using state = TestStateFactory.CreateCSharpTestState(completionImplementation,
                               <Document>
 using System;
-      
+
 class c { $$
                               </Document>)
 
@@ -246,7 +246,7 @@
         <WpfTheory, Trait(Traits.Feature, Traits.Features.Completion)>
         Public Async Function TestTypingDotAfterExistingDot(completionImplementation As CompletionImplementation) As Task
             ' Starting C# 8.0 two dots are considered as a DotDotToken of a Range expression.
-            ' A test above (TestTypingDotBeforeExistingDot) verifies that the completion happens 
+            ' A test above (TestTypingDotBeforeExistingDot) verifies that the completion happens
             ' if we type dot before a single dot.
             ' However, we should not have a completion if typing dot after a dot.
             Using state = TestStateFactory.CreateCSharpTestState(completionImplementation,
@@ -1581,7 +1581,7 @@
             Using state = TestStateFactory.CreateCSharpTestState(completionImplementation,
                   <Document><![CDATA[
 using System;
- 
+
 class Program
 {
     static void Main(string[] args)
@@ -1603,7 +1603,7 @@
             Using state = TestStateFactory.CreateCSharpTestState(completionImplementation,
                   <Document><![CDATA[
 using System;
- 
+
 class Program
 {
     static void Main(string[] args)
@@ -1711,11 +1711,6 @@
         <WpfTheory, Trait(Traits.Feature, Traits.Features.Completion)>
         Public Async Function NoKeywordsOrSymbolsAfterNamedParameterWithCSharp7(completionImplementation As CompletionImplementation) As Task
             Using state = TestStateFactory.CreateCSharpTestState(completionImplementation,
-<<<<<<< HEAD
-=======
-                        <Workspace>
-                            <Project Language="C#" CommonReferences="true" LanguageVersion="7">
->>>>>>> 21549ac2
                                 <Document>
 class Goo
 {
@@ -1724,7 +1719,7 @@
         object m = null;
         Method(obj:m, $$
     }
- 
+
     void Method(object obj, int num = 23, string str = "")
     {
     }
@@ -1948,7 +1943,7 @@
             Using state = TestStateFactory.CreateCSharpTestState(completionImplementation,
                               <Document>
 using System;
- 
+
 class Program
 {
     void Main()
@@ -2515,14 +2510,14 @@
 using System.Collections.Generic;
 using System.Linq;
 using System.Threading.Tasks;
- 
+
 class Program
 {
     $$
- 
+
     static void Main(string[] args)
     {
-      
+
     }
 }]]></Document>)
 
@@ -2898,7 +2893,7 @@
                 state.SendBackspace()
 
                 ' Send a backspace that goes beyond the session's applicable span
-                ' before the model computation has finished. Then, allow the 
+                ' before the model computation has finished. Then, allow the
                 ' computation to complete. There should still be no session.
                 state.SendBackspace()
                 slowProvider.checkpoint.Release()
@@ -2992,7 +2987,7 @@
     {
         $$]]></Document>)
                 ' Note: the caret is at the file, so the Select All command's movement
-                ' of the caret to the end of the selection isn't responsible for 
+                ' of the caret to the end of the selection isn't responsible for
                 ' dismissing the session.
                 state.SendInvokeCompletionList()
                 Await state.AssertCompletionSession()
@@ -3029,11 +3024,11 @@
             ' In inline diff view, typing delete next to a "deletion",
             ' can cause our CommandChain to be called with a subjectbuffer
             ' and TextView such that the textView's caret can't be mapped
-            ' into our subject buffer. 
+            ' into our subject buffer.
             '
-            ' To test this, we create a projection buffer with 2 source 
+            ' To test this, we create a projection buffer with 2 source
             ' spans: one of "text" content type and one based on a C#
-            ' buffer. We create a TextView with that projection as 
+            ' buffer. We create a TextView with that projection as
             ' its buffer, setting the caret such that it maps only
             ' into the "text" buffer. We then call the completionImplementation
             ' command handlers with commandargs based on that TextView
@@ -3255,7 +3250,7 @@
 
     void goo(bool x) { }
 
-    void Main(string[] args) 
+    void Main(string[] args)
     {
         goo($$) // Not "Equals"
     }
@@ -3693,7 +3688,7 @@
 
                     AddHandler provider.ProviderCalled, providerCalledHandler
 
-                    ' SendCommitUniqueCompletionListItem is a synchronous operation. 
+                    ' SendCommitUniqueCompletionListItem is a synchronous operation.
                     ' It guarantees that ProviderCalled will be triggered and after that the completion will hang waiting for a task to be resolved.
                     ' In the new completion, when pressed <ctrl>-<space>, we have to wait for the aggregate operation to complete.
                     ' 1. Hang here.
@@ -3724,7 +3719,7 @@
             ' 5. Check that the commit is not yet provided: there is 'Sys' but no 'System'
             ' 6. The next statement in the UI thread after CommitIfUnique is typing 'a'.
             ' 7. Simulate unblocking the provider.
-            ' 8. Verify that 
+            ' 8. Verify that
             ' 8.a. The old completion adds 'a' to 'Sys' and displays 'Sysa'. CommitIfUnique is canceled because it was interrupted by typing 'a'.
             ' 8.b. The new completion completes CommitIfUnique and then adds 'a'.
             Dim tcs = New TaskCompletionSource(Of Boolean)
@@ -3783,7 +3778,7 @@
 
                     AddHandler provider.ProviderCalled, providerCalledHandler
 
-                    ' SendCommitUniqueCompletionListItem is a synchronous operation. 
+                    ' SendCommitUniqueCompletionListItem is a synchronous operation.
                     ' It guarantees that ProviderCalled will be triggered and after that the completion will hang waiting for a task to be resolved.
                     ' In the new completion, when pressed <ctrl>-<space>, we have to wait for the aggregate operation to complete.
                     ' 1. Hang here.
@@ -4398,6 +4393,32 @@
             End Using
         End Function
 
+        <WorkItem(11959, "https://github.com/dotnet/roslyn/issues/11959")>
+        <MemberData(NameOf(AllCompletionImplementations))>
+        <WpfTheory, Trait(Traits.Feature, Traits.Features.Completion)>
+        Public Async Function TestGenericAsyncTaskDeclaration(completionImplementation As CompletionImplementation) As Task
+            Using state = TestStateFactory.CreateCSharpTestState(completionImplementation,
+                              <Document>
+namespace A.B
+{
+    class TestClass { }
+}
+
+namespace A
+{
+    class C
+    {
+        async Task&lt;A$$ Method()
+        { }
+    }
+}
+                              </Document>)
+
+                state.SendTypeChars(".")
+                Await state.AssertSelectedCompletionItem(displayText:="B", isSoftSelected:=True)
+            End Using
+        End Function
+
         <WorkItem(15348, "https://github.com/dotnet/roslyn/issues/15348")>
         <MemberData(NameOf(AllCompletionImplementations))>
         <WpfTheory, Trait(Traits.Feature, Traits.Features.Completion)>
@@ -4407,7 +4428,7 @@
 class C
 {
     void M()
-    {    
+    {
         object o = 1;
         switch(o)
         {
@@ -4452,109 +4473,6 @@
             End Using
         End Function
 
-        <WorkItem(11959, "https://github.com/dotnet/roslyn/issues/11959")>
-        <MemberData(NameOf(AllCompletionImplementations))>
-        <WpfTheory, Trait(Traits.Feature, Traits.Features.Completion)>
-        Public Async Function TestGenericAsyncTaskDeclaration(completionImplementation As CompletionImplementation) As Task
-            Using state = TestStateFactory.CreateCSharpTestState(completionImplementation,
-                              <Document>
-namespace A.B
-{
-    class TestClass { }
-}
-
-namespace A
-{
-    class C
-    {
-        async Task&lt;A$$ Method()
-        { }
-    }
-}
-                              </Document>)
-
-                state.SendTypeChars(".")
-                Await state.AssertSelectedCompletionItem(displayText:="B", isSoftSelected:=True)
-            End Using
-        End Function
-
-<<<<<<< HEAD
-        <WorkItem(15348, "https://github.com/dotnet/roslyn/issues/15348")>
-        <MemberData(NameOf(AllCompletionImplementations))>
-        <WpfTheory, Trait(Traits.Feature, Traits.Features.Completion)>
-        Public Async Function TestAfterCasePatternSwitchLabel(completionImplementation As CompletionImplementation) As Task
-            Using state = TestStateFactory.CreateCSharpTestState(completionImplementation,
-                              <Document>
-class C
-{
-    void M()
-    {    
-        object o = 1;
-        switch(o)
-        {
-            case int i:
-                $$
-                break;
-        }
-    }
-}
-                              </Document>)
-
-                state.SendTypeChars("this")
-                Await state.AssertSelectedCompletionItem(displayText:="this", isHardSelected:=True)
-            End Using
-        End Function
-
-        <MemberData(NameOf(AllCompletionImplementations))>
-        <WpfTheory, Trait(Traits.Feature, Traits.Features.Completion)>
-        Public Async Function TestBackspaceInMiddleOfSelection(completionImplementation As CompletionImplementation) As Task
-            Using state = TestStateFactory.CreateCSharpTestState(completionImplementation,
-                              <Document>
-public enum foo
-{
-    aaa
-}
-
-public class Program
-{
-    public static void Main(string[] args)
-    {
-        foo.a$$a
-    }
-}
-                              </Document>)
-
-                state.Workspace.Options = state.Workspace.Options.WithChangedOption(
-                    CompletionOptions.TriggerOnDeletion, LanguageNames.CSharp, True)
-
-                state.SendInvokeCompletionList()
-                state.SendBackspace()
-                Await state.AssertSelectedCompletionItem(displayText:="aaa", isHardSelected:=True)
-=======
-        <MemberData(NameOf(AllCompletionImplementations))>
-        <WpfTheory, Trait(Traits.Feature, Traits.Features.Completion)>
-        <WorkItem(18104, "https://github.com/dotnet/roslyn/issues/18104")>
-        Public Async Function TestCompletionTriggeredByClosingParenthesis(completionImplementation As CompletionImplementation) As Task
-            Using state = TestStateFactory.CreateCSharpTestState(completionImplementation,
-                  <Document><![CDATA[
-class Program
-{
-    static void Main(string[] args)
-    {
-        Main$$
-    }
-}]]></Document>, includeFormatCommandHandler:=True)
-
-                state.SendTypeChars("(ar")
-                Await state.AssertSelectedCompletionItem(displayText:="args", isHardSelected:=True)
-
-                state.SendTypeChars(")")
-                Await state.AssertNoCompletionSession()
-                Assert.Contains("Main(args)", state.GetLineTextFromCaretPosition(), StringComparison.Ordinal)
->>>>>>> 21549ac2
-            End Using
-        End Function
-
         <MemberData(NameOf(AllCompletionImplementations))>
         <WpfTheory, Trait(Traits.Feature, Traits.Features.Completion)>
         Public Async Function TestBackspaceWithMultipleCharactersSelected(completionImplementation As CompletionImplementation) As Task
@@ -4592,7 +4510,7 @@
     public double Ma(double m) => m;
 
     public void Test()
-    {    
+    {
         $$
     }
 }
@@ -4615,7 +4533,7 @@
     public double M(double some) => m;
 
     public void Test()
-    {    
+    {
         $$
     }
 }
@@ -4627,54 +4545,6 @@
             End Using
         End Function
 
-<<<<<<< HEAD
-=======
-        <WorkItem(18104, "https://github.com/dotnet/roslyn/issues/18104")>
-        Public Async Function TestStatementCompletionTriggersFormattingOnSemicolon(completionImplementation As CompletionImplementation) As Task
-            ' This test uses the formatting and complete statement command handlers, but not automatic brace completion.
-            Using state = TestStateFactory.CreateCSharpTestState(completionImplementation,
-                  <Document><![CDATA[
-class Program
-{
-    static void Main(string[] args)
-    {
-        Main( $$)
-    }
-}]]></Document>, includeFormatCommandHandler:=True)
-
-                state.SendTypeChars("ar")
-                Await state.AssertSelectedCompletionItem(displayText:="args", isHardSelected:=True)
-
-                state.SendTypeChars(";")
-                Await state.AssertNoCompletionSession()
-                Assert.Contains("Main(args);", state.GetLineTextFromCaretPosition(), StringComparison.Ordinal)
-            End Using
-        End Function
-
-        <MemberData(NameOf(AllCompletionImplementations))>
-        <WpfTheory(Skip:="https://github.com/dotnet/roslyn/issues/31045"), Trait(Traits.Feature, Traits.Features.Completion)>
-        <WorkItem(18104, "https://github.com/dotnet/roslyn/issues/18104")>
-        Public Async Function TestStatementCompletionOnSemicolon(completionImplementation As CompletionImplementation) As Task
-            Using state = TestStateFactory.CreateCSharpTestState(completionImplementation,
-                  <Document><![CDATA[
-class Program
-{
-    static void Main(string[] args)
-    {
-        Main$$
-    }
-}]]></Document>)
-
-                state.SendTypeChars("(ar")
-                Await state.AssertSelectedCompletionItem(displayText:="args", isHardSelected:=True)
-
-                state.SendTypeChars(";")
-                Await state.AssertNoCompletionSession()
-                Assert.Contains("Main(args);", state.GetLineTextFromCaretPosition(), StringComparison.Ordinal)
-            End Using
-        End Function
-
->>>>>>> 21549ac2
         Private Class MultipleChangeCompletionProvider
             Inherits CompletionProvider
 
