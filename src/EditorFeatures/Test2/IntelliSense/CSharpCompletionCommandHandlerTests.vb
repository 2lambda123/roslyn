--- conflicted
+++ resolved
@@ -5475,18 +5475,8 @@
             Public AutomationTextString As String = "Hello from IntelliCode: Length"
 
             Public Overrides Function ProvideCompletionsAsync(context As CompletionContext) As Task
-<<<<<<< HEAD
                 context.AddItem(CompletionItem.Create(displayText:="★ Length", filterText:="Length"))
                 context.AddItem(CompletionItem.Create(displayText:="★ Normalize", filterText:="Normalize"))
-
-=======
-                Dim intelliCodeItem = CompletionItem.Create(displayText:="★ Length", filterText:="Length")
-                intelliCodeItem.AutomationText = AutomationTextString
-                context.AddItem(intelliCodeItem)
-
-                context.AddItem(CompletionItem.Create(displayText:="★ Normalize", filterText:="Normalize"))
-                context.AddItem(CompletionItem.Create(displayText:="Normalize", filterText:="Normalize"))
->>>>>>> 55cfa56d
                 context.AddItem(CompletionItem.Create(displayText:="Length", filterText:="Length"))
                 context.AddItem(CompletionItem.Create(displayText:="ToString()", filterText:="ToString"))
                 context.AddItem(CompletionItem.Create(displayText:="First()", filterText:="First"))
