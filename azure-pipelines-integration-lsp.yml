--- conflicted
+++ resolved
@@ -63,15 +63,9 @@
 jobs:
 - job: VS_Integration_LSP
   pool:
-<<<<<<< HEAD
-    name: NetCore-Public
-    demands: ImageOverride -equals $(queueName)
-  timeoutInMinutes: 135
-=======
     name: ${{ parameters.poolName }}
     demands: ImageOverride -equals ${{ parameters.queueName }}
   timeoutInMinutes: ${{ parameters.timeout }}
->>>>>>> f36ea16f
 
   steps:
     - template: eng/pipelines/test-integration-job.yml
