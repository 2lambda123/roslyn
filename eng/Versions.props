<?xml version="1.0" encoding="utf-8"?>
<!-- Licensed to the .NET Foundation under one or more agreements. The .NET Foundation licenses this file to you under the MIT license. See the LICENSE file in the project root for more information. -->
<Project>
  <!--
    Roslyn version
  -->
  <PropertyGroup>
    <MajorVersion>4</MajorVersion>
    <MinorVersion>3</MinorVersion>
    <PatchVersion>0</PatchVersion>
    <PreReleaseVersionLabel>3</PreReleaseVersionLabel>
    <VersionPrefix>$(MajorVersion).$(MinorVersion).$(PatchVersion)</VersionPrefix>
    <!--
      By default the assembly version in official builds is "$(MajorVersion).$(MinorVersion).0.0".
      Keep the setting conditional. The toolset sets the assembly version to 42.42.42.42 if not set explicitly.
    -->
    <AssemblyVersion Condition="'$(OfficialBuild)' == 'true' or '$(DotNetUseShippingVersions)' == 'true'">$(MajorVersion).$(MinorVersion).0.0</AssemblyVersion>
    <MicrosoftNetCompilersToolsetVersion>4.2.0-1.final</MicrosoftNetCompilersToolsetVersion>
  </PropertyGroup>
  <PropertyGroup>
    <!-- Versions used by several individual references below -->
    <RoslynDiagnosticsNugetPackageVersion>3.3.4-beta1.22204.1</RoslynDiagnosticsNugetPackageVersion>
    <MicrosoftCodeAnalysisNetAnalyzersVersion>7.0.0-preview1.22218.1</MicrosoftCodeAnalysisNetAnalyzersVersion>
    <MicrosoftCodeAnalysisTestingVersion>1.1.2-beta1.22122.4</MicrosoftCodeAnalysisTestingVersion>
    <MicrosoftVisualStudioExtensibilityTestingVersion>0.1.132-beta</MicrosoftVisualStudioExtensibilityTestingVersion>
    <!-- CodeStyleAnalyzerVersion should we updated together with version of dotnet-format in dotnet-tools.json -->
    <CodeStyleAnalyzerVersion>4.2.0-2.final</CodeStyleAnalyzerVersion>
    <VisualStudioEditorPackagesVersion>17.3.133-preview</VisualStudioEditorPackagesVersion>
    <!-- This should generally be set to $(VisualStudioEditorPackagesVersion),
         but sometimes EditorFeatures.Cocoa specifically requires a newer editor build. -->
    <VisualStudioMacEditorPackagesVersion>$(VisualStudioEditorPackagesVersion)</VisualStudioMacEditorPackagesVersion>
    <ILAsmPackageVersion>5.0.0-alpha1.19409.1</ILAsmPackageVersion>
    <ILDAsmPackageVersion>5.0.0-preview.1.20112.8</ILDAsmPackageVersion>
    <MicrosoftVisualStudioLanguageServerClientPackagesVersion>17.3.2062-preview</MicrosoftVisualStudioLanguageServerClientPackagesVersion>
    <MicrosoftVisualStudioLanguageServerProtocolPackagesVersion>17.3.2017</MicrosoftVisualStudioLanguageServerProtocolPackagesVersion>
    <MicrosoftVisualStudioShellPackagesVersion>17.3.0-preview-1-32407-044</MicrosoftVisualStudioShellPackagesVersion>
    <RefOnlyMicrosoftBuildPackagesVersion>16.5.0</RefOnlyMicrosoftBuildPackagesVersion>
    <!-- The version of Roslyn we build Source Generators against that are built in this
         repository. This must be lower than MicrosoftNetCompilersToolsetVersion,
         but not higher than our minimum dogfoodable Visual Studio version, or else
         the generators we build would load on the command line but not load in IDEs. -->
    <SourceGeneratorMicrosoftCodeAnalysisVersion>3.8.0</SourceGeneratorMicrosoftCodeAnalysisVersion>
    <MicrosoftILVerificationVersion>7.0.0-alpha.1.22060.1</MicrosoftILVerificationVersion>
    <MicrosoftServiceHubVersion>3.1.5102</MicrosoftServiceHubVersion>
    <MicrosoftVisualStudioThreadingPackagesVersion>17.3.1-alpha</MicrosoftVisualStudioThreadingPackagesVersion>
  </PropertyGroup>
  <!--
    Dependency versions
  -->
  <PropertyGroup>
    <BasicUndoVersion>0.9.3</BasicUndoVersion>
    <BasicReferenceAssembliesNetStandard20Version>1.2.4</BasicReferenceAssembliesNetStandard20Version>
    <BasicReferenceAssembliesNet50Version>1.2.4</BasicReferenceAssembliesNet50Version>
    <BasicReferenceAssembliesNet60Version>1.2.4</BasicReferenceAssembliesNet60Version>
    <BasicReferenceAssembliesNetStandard13Version>1.2.4</BasicReferenceAssembliesNetStandard13Version>
    <BenchmarkDotNetVersion>0.13.0</BenchmarkDotNetVersion>
    <BenchmarkDotNetDiagnosticsWindowsVersion>0.13.0</BenchmarkDotNetDiagnosticsWindowsVersion>
    <DiffPlexVersion>1.5.0</DiffPlexVersion>
    <FakeSignVersion>0.9.2</FakeSignVersion>
    <HumanizerCoreVersion>2.14.1</HumanizerCoreVersion>
    <ICSharpCodeDecompilerVersion>7.1.0.6543</ICSharpCodeDecompilerVersion>
    <InputSimulatorPlusVersion>1.0.7</InputSimulatorPlusVersion>
    <MicrosoftBuildLocatorVersion>1.4.1</MicrosoftBuildLocatorVersion>
    <!--
      SourceBuild will requires that all dependencies also be source buildable. We are referencing a
      version of MSBuild that is not SourceBuild compatible, which makes our build incompatible. Since we only
      use these dependencies as reference assemblies, we can opt them out of this behavior by having their
      version variable be prefixed with `RefOnly`. This will allow us to reference these libraries and remain
      Source Build compatible.
    -->
    <RefOnlyMicrosoftBuildVersion>$(RefOnlyMicrosoftBuildPackagesVersion)</RefOnlyMicrosoftBuildVersion>
    <RefOnlyMicrosoftBuildFrameworkVersion>$(RefOnlyMicrosoftBuildPackagesVersion)</RefOnlyMicrosoftBuildFrameworkVersion>
    <RefOnlyMicrosoftBuildRuntimeVersion>$(RefOnlyMicrosoftBuildPackagesVersion)</RefOnlyMicrosoftBuildRuntimeVersion>
    <RefOnlyMicrosoftBuildTasksCoreVersion>$(RefOnlyMicrosoftBuildPackagesVersion)</RefOnlyMicrosoftBuildTasksCoreVersion>
    <NuGetVisualStudioContractsVersion>6.0.0-preview.0.15</NuGetVisualStudioContractsVersion>
    <MicrosoftVisualStudioRpcContractsVersion>17.2.31</MicrosoftVisualStudioRpcContractsVersion>
    <!--
      Since the Microsoft.CodeAnalysis.Analyzers package is a public dependency of our NuGet
      packages we will keep it untied to the RoslynDiagnosticsNugetPackageVersion we use for
      other analyzers to ensure it stays on a release version.
    -->
    <MicrosoftCodeAnalysisAnalyzersVersion>3.3.3</MicrosoftCodeAnalysisAnalyzersVersion>
    <MicrosoftCodeAnalysisBuildTasksVersion>2.0.0-rc2-61102-09</MicrosoftCodeAnalysisBuildTasksVersion>
    <MicrosoftCodeAnalysisCSharpAnalyzerTestingXUnitVersion>$(MicrosoftCodeAnalysisTestingVersion)</MicrosoftCodeAnalysisCSharpAnalyzerTestingXUnitVersion>
    <MicrosoftCodeAnalysisCSharpCodeFixTestingXUnitVersion>$(MicrosoftCodeAnalysisTestingVersion)</MicrosoftCodeAnalysisCSharpCodeFixTestingXUnitVersion>
    <MicrosoftCodeAnalysisCSharpCodeRefactoringTestingXUnitVersion>$(MicrosoftCodeAnalysisTestingVersion)</MicrosoftCodeAnalysisCSharpCodeRefactoringTestingXUnitVersion>
    <MicrosoftCodeAnalysisCSharpCodeStyleVersion>$(CodeStyleAnalyzerVersion)</MicrosoftCodeAnalysisCSharpCodeStyleVersion>
    <MicrosoftCodeAnalysisElfieVersion>1.0.0</MicrosoftCodeAnalysisElfieVersion>
    <MicrosoftCodeAnalysisTestResourcesProprietaryVersion>2.0.44</MicrosoftCodeAnalysisTestResourcesProprietaryVersion>
    <MicrosoftCodeAnalysisVisualBasicAnalyzerTestingXUnitVersion>$(MicrosoftCodeAnalysisTestingVersion)</MicrosoftCodeAnalysisVisualBasicAnalyzerTestingXUnitVersion>
    <MicrosoftCodeAnalysisVisualBasicCodeFixTestingXUnitVersion>$(MicrosoftCodeAnalysisTestingVersion)</MicrosoftCodeAnalysisVisualBasicCodeFixTestingXUnitVersion>
    <MicrosoftCodeAnalysisVisualBasicCodeRefactoringTestingXUnitVersion>$(MicrosoftCodeAnalysisTestingVersion)</MicrosoftCodeAnalysisVisualBasicCodeRefactoringTestingXUnitVersion>
    <MicrosoftCodeAnalysisVisualBasicCodeStyleVersion>$(CodeStyleAnalyzerVersion)</MicrosoftCodeAnalysisVisualBasicCodeStyleVersion>
    <MicrosoftCodeAnalysisAnalyzerUtilitiesVersion>3.3.0</MicrosoftCodeAnalysisAnalyzerUtilitiesVersion>
    <MicrosoftCodeAnalysisPerformanceSensitiveAnalyzersVersion>$(RoslynDiagnosticsNugetPackageVersion)</MicrosoftCodeAnalysisPerformanceSensitiveAnalyzersVersion>
    <MicrosoftCSharpVersion>4.7.0</MicrosoftCSharpVersion>
    <MicrosoftDevDivOptimizationDataPowerShellVersion>1.0.339</MicrosoftDevDivOptimizationDataPowerShellVersion>
    <MicrosoftDiagnosticsRuntimeVersion>0.8.31-beta</MicrosoftDiagnosticsRuntimeVersion>
    <MicrosoftDiagnosticsTracingTraceEventVersion>1.0.35</MicrosoftDiagnosticsTracingTraceEventVersion>
    <MicrosoftDiaSymReaderVersion>1.4.0</MicrosoftDiaSymReaderVersion>
    <MicrosoftDiaSymReaderConverterVersion>1.1.0-beta2-22302-02</MicrosoftDiaSymReaderConverterVersion>
    <MicrosoftDiaSymReaderConverterXmlVersion>1.1.0-beta2-22302-02</MicrosoftDiaSymReaderConverterXmlVersion>
    <MicrosoftDiaSymReaderNativeVersion>17.0.0-beta1.21524.1</MicrosoftDiaSymReaderNativeVersion>
    <MicrosoftDiaSymReaderPortablePdbVersion>1.7.0-beta-21528-01</MicrosoftDiaSymReaderPortablePdbVersion>
    <MicrosoftExtensionsLoggingVersion>5.0.0</MicrosoftExtensionsLoggingVersion>
    <MicrosoftExtensionsLoggingConsoleVersion>5.0.0</MicrosoftExtensionsLoggingConsoleVersion>
    <MicrosoftIdentityModelClientsActiveDirectoryVersion>3.13.8</MicrosoftIdentityModelClientsActiveDirectoryVersion>
    <MicrosoftInternalPerformanceCodeMarkersDesignTimeVersion>15.8.27812-alpha</MicrosoftInternalPerformanceCodeMarkersDesignTimeVersion>
    <MicrosoftInternalVisualStudioInteropVersion>$(MicrosoftVisualStudioShellPackagesVersion)</MicrosoftInternalVisualStudioInteropVersion>
    <MicrosoftmacOSRefVersion>12.3.300-rc.3.83</MicrosoftmacOSRefVersion>
    <MicrosoftMetadataVisualizerVersion>1.0.0-beta3.21075.2</MicrosoftMetadataVisualizerVersion>
    <MicrosoftNETBuildExtensionsVersion>2.2.101</MicrosoftNETBuildExtensionsVersion>
    <MicrosoftNETCorePlatformsVersion>2.1.2</MicrosoftNETCorePlatformsVersion>
    <MicrosoftNETCoreAppRefVersion>5.0.0</MicrosoftNETCoreAppRefVersion>
    <MicrosoftNETFrameworkReferenceAssembliesnet461Version>1.0.0</MicrosoftNETFrameworkReferenceAssembliesnet461Version>
    <MicrosoftNETFrameworkReferenceAssembliesnet451Version>1.0.0</MicrosoftNETFrameworkReferenceAssembliesnet451Version>
    <MicrosoftNETFrameworkReferenceAssembliesnet40Version>1.0.0</MicrosoftNETFrameworkReferenceAssembliesnet40Version>
    <MicrosoftNETFrameworkReferenceAssembliesnet20Version>1.0.0</MicrosoftNETFrameworkReferenceAssembliesnet20Version>
    <jnm2ReferenceAssembliesnet35Version>1.0.1</jnm2ReferenceAssembliesnet35Version>
    <MicrosoftNETCoreTestHostVersion>1.1.0</MicrosoftNETCoreTestHostVersion>
    <MicrosoftNETFrameworkReferenceAssembliesVersion>1.0.0</MicrosoftNETFrameworkReferenceAssembliesVersion>
    <MicrosoftNetSdkVersion>2.0.0-alpha-20170405-2</MicrosoftNetSdkVersion>
    <MicrosoftNuGetBuildTasksVersion>0.1.0</MicrosoftNuGetBuildTasksVersion>
    <MicrosoftPortableTargetsVersion>0.1.2-dev</MicrosoftPortableTargetsVersion>
    <MicrosoftServiceHubClientVersion>$(MicrosoftServiceHubVersion)</MicrosoftServiceHubClientVersion>
    <MicrosoftServiceHubFrameworkVersion>$(MicrosoftServiceHubVersion)</MicrosoftServiceHubFrameworkVersion>
    <MicrosoftSourceLinkToolsVersion>1.1.1-beta-21566-01</MicrosoftSourceLinkToolsVersion>
    <MicrosoftVisualBasicVersion>10.1.0</MicrosoftVisualBasicVersion>
    <MicrosoftVisualStudioCacheVersion>17.2.41-alpha</MicrosoftVisualStudioCacheVersion>
    <MicrosoftVisualStudioCallHierarchyPackageDefinitionsVersion>15.8.27812-alpha</MicrosoftVisualStudioCallHierarchyPackageDefinitionsVersion>
    <MicrosoftVisualStudioCodeAnalysisSdkUIVersion>15.8.27812-alpha</MicrosoftVisualStudioCodeAnalysisSdkUIVersion>
    <MicrosoftVisualStudioComponentModelHostVersion>17.3.3-preview</MicrosoftVisualStudioComponentModelHostVersion>
    <MicrosoftVisualStudioCompositionVersion>16.9.20</MicrosoftVisualStudioCompositionVersion>
    <MicrosoftVisualStudioCoreUtilityVersion>$(VisualStudioEditorPackagesVersion)</MicrosoftVisualStudioCoreUtilityVersion>
    <MicrosoftVisualStudioDebuggerUIInterfacesVersion>17.2.0-beta.21616.2</MicrosoftVisualStudioDebuggerUIInterfacesVersion>
    <MicrosoftVisualStudioDebuggerContractsVersion>17.2.0-beta.22063.1</MicrosoftVisualStudioDebuggerContractsVersion>
    <MicrosoftVisualStudioDebuggerEngineimplementationVersion>17.0.1042805-preview</MicrosoftVisualStudioDebuggerEngineimplementationVersion>
    <MicrosoftVisualStudioDebuggerMetadataimplementationVersion>17.0.1042805-preview</MicrosoftVisualStudioDebuggerMetadataimplementationVersion>
    <MicrosoftVisualStudioDesignerInterfacesVersion>$(MicrosoftVisualStudioShellPackagesVersion)</MicrosoftVisualStudioDesignerInterfacesVersion>
    <MicrosoftVisualStudioDiagnosticsMeasurementVersion>17.0.0-preview-1-30928-1112</MicrosoftVisualStudioDiagnosticsMeasurementVersion>
    <MicrosoftVisualStudioDiagnosticsPerformanceProviderVersion>$(MicrosoftVisualStudioShellPackagesVersion)</MicrosoftVisualStudioDiagnosticsPerformanceProviderVersion>
    <MicrosoftVisualStudioSDKEmbedInteropTypesVersion>15.0.36</MicrosoftVisualStudioSDKEmbedInteropTypesVersion>
    <MicrosoftVisualStudioEditorVersion>$(VisualStudioEditorPackagesVersion)</MicrosoftVisualStudioEditorVersion>
    <MicrosoftVisualStudioExtensibilityTestingSourceGeneratorVersion>$(MicrosoftVisualStudioExtensibilityTestingVersion)</MicrosoftVisualStudioExtensibilityTestingSourceGeneratorVersion>
    <MicrosoftVisualStudioExtensibilityTestingXunitVersion>$(MicrosoftVisualStudioExtensibilityTestingVersion)</MicrosoftVisualStudioExtensibilityTestingXunitVersion>
    <MicrosoftVisualStudioFPFPresentationCoreVersion>$(VisualStudioMacEditorPackagesVersion)</MicrosoftVisualStudioFPFPresentationCoreVersion>
    <MicrosoftVisualStudioFPFPresentationFrameworkVersion>$(VisualStudioMacEditorPackagesVersion)</MicrosoftVisualStudioFPFPresentationFrameworkVersion>
    <MicrosoftVisualStudioFPFWindowsBaseVersion>$(VisualStudioMacEditorPackagesVersion)</MicrosoftVisualStudioFPFWindowsBaseVersion>
    <MicrosoftVisualStudioGraphModelVersion>$(MicrosoftVisualStudioShellPackagesVersion)</MicrosoftVisualStudioGraphModelVersion>
    <MicrosoftVisualStudioImageCatalogVersion>$(MicrosoftVisualStudioShellPackagesVersion)</MicrosoftVisualStudioImageCatalogVersion>
    <MicrosoftVisualStudioImagingVersion>$(MicrosoftVisualStudioShellPackagesVersion)</MicrosoftVisualStudioImagingVersion>
    <MicrosoftVisualStudioImagingInterop140DesignTimeVersion>$(MicrosoftVisualStudioShellPackagesVersion)</MicrosoftVisualStudioImagingInterop140DesignTimeVersion>
    <MicrosoftVisualStudioInteropVersion>$(MicrosoftVisualStudioShellPackagesVersion)</MicrosoftVisualStudioInteropVersion>
    <MicrosoftVisualStudioLanguageVersion>$(VisualStudioEditorPackagesVersion)</MicrosoftVisualStudioLanguageVersion>
    <MicrosoftVisualStudioLanguageCallHierarchyVersion>15.8.27812-alpha</MicrosoftVisualStudioLanguageCallHierarchyVersion>
    <MicrosoftVisualStudioLanguageIntellisenseVersion>$(VisualStudioEditorPackagesVersion)</MicrosoftVisualStudioLanguageIntellisenseVersion>
    <MicrosoftVisualStudioLanguageNavigateToInterfacesVersion>$(VisualStudioEditorPackagesVersion)</MicrosoftVisualStudioLanguageNavigateToInterfacesVersion>
    <MicrosoftVisualStudioLanguageServerProtocolVersion>$(MicrosoftVisualStudioLanguageServerProtocolPackagesVersion)</MicrosoftVisualStudioLanguageServerProtocolVersion>
    <MicrosoftVisualStudioLanguageServerProtocolExtensionsVersion>$(MicrosoftVisualStudioLanguageServerProtocolPackagesVersion)</MicrosoftVisualStudioLanguageServerProtocolExtensionsVersion>
    <MicrosoftVisualStudioLanguageServerProtocolInternalVersion>$(MicrosoftVisualStudioLanguageServerProtocolPackagesVersion)</MicrosoftVisualStudioLanguageServerProtocolInternalVersion>
    <MicrosoftVisualStudioLanguageServerClientVersion>$(MicrosoftVisualStudioLanguageServerClientPackagesVersion)</MicrosoftVisualStudioLanguageServerClientVersion>
    <MicrosoftVisualStudioLanguageServerClientImplementationVersion>$(MicrosoftVisualStudioLanguageServerClientPackagesVersion)</MicrosoftVisualStudioLanguageServerClientImplementationVersion>
    <MicrosoftVisualStudioLanguageStandardClassificationVersion>$(VisualStudioEditorPackagesVersion)</MicrosoftVisualStudioLanguageStandardClassificationVersion>
    <MicrosoftVisualStudioLiveShareVersion>2.18.6</MicrosoftVisualStudioLiveShareVersion>
    <MicrosoftVisualStudioLiveShareLanguageServicesVersion>3.0.6</MicrosoftVisualStudioLiveShareLanguageServicesVersion>
    <MicrosoftVisualStudioLiveShareLanguageServicesGuestVersion>3.0.6</MicrosoftVisualStudioLiveShareLanguageServicesGuestVersion>
    <MicrosoftVisualStudioLiveShareWebEditorsVersion>3.0.8</MicrosoftVisualStudioLiveShareWebEditorsVersion>
    <MicrosoftVisualStudioPlatformVSEditorVersion>$(VisualStudioEditorPackagesVersion)</MicrosoftVisualStudioPlatformVSEditorVersion>
    <MicrosoftVisualStudioProgressionCodeSchemaVersion>15.8.27812-alpha</MicrosoftVisualStudioProgressionCodeSchemaVersion>
    <MicrosoftVisualStudioProgressionCommonVersion>15.8.27812-alpha</MicrosoftVisualStudioProgressionCommonVersion>
    <MicrosoftVisualStudioProgressionInterfacesVersion>15.8.27812-alpha</MicrosoftVisualStudioProgressionInterfacesVersion>
    <MicrosoftVisualStudioProjectSystemVersion>17.0.77-pre-g62a6cb5699</MicrosoftVisualStudioProjectSystemVersion>
    <MicrosoftVisualStudioRemoteControlVersion>16.3.44</MicrosoftVisualStudioRemoteControlVersion>
    <MicrosoftVisualStudioSDKAnalyzersVersion>16.10.10</MicrosoftVisualStudioSDKAnalyzersVersion>
    <MicrosoftVisualStudioSetupConfigurationInteropVersion>3.0.4492</MicrosoftVisualStudioSetupConfigurationInteropVersion>
    <MicrosoftVisualStudioShell150Version>$(MicrosoftVisualStudioShellPackagesVersion)</MicrosoftVisualStudioShell150Version>
    <MicrosoftVisualStudioShellFrameworkVersion>$(MicrosoftVisualStudioShellPackagesVersion)</MicrosoftVisualStudioShellFrameworkVersion>
    <MicrosoftVisualStudioShellDesignVersion>$(MicrosoftVisualStudioShellPackagesVersion)</MicrosoftVisualStudioShellDesignVersion>
    <MicrosoftVisualStudioTelemetryVersion>16.4.56</MicrosoftVisualStudioTelemetryVersion>
    <MicrosoftVisualStudioTemplateWizardInterfaceVersion>8.0.0.0-alpha</MicrosoftVisualStudioTemplateWizardInterfaceVersion>
    <MicrosoftVisualStudioTextDataVersion>$(VisualStudioEditorPackagesVersion)</MicrosoftVisualStudioTextDataVersion>
    <MicrosoftVisualStudioTextInternalVersion>$(VisualStudioEditorPackagesVersion)</MicrosoftVisualStudioTextInternalVersion>
    <MicrosoftVisualStudioTextLogicVersion>$(VisualStudioEditorPackagesVersion)</MicrosoftVisualStudioTextLogicVersion>
    <MicrosoftVisualStudioTextUIVersion>$(VisualStudioEditorPackagesVersion)</MicrosoftVisualStudioTextUIVersion>
    <MicrosoftVisualStudioTextUIWpfVersion>$(VisualStudioEditorPackagesVersion)</MicrosoftVisualStudioTextUIWpfVersion>
    <MicrosoftVisualStudioTextUICocoaVersion>$(VisualStudioMacEditorPackagesVersion)</MicrosoftVisualStudioTextUICocoaVersion>
    <MicrosoftVisualStudioThreadingAnalyzersVersion>$(MicrosoftVisualStudioThreadingPackagesVersion)</MicrosoftVisualStudioThreadingAnalyzersVersion>
    <MicrosoftVisualStudioThreadingVersion>$(MicrosoftVisualStudioThreadingPackagesVersion)</MicrosoftVisualStudioThreadingVersion>
    <MicrosoftVisualStudioUtilitiesVersion>$(MicrosoftVisualStudioShellPackagesVersion)</MicrosoftVisualStudioUtilitiesVersion>
    <MicrosoftVisualStudioValidationVersion>17.0.53</MicrosoftVisualStudioValidationVersion>
    <MicrosoftVisualStudioInteractiveWindowVersion>4.0.0</MicrosoftVisualStudioInteractiveWindowVersion>
    <MicrosoftVisualStudioVsInteractiveWindowVersion>4.0.0</MicrosoftVisualStudioVsInteractiveWindowVersion>
    <MicrosoftVisualStudioWinFormsInterfacesVersion>17.0.0-previews-4-31709-430</MicrosoftVisualStudioWinFormsInterfacesVersion>
    <MicrosoftVisualStudioWorkspaceVSIntegrationVersion>16.3.43</MicrosoftVisualStudioWorkspaceVSIntegrationVersion>
    <MicrosoftWin32PrimitivesVersion>4.3.0</MicrosoftWin32PrimitivesVersion>
    <MicrosoftWin32RegistryVersion>5.0.0</MicrosoftWin32RegistryVersion>
    <MSBuildStructuredLoggerVersion>2.1.500</MSBuildStructuredLoggerVersion>
    <MDbgVersion>0.1.0</MDbgVersion>
    <MonoOptionsVersion>6.6.0.161</MonoOptionsVersion>
    <MoqVersion>4.10.1</MoqVersion>
    <NerdbankStreamsVersion>2.8.57</NerdbankStreamsVersion>
    <NuGetVisualStudioVersion>6.0.0-preview.0.15</NuGetVisualStudioVersion>
    <NuGetSolutionRestoreManagerInteropVersion>4.8.0</NuGetSolutionRestoreManagerInteropVersion>
    <MicrosoftDiaSymReaderPdb2PdbVersion>1.1.0-beta1-62506-02</MicrosoftDiaSymReaderPdb2PdbVersion>
    <RestSharpVersion>105.2.3</RestSharpVersion>
    <RichCodeNavEnvVarDumpVersion>0.1.1643-alpha</RichCodeNavEnvVarDumpVersion>
    <RoslynBuildUtilVersion>0.9.8-beta</RoslynBuildUtilVersion>
    <RoslynDependenciesOptimizationDataVersion>3.0.0-beta2-19053-01</RoslynDependenciesOptimizationDataVersion>
    <RoslynDiagnosticsAnalyzersVersion>$(RoslynDiagnosticsNugetPackageVersion)</RoslynDiagnosticsAnalyzersVersion>
    <!--
      The package "Microsoft.CodeAnalysis.Analyzer.Testing" brings in an earlier version of these NuGet dependencies than
      is expected by the NET SDK used in the Workspace.MSBuild UnitTests. In order to test against the same verion of NuGet
      as our configured SDK, we must set the version to be the same.
     -->
<<<<<<< HEAD
    <NuGetCommonVersion>6.3.0-rc.128</NuGetCommonVersion>
=======
    <NuGetCommonVersion>6.3.0-rc.104</NuGetCommonVersion>
>>>>>>> 2b845275
    <NuGetConfigurationVersion>$(NuGetCommonVersion)</NuGetConfigurationVersion>
    <NuGetFrameworksVersion>$(NuGetCommonVersion)</NuGetFrameworksVersion>
    <NuGetPackagingVersion>$(NuGetCommonVersion)</NuGetPackagingVersion>
    <NuGetProtocolVersion>$(NuGetCommonVersion)</NuGetProtocolVersion>
    <NuGetVersioningVersion>$(NuGetCommonVersion)</NuGetVersioningVersion>
    <RoslynToolsVSIXExpInstallerVersion>1.1.0-beta3.21418.3</RoslynToolsVSIXExpInstallerVersion>
    <RoslynMicrosoftVisualStudioExtensionManagerVersion>0.0.4</RoslynMicrosoftVisualStudioExtensionManagerVersion>
    <SourceBrowserVersion>1.0.21</SourceBrowserVersion>
    <SystemBuffersVersion>4.5.1</SystemBuffersVersion>
    <SystemCompositionVersion>6.0.0</SystemCompositionVersion>
    <SystemCodeDomVersion>4.7.0</SystemCodeDomVersion>
    <SystemCommandLineVersion>2.0.0-beta1.20574.7</SystemCommandLineVersion>
    <SystemCommandLineExperimentalVersion>0.3.0-alpha.19577.1</SystemCommandLineExperimentalVersion>
    <SystemComponentModelCompositionVersion>6.0.0</SystemComponentModelCompositionVersion>
    <SystemConfigurationConfigurationManagerVersion>6.0.0</SystemConfigurationConfigurationManagerVersion>
    <SystemDrawingCommonVersion>6.0.0</SystemDrawingCommonVersion>
    <SystemIOFileSystemVersion>4.3.0</SystemIOFileSystemVersion>
    <SystemIOFileSystemPrimitivesVersion>4.3.0</SystemIOFileSystemPrimitivesVersion>
    <SystemIOPipesAccessControlVersion>5.0.0</SystemIOPipesAccessControlVersion>
    <SystemIOPipelinesVersion>6.0.1</SystemIOPipelinesVersion>
    <SystemManagementVersion>5.0.0-preview.8.20407.11</SystemManagementVersion>
    <SystemMemoryVersion>4.5.4</SystemMemoryVersion>
    <SystemResourcesExtensionsVersion>6.0.0</SystemResourcesExtensionsVersion>
    <SystemRuntimeCompilerServicesUnsafeVersion>6.0.0</SystemRuntimeCompilerServicesUnsafeVersion>
    <SystemRuntimeInteropServicesNFloatInternalVersion>6.0.1</SystemRuntimeInteropServicesNFloatInternalVersion>
    <SystemRuntimeLoaderVersion>4.3.0</SystemRuntimeLoaderVersion>
    <SystemSecurityPrincipalVersion>4.3.0</SystemSecurityPrincipalVersion>
    <SystemTextEncodingCodePagesVersion>6.0.0</SystemTextEncodingCodePagesVersion>
    <SystemTextEncodingExtensionsVersion>4.3.0</SystemTextEncodingExtensionsVersion>
    <!-- Note: When updating SystemTextJsonVersion ensure that the version is no higher than what is used by MSBuild. -->
    <SystemTextJsonVersion>6.0.0</SystemTextJsonVersion>
    <SystemThreadingTasksDataflowVersion>6.0.0</SystemThreadingTasksDataflowVersion>
    <!-- We need System.ValueTuple assembly version at least 4.0.3.0 on net47 to make F5 work against Dev15 - see https://github.com/dotnet/roslyn/issues/29705 -->
    <SystemValueTupleVersion>4.5.0</SystemValueTupleVersion>
    <SystemThreadingTasksExtensionsVersion>4.5.4</SystemThreadingTasksExtensionsVersion>
    <SQLitePCLRawbundle_greenVersion>2.0.7</SQLitePCLRawbundle_greenVersion>
    <UIAComWrapperVersion>1.1.0.14</UIAComWrapperVersion>
    <MicroBuildPluginsSwixBuildVersion>1.1.87</MicroBuildPluginsSwixBuildVersion>
    <MicrosoftVSSDKBuildToolsVersion>17.0.1056-Dev17PIAs-g9dffd635</MicrosoftVSSDKBuildToolsVersion>
    <MicrosoftVSSDKVSDConfigToolVersion>17.0.1051901-preview</MicrosoftVSSDKVSDConfigToolVersion>
    <VsWebsiteInteropVersion>8.0.50727</VsWebsiteInteropVersion>
    <vswhereVersion>2.4.1</vswhereVersion>
    <XamarinMacVersion>1.0.0</XamarinMacVersion>
    <xunitVersion>2.4.1</xunitVersion>
    <xunitanalyzersVersion>0.12.0-pre.20</xunitanalyzersVersion>
    <xunitassertVersion>$(xunitVersion)</xunitassertVersion>
    <XunitCombinatorialVersion>1.3.2</XunitCombinatorialVersion>
    <XUnitXmlTestLoggerVersion>2.1.26</XUnitXmlTestLoggerVersion>
    <xunitextensibilitycoreVersion>$(xunitVersion)</xunitextensibilitycoreVersion>
    <xunitrunnerconsoleVersion>2.4.1</xunitrunnerconsoleVersion>
    <xunitrunnerwpfVersion>1.0.51</xunitrunnerwpfVersion>
    <xunitrunnervisualstudioVersion>$(xunitVersion)</xunitrunnervisualstudioVersion>
    <xunitextensibilityexecutionVersion>$(xunitVersion)</xunitextensibilityexecutionVersion>
    <runtimeWinX64MicrosoftNETCoreILAsmPackageVersion>$(ILAsmPackageVersion)</runtimeWinX64MicrosoftNETCoreILAsmPackageVersion>
    <runtimeLinuxX64MicrosoftNETCoreILAsmPackageVersion>$(ILAsmPackageVersion)</runtimeLinuxX64MicrosoftNETCoreILAsmPackageVersion>
    <runtimeOSXX64MicrosoftNETCoreILAsmPackageVersion>$(ILAsmPackageVersion)</runtimeOSXX64MicrosoftNETCoreILAsmPackageVersion>
    <runtimeWinX64MicrosoftNETCoreILDAsmPackageVersion>$(ILDAsmPackageVersion)</runtimeWinX64MicrosoftNETCoreILDAsmPackageVersion>
    <runtimeLinuxX64MicrosoftNETCoreILDAsmPackageVersion>$(ILDAsmPackageVersion)</runtimeLinuxX64MicrosoftNETCoreILDAsmPackageVersion>
    <runtimeOSXX64MicrosoftNETCoreILDAsmPackageVersion>$(ILDAsmPackageVersion)</runtimeOSXX64MicrosoftNETCoreILDAsmPackageVersion>
    <!--
      NOTE: The following dependencies have been identified as particularly problematic to update.
      If you bump their versions, you must push your changes to a dev branch in dotnet/roslyn and
      create a test insertion in Visual Studio to validate.
    -->
    <NewtonsoftJsonVersion>13.0.1</NewtonsoftJsonVersion>
    <StreamJsonRpcVersion>2.12.7-alpha</StreamJsonRpcVersion>
    <!--
      When updating the S.C.I or S.R.M version please let the MSBuild team know in advance so they
      can update to the same version. Version changes require a VS test insertion for validation.
    -->
    <SystemCollectionsImmutableVersion>5.0.0</SystemCollectionsImmutableVersion>
    <SystemReflectionMetadataVersion>5.0.0</SystemReflectionMetadataVersion>
    <MicrosoftBclAsyncInterfacesVersion>6.0.0</MicrosoftBclAsyncInterfacesVersion>
  </PropertyGroup>
  <PropertyGroup>
    <UsingToolPdbConverter>true</UsingToolPdbConverter>
    <UsingToolSymbolUploader>true</UsingToolSymbolUploader>
    <UsingToolNuGetRepack>true</UsingToolNuGetRepack>
    <UsingToolVSSDK>true</UsingToolVSSDK>
    <UsingToolNetFrameworkReferenceAssemblies>true</UsingToolNetFrameworkReferenceAssemblies>
    <UsingToolIbcOptimization>true</UsingToolIbcOptimization>
    <UsingToolVisualStudioIbcTraining>true</UsingToolVisualStudioIbcTraining>
    <UsingToolXliff>true</UsingToolXliff>
    <UsingToolXUnit>true</UsingToolXUnit>
    <DiscoverEditorConfigFiles>true</DiscoverEditorConfigFiles>
    <!--
      When using a bootstrap builder we don't want to use the Microsoft.Net.Compilers.Toolset package but
      rather explicitly override it.
    -->
    <UsingToolMicrosoftNetCompilers Condition="'$(BootstrapBuildPath)' == ''">true</UsingToolMicrosoftNetCompilers>
    <UseVSTestRunner>true</UseVSTestRunner>
  </PropertyGroup>
</Project><|MERGE_RESOLUTION|>--- conflicted
+++ resolved
@@ -212,11 +212,7 @@
       is expected by the NET SDK used in the Workspace.MSBuild UnitTests. In order to test against the same verion of NuGet
       as our configured SDK, we must set the version to be the same.
      -->
-<<<<<<< HEAD
     <NuGetCommonVersion>6.3.0-rc.128</NuGetCommonVersion>
-=======
-    <NuGetCommonVersion>6.3.0-rc.104</NuGetCommonVersion>
->>>>>>> 2b845275
     <NuGetConfigurationVersion>$(NuGetCommonVersion)</NuGetConfigurationVersion>
     <NuGetFrameworksVersion>$(NuGetCommonVersion)</NuGetFrameworksVersion>
     <NuGetPackagingVersion>$(NuGetCommonVersion)</NuGetPackagingVersion>
