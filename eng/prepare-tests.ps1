[CmdletBinding(PositionalBinding=$false)]
param ([string]$configuration = "Debug", [switch]$noBuild)

Set-StrictMode -version 2.0
$ErrorActionPreference="Stop"

try {
  . (Join-Path $PSScriptRoot "build-utils.ps1")
  Push-Location $RepoRoot

  $dotnet = Ensure-DotnetSdk
  # permissions issues make this a pain to do in PrepareTests itself.
  Remove-Item -Recurse -Force "$RepoRoot\artifacts\testPayload" -ErrorAction SilentlyContinue
<<<<<<< HEAD
  $noBuildArg = if ($noBuild) { "--no-build" } else { "" }
  Exec-Console $dotnet "run --project src\Tools\PrepareTests\PrepareTests.csproj --configuration $configuration $noBuildArg -- --source $RepoRoot --destination $RepoRoot\artifacts\testPayload"
=======
  Exec-Console $dotnet "$RepoRoot\artifacts\bin\PrepareTests\$configuration\net5.0\PrepareTests.dll $RepoRoot $RepoRoot\artifacts\testPayload"
>>>>>>> 6671eb65
  exit 0
}
catch {
  Write-Host $_
  exit 1
}
finally {
  Pop-Location
}<|MERGE_RESOLUTION|>--- conflicted
+++ resolved
@@ -11,12 +11,7 @@
   $dotnet = Ensure-DotnetSdk
   # permissions issues make this a pain to do in PrepareTests itself.
   Remove-Item -Recurse -Force "$RepoRoot\artifacts\testPayload" -ErrorAction SilentlyContinue
-<<<<<<< HEAD
-  $noBuildArg = if ($noBuild) { "--no-build" } else { "" }
-  Exec-Console $dotnet "run --project src\Tools\PrepareTests\PrepareTests.csproj --configuration $configuration $noBuildArg -- --source $RepoRoot --destination $RepoRoot\artifacts\testPayload"
-=======
-  Exec-Console $dotnet "$RepoRoot\artifacts\bin\PrepareTests\$configuration\net5.0\PrepareTests.dll $RepoRoot $RepoRoot\artifacts\testPayload"
->>>>>>> 6671eb65
+  Exec-Console $dotnet "$RepoRoot\artifacts\bin\PrepareTests\$configuration\net5.0\PrepareTests.dll --source $RepoRoot --destination $RepoRoot\artifacts\testPayload"
   exit 0
 }
 catch {
