--- conflicted
+++ resolved
@@ -47,11 +47,7 @@
           filePath: eng\common\sdk-task.ps1
           arguments: -task PublishArtifactsInManifest -restore -msbuildEngine dotnet 
             /p:ChannelId=$(PublicValidationRelease_30_Channel_Id)
-<<<<<<< HEAD
-            /p:ArtifactsCategory=.NetCoreValidation
-=======
             /p:ArtifactsCategory=$(_DotNetValidationArtifactsCategory)
->>>>>>> 1113a88f
             /p:IsStableBuild=$(IsStableBuild)
             /p:IsInternalBuild=$(IsInternalBuild)
             /p:RepositoryName=$(Build.Repository.Name)
@@ -98,16 +94,6 @@
     parameters:
       ChannelId: ${{ variables.PublicValidationRelease_30_Channel_Id }}
 
-<<<<<<< HEAD
-      - task: PowerShell@2
-        displayName: Run Darc gather-drop
-        inputs:
-          targetType: inline
-          script: |
-            darc gather-drop --non-shipping --continue-on-error --id $(BARBuildId) --output-dir $(Agent.BuildDirectory)/Temp/Drop/ --bar-uri https://maestro-prod.westus2.cloudapp.azure.com --password $(MaestroAccessToken) --latest-location
-
-=======
->>>>>>> 1113a88f
   - template: ../promote-build.yml	
     parameters:	
       ChannelId: ${{ variables.PublicValidationRelease_30_Channel_Id }}