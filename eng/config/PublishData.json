{
  "feeds": {
      "vssdk": "https://pkgs.dev.azure.com/azure-public/vside/_packaging/vssdk/nuget/v3/index.json",
      "vs-impl": "https://pkgs.dev.azure.com/azure-public/vside/_packaging/vs-impl/nuget/v3/index.json"
  },
  "packages": {
    "default": {
      "Microsoft.CodeAnalysis" : "arcade",
      "Microsoft.CodeAnalysis.Common" : "arcade",
      "Microsoft.CodeAnalysis.Compilers" : "arcade",
      "Microsoft.CodeAnalysis.Scripting" : "arcade",
      "Microsoft.CodeAnalysis.Scripting.Common" : "arcade",
      "Microsoft.CodeAnalysis.Workspaces.Common" : "arcade",
      "Microsoft.CodeAnalysis.Workspaces.MSBuild" : "arcade",
      "Microsoft.CodeAnalysis.CSharp" : "arcade",
      "Microsoft.CodeAnalysis.CSharp.CodeStyle" : "arcade",
      "Microsoft.CodeAnalysis.CSharp.Features" : "arcade",
      "Microsoft.CodeAnalysis.CSharp.Scripting" : "arcade",
      "Microsoft.CodeAnalysis.CSharp.Workspaces" : "arcade",
      "Microsoft.CodeAnalysis.VisualBasic" : "arcade",
      "Microsoft.CodeAnalysis.VisualBasic.CodeStyle" : "arcade",
      "Microsoft.CodeAnalysis.VisualBasic.Features" : "arcade",
      "Microsoft.CodeAnalysis.VisualBasic.Workspaces" : "arcade",
      "Microsoft.CodeAnalysis.Build.Tasks" : "arcade",
      "Microsoft.Net.Compilers" : "arcade",
      "Microsoft.Net.Compilers.Toolset" : "arcade",
      "Microsoft.NETCore.Compilers" : "arcade",
      "Microsoft.CodeAnalysis.Debugging" : "arcade",
      "Microsoft.CodeAnalysis.PooledObjects" : "arcade",
      "Microsoft.CodeAnalysis.Features" : "arcade",

      "Microsoft.CodeAnalysis.EditorFeatures" : "vssdk",
      "Microsoft.CodeAnalysis.EditorFeatures.Common" : "vssdk",
      "Microsoft.CodeAnalysis.EditorFeatures.Text" : "vssdk",
      "Microsoft.VisualStudio.LanguageServices" : "vssdk",
      "Microsoft.CodeAnalysis.CSharp.EditorFeatures" : "vssdk",
      "Microsoft.CodeAnalysis.InteractiveHost" : "vssdk",
      "Microsoft.CodeAnalysis.VisualBasic.EditorFeatures" : "vssdk",
      "Microsoft.CodeAnalysis.EditorFeatures.Wpf" : "vssdk",

      "Microsoft.VisualStudio.IntegrationTest.Utilities" : "vs-impl",
      "Microsoft.CodeAnalysis.LanguageServer.Protocol" : "vs-impl",
      "Microsoft.CodeAnalysis.Lsif.Generator" : "vs-impl",
      "Microsoft.CodeAnalysis.ExternalAccess.Apex" : "vs-impl",
      "Microsoft.CodeAnalysis.ExternalAccess.CodeLens" : "vs-impl",
      "Microsoft.CodeAnalysis.ExternalAccess.Debugger" : "vs-impl",
      "Microsoft.CodeAnalysis.ExternalAccess.FSharp" : "vs-impl",
      "Microsoft.CodeAnalysis.ExternalAccess.IntelliTrace" : "vs-impl",
      "Microsoft.CodeAnalysis.ExternalAccess.ProjectSystem" : "vs-impl",
      "Microsoft.CodeAnalysis.ExternalAccess.Razor" : "vs-impl",
      "Microsoft.CodeAnalysis.ExternalAccess.TypeScript" : "vs-impl",
      "Microsoft.CodeAnalysis.ExternalAccess.UnitTesting" : "vs-impl",
      "Microsoft.CodeAnalysis.ExternalAccess.Xamarin.Remote" : "vs-impl",
      "Microsoft.CodeAnalysis.Remote.Razor.ServiceHub" : "vs-impl",
      "Microsoft.CodeAnalysis.Remote.ServiceHub" : "vs-impl",
      "Microsoft.CodeAnalysis.Remote.Workspaces" : "vs-impl",
      "Microsoft.VisualStudio.LanguageServices.LiveShare" : "vs-impl",
      "Microsoft.VisualStudio.LanguageServices.Razor.RemoteClient" : "vs-impl"
    },
    "arcade": {
      "Microsoft.CodeAnalysis" : "arcade",
      "Microsoft.CodeAnalysis.Common" : "arcade",
      "Microsoft.CodeAnalysis.Compilers" : "arcade",
      "Microsoft.CodeAnalysis.Scripting" : "arcade",
      "Microsoft.CodeAnalysis.Scripting.Common" : "arcade",
      "Microsoft.CodeAnalysis.Workspaces.Common" : "arcade",
      "Microsoft.CodeAnalysis.Workspaces.MSBuild" : "arcade",
      "Microsoft.CodeAnalysis.CSharp" : "arcade",
      "Microsoft.CodeAnalysis.CSharp.CodeStyle" : "arcade",
      "Microsoft.CodeAnalysis.CSharp.Features" : "arcade",
      "Microsoft.CodeAnalysis.CSharp.Scripting" : "arcade",
      "Microsoft.CodeAnalysis.CSharp.Workspaces" : "arcade",
      "Microsoft.CodeAnalysis.VisualBasic" : "arcade",
      "Microsoft.CodeAnalysis.VisualBasic.CodeStyle" : "arcade",
      "Microsoft.CodeAnalysis.VisualBasic.Features" : "arcade",
      "Microsoft.CodeAnalysis.VisualBasic.Workspaces" : "arcade",
      "Microsoft.CodeAnalysis.Build.Tasks" : "arcade",
      "Microsoft.Net.Compilers" : "arcade",
      "Microsoft.Net.Compilers.Toolset" : "arcade",
      "Microsoft.NETCore.Compilers" : "arcade",
      "Microsoft.CodeAnalysis.Debugging" : "arcade",
      "Microsoft.CodeAnalysis.PooledObjects" : "arcade",
      "Microsoft.CodeAnalysis.Features" : "arcade",

      "Microsoft.CodeAnalysis.EditorFeatures" : "arcade",
      "Microsoft.CodeAnalysis.EditorFeatures.Common" : "arcade",
      "Microsoft.CodeAnalysis.EditorFeatures.Text" : "arcade",
      "Microsoft.VisualStudio.LanguageServices" : "arcade",
      "Microsoft.CodeAnalysis.CSharp.EditorFeatures" : "arcade",
      "Microsoft.CodeAnalysis.InteractiveHost" : "arcade",
      "Microsoft.CodeAnalysis.VisualBasic.EditorFeatures" : "arcade",
      "Microsoft.CodeAnalysis.EditorFeatures.Wpf" : "arcade",

      "Microsoft.VisualStudio.IntegrationTest.Utilities" : "arcade",
      "Microsoft.CodeAnalysis.LanguageServer.Protocol" : "arcade",
      "Microsoft.CodeAnalysis.Lsif.Generator" : "arcade",
      "Microsoft.CodeAnalysis.ExternalAccess.Apex" : "arcade",
      "Microsoft.CodeAnalysis.ExternalAccess.CodeLens" : "arcade",
      "Microsoft.CodeAnalysis.ExternalAccess.Debugger" : "arcade",
      "Microsoft.CodeAnalysis.ExternalAccess.FSharp" : "arcade",
      "Microsoft.CodeAnalysis.ExternalAccess.IntelliTrace" : "arcade",
      "Microsoft.CodeAnalysis.ExternalAccess.ProjectSystem" : "arcade",
      "Microsoft.CodeAnalysis.ExternalAccess.Razor" : "arcade",
      "Microsoft.CodeAnalysis.ExternalAccess.TypeScript" : "arcade",
      "Microsoft.CodeAnalysis.ExternalAccess.UnitTesting" : "arcade",
      "Microsoft.CodeAnalysis.ExternalAccess.Xamarin.Remote" : "arcade",
      "Microsoft.CodeAnalysis.Remote.Razor.ServiceHub" : "arcade",
      "Microsoft.CodeAnalysis.Remote.ServiceHub" : "arcade",
      "Microsoft.CodeAnalysis.Remote.Workspaces" : "arcade",
      "Microsoft.VisualStudio.LanguageServices.LiveShare" : "arcade",
      "Microsoft.VisualStudio.LanguageServices.Razor.RemoteClient" : "arcade"
    }
  },
  "branches": {
    "dev15.9.x-vs-deps": {
      "nugetKind": "PerBuildPreRelease",
      "version": "2.10.*",
      "nuget": [ "https://dotnet.myget.org/F/roslyn/api/v2/package" ],
      "vsix": [ "https://dotnet.myget.org/F/roslyn/vsix/upload" ],
      "channels": [ "dev15.9" ],
      "vsBranch": "rel/d15.9",
      "vsMajorVersion": 15
    },
    "dev16.0-vs-deps": {
      "nugetKind": ["Shipping", "NonShipping"],
      "version": "3.0.*",
      "nuget": [ "https://dotnet.myget.org/F/roslyn/api/v2/package" ],
      "vsix": [ "https://dotnet.myget.org/F/roslyn/vsix/upload" ],
      "channels": [ "dev16.0" ],
      "vsBranch": "rel/d16.0",
      "vsMajorVersion": 16
    },
    "release/dev16.1-vs-deps": {
      "nugetKind": ["Shipping", "NonShipping"],
      "version": "3.1.*",
      "nuget": [ "https://dotnet.myget.org/F/roslyn/api/v2/package" ],
      "vsix": [ "https://dotnet.myget.org/F/roslyn/vsix/upload" ],
      "channels": [ "dev16.1" ],
      "vsBranch": "rel/d16.1",
      "vsMajorVersion": 16
    },
    "release/dev16.2-vs-deps": {
      "nugetKind": ["Shipping", "NonShipping"],
      "version": "3.2.*",
      "nuget": [ "https://dotnet.myget.org/F/roslyn/api/v2/package" ],
      "vsix": [ "https://dotnet.myget.org/F/roslyn/vsix/upload" ],
      "channels": [ "dev16.2" ],
      "vsBranch": "rel/d16.2",
      "vsMajorVersion": 16
    },
    "release/dev16.3-vs-deps": {
      "nugetKind": ["Shipping", "NonShipping"],
      "version": "3.3.*",
      "nuget": [ "https://dotnet.myget.org/F/roslyn/api/v2/package" ],
      "vsix": [ "https://dotnet.myget.org/F/roslyn/vsix/upload" ],
      "channels": [ "dev16.3" ],
      "vsBranch": "rel/d16.3",
      "vsMajorVersion": 16
    },
    "release/dev16.4-vs-deps": {
      "nugetKind": ["Shipping"],
      "version": "3.4.*",
      "nuget": [ "https://dotnet.myget.org/F/roslyn/api/v2/package" ],
      "vsix": [ "https://dotnet.myget.org/F/roslyn/vsix/upload" ],
      "channels": [ "dev16.4" ],
      "vsBranch": "rel/d16.4",
      "vsMajorVersion": 16
    },
    "release/dev16.5-vs-deps": {
      "nugetKind": ["Shipping", "NonShipping"],
      "version": "3.5.*",
      "nuget": [ "https://dotnet.myget.org/F/roslyn/api/v2/package" ],
      "vsix": [ "https://dotnet.myget.org/F/roslyn/vsix/upload" ],
      "channels": [ "dev16.5", "dev16.5p4" ],
      "vsBranch": "rel/d16.5",
      "vsMajorVersion": 16
    },
    "release/dev16.6-vs-deps": {
      "nugetKind": ["Shipping", "NonShipping"],
      "version": "3.6.*",
      "nuget": [ "https://dotnet.myget.org/F/roslyn/api/v2/package" ],
      "vsix": [ "https://dotnet.myget.org/F/roslyn/vsix/upload" ],
      "channels": [ "dev16.6", "dev16.6p3" ],
      "vsBranch": "rel/d16.6",
      "vsMajorVersion": 16
    },
    "release/dev16.7-vs-deps": {
      "nugetKind": ["Shipping", "NonShipping"],
      "version": "3.7.*",
      "nuget": [ "https://dotnet.myget.org/F/roslyn/api/v2/package" ],
      "vsix": [ "https://dotnet.myget.org/F/roslyn/vsix/upload" ],
      "channels": [ "dev16.7", "dev16.7p4" ],
      "vsBranch": "rel/d16.7",
      "vsMajorVersion": 16
    },
    "release/dev16.8-vs-deps": {
      "nugetKind": [ "Shipping", "NonShipping" ],
      "version": "3.8.*",
      "packageFeeds": "default",
      "vsix": [ "https://dotnet.myget.org/F/roslyn/vsix/upload" ],
      "channels": [ "dev16.8p3" ],
      "vsBranch": "rel/d16.8",
      "vsMajorVersion": 16
    },
    "master-vs-deps": {
      "nugetKind": ["Shipping", "NonShipping"],
      "version": "3.8.*",
      "packageFeeds": "default",
      "vsix": [ "https://dotnet.myget.org/F/roslyn/vsix/upload" ],
<<<<<<< HEAD
      "channels": [ "dev16.8", "dev16.8p3" ],
=======
      "channels": [ "dev16.8", "dev16.8p4" ],
>>>>>>> 3115ff84
      "vsBranch": "main",
      "vsMajorVersion": 16
    },
    "features/NullableReferenceTypes": {
      "nugetKind": "PerBuildPreRelease",
      "version": "2.6.*",
      "nuget": [ "https://dotnet.myget.org/F/roslyn-nonnull/api/v2/package" ],
      "vsix": [ "https://dotnet.myget.org/F/roslyn-nonnull/vsix/upload" ],
      "channels": [ "nonnull" ],
      "vsBranch": "lab/d16.1stg",
      "vsMajorVersion": 16
    },
    "features/dataflow": {
      "nugetKind": "PerBuildPreRelease",
      "version": "2.8.*",
      "nuget": [ "https://dotnet.myget.org/F/roslyn/api/v2/package" ],
      "vsix": [ "https://dotnet.myget.org/F/roslyn/vsix/upload" ],
      "channels": [ "dataflow" ],
      "vsBranch": "lab/d16.1stg",
      "vsMajorVersion": 16
    },
    "features/razorSupport2": {
      "nugetKind": [ "Shipping", "NonShipping" ],
      "version": "3.1.*",
      "nuget": [ "https://dotnet.myget.org/F/roslyn/api/v2/package" ],
      "vsix": [ "https://dotnet.myget.org/F/roslyn/vsix/upload" ],
      "channels": [ "razorSupport2" ],
      "vsBranch": "lab/d16.1stg",
      "vsMajorVersion": 16
    },
    "features/compilerNext": {
      "nugetKind": [ "Shipping", "NonShipping" ],
      "version": "3.4.*",
      "nuget": [ "https://dotnet.myget.org/F/roslyn/api/v2/package" ],
      "vsix": [ "https://dotnet.myget.org/F/roslyn/vsix/upload" ],
      "channels": [ "compilerNext" ],
      "vsBranch": "main",
      "vsMajorVersion": 16
    },
    "features/UsedAssemblyReferences": {
      "nugetKind": [ "Shipping", "NonShipping" ],
      "version": "3.8.*",
      "packageFeeds": "arcade",
      "vsix": [ "https://dotnet.myget.org/F/roslyn/vsix/upload" ],
      "channels": [ "UsedAssemblyReferences" ],
      "vsBranch": "main",
      "vsMajorVersion": 16
    },
    "features/unitTesting": {
      "nugetKind": [ "Shipping", "NonShipping" ],
      "version": "3.3.*",
      "nuget": [ "https://dotnet.myget.org/F/roslyn/api/v2/package" ],
      "vsix": [ "https://dotnet.myget.org/F/roslyn/vsix/upload" ],
      "channels": [ "unitTesting" ],
      "vsBranch": "rel/d16.5",
      "vsMajorVersion": 16
    }
  },
  "releases": {
    "dev15.5": {
      "nugetKind": "Release",
      "version": "2.3.*",
      "nuget": [ "https://api.nuget.org/v3/index.json" ],
      "vsix": [ "https://dotnet.myget.org/F/roslyn/vsix/upload" ],
      "channels": [ "dev15.3" ]
    },
    "dev15.6": {
      "nugetKind": "Release",
      "version": "2.7.*",
      "nuget": [ "https://api.nuget.org/v3/index.json" ],
      "vsix": [ "https://dotnet.myget.org/F/roslyn/vsix/upload" ],
      "channels": [ "dev15.6" ]
    }
  }
}<|MERGE_RESOLUTION|>--- conflicted
+++ resolved
@@ -207,11 +207,7 @@
       "version": "3.8.*",
       "packageFeeds": "default",
       "vsix": [ "https://dotnet.myget.org/F/roslyn/vsix/upload" ],
-<<<<<<< HEAD
-      "channels": [ "dev16.8", "dev16.8p3" ],
-=======
       "channels": [ "dev16.8", "dev16.8p4" ],
->>>>>>> 3115ff84
       "vsBranch": "main",
       "vsMajorVersion": 16
     },
