## This document lists known breaking changes in Roslyn after .NET 6 all the way to .NET 7.

1. In Visual Studio 17.1, the contextual keyword `var` cannot be used as an explicit lambda return type.

    ```csharp
    using System;

    F(var () => default);  // error: 'var' cannot be used as an explicit lambda return type
    F(@var () => default); // ok

    static void F(Func<var> f) { }

    class var { }
    ```

2. In Visual Studio 17.1, indexers that take an interpolated string handler and require the receiver as an input for the constructor cannot be used in an object initializer.

    ```cs
    using System.Runtime.CompilerServices;
    _ = new C { [$""] = 1 }; // error: Interpolated string handler conversions that reference the instance being indexed cannot be used in indexer member initializers.

    class C
    {
        public int this[[InterpolatedStringHandlerArgument("")] CustomHandler c]
        {
            get => throw null;
            set => throw null;
        }
    }

    [InterpolatedStringHandler]
    class CustomHandler
    {
        public CustomHandler(int literalLength, int formattedCount, C c) {}
    }
    ```

3. In Visual Studio 17.1, `ref`/`ref readonly`/`in`/`out` are not allowed to be used on return/parameters of a method attributed with `UnmanagedCallersOnly`.  
https://github.com/dotnet/roslyn/issues/57025

    ```cs
    using System.Runtime.InteropServices;
    [UnmanagedCallersOnly]
    static ref int M1() => throw null; // error CS8977: Cannot use 'ref', 'in', or 'out' in a method attributed with 'UnmanagedCallersOnly'.

    [UnmanagedCallersOnly]
    static ref readonly int M2() => throw null; // error CS8977: Cannot use 'ref', 'in', or 'out' in a method attributed with 'UnmanagedCallersOnly'.

    [UnmanagedCallersOnly]
    static void M3(ref int o) => throw null; // error CS8977: Cannot use 'ref', 'in', or 'out' in a method attributed with 'UnmanagedCallersOnly'.

    [UnmanagedCallersOnly]
    static void M4(in int o) => throw null; // error CS8977: Cannot use 'ref', 'in', or 'out' in a method attributed with 'UnmanagedCallersOnly'.

    [UnmanagedCallersOnly]
    static void M5(out int o) => throw null; // error CS8977: Cannot use 'ref', 'in', or 'out' in a method attributed with 'UnmanagedCallersOnly'.
    ```

<<<<<<< HEAD
4. Starting with Visual Studio 17.1, format specifiers in interpolated strings can not contain curly braces. In previous versions `}}` were interpreted as an escaped `}` char in the format specifier. Now the first `}` char in a format specifier ends the interpolation.
https://github.com/dotnet/roslyn/issues/5775

```csharp
using System;

Console.WriteLine($"{{{12:X}}}");

//prints now: "{C}" - not "{X}}"
```
=======
4. Beginning with C# 11.0, `Length` and `Count` properties on countable and indexable types
are assumed to be non-negative for purpose of subsumption and exhaustiveness analysis of patterns and switches.
Those types can be used with implicit Index indexer and list patterns.

    ```csharp
    void M(int[] i)
    {
        if (i is { Length: -1 }) {} // error: impossible under assumption of non-negative length
    }
    ```
>>>>>>> dac98b92
<|MERGE_RESOLUTION|>--- conflicted
+++ resolved
@@ -56,18 +56,7 @@
     static void M5(out int o) => throw null; // error CS8977: Cannot use 'ref', 'in', or 'out' in a method attributed with 'UnmanagedCallersOnly'.
     ```
 
-<<<<<<< HEAD
-4. Starting with Visual Studio 17.1, format specifiers in interpolated strings can not contain curly braces. In previous versions `}}` were interpreted as an escaped `}` char in the format specifier. Now the first `}` char in a format specifier ends the interpolation.
-https://github.com/dotnet/roslyn/issues/5775
 
-```csharp
-using System;
-
-Console.WriteLine($"{{{12:X}}}");
-
-//prints now: "{C}" - not "{X}}"
-```
-=======
 4. Beginning with C# 11.0, `Length` and `Count` properties on countable and indexable types
 are assumed to be non-negative for purpose of subsumption and exhaustiveness analysis of patterns and switches.
 Those types can be used with implicit Index indexer and list patterns.
@@ -78,4 +67,14 @@
         if (i is { Length: -1 }) {} // error: impossible under assumption of non-negative length
     }
     ```
->>>>>>> dac98b92
+
+5. Starting with Visual Studio 17.1, format specifiers in interpolated strings can not contain curly braces. In previous versions `}}` were interpreted as an escaped `}` char in the format specifier. Now the first `}` char in a format specifier ends the interpolation.
+https://github.com/dotnet/roslyn/issues/5775
+
+```csharp
+using System;
+
+Console.WriteLine($"{{{12:X}}}");
+
+//prints now: "{C}" - not "{X}}"
+```