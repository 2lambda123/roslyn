--- conflicted
+++ resolved
@@ -29,10 +29,7 @@
     [switch]$packAll = $false,
     [switch]$binaryLog = $false,
     [switch]$deployExtensions = $false,
-<<<<<<< HEAD
-=======
     [switch]$procdump = $false,
->>>>>>> 8f4011df
     [string]$signType = "",
     [switch]$skipBuildExtras = $false,
     [switch]$skipAnalyzers = $false,
@@ -48,10 +45,6 @@
 
     # Special test options
     [switch]$testDeterminism = $false,
-<<<<<<< HEAD
-    [switch]$testBuildCorrectness = $false,
-=======
->>>>>>> 8f4011df
 
     [parameter(ValueFromRemainingArguments=$true)] $badArgs)
 
@@ -70,10 +63,7 @@
     Write-Host "  -pack                     Create our NuGet packages"
     Write-Host "  -deployExtensions         Deploy built vsixes"
     Write-Host "  -binaryLog                Create binary log for every MSBuild invocation"
-<<<<<<< HEAD
-=======
     Write-Host "  -procdump                 Monitor test runs with procdump" 
->>>>>>> 8f4011df
     Write-Host "  -skipAnalyzers            Do not run analyzers during build operations"
     Write-Host "  -skipBuildExtras          Do not build insertion items"
     Write-Host "" 
@@ -121,12 +111,7 @@
         $script:skipAnalyzers = $true
     }
 
-<<<<<<< HEAD
-    $script:isAnyTestSpecial = $testBuildCorrectness -or $testDeterminism 
-    if ($isAnyTestSpecial -and ($anyUnit -or $anyVsi)) {
-=======
     if ($testDeterminism -and ($anyUnit -or $anyVsi)) {
->>>>>>> 8f4011df
         Write-Host "Cannot combine special testing with any other action"
         exit 1
     }
@@ -444,23 +429,9 @@
 # These are tests that don't follow our standard restore, build, test pattern. They customize 
 # the processes in order to test specific elements of our build and hence are handled 
 # separately from our other tests
-<<<<<<< HEAD
-function Test-Special() {
-    if ($testBuildCorrectness) {
-        Exec-Block { & ".\build\scripts\test-build-correctness.ps1" -config $buildConfiguration } | Out-Host
-    }
-    elseif ($testDeterminism) {
-        $bootstrapDir = Make-BootstrapBuild
-        Exec-Block { & ".\build\scripts\test-determinism.ps1" -bootstrapDir $bootstrapDir } | Out-Host
-    } 
-    else {
-        throw "Not a special test"
-    }
-=======
 function Test-Determinism() {
     $bootstrapDir = Make-BootstrapBuild
     Exec-Block { & ".\build\scripts\test-determinism.ps1" -bootstrapDir $bootstrapDir } | Out-Host
->>>>>>> 8f4011df
 }
 
 function Test-XUnitCoreClr() {
