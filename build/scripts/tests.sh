#!/usr/bin/env bash
# Copyright (c) .NET Foundation and contributors. All rights reserved.
# Licensed under the MIT license. See LICENSE file in the project root for full license information.

set -e
set -u

build_configuration=${1:-Debug}
runtime=${2:-dotnet}

this_dir="$(cd -P "$(dirname "${BASH_SOURCE[0]}")" && pwd)"
source "${this_dir}"/build-utils.sh

root_path="$(get_repo_dir)"
binaries_path="${root_path}"/Binaries
unittest_dir="${binaries_path}"/"${build_configuration}"/UnitTests
log_dir="${binaries_path}"/"${build_configuration}"/xUnitResults
nuget_dir="${HOME}"/.nuget/packages
xunit_console_version="$(get_package_version xunitrunnerconsole)"
dotnet_runtime_version="$(get_tool_version dotnetRuntime)"

if [[ "${runtime}" == "dotnet" ]]; then
    target_framework=netcoreapp2.1
    file_list=( "${unittest_dir}"/*/netcoreapp2.1/*.UnitTests.dll )
    xunit_console="${nuget_dir}"/xunit.runner.console/"${xunit_console_version}"/tools/netcoreapp2.0/xunit.console.dll
elif [[ "${runtime}" == "mono" ]]; then
    file_list=(
        "${unittest_dir}/Microsoft.CodeAnalysis.CSharp.Symbol.UnitTests/net46/Microsoft.CodeAnalysis.CSharp.Symbol.UnitTests.dll"
        "${unittest_dir}/Microsoft.CodeAnalysis.CSharp.Syntax.UnitTests/net46/Microsoft.CodeAnalysis.CSharp.Syntax.UnitTests.dll"
        )
    xunit_console="${nuget_dir}"/xunit.runner.console/"${xunit_console_version}"/tools/net452/xunit.console.exe
else
    echo "Unknown runtime: ${runtime}"
    exit 1
fi

UNAME="$(uname)"
if [ "$UNAME" == "Darwin" ]; then
    runtime_id=osx-x64
elif [ "$UNAME" == "Linux" ]; then
    runtime_id=linux-x64
else
    echo "Unknown OS: $UNAME" 1>&2
    exit 1
fi

echo "Publishing ILAsm.csproj"
dotnet publish "${root_path}/src/Tools/ILAsm" --no-restore --runtime ${runtime_id} --self-contained -o "${binaries_path}/Tools/ILAsm"

echo "Using ${xunit_console}"

# Discover and run the tests
mkdir -p "${log_dir}"

exit_code=0
for file_name in "${file_list[@]}"
do
    log_file="${log_dir}"/"$(basename "${file_name%.*}.xml")"
    deps_json="${file_name%.*}".deps.json
    runtimeconfig_json="${file_name%.*}".runtimeconfig.json

    # If the user specifies a test assembly on the command line, only run that one
    # "${3:-}" => take second arg, empty string if unset
    if [[ ("${3:-}" != "") && (! "${file_name}" =~ "${3:-}") ]]
    then
        echo "Skipping ${file_name}"
        continue
    fi

    echo Running "${runtime} ${file_name[@]}"
    if [[ "${runtime}" == "dotnet" ]]; then
<<<<<<< HEAD
=======
        runner="dotnet exec --depsfile ${deps_json} --runtimeconfig ${runtimeconfig_json}"

>>>>>>> a367474d
        # Disable the VB Semantic tests while we investigate the core dump issue
        # https://github.com/dotnet/roslyn/issues/29660
        if [[ "${file_name[@]}" == *'Microsoft.CodeAnalysis.VisualBasic.Semantic.UnitTests.dll' ]] 
        then
            echo "Skipping ${file_name[@]}"
            continue
        fi
<<<<<<< HEAD
        runner="dotnet exec --fx-version ${dotnet_runtime_version} --depsfile ${deps_json} --runtimeconfig ${runtimeconfig_json}"
=======
>>>>>>> a367474d
    elif [[ "${runtime}" == "mono" ]]; then
        runner=mono
    fi

    # https://github.com/dotnet/roslyn/issues/29380
    # Pass additional arguments on to xunit_console directly.
    # This allows you to (for example) run a single test method of a single test assembly, like so:
    # ./build/scripts/tests.sh Debug dotnet Microsoft.CodeAnalysis.CSharp.Semantic.UnitTests -method "*.Query_01"
    if ${runner} "${xunit_console}" "${file_name[@]}" -xml "${log_file}" -parallel none "${@:4}"
    then
        echo "Assembly ${file_name[@]} passed"
    else
        echo "Assembly ${file_name[@]} failed"
        exit_code=1
    fi
done
exit ${exit_code}<|MERGE_RESOLUTION|>--- conflicted
+++ resolved
@@ -69,11 +69,7 @@
 
     echo Running "${runtime} ${file_name[@]}"
     if [[ "${runtime}" == "dotnet" ]]; then
-<<<<<<< HEAD
-=======
-        runner="dotnet exec --depsfile ${deps_json} --runtimeconfig ${runtimeconfig_json}"
 
->>>>>>> a367474d
         # Disable the VB Semantic tests while we investigate the core dump issue
         # https://github.com/dotnet/roslyn/issues/29660
         if [[ "${file_name[@]}" == *'Microsoft.CodeAnalysis.VisualBasic.Semantic.UnitTests.dll' ]] 
@@ -81,10 +77,7 @@
             echo "Skipping ${file_name[@]}"
             continue
         fi
-<<<<<<< HEAD
         runner="dotnet exec --fx-version ${dotnet_runtime_version} --depsfile ${deps_json} --runtimeconfig ${runtimeconfig_json}"
-=======
->>>>>>> a367474d
     elif [[ "${runtime}" == "mono" ]]; then
         runner=mono
     fi
