--- conflicted
+++ resolved
@@ -117,11 +117,7 @@
     jobName: Build_Unix_Debug
     testArtifactName: Transport_Artifacts_Unix_Debug
     configuration: Debug
-<<<<<<< HEAD
-    vmImageName: 'ubuntu-20.04'
-=======
     queueName: Build.Ubuntu.1804.Amd64.Open
->>>>>>> 90dde573
 
 - template: eng/pipelines/test-unix-job.yml
   parameters:
