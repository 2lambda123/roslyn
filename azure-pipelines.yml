# Branches that trigger a build on commit
trigger:
- main
- main-vs-deps
- release/*
- features/*
- demos/*

# Branches that trigger builds on PR
pr:
  branches:
    include:
    - main
    - main-vs-deps
    - release/*
    - features/*
    - demos/*
  paths:
    exclude:
      - docs/*
      - eng/config/PublishData.json
      - .vscode/*
      - .github/*
      - .devcontainer/*
      - .git-blame-ignore-revs
      - .vsconfig
      - CODE-OF-CONDUCT.md
      - CONTRIBUTING.md
      - README.md

stages:
- stage: Windows_Debug_Build
  dependsOn: []
  jobs:
  - template: eng/pipelines/build-windows-job.yml
    parameters:
      jobName: Build_Windows_Debug
      testArtifactName: Transport_Artifacts_Windows_Debug
      configuration: Debug
      queueName: windows.vs2022preview.amd64.open
      restoreArguments: -msbuildEngine dotnet /p:UsingToolVSSDK=false /p:GenerateSatelliteAssemblies=false
      buildArguments: -msbuildEngine dotnet /p:UsingToolVSSDK=false /p:GenerateSatelliteAssemblies=false /p:PublishReadyToRun=false

- stage: Windows_Release_Build
  dependsOn: []
  jobs:
  - template: eng/pipelines/build-windows-job.yml
    parameters:
      jobName: Build_Windows_Release
      testArtifactName: Transport_Artifacts_Windows_Release
      configuration: Release
      queueName: windows.vs2022preview.amd64.open
      restoreArguments: -msbuildEngine dotnet /p:UsingToolVSSDK=false /p:GenerateSatelliteAssemblies=false
      buildArguments: -msbuildEngine dotnet /p:UsingToolVSSDK=false /p:GenerateSatelliteAssemblies=false /p:PublishReadyToRun=false

- stage: Unix_Build
  dependsOn: []
  jobs:
  - template: eng/pipelines/build-unix-job.yml
    parameters:
      jobName: Build_Unix_Debug
      testArtifactName: Transport_Artifacts_Unix_Debug
      configuration: Debug
      queueName: Build.Ubuntu.1804.Amd64.Open

- stage: Source_Build
  dependsOn: []
  jobs:
  - template: eng/common/templates/jobs/source-build.yml

- stage: Windows_Debug_Desktop
  dependsOn: Windows_Debug_Build
  jobs:
  - ${{ if ne(variables['Build.Reason'], 'PullRequest') }}:
    - template: eng/pipelines/test-windows-job.yml
      parameters:
        testRunName: 'Test Windows Desktop Debug 32'
        jobName: Test_Windows_Desktop_Debug_32
        testArtifactName: Transport_Artifacts_Windows_Debug
        configuration: Debug
        testArguments: -testDesktop -testArch x86

  - template: eng/pipelines/test-windows-job.yml
    parameters:
      testRunName: 'Test Windows Desktop Debug 64'
      jobName: Test_Windows_Desktop_Debug_64
      testArtifactName: Transport_Artifacts_Windows_Debug
      configuration: Debug
      testArguments: -testDesktop -testArch x64

- stage: Windows_Release_Desktop
  dependsOn: Windows_Release_Build
  jobs:
  - template: eng/pipelines/test-windows-job.yml
    parameters:
      testRunName: 'Test Windows Desktop Release 32'
      jobName: Test_Windows_Desktop_Release_32
      testArtifactName: Transport_Artifacts_Windows_Release
      configuration: Release
      testArguments: -testDesktop -testArch x86

  - ${{ if ne(variables['Build.Reason'], 'PullRequest') }}:
    - template: eng/pipelines/test-windows-job.yml
      parameters:
        testRunName: 'Test Windows Desktop Release 64'
        jobName: Test_Windows_Desktop_Release_64
        testArtifactName: Transport_Artifacts_Windows_Release
        configuration: Release
        testArguments: -testDesktop -testArch x64

  - template: eng/pipelines/test-windows-job.yml
    parameters:
      testRunName: 'Test Windows Desktop Spanish Release 64'
      jobName: Test_Windows_Desktop_Spanish_Release_64
      testArtifactName: Transport_Artifacts_Windows_Release
      configuration: Release
      testArguments: -testDesktop -testArch x64 -helixQueueName Windows.10.Amd64.Server2022.ES.Open

- stage: Windows_Debug_CoreClr
  dependsOn: Windows_Debug_Build
  jobs:
  - template: eng/pipelines/test-windows-job.yml
    parameters:
      testRunName: 'Test Windows CoreClr Debug'
      jobName: Test_Windows_CoreClr_Debug
      testArtifactName: Transport_Artifacts_Windows_Debug
      configuration: Debug
      testArguments: -testCoreClr

  - ${{ if ne(variables['Build.Reason'], 'PullRequest') }}:
    - template: eng/pipelines/test-windows-job-single-machine.yml
      parameters:
        testRunName: 'Test Windows CoreClr Debug Single Machine'
        jobName: Test_Windows_CoreClr_Debug_Single_Machine
        testArtifactName: Transport_Artifacts_Windows_Debug
        configuration: Debug
        testArguments: -testCoreClr

  - template: eng/pipelines/test-windows-job.yml
    parameters:
      testRunName: 'Test Windows CoreCLR IOperation Debug'
      jobName: Test_Windows_CoreClr_IOperation_Debug
      testArtifactName: Transport_Artifacts_Windows_Debug
      configuration: Debug
      testArguments: -testCoreClr -testIOperation -testCompilerOnly

  # This leg runs almost all the compiler tests supported on CoreCLR, but
  #  with additional validation for used assemblies and GetEmitDiagnostics
  - template: eng/pipelines/test-windows-job.yml
    parameters:
      testRunName: 'Test Windows CoreCLR UsedAssemblies Debug'
      jobName: Test_Windows_CoreClr_UsedAssemblies_Debug
      testArtifactName: Transport_Artifacts_Windows_Debug
      configuration: Debug
      testArguments: -testCoreClr -testUsedAssemblies -testCompilerOnly

- stage: Windows_Release_CoreClr
  dependsOn: Windows_Release_Build
  jobs:
  - template: eng/pipelines/test-windows-job.yml
    parameters:
      testRunName: 'Test Windows CoreClr Release'
      jobName: Test_Windows_CoreClr_Release
      testArtifactName: Transport_Artifacts_Windows_Release
      configuration: Release
      testArguments: -testCoreClr

- stage: Unix_Debug_CoreClr
  dependsOn: Unix_Build
  jobs:
  - template: eng/pipelines/test-unix-job.yml
    parameters:
      testRunName: 'Test Linux Debug'
      jobName: Test_Linux_Debug
      testArtifactName: Transport_Artifacts_Unix_Debug
      configuration: Debug
      testArguments: --testCoreClr --helixQueueName Ubuntu.1804.Amd64.Open

  - ${{ if ne(variables['Build.Reason'], 'PullRequest') }}:
    - template: eng/pipelines/test-unix-job-single-machine.yml
      parameters:
        testRunName: 'Test Linux Debug Single Machine'
        jobName: Test_Linux_Debug_Single_Machine
        testArtifactName: Transport_Artifacts_Unix_Debug
        configuration: Debug
        testArguments: --testCoreClr
        queueName: Build.Ubuntu.1804.Amd64.Open

<<<<<<< HEAD
- job: Correctness_Build
  pool:
    name: NetCore1ESPool-Public
    demands: ImageOverride -equals Build.Windows.Amd64.VS2022.Pre.Open
  timeoutInMinutes: 90
  steps:
    - template: eng/pipelines/checkout-task.yml

    - script: eng/test-build-correctness.cmd -configuration Release -enableDumps
      displayName: Build - Validate correctness

    - script: eng/validate-rules-missing-documentation.cmd -ci
      displayName: Validate rules missing documentation

    - template: eng/pipelines/publish-logs.yml
      parameters:
        jobName: Correctness_Build
        configuration: Release
=======
  - template: eng/pipelines/test-unix-job.yml
    parameters:
      testRunName: 'Test macOS Debug'
      jobName: Test_macOS_Debug
      testArtifactName: Transport_Artifacts_Unix_Debug
      configuration: Debug
      testArguments: --testCoreClr --helixQueueName OSX.1015.Amd64.Open
>>>>>>> 9c04fee5

- stage: Correctness
  dependsOn: []
  jobs:
  - template: eng/pipelines/evaluate-changed-files.yml
    parameters:
      jobName: Determine_Changes
      vmImageName: ubuntu-latest
      paths:
        - subset: compilers
          include:
          - src/Compilers/*
          - src/Dependencies/*

  - job: Correctness_Build_Artifacts
    dependsOn: Determine_Changes
    pool:
      name: NetCore-Public
      demands: ImageOverride -equals windows.vs2022preview.amd64.open
    timeoutInMinutes: 90
    variables:
      compilerChange: $[dependencies.Determine_Changes.outputs['SetPathVars_compilers.containsChange']]
    steps:
      - template: eng/pipelines/checkout-windows-task.yml

      - task: PowerShell@2
        displayName: Restore
        inputs:
          filePath: eng/build.ps1
          arguments: -configuration Release -prepareMachine -ci -restore -binaryLog

      - task: PowerShell@2
        displayName: Build
        inputs:
          filePath: eng/build.ps1
          arguments: -configuration Release -prepareMachine -ci -build -pack -publish -sign -binaryLog

      - script: $(Build.SourcesDirectory)\artifacts\bin\BuildBoss\Release\net472\BuildBoss.exe  -r "$(Build.SourcesDirectory)/" -c Release -p Roslyn.sln
        displayName: Validate Build Artifacts

      - task: PowerShell@2
        displayName: Generate Syntax Files
        inputs:
          filePath: eng/generate-compiler-code.ps1
          arguments: -test -configuration Release
        condition: or(ne(variables['Build.Reason'], 'PullRequest'), eq(variables['compilerChange'], 'true'))

      - script: $(Build.SourcesDirectory)\.dotnet\dotnet.exe tool run dotnet-format whitespace  $(Build.SourcesDirectory)\src --folder --include-generated --include $(Build.SourcesDirectory)\src\Compilers\CSharp\Portable\Generated\ $(Build.SourcesDirectory)\src\Compilers\VisualBasic\Portable\Generated\ $(Build.SourcesDirectory)\src\ExpressionEvaluator\VisualBasic\Source\ResultProvider\Generated\ --verify-no-changes
        displayName: Validate Generated Syntax Files
        condition: or(ne(variables['Build.Reason'], 'PullRequest'), eq(variables['compilerChange'], 'true'))

      - template: eng/pipelines/publish-logs.yml
        parameters:
          jobName: Correctness_Build_Artifacts
          configuration: Release

  - job: Correctness_Determinism
    dependsOn: Determine_Changes
    condition: or(ne(variables['Build.Reason'], 'PullRequest'), eq(dependencies.Determine_Changes.outputs['SetPathVars_compilers.containsChange'], 'true'))
    pool:
      name: NetCore-Public
      demands: ImageOverride -equals windows.vs2022preview.amd64.open
    timeoutInMinutes: 90
    steps:
      - template: eng/pipelines/checkout-windows-task.yml

      - script: eng/test-determinism.cmd -configuration Debug
        displayName: Build - Validate determinism

      - template: eng/pipelines/publish-logs.yml
        parameters:
          jobName: Correctness_Determinism
          configuration: Debug

  - job: Correctness_Bootstrap_Build
    dependsOn: Determine_Changes
    condition: or(ne(variables['Build.Reason'], 'PullRequest'), eq(dependencies.Determine_Changes.outputs['SetPathVars_compilers.containsChange'], 'true'))
    pool:
      name: NetCore-Public
      demands: ImageOverride -equals windows.vs2022preview.amd64.open
    timeoutInMinutes: 90
    steps:
      - template: eng/pipelines/checkout-windows-task.yml

      - script: eng/test-build-correctness.cmd -configuration Release -enableDumps
        displayName: Build - Validate correctness

      - template: eng/pipelines/publish-logs.yml
        parameters:
          jobName: Correctness_Bootstrap_Build
          configuration: Release

      - task: PublishBuildArtifacts@1
        displayName: Publish Artifact Packages
        inputs:
          PathtoPublish: '$(Build.SourcesDirectory)\artifacts\packages\Release\PreRelease'
          ArtifactName: 'Bootstrap Packages - PreRelease'
          publishLocation: Container

      - task: PublishBuildArtifacts@1
        displayName: Publish VSIX Packages
        inputs:
          PathtoPublish: '$(Build.SourcesDirectory)\artifacts\VSSetup\Release\Installer'
          ArtifactName: 'Bootstrap VSIX - PreRelease'
          publishLocation: Container

  - job: Correctness_TodoCheck
    pool:
      vmImage: ubuntu-20.04
    timeoutInMinutes: 10
    steps:
      - template: eng/pipelines/checkout-unix-task.yml

      - pwsh: eng/todo-check.ps1
        displayName: Validate TODO/PROTOTYPE comments are not present

  - job: Correctness_Rebuild
    dependsOn: Determine_Changes
    condition: or(ne(variables['Build.Reason'], 'PullRequest'), eq(dependencies.Determine_Changes.outputs['SetPathVars_compilers.containsChange'], 'true'))
    pool:
      name: NetCore-Public
      demands: ImageOverride -equals windows.vs2022preview.amd64.open
    timeoutInMinutes: 90
    steps:
      - template: eng/pipelines/checkout-windows-task.yml

      - task: PowerShell@2
        displayName: Restore
        inputs:
          filePath: eng/build.ps1
          arguments: -configuration Debug -prepareMachine -ci -restore -binaryLog

      - powershell: .\eng\test-rebuild.ps1 -ci -configuration Release
        displayName: Run BuildValidator

      - task: PublishBuildArtifacts@1
        displayName: Publish BuildValidator debug outputs
        inputs:
          PathtoPublish: '$(Build.SourcesDirectory)/artifacts/BuildValidator'
          ArtifactName: 'BuildValidator_DebugOut'
          publishLocation: Container
        continueOnError: true
        condition: failed()

      - template: eng/pipelines/publish-logs.yml
        parameters:
          jobName: Correctness_Rebuild
          configuration: Release

  - job: Correctness_Analyzers
    pool:
      name: NetCore-Public
      demands: ImageOverride -equals Build.Ubuntu.1804.Amd64.Open
    timeoutInMinutes: 35
    steps:
      - template: eng/pipelines/checkout-unix-task.yml

      - script: ./eng/build.sh --solution Roslyn.sln --restore --build --configuration Debug --prepareMachine --ci --binaryLog --runanalyzers --warnaserror /p:RoslynEnforceCodeStyle=true
        displayName: Build with analyzers<|MERGE_RESOLUTION|>--- conflicted
+++ resolved
@@ -186,26 +186,6 @@
         testArguments: --testCoreClr
         queueName: Build.Ubuntu.1804.Amd64.Open
 
-<<<<<<< HEAD
-- job: Correctness_Build
-  pool:
-    name: NetCore1ESPool-Public
-    demands: ImageOverride -equals Build.Windows.Amd64.VS2022.Pre.Open
-  timeoutInMinutes: 90
-  steps:
-    - template: eng/pipelines/checkout-task.yml
-
-    - script: eng/test-build-correctness.cmd -configuration Release -enableDumps
-      displayName: Build - Validate correctness
-
-    - script: eng/validate-rules-missing-documentation.cmd -ci
-      displayName: Validate rules missing documentation
-
-    - template: eng/pipelines/publish-logs.yml
-      parameters:
-        jobName: Correctness_Build
-        configuration: Release
-=======
   - template: eng/pipelines/test-unix-job.yml
     parameters:
       testRunName: 'Test macOS Debug'
@@ -213,7 +193,6 @@
       testArtifactName: Transport_Artifacts_Unix_Debug
       configuration: Debug
       testArguments: --testCoreClr --helixQueueName OSX.1015.Amd64.Open
->>>>>>> 9c04fee5
 
 - stage: Correctness
   dependsOn: []
@@ -254,6 +233,9 @@
       - script: $(Build.SourcesDirectory)\artifacts\bin\BuildBoss\Release\net472\BuildBoss.exe  -r "$(Build.SourcesDirectory)/" -c Release -p Roslyn.sln
         displayName: Validate Build Artifacts
 
+      - script: eng/validate-rules-missing-documentation.cmd -ci
+        displayName: Validate rules missing documentation
+
       - task: PowerShell@2
         displayName: Generate Syntax Files
         inputs:
