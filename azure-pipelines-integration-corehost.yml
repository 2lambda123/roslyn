--- conflicted
+++ resolved
@@ -52,7 +52,7 @@
 - name: poolName
   displayName: Pool Name
   type: string
-  default: NetCore-Public
+  default: NetCore-Svc-Public
   values:
   - NetCore-Public
   - NetCore-Svc-Public
@@ -73,15 +73,9 @@
 jobs:
 - job: VS_Integration_CoreHost_Debug
   pool:
-<<<<<<< HEAD
-    name: NetCore-Svc-Public
-    demands: ImageOverride -equals $(queueName)
-  timeoutInMinutes: 135
-=======
     name: ${{ parameters.poolName }}
     demands: ImageOverride -equals ${{ parameters.queueName }}
   timeoutInMinutes: ${{ parameters.timeout }}
->>>>>>> a179c653
   variables:
     - name: XUNIT_LOGS
       value: $(Build.SourcesDirectory)\artifacts\log\Debug
@@ -95,15 +89,9 @@
 - ${{ if ne(variables['Build.Reason'], 'PullRequest') }}:
   - job: VS_Integration_CoreHost_Release
     pool:
-<<<<<<< HEAD
-      name: NetCore-Svc-Public
-      demands: ImageOverride -equals $(queueName)
-    timeoutInMinutes: 135
-=======
       name: ${{ parameters.poolName }}
       demands: ImageOverride -equals ${{ parameters.queueName }}
     timeoutInMinutes: ${{ parameters.timeout }}
->>>>>>> a179c653
     variables:
       - name: XUNIT_LOGS
         value: $(Build.SourcesDirectory)\artifacts\log\Debug
