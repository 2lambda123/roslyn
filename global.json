--- conflicted
+++ resolved
@@ -10,12 +10,7 @@
     "xcopy-msbuild": "16.10.0-preview2"
   },
   "msbuild-sdks": {
-<<<<<<< HEAD
-    "Microsoft.DotNet.Arcade.Sdk": "6.0.0-beta.21376.4",
-    "Microsoft.DotNet.Helix.Sdk": "6.0.0-beta.21376.4"
-=======
     "Microsoft.DotNet.Arcade.Sdk": "6.0.0-beta.21377.2",
     "Microsoft.DotNet.Helix.Sdk": "6.0.0-beta.21377.2"
->>>>>>> d9fe2bb0
   }
 }